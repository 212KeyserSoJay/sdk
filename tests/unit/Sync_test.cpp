/**
 * (c) 2019 by Mega Limited, Wellsford, New Zealand
 *
 * This file is part of the MEGA SDK - Client Access Engine.
 *
 * Applications using the MEGA API must present a valid application key
 * and comply with the the rules set forth in the Terms of Service.
 *
 * The MEGA SDK is distributed in the hope that it will be useful,
 * but WITHOUT ANY WARRANTY; without even the implied warranty of
 * MERCHANTABILITY or FITNESS FOR A PARTICULAR PURPOSE.
 *
 * @copyright Simplified (2-clause) BSD License.
 *
 * You should have received a copy of the license along with this
 * program.
 */
#ifdef ENABLE_SYNC

#include <memory>

#include <gtest/gtest.h>

#include <mega/megaclient.h>
#include <mega/megaapp.h>
#include <mega/types.h>
#include <mega/sync.h>

#include "constants.h"
#include "FsNode.h"
<<<<<<< HEAD
#include "DefaultedDbAccess.h"
=======
>>>>>>> 6529dc93
#include "DefaultedDbTable.h"
#include "DefaultedDirAccess.h"
#include "DefaultedFileAccess.h"
#include "DefaultedFileSystemAccess.h"
#include "utils.h"

namespace {

class MockApp : public mega::MegaApp
{
public:

    bool sync_syncable(mega::Sync*, const char*, std::string* localpath) override
    {
        return mNotSyncablePaths.find(*localpath) == mNotSyncablePaths.end();
    }

    bool sync_syncable(mega::Sync*, const char*, std::string* localpath, mega::Node*) override
    {
        return mNotSyncablePaths.find(*localpath) == mNotSyncablePaths.end();
    }

    void addNotSyncablePath(std::string path)
    {
        mNotSyncablePaths.insert(std::move(path));
    }

private:
    std::set<std::string> mNotSyncablePaths;
};

class MockFileAccess : public mt::DefaultedFileAccess
{
public:
    explicit MockFileAccess(std::map<std::string, const mt::FsNode*>& fsNodes)
    : mFsNodes{fsNodes}
    {}

    ~MockFileAccess()
    {
        assert(sOpenFileCount <= 2); // Ensure there's not more than two files open at a time
        if (mOpen)
        {
            --sOpenFileCount;
        }
    }

    MEGA_DISABLE_COPY_MOVE(MockFileAccess)

    bool fopen(std::string* path, bool, bool) override
    {
        mPath = *path;
        return sysopen();
    }

    bool sysstat(mega::m_time_t* curr_mtime, m_off_t* curr_size) override
    {
        *curr_mtime = mtime;
        *curr_size = size;
        return true;
    }

    bool sysopen(bool async = false) override
    {
        const auto fsNodePair = mFsNodes.find(mPath);
        if (fsNodePair != mFsNodes.end())
        {
            mCurrentFsNode = fsNodePair->second;
            if (!mCurrentFsNode->getOpenable())
            {
                return false;
            }
            fsid = mCurrentFsNode->getFsId();
            fsidvalid = fsid != mega::UNDEF;
            size = mCurrentFsNode->getSize();
            mtime = mCurrentFsNode->getMTime();
            type = mCurrentFsNode->getType();
            mOpen = true;
            ++sOpenFileCount;
            return true;
        }
        else
        {
            return false;
        }
    }

    bool sysread(mega::byte* buffer, unsigned size, m_off_t offset) override
    {
        assert(mOpen);
        assert(mCurrentFsNode);
        if (!mCurrentFsNode->getReadable())
        {
            return false;
        }
        const auto& content = mCurrentFsNode->getContent();
        assert(static_cast<unsigned>(offset) + size <= content.size());
        std::copy(content.begin() + static_cast<unsigned>(offset), content.begin() + static_cast<unsigned>(offset) + size, buffer);
        return true;
    }

    void sysclose() override
    {}

private:
    static int sOpenFileCount;
    std::string mPath;
    bool mOpen = false;
    const mt::FsNode* mCurrentFsNode{};
    std::map<std::string, const mt::FsNode*>& mFsNodes;
};

int MockFileAccess::sOpenFileCount{0};

class MockDirAccess : public mt::DefaultedDirAccess
{
public:
    explicit MockDirAccess(std::map<std::string, const mt::FsNode*>& fsNodes)
    : mFsNodes{fsNodes}
    {}

    MEGA_DISABLE_COPY_MOVE(MockDirAccess)

    bool dopen(std::string* path, mega::FileAccess* fa, bool) override
    {
        assert(fa->type == mega::FOLDERNODE);
        const auto fsNodePair = mFsNodes.find(*path);
        if (fsNodePair != mFsNodes.end())
        {
            mCurrentFsNode = fsNodePair->second;
            return mCurrentFsNode->getOpenable();
        }
        else
        {
            return false;
        }
    }

    bool dnext(std::string* localpath, std::string* localname, bool = true, mega::nodetype_t* = NULL) override
    {
        assert(mCurrentFsNode);
        assert(mCurrentFsNode->getPath() == *localpath);
        const auto& children = mCurrentFsNode->getChildren();
        if (mCurrentChildIndex < children.size())
        {
            *localname = children[mCurrentChildIndex]->getName();
            ++mCurrentChildIndex;
            return true;
        }
        else
        {
            mCurrentChildIndex = 0;
            mCurrentFsNode = nullptr;
            return false;
        }
    }

private:
    const mt::FsNode* mCurrentFsNode{};
    std::size_t mCurrentChildIndex{};
    std::map<std::string, const mt::FsNode*>& mFsNodes;
};

class MockFileSystemAccess : public mt::DefaultedFileSystemAccess
{
public:
    explicit MockFileSystemAccess(std::map<std::string, const mt::FsNode*>& fsNodes)
    : mFsNodes{fsNodes}
    {}

    std::unique_ptr<mega::FileAccess> newfileaccess(bool) override
    {
        return std::unique_ptr<mega::FileAccess>{new MockFileAccess{mFsNodes}};
    }

    mega::DirAccess* newdiraccess() override
    {
        return new MockDirAccess{mFsNodes};
    }

    void local2path(std::string* local, std::string* path) const override
    {
        *path = *local;
    }

    void path2local(std::string* local, std::string* path) const override
    {
        *path = *local;
    }

    size_t lastpartlocal(std::string* localname) const override
    {
        const char* ptr = localname->data();
        if ((ptr = strrchr(ptr, '/')))
        {
            return ptr - localname->data() + 1;
        }
        return 0;
    }

    bool getsname(std::string*, std::string*) const override
    {
        return false;
    }

private:
    std::map<std::string, const mt::FsNode*>& mFsNodes;
};

struct Fixture
{
    explicit Fixture(std::string localname)
    : mSync{mt::makeSync(*mClient, std::move(localname))}
    {}

    MEGA_DISABLE_COPY_MOVE(Fixture)

    MockApp mApp;
    std::map<std::string, const mt::FsNode*> mFsNodes;
    MockFileSystemAccess mFsAccess{mFsNodes};
    std::shared_ptr<mega::MegaClient> mClient = mt::makeClient(mApp, mFsAccess);
    mega::handlelocalnode_map& mLocalNodes = mClient->fsidnode;
    std::unique_ptr<mega::Sync> mSync;

    bool iteratorsCorrect(mega::LocalNode& l) const
    {
        if (l.fsid_it == mLocalNodes.end())
        {
            return false;
        }
        auto localNodePair = mLocalNodes.find(l.fsid);
        if (l.fsid_it != localNodePair)
        {
            return false;
        }
        if (&l != localNodePair->second)
        {
            return false;
        }
        return true;
    }
};

}

TEST(Sync, isPathSyncable)
{
    ASSERT_TRUE(mega::isPathSyncable("dir/foo", "dir/foo" + mt::gLocalDebris, "/"));
    ASSERT_FALSE(mega::isPathSyncable("dir/foo" + mt::gLocalDebris, "dir/foo" + mt::gLocalDebris, "/"));
    ASSERT_TRUE(mega::isPathSyncable(mt::gLocalDebris + "bar", mt::gLocalDebris, "/"));
    ASSERT_FALSE(mega::isPathSyncable(mt::gLocalDebris + "/", mt::gLocalDebris, "/"));
}

namespace  {

void test_computeReversePathMatchScore(const std::string& sep)
{
    std::string acc;
    ASSERT_EQ(0, mega::computeReversePathMatchScore(acc, "", "", sep));
    ASSERT_EQ(0, mega::computeReversePathMatchScore(acc, "", sep + "a", sep));
    ASSERT_EQ(0, mega::computeReversePathMatchScore(acc, sep + "b", "", sep));
    ASSERT_EQ(0, mega::computeReversePathMatchScore(acc, "a", "b", sep));
    ASSERT_EQ(2, mega::computeReversePathMatchScore(acc, "cc", "cc", sep));
    ASSERT_EQ(0, mega::computeReversePathMatchScore(acc, sep, sep, sep));
    ASSERT_EQ(0, mega::computeReversePathMatchScore(acc, sep + "b", sep + "a", sep));
    ASSERT_EQ(2, mega::computeReversePathMatchScore(acc, sep + "cc", sep + "cc", sep));
    ASSERT_EQ(0, mega::computeReversePathMatchScore(acc, sep + "b", sep + "b" + sep, sep));
    ASSERT_EQ(2, mega::computeReversePathMatchScore(acc, sep + "a" + sep + "b", sep + "a" + sep + "b", sep));
    ASSERT_EQ(2, mega::computeReversePathMatchScore(acc, sep + "a" + sep + "c" + sep + "a" + sep + "b", sep + "a" + sep + "b", sep));
    ASSERT_EQ(3, mega::computeReversePathMatchScore(acc, sep + "aaa" + sep + "bbbb" + sep + "ccc", sep + "aaa" + sep + "bbb" + sep + "ccc", sep));
    ASSERT_EQ(2, mega::computeReversePathMatchScore(acc, "a" + sep + "b", "a" + sep + "b", sep));
    const std::string base = sep + "a" + sep + "b";
    const std::string reference = sep + "c12" + sep + "e34";
    ASSERT_EQ(6, mega::computeReversePathMatchScore(acc, base + reference, base + sep + "a65" + reference, sep));
    ASSERT_EQ(6, mega::computeReversePathMatchScore(acc, base + reference, base + sep + ".debris" + reference, sep));
    ASSERT_EQ(6, mega::computeReversePathMatchScore(acc, base + reference, base + sep + "ab" + reference, sep));
}

}

TEST(Sync, computeReverseMatchScore_oneByteSeparator)
{
    test_computeReversePathMatchScore("/");
}

TEST(Sync, computeReverseMatchScore_twoByteSeparator)
{
    test_computeReversePathMatchScore("//");
}

TEST(Sync, assignFilesystemIds_whenFilesystemFingerprintsMatchLocalNodes)
{
    Fixture fx{"d"};

    // Level 0
    mt::FsNode d{nullptr, mega::FOLDERNODE, "d"};
    mega::LocalNode& ld = *fx.mSync->localroot;
    static_cast<mega::FileFingerprint&>(ld) = d.getFingerprint();

    // Level 1
    mt::FsNode d_0{&d, mega::FOLDERNODE, "d_0"};
    auto ld_0 = mt::makeLocalNode(*fx.mSync, ld, mega::FOLDERNODE, "d_0", d_0.getFingerprint());
    mt::FsNode d_1{&d, mega::FOLDERNODE, "d_1"};
    auto ld_1 = mt::makeLocalNode(*fx.mSync, ld, mega::FOLDERNODE, "d_1", d_1.getFingerprint());
    mt::FsNode f_2{&d, mega::FILENODE, "f_2"};
    auto lf_2 = mt::makeLocalNode(*fx.mSync, ld, mega::FILENODE, "f_2", f_2.getFingerprint());

    // Level 2
    mt::FsNode f_0_0{&d_0, mega::FILENODE, "f_0_0"};
    auto lf_0_0 = mt::makeLocalNode(*fx.mSync, *ld_0, mega::FILENODE, "f_0_0", f_0_0.getFingerprint());
    mt::FsNode f_0_1{&d_0, mega::FILENODE, "f_0_1"};
    auto lf_0_1 = mt::makeLocalNode(*fx.mSync, *ld_0, mega::FILENODE, "f_0_1", f_0_1.getFingerprint());
    mt::FsNode f_1_0{&d_1, mega::FILENODE, "f_1_0"};
    auto lf_1_0 = mt::makeLocalNode(*fx.mSync, *ld_1, mega::FILENODE, "f_1_0", f_1_0.getFingerprint());
    mt::FsNode d_1_1{&d_1, mega::FOLDERNODE, "d_1_1"};
    auto ld_1_1 = mt::makeLocalNode(*fx.mSync, *ld_1, mega::FOLDERNODE, "d_1_1", d_1_1.getFingerprint());

    // Level 3
    mt::FsNode f_1_1_0{&d_1_1, mega::FILENODE, "f_1_1_0"};
    auto lf_1_1_0 = mt::makeLocalNode(*fx.mSync, *ld_1_1, mega::FILENODE, "f_1_1_0", f_1_1_0.getFingerprint());

    mt::collectAllFsNodes(fx.mFsNodes, d);

    const auto success = mega::assignFilesystemIds(*fx.mSync, fx.mApp, fx.mFsAccess, fx.mLocalNodes, "d/" + mt::gLocalDebris, "/");

    ASSERT_TRUE(success);

    // assert that directories have correct fs IDs
    ASSERT_EQ(mega::UNDEF, ld.fsid);
    ASSERT_EQ(d_0.getFsId(), ld_0->fsid);
    ASSERT_EQ(d_1.getFsId(), ld_1->fsid);
    ASSERT_EQ(d_1_1.getFsId(), ld_1_1->fsid);

    // assert that all file `LocalNode`s have same fs IDs as the corresponding `FsNode`s
    ASSERT_EQ(f_2.getFsId(), lf_2->fsid);
    ASSERT_EQ(f_0_0.getFsId(), lf_0_0->fsid);
    ASSERT_EQ(f_0_1.getFsId(), lf_0_1->fsid);
    ASSERT_EQ(f_1_0.getFsId(), lf_1_0->fsid);
    ASSERT_EQ(f_1_1_0.getFsId(), lf_1_1_0->fsid);

    // assert that the local node map is correct
    constexpr std::size_t fileCount = 8;
    ASSERT_EQ(fileCount, fx.mLocalNodes.size());

    ASSERT_FALSE(fx.iteratorsCorrect(ld));
    ASSERT_TRUE(fx.iteratorsCorrect(*ld_0));
    ASSERT_TRUE(fx.iteratorsCorrect(*ld_1));
    ASSERT_TRUE(fx.iteratorsCorrect(*ld_1_1));
    ASSERT_TRUE(fx.iteratorsCorrect(*lf_2));
    ASSERT_TRUE(fx.iteratorsCorrect(*lf_0_0));
    ASSERT_TRUE(fx.iteratorsCorrect(*lf_0_1));
    ASSERT_TRUE(fx.iteratorsCorrect(*lf_1_0));
    ASSERT_TRUE(fx.iteratorsCorrect(*lf_1_1_0));
}

TEST(Sync, assignFilesystemIds_whenFilesystemFingerprintsMatchLocalNodes_oppositeDeclarationOrder)
{
    Fixture fx{"d"};

    // Level 0
    mt::FsNode d{nullptr, mega::FOLDERNODE, "d"};
    mega::LocalNode& ld = *fx.mSync->localroot;
    static_cast<mega::FileFingerprint&>(ld) = d.getFingerprint();

    // Level 1
    mt::FsNode d_0{&d, mega::FOLDERNODE, "d_0"};
    auto ld_0 = mt::makeLocalNode(*fx.mSync, ld, mega::FOLDERNODE, "d_0", d_0.getFingerprint());

    // Level 2

    // reverse order of declaration should still lead to same results (files vs localnodes)
    mt::FsNode f_0_1{&d_0, mega::FILENODE, "f_0_1"};
    mt::FsNode f_0_0{&d_0, mega::FILENODE, "f_0_0"};
    auto lf_0_0 = mt::makeLocalNode(*fx.mSync, *ld_0, mega::FILENODE, "f_0_0", f_0_0.getFingerprint());
    auto lf_0_1 = mt::makeLocalNode(*fx.mSync, *ld_0, mega::FILENODE, "f_0_1", f_0_1.getFingerprint());

    mt::collectAllFsNodes(fx.mFsNodes, d);

    const auto success = mega::assignFilesystemIds(*fx.mSync, fx.mApp, fx.mFsAccess, fx.mLocalNodes, "d/" + mt::gLocalDebris, "/");

    ASSERT_TRUE(success);

    // assert that directories have correct fs IDs
    ASSERT_EQ(mega::UNDEF, ld.fsid);
    ASSERT_EQ(d_0.getFsId(), ld_0->fsid);

    // assert that all file `LocalNode`s have same fs IDs as the corresponding `FsNode`s
    ASSERT_EQ(f_0_0.getFsId(), lf_0_0->fsid);
    ASSERT_EQ(f_0_1.getFsId(), lf_0_1->fsid);

    // assert that the local node map is correct
    constexpr std::size_t fileCount = 3;
    ASSERT_EQ(fileCount, fx.mLocalNodes.size());

    ASSERT_FALSE(fx.iteratorsCorrect(ld));
    ASSERT_TRUE(fx.iteratorsCorrect(*ld_0));
    ASSERT_TRUE(fx.iteratorsCorrect(*lf_0_0));
    ASSERT_TRUE(fx.iteratorsCorrect(*lf_0_1));
}

TEST(Sync, assignFilesystemIds_whenNoLocalNodesMatchFilesystemFingerprints)
{
    Fixture fx{"d"};

    // Level 0
    mt::FsNode d{nullptr, mega::FOLDERNODE, "d"};
    mega::LocalNode& ld = *fx.mSync->localroot;

    // Level 1
    mt::FsNode d_0{&d, mega::FOLDERNODE, "d_0"};
    auto ld_0 = mt::makeLocalNode(*fx.mSync, ld, mega::FOLDERNODE, "d_0");
    mt::FsNode d_1{&d, mega::FOLDERNODE, "d_1"};
    auto ld_1 = mt::makeLocalNode(*fx.mSync, ld, mega::FOLDERNODE, "d_1");
    mt::FsNode f_2{&d, mega::FILENODE, "f_2"};
    auto lf_2 = mt::makeLocalNode(*fx.mSync, ld, mega::FILENODE, "f_2");

    // Level 2
    mt::FsNode f_0_0{&d_0, mega::FILENODE, "f_0_0"};
    auto lf_0_0 = mt::makeLocalNode(*fx.mSync, *ld_0, mega::FILENODE, "f_0_0");
    mt::FsNode f_0_1{&d_0, mega::FILENODE, "f_0_1"};
    auto lf_0_1 = mt::makeLocalNode(*fx.mSync, *ld_0, mega::FILENODE, "f_0_1");
    mt::FsNode f_1_0{&d_1, mega::FILENODE, "f_1_0"};
    auto lf_1_0 = mt::makeLocalNode(*fx.mSync, *ld_1, mega::FILENODE, "f_1_0");
    mt::FsNode d_1_1{&d_1, mega::FOLDERNODE, "d_1_1"};
    auto ld_1_1 = mt::makeLocalNode(*fx.mSync, *ld_1, mega::FOLDERNODE, "d_1_1");

    // Level 3
    mt::FsNode f_1_1_0{&d_1_1, mega::FILENODE, "f_1_1_0"};
    auto lf_1_1_0 = mt::makeLocalNode(*fx.mSync, *ld_1_1, mega::FILENODE, "f_1_1_0");

    mt::collectAllFsNodes(fx.mFsNodes, d);

    const auto success = mega::assignFilesystemIds(*fx.mSync, fx.mApp, fx.mFsAccess, fx.mLocalNodes, "d/" + mt::gLocalDebris, "/");

    ASSERT_TRUE(success);

    // assert that files and directories have invalid fs IDs (no fingerprint matches)
    ASSERT_EQ(mega::UNDEF, ld.fsid);
    ASSERT_EQ(mega::UNDEF, ld_0->fsid);
    ASSERT_EQ(mega::UNDEF, ld_1->fsid);
    ASSERT_EQ(mega::UNDEF, ld_1_1->fsid);
    ASSERT_EQ(mega::UNDEF, lf_2->fsid);
    ASSERT_EQ(mega::UNDEF, lf_0_0->fsid);
    ASSERT_EQ(mega::UNDEF, lf_0_1->fsid);
    ASSERT_EQ(mega::UNDEF, lf_1_0->fsid);
    ASSERT_EQ(mega::UNDEF, lf_1_1_0->fsid);
}

TEST(Sync, assignFilesystemIds_whenTwoLocalNodesHaveSameFingerprint)
{
    Fixture fx{"d"};

    // Level 0
    mt::FsNode d{nullptr, mega::FOLDERNODE, "d"};
    mega::LocalNode& ld = *fx.mSync->localroot;
    static_cast<mega::FileFingerprint&>(ld) = d.getFingerprint();

    // Level 1
    mt::FsNode d_0{&d, mega::FOLDERNODE, "d_0"};
    auto ld_0 = mt::makeLocalNode(*fx.mSync, ld, mega::FOLDERNODE, "d_0", d_0.getFingerprint());
    mt::FsNode d_1{&d, mega::FOLDERNODE, "d_1"};
    auto ld_1 = mt::makeLocalNode(*fx.mSync, ld, mega::FOLDERNODE, "d_1", d_1.getFingerprint());
    mt::FsNode f_2{&d, mega::FILENODE, "f_2"};
    auto lf_2 = mt::makeLocalNode(*fx.mSync, ld, mega::FILENODE, "f_2", f_2.getFingerprint());

    // Level 2
    mt::FsNode f_0_0{&d_0, mega::FILENODE, "f_0_0"};
    auto lf_0_0 = mt::makeLocalNode(*fx.mSync, *ld_0, mega::FILENODE, "f_0_0", f_0_0.getFingerprint());
    mt::FsNode f_0_1{&d_0, mega::FILENODE, "f_0_1"};
    auto lf_0_1 = mt::makeLocalNode(*fx.mSync, *ld_0, mega::FILENODE, "f_0_1", f_0_1.getFingerprint());
    mt::FsNode f_1_0{&d_1, mega::FILENODE, "f_1_0"};
    auto lf_1_0 = mt::makeLocalNode(*fx.mSync, *ld_1, mega::FILENODE, "f_1_0", f_1_0.getFingerprint());
    mt::FsNode d_1_1{&d_1, mega::FOLDERNODE, "d_1_1"};
    auto ld_1_1 = mt::makeLocalNode(*fx.mSync, *ld_1, mega::FOLDERNODE, "d_1_1", d_1_1.getFingerprint());

    // Level 3
    mt::FsNode f_1_1_0{&d_1_1, mega::FILENODE, "f_1_1_0"};
    f_1_1_0.assignContentFrom(f_1_0);
    auto lf_1_1_0 = mt::makeLocalNode(*fx.mSync, *ld_1_1, mega::FILENODE, "f_1_1_0", f_1_1_0.getFingerprint());

    mt::collectAllFsNodes(fx.mFsNodes, d);

    const auto success = mega::assignFilesystemIds(*fx.mSync, fx.mApp, fx.mFsAccess, fx.mLocalNodes, "d/" + mt::gLocalDebris, "/");

    ASSERT_TRUE(success);

    // assert that directories have correct fs IDs
    ASSERT_EQ(mega::UNDEF, ld.fsid);
    ASSERT_EQ(d_0.getFsId(), ld_0->fsid);
    ASSERT_EQ(d_1.getFsId(), ld_1->fsid);
    ASSERT_EQ(d_1_1.getFsId(), ld_1_1->fsid);

    // assert that all file `LocalNode`s have same fs IDs as the corresponding `FsNode`s
    ASSERT_EQ(f_2.getFsId(), lf_2->fsid);
    ASSERT_EQ(f_0_0.getFsId(), lf_0_0->fsid);
    ASSERT_EQ(f_0_1.getFsId(), lf_0_1->fsid);
    ASSERT_EQ(f_1_0.getFsId(), lf_1_0->fsid);
    ASSERT_EQ(f_1_1_0.getFsId(), lf_1_1_0->fsid);

    // assert that the local node map is correct
    constexpr std::size_t fileCount = 8;
    ASSERT_EQ(fileCount, fx.mLocalNodes.size());

    ASSERT_FALSE(fx.iteratorsCorrect(ld));
    ASSERT_TRUE(fx.iteratorsCorrect(*ld_0));
    ASSERT_TRUE(fx.iteratorsCorrect(*ld_1));
    ASSERT_TRUE(fx.iteratorsCorrect(*ld_1_1));
    ASSERT_TRUE(fx.iteratorsCorrect(*lf_2));
    ASSERT_TRUE(fx.iteratorsCorrect(*lf_0_0));
    ASSERT_TRUE(fx.iteratorsCorrect(*lf_0_1));
    ASSERT_TRUE(fx.iteratorsCorrect(*lf_1_0));
    ASSERT_TRUE(fx.iteratorsCorrect(*lf_1_1_0));
}

TEST(Sync, assignFilesystemIds_whenSomeFsIdIsNotValid)
{
    Fixture fx{"d"};

    // Level 0
    mt::FsNode d{nullptr, mega::FOLDERNODE, "d"};
    mega::LocalNode& ld = *fx.mSync->localroot;
    static_cast<mega::FileFingerprint&>(ld) = d.getFingerprint();

    // Level 1
    mt::FsNode f_0{&d, mega::FILENODE, "f_0"};
    f_0.setFsId(mega::UNDEF);
    auto lf_0 = mt::makeLocalNode(*fx.mSync, ld, mega::FILENODE, "f_0", f_0.getFingerprint());

    mt::collectAllFsNodes(fx.mFsNodes, d);

    const auto success = mega::assignFilesystemIds(*fx.mSync, fx.mApp, fx.mFsAccess, fx.mLocalNodes, "d/" + mt::gLocalDebris, "/");

    ASSERT_FALSE(success);

    // assert that directories have correct fs IDs
    ASSERT_EQ(mega::UNDEF, ld.fsid);

    // file node must have undef fs ID
    ASSERT_EQ(mega::UNDEF, lf_0->fsid);

    // assert that the local node map is correct
    constexpr std::size_t fileCount = 0;
    ASSERT_EQ(fileCount, fx.mLocalNodes.size());

    ASSERT_FALSE(fx.iteratorsCorrect(ld));
    ASSERT_FALSE(fx.iteratorsCorrect(*lf_0));
}

TEST(Sync, assignFilesystemIds_whenSomeFileCannotBeOpened)
{
    Fixture fx{"d"};

    // Level 0
    mt::FsNode d{nullptr, mega::FOLDERNODE, "d"};
    mega::LocalNode& ld = *fx.mSync->localroot;
    static_cast<mega::FileFingerprint&>(ld) = d.getFingerprint();

    // Level 1
    mt::FsNode f_0{&d, mega::FILENODE, "f_0"};
    f_0.setOpenable(false);
    auto lf_0 = mt::makeLocalNode(*fx.mSync, ld, mega::FILENODE, "f_0", f_0.getFingerprint());

    mt::collectAllFsNodes(fx.mFsNodes, d);

    const auto success = mega::assignFilesystemIds(*fx.mSync, fx.mApp, fx.mFsAccess, fx.mLocalNodes, "d/" + mt::gLocalDebris, "/");

    ASSERT_FALSE(success);
}

TEST(Sync, assignFilesystemIds_whenRootDirCannotBeOpened)
{
    Fixture fx{"d"};

    // Level 0
    mt::FsNode d{nullptr, mega::FOLDERNODE, "d"};
    d.setOpenable(false);
    mega::LocalNode& ld = *fx.mSync->localroot;
    static_cast<mega::FileFingerprint&>(ld) = d.getFingerprint();

    // Level 1
    mt::FsNode f_0{&d, mega::FILENODE, "f_0"};
    auto lf_0 = mt::makeLocalNode(*fx.mSync, ld, mega::FILENODE, "f_0", f_0.getFingerprint());

    mt::collectAllFsNodes(fx.mFsNodes, d);

    const auto success = mega::assignFilesystemIds(*fx.mSync, fx.mApp, fx.mFsAccess, fx.mLocalNodes, "d/" + mt::gLocalDebris, "/");

    ASSERT_FALSE(success);
}

TEST(Sync, assignFilesystemIds_whenSubDirCannotBeOpened)
{
    Fixture fx{"d"};

    // Level 0
    mt::FsNode d{nullptr, mega::FOLDERNODE, "d"};
    mega::LocalNode& ld = *fx.mSync->localroot;
    static_cast<mega::FileFingerprint&>(ld) = d.getFingerprint();

    // Level 1
    mt::FsNode f_0{&d, mega::FILENODE, "f_0"};
    auto lf_0 = mt::makeLocalNode(*fx.mSync, ld, mega::FILENODE, "f_0", f_0.getFingerprint());
    mt::FsNode d_0{&d, mega::FOLDERNODE, "d_0"};
    d_0.setOpenable(false);
    auto ld_0 = mt::makeLocalNode(*fx.mSync, ld, mega::FOLDERNODE, "d_0", d_0.getFingerprint());

    mt::collectAllFsNodes(fx.mFsNodes, d);

    const auto success = mega::assignFilesystemIds(*fx.mSync, fx.mApp, fx.mFsAccess, fx.mLocalNodes, "d/" + mt::gLocalDebris, "/");

    ASSERT_FALSE(success);

    // assert that directories have invalid fs IDs
    ASSERT_EQ(mega::UNDEF, ld.fsid);
    ASSERT_EQ(mega::UNDEF, ld_0->fsid);

    // check file nodes
    ASSERT_EQ(f_0.getFsId(), lf_0->fsid);

    // assert that the local node map is correct
    constexpr std::size_t fileCount = 1;
    ASSERT_EQ(fileCount, fx.mLocalNodes.size());

    ASSERT_FALSE(fx.iteratorsCorrect(ld));
    ASSERT_TRUE(fx.iteratorsCorrect(*lf_0));
    ASSERT_FALSE(fx.iteratorsCorrect(*ld_0));
}

TEST(Sync, assignFilesystemIds_forSingleFile)
{
    Fixture fx{"d"};

    // Level 0
    mt::FsNode d{nullptr, mega::FOLDERNODE, "d"};
    mega::LocalNode& ld = *fx.mSync->localroot;
    static_cast<mega::FileFingerprint&>(ld) = d.getFingerprint();

    // Level 1
    mt::FsNode f_0{&d, mega::FILENODE, "f_0"};
    auto lf_0 = mt::makeLocalNode(*fx.mSync, ld, mega::FILENODE, "f_0", f_0.getFingerprint());

    mt::collectAllFsNodes(fx.mFsNodes, d);

    const auto success = mega::assignFilesystemIds(*fx.mSync, fx.mApp, fx.mFsAccess, fx.mLocalNodes, "d/" + mt::gLocalDebris, "/");

    ASSERT_TRUE(success);

    ASSERT_EQ(mega::UNDEF, ld.fsid);
    ASSERT_EQ(f_0.getFsId(), lf_0->fsid);

    // assert that the local node map is correct
    constexpr std::size_t fileCount = 1;
    ASSERT_EQ(fileCount, fx.mLocalNodes.size());

    ASSERT_FALSE(fx.iteratorsCorrect(ld));
    ASSERT_TRUE(fx.iteratorsCorrect(*lf_0));
}

TEST(Sync, assignFilesystemIds_whenPathIsNotSyncableThroughApp)
{
    Fixture fx{"d"};
    fx.mApp.addNotSyncablePath("d/f_1");

    // Level 0
    mt::FsNode d{nullptr, mega::FOLDERNODE, "d"};
    mega::LocalNode& ld = *fx.mSync->localroot;
    static_cast<mega::FileFingerprint&>(ld) = d.getFingerprint();

    // Level 1
    mt::FsNode f_0{&d, mega::FILENODE, "f_0"};
    auto lf_0 = mt::makeLocalNode(*fx.mSync, ld, mega::FILENODE, "f_0", f_0.getFingerprint());
    mt::FsNode f_1{&d, mega::FILENODE, "f_1"};

    mt::collectAllFsNodes(fx.mFsNodes, d);

    const auto success = mega::assignFilesystemIds(*fx.mSync, fx.mApp, fx.mFsAccess, fx.mLocalNodes, "d/" + mt::gLocalDebris, "/");

    ASSERT_TRUE(success);

    ASSERT_EQ(mega::UNDEF, ld.fsid);
    ASSERT_EQ(f_0.getFsId(), lf_0->fsid);

    constexpr std::size_t fileCount = 1;
    ASSERT_EQ(fileCount, fx.mLocalNodes.size());

    ASSERT_FALSE(fx.iteratorsCorrect(ld));
    ASSERT_TRUE(fx.iteratorsCorrect(*lf_0));
}

TEST(Sync, assignFilesystemIds_whenDebrisIsPartOfFiles)
{
    Fixture fx{"d"};

    // Level 0
    mt::FsNode d{nullptr, mega::FOLDERNODE, "d"};
    mega::LocalNode& ld = *fx.mSync->localroot;
    static_cast<mega::FileFingerprint&>(ld) = d.getFingerprint();

    // Level 1
    mt::FsNode f_0{&d, mega::FILENODE, "f_0"};
    auto lf_0 = mt::makeLocalNode(*fx.mSync, ld, mega::FILENODE, "f_0", f_0.getFingerprint());
    mt::FsNode d_1{&d, mega::FOLDERNODE, mt::gLocalDebris};

    // Level 2
    mt::FsNode f_1_0{&d_1, mega::FILENODE, "f_1_0"};

    mt::collectAllFsNodes(fx.mFsNodes, d);

    const auto success = mega::assignFilesystemIds(*fx.mSync, fx.mApp, fx.mFsAccess, fx.mLocalNodes, "d/" + mt::gLocalDebris, "/");

    ASSERT_TRUE(success);

    // assert that directories have correct fs IDs
    ASSERT_EQ(mega::UNDEF, ld.fsid);

    // assert that all file `LocalNode`s have same fs IDs as the corresponding `FsNode`s
    ASSERT_EQ(f_0.getFsId(), lf_0->fsid);

    // assert that the local node map is correct
    constexpr std::size_t fileCount = 1;
    ASSERT_EQ(fileCount, fx.mLocalNodes.size());

    ASSERT_FALSE(fx.iteratorsCorrect(ld));
    ASSERT_TRUE(fx.iteratorsCorrect(*lf_0));
}

TEST(Sync, assignFilesystemIds_preferredPathMatchAssignsFinalFsId)
{
    Fixture fx{"d"};

    // Level 0
    mt::FsNode d{nullptr, mega::FOLDERNODE, "d"};
    mega::LocalNode& ld = *fx.mSync->localroot;
    static_cast<mega::FileFingerprint&>(ld) = d.getFingerprint();

    // Level 1
    mt::FsNode f_0{&d, mega::FILENODE, "f_0"};
    auto lf_0 = mt::makeLocalNode(*fx.mSync, ld, mega::FILENODE, "f_0", f_0.getFingerprint());
    mt::FsNode d_1{&d, mega::FOLDERNODE, "d_1"};

    // the local node for f_1_0 is still at level 1 but the file moved to level 2 under a new folder (d_1)
    auto lf_1 = mt::makeLocalNode(*fx.mSync, ld, mega::FILENODE, "f_1_0", f_0.getFingerprint());

    // Level 2
    mt::FsNode f_1_0{&d_1, mega::FILENODE, "f_1_0"};
    f_1_0.assignContentFrom(f_0);

    mt::collectAllFsNodes(fx.mFsNodes, d);

    const auto success = mega::assignFilesystemIds(*fx.mSync, fx.mApp, fx.mFsAccess, fx.mLocalNodes, "d/" + mt::gLocalDebris, "/");

    ASSERT_TRUE(success);

    // assert that directories have correct fs IDs
    ASSERT_EQ(mega::UNDEF, ld.fsid);

    // assert that all file `LocalNode`s have same fs IDs as the corresponding `FsNode`s
    ASSERT_EQ(f_0.getFsId(), lf_0->fsid);
    ASSERT_EQ(f_1_0.getFsId(), lf_1->fsid);

    // assert that the local node map is correct
    constexpr std::size_t fileCount = 2;
    ASSERT_EQ(fileCount, fx.mLocalNodes.size());

    ASSERT_TRUE(fx.iteratorsCorrect(*lf_0));
    ASSERT_TRUE(fx.iteratorsCorrect(*lf_1));
}

TEST(Sync, assignFilesystemIds_whenFolderWasMoved_differentLeafName)
{
    Fixture fx{"d"};

    // Level 0
    mt::FsNode d{nullptr, mega::FOLDERNODE, "d"};
    mega::LocalNode& ld = *fx.mSync->localroot;
    static_cast<mega::FileFingerprint&>(ld) = d.getFingerprint();

    // Level 1
    mt::FsNode d_0_renamed{&d, mega::FOLDERNODE, "d_0_renamed"};
    auto ld_0 = mt::makeLocalNode(*fx.mSync, ld, mega::FOLDERNODE, "d_0", d_0_renamed.getFingerprint());

    // Level 2
    mt::FsNode f_0_0{&d_0_renamed, mega::FILENODE, "f_0_0"};
    auto lf_0_0 = mt::makeLocalNode(*fx.mSync, *ld_0, mega::FILENODE, "f_0_0", f_0_0.getFingerprint());
    mt::FsNode f_0_1{&d_0_renamed, mega::FILENODE, "f_0_1"};
    auto lf_0_1 = mt::makeLocalNode(*fx.mSync, *ld_0, mega::FILENODE, "f_0_1", f_0_1.getFingerprint());

    mt::collectAllFsNodes(fx.mFsNodes, d);

    const auto success = mega::assignFilesystemIds(*fx.mSync, fx.mApp, fx.mFsAccess, fx.mLocalNodes, "d/" + mt::gLocalDebris, "/");

    ASSERT_TRUE(success);

    // assert that directories have correct fs IDs
    ASSERT_EQ(mega::UNDEF, ld.fsid);
    ASSERT_EQ(mega::UNDEF, ld_0->fsid);

    // assert that all file `LocalNode`s have same fs IDs as the corresponding `FsNode`s
    ASSERT_EQ(f_0_0.getFsId(), lf_0_0->fsid);
    ASSERT_EQ(f_0_1.getFsId(), lf_0_1->fsid);

    // assert that the local node map is correct
    constexpr std::size_t fileCount = 2;
    ASSERT_EQ(fileCount, fx.mLocalNodes.size());

    ASSERT_FALSE(fx.iteratorsCorrect(ld));
    ASSERT_FALSE(fx.iteratorsCorrect(*ld_0));
    ASSERT_TRUE(fx.iteratorsCorrect(*lf_0_0));
    ASSERT_TRUE(fx.iteratorsCorrect(*lf_0_1));
}

TEST(Sync, assignFilesystemIds_whenFolderWasMoved_sameLeafName)
{
    Fixture fx{"d"};

    // Level 0
    mt::FsNode d{nullptr, mega::FOLDERNODE, "d"};
    mega::LocalNode& ld = *fx.mSync->localroot;
    static_cast<mega::FileFingerprint&>(ld) = d.getFingerprint();

    // Level 1
    mt::FsNode d_0_renamed{&d, mega::FOLDERNODE, "d_0_renamed"};
    auto ld_0 = mt::makeLocalNode(*fx.mSync, ld, mega::FOLDERNODE, "d_0", d_0_renamed.getFingerprint());

    // Level 2
    mt::FsNode d_0{&d_0_renamed, mega::FOLDERNODE, "d_0"};

    // Level 3
    mt::FsNode f_0_0{&d_0, mega::FILENODE, "f_0_0"};
    auto lf_0_0 = mt::makeLocalNode(*fx.mSync, *ld_0, mega::FILENODE, "f_0_0", f_0_0.getFingerprint());
    mt::FsNode f_0_1{&d_0, mega::FILENODE, "f_0_1"};
    auto lf_0_1 = mt::makeLocalNode(*fx.mSync, *ld_0, mega::FILENODE, "f_0_1", f_0_1.getFingerprint());

    mt::collectAllFsNodes(fx.mFsNodes, d);

    const auto success = mega::assignFilesystemIds(*fx.mSync, fx.mApp, fx.mFsAccess, fx.mLocalNodes, "d/" + mt::gLocalDebris, "/");

    ASSERT_TRUE(success);

    // assert that directories have correct fs IDs
    ASSERT_EQ(mega::UNDEF, ld.fsid);
    ASSERT_EQ(d_0.getFsId(), ld_0->fsid);

    // assert that all file `LocalNode`s have same fs IDs as the corresponding `FsNode`s
    ASSERT_EQ(f_0_0.getFsId(), lf_0_0->fsid);
    ASSERT_EQ(f_0_1.getFsId(), lf_0_1->fsid);

    // assert that the local node map is correct
    constexpr std::size_t fileCount = 3;
    ASSERT_EQ(fileCount, fx.mLocalNodes.size());

    ASSERT_FALSE(fx.iteratorsCorrect(ld));
    ASSERT_TRUE(fx.iteratorsCorrect(*ld_0));
    ASSERT_TRUE(fx.iteratorsCorrect(*lf_0_0));
    ASSERT_TRUE(fx.iteratorsCorrect(*lf_0_1));
}

TEST(Sync, assignFilesystemIds_whenFileWasCopied)
{
    Fixture fx{"d"};

    // Level 0
    mt::FsNode d{nullptr, mega::FOLDERNODE, "d"};
    mega::LocalNode& ld = *fx.mSync->localroot;
    static_cast<mega::FileFingerprint&>(ld) = d.getFingerprint();

    // Level 1
    mt::FsNode f_0{&d, mega::FILENODE, "f_0"};
    mt::FsNode d_0{&d, mega::FOLDERNODE, "d_0"};

    auto lf_0 = mt::makeLocalNode(*fx.mSync, ld, mega::FILENODE, "f_0", f_0.getFingerprint());

    // Level 2
    mt::FsNode f_1{&d_0, mega::FILENODE, "f_0"}; // same name as `f_0`
    f_1.assignContentFrom(f_0); // file was copied maintaining mtime

    mt::collectAllFsNodes(fx.mFsNodes, d);

    const auto success = mega::assignFilesystemIds(*fx.mSync, fx.mApp, fx.mFsAccess, fx.mLocalNodes, "d/" + mt::gLocalDebris, "/");

    ASSERT_TRUE(success);

    // assert that directories have correct fs IDs
    ASSERT_EQ(mega::UNDEF, ld.fsid);

    // assert that all file `LocalNode`s have same fs IDs as the corresponding `FsNode`s
    ASSERT_EQ(f_0.getFsId(), lf_0->fsid);

    // assert that the local node map is correct
    constexpr std::size_t fileCount = 1;
    ASSERT_EQ(fileCount, fx.mLocalNodes.size());

    ASSERT_FALSE(fx.iteratorsCorrect(ld));
    ASSERT_TRUE(fx.iteratorsCorrect(*lf_0));
}

TEST(Sync, assignFilesystemIds_whenFileWasMoved_differentLeafName)
{
    Fixture fx{"d"};

    // Level 0
    mt::FsNode d{nullptr, mega::FOLDERNODE, "d"};
    mega::LocalNode& ld = *fx.mSync->localroot;
    static_cast<mega::FileFingerprint&>(ld) = d.getFingerprint();

    // Level 1
    mt::FsNode f_0{&d, mega::FILENODE, "f_0_renamed"};
    auto lf_0 = mt::makeLocalNode(*fx.mSync, ld, mega::FILENODE, "f_0", f_0.getFingerprint());

    mt::collectAllFsNodes(fx.mFsNodes, d);

    const auto success = mega::assignFilesystemIds(*fx.mSync, fx.mApp, fx.mFsAccess, fx.mLocalNodes, "d/" + mt::gLocalDebris, "/");

    ASSERT_TRUE(success);

    ASSERT_EQ(mega::UNDEF, ld.fsid);
    ASSERT_EQ(mega::UNDEF, lf_0->fsid);

    // assert that the local node map is correct
    constexpr std::size_t fileCount = 0;
    ASSERT_EQ(fileCount, fx.mLocalNodes.size());

    ASSERT_FALSE(fx.iteratorsCorrect(ld));
    ASSERT_FALSE(fx.iteratorsCorrect(*lf_0));
}

TEST(Sync, assignFilesystemIds_whenFileWasMoved_sameLeafName)
{
    Fixture fx{"d"};

    // Level 0
    mt::FsNode d{nullptr, mega::FOLDERNODE, "d"};
    mega::LocalNode& ld = *fx.mSync->localroot;
    static_cast<mega::FileFingerprint&>(ld) = d.getFingerprint();

    // Level 1
    mt::FsNode d_0{&d, mega::FOLDERNODE, "d_0"};

    // Level 2
    mt::FsNode f_0{&d_0, mega::FILENODE, "f_0"};

    auto lf_0 = mt::makeLocalNode(*fx.mSync, ld, mega::FILENODE, "f_0", f_0.getFingerprint()); // still at level 1

    mt::collectAllFsNodes(fx.mFsNodes, d);

    const auto success = mega::assignFilesystemIds(*fx.mSync, fx.mApp, fx.mFsAccess, fx.mLocalNodes, "d/" + mt::gLocalDebris, "/");

    ASSERT_TRUE(success);

    ASSERT_EQ(mega::UNDEF, ld.fsid);
    ASSERT_EQ(f_0.getFsId(), lf_0->fsid);

    // assert that the local node map is correct
    constexpr std::size_t fileCount = 1;
    ASSERT_EQ(fileCount, fx.mLocalNodes.size());

    ASSERT_FALSE(fx.iteratorsCorrect(ld));
    ASSERT_TRUE(fx.iteratorsCorrect(*lf_0));
}

TEST(Sync, assignFilesystemIds_emptyFolderStaysUnassigned)
{
    Fixture fx{"d"};

    // Level 0
    mt::FsNode d{nullptr, mega::FOLDERNODE, "d"};
    mega::LocalNode& ld = *fx.mSync->localroot;
    static_cast<mega::FileFingerprint&>(ld) = d.getFingerprint();

    // Level 1
    mt::FsNode d_0{&d, mega::FOLDERNODE, "d_0"};
    auto ld_0 = mt::makeLocalNode(*fx.mSync, ld, mega::FOLDERNODE, "d_0");

    mt::collectAllFsNodes(fx.mFsNodes, d);

    const auto success = mega::assignFilesystemIds(*fx.mSync, fx.mApp, fx.mFsAccess, fx.mLocalNodes, "d/" + mt::gLocalDebris, "/");

    ASSERT_TRUE(success);

    ASSERT_EQ(mega::UNDEF, ld.fsid);
    ASSERT_EQ(mega::UNDEF, ld_0->fsid);

    // assert that the local node map is correct
    constexpr std::size_t fileCount = 0;
    ASSERT_EQ(fileCount, fx.mLocalNodes.size());

    ASSERT_FALSE(fx.iteratorsCorrect(ld));
    ASSERT_FALSE(fx.iteratorsCorrect(*ld_0));
}

#ifdef NDEBUG
TEST(Sync, assignFilesystemIds_whenRootPathIsNotAFolder_hittingAssert)
{
    Fixture fx{"d"};

    // Level 0
    mt::FsNode d{nullptr, mega::FILENODE, "d"};

    mt::collectAllFsNodes(fx.mFsNodes, d);

    const auto success = mega::assignFilesystemIds(*fx.mSync, fx.mApp, fx.mFsAccess, fx.mLocalNodes, "d/" + mt::gLocalDebris, "/");

    ASSERT_FALSE(success);
}
#endif

#ifdef NDEBUG
TEST(Sync, assignFilesystemIds_whenFileTypeIsUnexpected_hittingAssert)
{
    Fixture fx{"d"};

    // Level 0
    mt::FsNode d{nullptr, mega::FOLDERNODE, "d"};
    mega::LocalNode& ld = *fx.mSync->localroot;
    static_cast<mega::FileFingerprint&>(ld) = d.getFingerprint();

    // Level 1
    mt::FsNode f_0{&d, mega::TYPE_UNKNOWN, "f_0"};
    auto lf_0 = mt::makeLocalNode(*fx.mSync, ld, mega::FILENODE, "f_0", f_0.getFingerprint());

    mt::collectAllFsNodes(fx.mFsNodes, d);

    const auto success = mega::assignFilesystemIds(*fx.mSync, fx.mApp, fx.mFsAccess, fx.mLocalNodes, "d/" + mt::gLocalDebris, "/");

    ASSERT_FALSE(success);
}
#endif

namespace
{

void test_SyncConfig_serialization(const mega::SyncConfig& config)
{
    std::string data;
    const_cast<mega::SyncConfig&>(config).serialize(&data);
    auto newConfig = mega::SyncConfig::unserialize(data);
    ASSERT_TRUE(newConfig);
    ASSERT_EQ(config, *newConfig);
}

}

TEST(Sync, SyncConfig_defaultOptions)
{
    const mega::SyncConfig config{"foo", 42, 123};
    ASSERT_TRUE(config.isResumable());
    ASSERT_EQ("foo", config.getLocalPath());
    ASSERT_EQ(42, config.getRemoteNode());
    ASSERT_EQ(123, config.getLocalFingerprint());
    ASSERT_TRUE(config.getRegExps().empty());
    ASSERT_EQ(mega::SyncConfig::TYPE_TWOWAY, config.getType());
    ASSERT_TRUE(config.isUpSync());
    ASSERT_TRUE(config.isDownSync());
    ASSERT_TRUE(config.syncDeletions());
    ASSERT_FALSE(config.forceOverwrite());
    test_SyncConfig_serialization(config);
}

TEST(Sync, SyncConfig_defaultOptions_inactive)
{
<<<<<<< HEAD
    const mega::SyncConfig config{mega::SyncConfig::TYPE_TWOWAY, false, true};
=======
    mega::SyncConfig config{"foo", 42, 123};
    config.setResumable(false);
    ASSERT_FALSE(config.isResumable());
    ASSERT_EQ("foo", config.getLocalPath());
    ASSERT_EQ(42, config.getRemoteNode());
    ASSERT_EQ(123, config.getLocalFingerprint());
    ASSERT_TRUE(config.getRegExps().empty());
    ASSERT_EQ(mega::SyncConfig::TYPE_TWOWAY, config.getType());
>>>>>>> 6529dc93
    ASSERT_TRUE(config.isUpSync());
    ASSERT_TRUE(config.isDownSync());
    ASSERT_TRUE(config.syncDeletions());
    ASSERT_FALSE(config.forceOverwrite());
    test_SyncConfig_serialization(config);
}

TEST(Sync, SyncConfig_defaultOptions_butWithRegExps)
{
    const std::vector<std::string> regExps{"aa", "bbb"};
    const mega::SyncConfig config{"foo", 42, 123, regExps};
    ASSERT_TRUE(config.isResumable());
    ASSERT_EQ("foo", config.getLocalPath());
    ASSERT_EQ(42, config.getRemoteNode());
    ASSERT_EQ(123, config.getLocalFingerprint());
    ASSERT_EQ(regExps, config.getRegExps());
    ASSERT_EQ(mega::SyncConfig::TYPE_TWOWAY, config.getType());
    ASSERT_TRUE(config.isUpSync());
    ASSERT_TRUE(config.isDownSync());
    ASSERT_TRUE(config.syncDeletions());
    ASSERT_FALSE(config.forceOverwrite());
    test_SyncConfig_serialization(config);
}

TEST(Sync, SyncConfig_upSync_syncDelFalse_overwriteFalse)
{
    const std::vector<std::string> regExps{"aa", "bbb"};
    const mega::SyncConfig config{"foo", 42, 123, regExps, mega::SyncConfig::TYPE_UP};
    ASSERT_TRUE(config.isResumable());
    ASSERT_EQ("foo", config.getLocalPath());
    ASSERT_EQ(42, config.getRemoteNode());
    ASSERT_EQ(123, config.getLocalFingerprint());
    ASSERT_EQ(regExps, config.getRegExps());
    ASSERT_EQ(mega::SyncConfig::TYPE_UP, config.getType());
    ASSERT_TRUE(config.isUpSync());
    ASSERT_FALSE(config.isDownSync());
    ASSERT_FALSE(config.syncDeletions());
    ASSERT_FALSE(config.forceOverwrite());
    test_SyncConfig_serialization(config);
}

TEST(Sync, SyncConfig_upSync_syncDelTrue_overwriteTrue)
{
    const std::vector<std::string> regExps{"aa", "bbb"};
    const mega::SyncConfig config{"foo", 42, 123, regExps, mega::SyncConfig::TYPE_UP, true, true};
    ASSERT_TRUE(config.isResumable());
    ASSERT_EQ("foo", config.getLocalPath());
    ASSERT_EQ(42, config.getRemoteNode());
    ASSERT_EQ(123, config.getLocalFingerprint());
    ASSERT_EQ(regExps, config.getRegExps());
    ASSERT_EQ(mega::SyncConfig::TYPE_UP, config.getType());
    ASSERT_TRUE(config.isUpSync());
    ASSERT_FALSE(config.isDownSync());
    ASSERT_TRUE(config.syncDeletions());
    ASSERT_TRUE(config.forceOverwrite());
    test_SyncConfig_serialization(config);
}

TEST(Sync, SyncConfig_downSync_syncDelFalse_overwriteFalse)
{
    const std::vector<std::string> regExps{"aa", "bbb"};
    const mega::SyncConfig config{"foo", 42, 123, regExps, mega::SyncConfig::TYPE_DOWN};
    ASSERT_TRUE(config.isResumable());
    ASSERT_EQ("foo", config.getLocalPath());
    ASSERT_EQ(42, config.getRemoteNode());
    ASSERT_EQ(123, config.getLocalFingerprint());
    ASSERT_EQ(regExps, config.getRegExps());
    ASSERT_EQ(mega::SyncConfig::TYPE_DOWN, config.getType());
    ASSERT_FALSE(config.isUpSync());
    ASSERT_TRUE(config.isDownSync());
    ASSERT_FALSE(config.syncDeletions());
    ASSERT_FALSE(config.forceOverwrite());
    test_SyncConfig_serialization(config);
}

TEST(Sync, SyncConfig_downSync_syncDelTrue_overwriteTrue)
{
    const std::vector<std::string> regExps{"aa", "bbb"};
    const mega::SyncConfig config{"foo", 42, 123, regExps, mega::SyncConfig::TYPE_DOWN, true, true};
    ASSERT_TRUE(config.isResumable());
    ASSERT_EQ("foo", config.getLocalPath());
    ASSERT_EQ(42, config.getRemoteNode());
    ASSERT_EQ(123, config.getLocalFingerprint());
    ASSERT_EQ(regExps, config.getRegExps());
    ASSERT_EQ(mega::SyncConfig::TYPE_DOWN, config.getType());
    ASSERT_FALSE(config.isUpSync());
    ASSERT_TRUE(config.isDownSync());
    ASSERT_TRUE(config.syncDeletions());
    ASSERT_TRUE(config.forceOverwrite());
    test_SyncConfig_serialization(config);
}

namespace
{

void test_SyncConfigBag(mega::SyncConfigBag& bag)
{
    ASSERT_TRUE(bag.all().empty());
    const mega::SyncConfig config1{"foo", 41, 122};
    bag.insert(config1);
    const mega::SyncConfig config2{"bar", 42, 123};
    bag.insert(config2);
    const std::vector<mega::SyncConfig> expConfigs1{config2, config1};
    ASSERT_EQ(expConfigs1, bag.all());
    bag.remove(config1.getLocalPath());
    const std::vector<mega::SyncConfig> expConfigs2{config2};
    ASSERT_EQ(expConfigs2, bag.all());
    const mega::SyncConfig config3{"bar", 43, 124};
    bag.insert(config3); // update
    const std::vector<mega::SyncConfig> expConfigs3{config3};
    ASSERT_EQ(expConfigs3, bag.all());
    bag.insert(config1);
    bag.insert(config2);
    ASSERT_EQ(expConfigs1, bag.all());
    bag.clear();
    ASSERT_TRUE(bag.all().empty());
}

class MockDbTable : public mt::DefaultedDbTable
{
public:
    using mt::DefaultedDbTable::DefaultedDbTable;
    void rewind() override
    {
        mIndex = 0;
    }
    bool next(uint32_t* id, std::string* data) override
    {
        if (mIndex >= mData->size())
        {
            return false;
        }
        *id = (*mData)[mIndex].first;
        *data = (*mData)[mIndex].second;
        ++mIndex;
        return true;
    }
    bool put(uint32_t id, char* data, unsigned size) override
    {
        del(id);
        mData->emplace_back(id, std::string{data, size});
        return true;
    }
    bool del(uint32_t id) override
    {
        mData->erase(std::remove_if(mData->begin(), mData->end(),
                                   [id](const std::pair<uint32_t, std::string>& p)
                                   {
                                       return p.first == id;
                                   }),
                     mData->end());
        return true;
    }
    void truncate() override
    {
        mData->clear();
    }

    std::vector<std::pair<uint32_t, std::string>>* mData = nullptr;

private:
    size_t mIndex = 0;
};

class MockDbAccess : public mega::DbAccess
{
public:
    MockDbAccess(std::vector<std::pair<uint32_t, std::string>>& data)
        : mData{data}
    {}
    mega::DbTable* open(mega::PrnGen &rng, mega::FileSystemAccess*, std::string*, bool recycleLegacyDB, bool checkAlwaysTransacted) override
    {
        auto table = new MockDbTable{rng, checkAlwaysTransacted};
        table->mData = &mData;
        return table;
    }

private:
    std::vector<std::pair<uint32_t, std::string>>& mData;
};

}

TEST(Sync, SyncConfigBag)
{
    std::vector<std::pair<uint32_t, std::string>> mData;
    MockDbAccess dbaccess{mData};
    mt::DefaultedFileSystemAccess fsaccess;
    mega::PrnGen rng;
    mega::SyncConfigBag bag{dbaccess, fsaccess, rng, "some_id"};
    test_SyncConfigBag(bag);
}

TEST(Sync, SyncConfigBag_withPreviousState)
{
    std::vector<std::pair<uint32_t, std::string>> mData;
    MockDbAccess dbaccess{mData};
    mt::DefaultedFileSystemAccess fsaccess;
    mega::PrnGen rng;

    mega::SyncConfigBag bag1{dbaccess, fsaccess, rng, "some_id"};
    const mega::SyncConfig config1{"foo", 41, 122};
    bag1.insert(config1);
    ASSERT_EQ(1, mData.size());
    const mega::SyncConfig config2{"bar", 42, 123};
    bag1.insert(config2);
    ASSERT_EQ(2, mData.size());
    const mega::SyncConfig config3{"blah", 43, 124};
    bag1.insert(config3);
    ASSERT_EQ(3, mData.size());
    bag1.insert(config3); // update
    ASSERT_EQ(3, mData.size());
    bag1.remove(config3.getLocalPath());
    ASSERT_EQ(2, mData.size());

    const mega::SyncConfigBag bag2{dbaccess, fsaccess, rng, "some_id"};
    const std::vector<mega::SyncConfig> expConfigs{config2, config1};
    ASSERT_EQ(expConfigs, bag2.all());
}

namespace {

struct UnsyncableDbTable : mt::DefaultedDbTable
{
    using row_t = std::pair<uint32_t, std::string>;
    std::vector<row_t>& mRecords;
    size_t mCurrentIndex = 0;

    UnsyncableDbTable(std::vector<row_t>& records)
    : mRecords(records)
    {}

    void rewind() override
    {
        mCurrentIndex = 0;
    }
    bool next(uint32_t* id, std::string* data) override
    {
        if (mCurrentIndex >= mRecords.size())
        {
            rewind();
            return false;
        }
        *id = mRecords[mCurrentIndex].first;
        *data = mRecords[mCurrentIndex].second;
        ++mCurrentIndex;
        return true;
    }
    bool put(uint32_t id, char* data, unsigned length) override
    {
        mRecords.emplace_back(id, std::string(data, length));
        return true;
    }
    bool del(uint32_t id) override
    {
        mRecords.erase(std::remove_if(mRecords.begin(), mRecords.end(),
                                      [id](const row_t& r) { return r.first == id; }), mRecords.end());
        return true;
    }
};

struct UnsyncableDbAccess : mt::DefaultedDbAccess
{
    std::vector<UnsyncableDbTable::row_t> mRecords;
    mega::DbTable* open(mega::PrnGen&, mega::FileSystemAccess*, std::string*, bool, bool) override
    {
        return new UnsyncableDbTable{mRecords};
    }
};

struct UnsyncableFsAccess : mt::DefaultedFileSystemAccess
{
};

std::string serializeUnsyncable(mega::handle nodeHandle)
{
    std::string data;
    mega::CacheableWriter writer{data};
    writer.serializehandle(nodeHandle);
    return data;
}

}

TEST(Sync, UnsyncableNodeBag)
{
    UnsyncableDbAccess dbaccess;
    dbaccess.mRecords = {
        {1, serializeUnsyncable(42)},
        {2, serializeUnsyncable(13)},
    };
    UnsyncableFsAccess fsaccess;
    mega::PrnGen prn;
    const mega::handle nodeHandle = 123;
    mega::UnsyncableNodeBag bag{dbaccess, fsaccess, prn, "id"};
    ASSERT_TRUE(bag.containsNode(42));
    ASSERT_TRUE(bag.containsNode(13));
    ASSERT_FALSE(bag.containsNode(nodeHandle));
    ASSERT_TRUE(bag.addNode(nodeHandle));

    std::vector<UnsyncableDbTable::row_t> exp_records{
        {1, serializeUnsyncable(42)},
        {2, serializeUnsyncable(13)},
        {3, serializeUnsyncable(123)},
    };
    ASSERT_EQ(exp_records, dbaccess.mRecords);

    ASSERT_TRUE(bag.containsNode(nodeHandle));
    ASSERT_TRUE(bag.removeNode(nodeHandle));
    ASSERT_FALSE(bag.containsNode(nodeHandle));

    exp_records = {
        {1, serializeUnsyncable(42)},
        {2, serializeUnsyncable(13)},
    };
    ASSERT_EQ(exp_records, dbaccess.mRecords);

    ASSERT_TRUE(bag.removeNode(42));
    ASSERT_FALSE(bag.containsNode(nodeHandle));

    exp_records = {
        {2, serializeUnsyncable(13)},
    };
    ASSERT_EQ(exp_records, dbaccess.mRecords);

    ASSERT_TRUE(bag.removeNode(13));
    ASSERT_FALSE(bag.containsNode(13));
    ASSERT_TRUE(dbaccess.mRecords.empty());
}

TEST(Sync, UnsyncableNodeBag_withoutRecords)
{
    UnsyncableDbAccess dbaccess;
    UnsyncableFsAccess fsaccess;
    mega::PrnGen prn;
    const mega::handle nodeHandle = 123;
    mega::UnsyncableNodeBag bag{dbaccess, fsaccess, prn, "id"};
    ASSERT_FALSE(bag.containsNode(nodeHandle));
    ASSERT_TRUE(bag.addNode(nodeHandle));
    ASSERT_TRUE(bag.containsNode(nodeHandle));
    ASSERT_TRUE(bag.removeNode(nodeHandle));
    ASSERT_FALSE(bag.containsNode(nodeHandle));
}

#endif<|MERGE_RESOLUTION|>--- conflicted
+++ resolved
@@ -28,10 +28,7 @@
 
 #include "constants.h"
 #include "FsNode.h"
-<<<<<<< HEAD
 #include "DefaultedDbAccess.h"
-=======
->>>>>>> 6529dc93
 #include "DefaultedDbTable.h"
 #include "DefaultedDirAccess.h"
 #include "DefaultedFileAccess.h"
@@ -1092,18 +1089,7 @@
 
 TEST(Sync, SyncConfig_defaultOptions_inactive)
 {
-<<<<<<< HEAD
-    const mega::SyncConfig config{mega::SyncConfig::TYPE_TWOWAY, false, true};
-=======
-    mega::SyncConfig config{"foo", 42, 123};
-    config.setResumable(false);
-    ASSERT_FALSE(config.isResumable());
-    ASSERT_EQ("foo", config.getLocalPath());
-    ASSERT_EQ(42, config.getRemoteNode());
-    ASSERT_EQ(123, config.getLocalFingerprint());
-    ASSERT_TRUE(config.getRegExps().empty());
-    ASSERT_EQ(mega::SyncConfig::TYPE_TWOWAY, config.getType());
->>>>>>> 6529dc93
+    const mega::SyncConfig config{"foo", 42, 123, {}, mega::SyncConfig::TYPE_TWOWAY, false, true};
     ASSERT_TRUE(config.isUpSync());
     ASSERT_TRUE(config.isDownSync());
     ASSERT_TRUE(config.syncDeletions());
@@ -1331,9 +1317,11 @@
     using row_t = std::pair<uint32_t, std::string>;
     std::vector<row_t>& mRecords;
     size_t mCurrentIndex = 0;
+    mega::PrnGen mPrn;
 
     UnsyncableDbTable(std::vector<row_t>& records)
-    : mRecords(records)
+        : mt::DefaultedDbTable{mPrn, false}
+        , mRecords(records)
     {}
 
     void rewind() override
