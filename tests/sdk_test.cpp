/**
 * @file tests/sdk_test.cpp
 * @brief Mega SDK test file
 *
 * (c) 2015 by Mega Limited, Wellsford, New Zealand
 *
 * This file is part of the MEGA SDK - Client Access Engine.
 *
 * Applications using the MEGA API must present a valid application key
 * and comply with the the rules set forth in the Terms of Service.
 *
 * The MEGA SDK is distributed in the hope that it will be useful,
 * but WITHOUT ANY WARRANTY; without even the implied warranty of
 * MERCHANTABILITY or FITNESS FOR A PARTICULAR PURPOSE.
 *
 * @copyright Simplified (2-clause) BSD License.
 *
 * You should have received a copy of the license along with this
 * program.
 */

#include "sdk_test.h"

void SdkTest::SetUp()
{
    // do some initialization

    char *buf = getenv("MEGA_EMAIL");
    if (buf)
        email.assign(buf);
    ASSERT_LT(0, email.length()) << "Set your username at the environment variable $MEGA_EMAIL";

    buf = getenv("MEGA_PWD");
    if (buf)
        pwd.assign(buf);
    ASSERT_LT(0, pwd.length()) << "Set your password at the environment variable $MEGA_PWD";

    if (megaApi == NULL)
    {
        char path[1024];
        getcwd(path, sizeof path);
        megaApi = new MegaApi(APP_KEY.c_str(), path, USER_AGENT.c_str());

        megaApi->addListener(this);

        ASSERT_NO_FATAL_FAILURE( login() );
        ASSERT_NO_FATAL_FAILURE( fetchnodes() );
    }
}

void SdkTest::TearDown()
{
    // do some cleanup

    deleteFile(UPFILE);
    deleteFile(DOWNFILE);
    deleteFile(PUBLICFILE);
    deleteFile(AVATARDST);

    releaseMegaApiAux();

    if (megaApi)
    {
        // Remove nodes in Cloud & Rubbish
        purgeTree(megaApi->getRootNode());
        megaApi->cleanRubbishBin();

        // Remove auxiliar contact
        MegaUserList *ul = megaApi->getContacts();
        for (int i = 0; i < ul->size(); i++)
        {
            MegaUser *u = ul->get(i);            
            if (u->getEmail() != email) // Trying to remove your own user throws API_EARGS
                megaApi->removeContact(u);
        }

        // Remove pending contact requests
        MegaContactRequestList *crl = megaApi->getOutgoingContactRequests();
        for (int i = 0; i < crl->size(); i++)
        {
            MegaContactRequest *cr = crl->get(i);
            megaApi->inviteContact(cr->getTargetEmail(), "Removing you", MegaContactRequest::INVITE_ACTION_DELETE);
        }

        if (megaApi->isLoggedIn())
            ASSERT_NO_FATAL_FAILURE( logout() );

        delete megaApi;
    }
}

void SdkTest::onRequestFinish(MegaApi *api, MegaRequest *request, MegaError *e)
{
    lastError = e->getErrorCode();

    switch(request->getType())
    {
    case MegaRequest::TYPE_LOGIN:
        loggingReceived = true;
        break;

    case MegaRequest::TYPE_FETCH_NODES:
        fetchnodesReceived = true;
        break;

    case MegaRequest::TYPE_LOGOUT:
        logoutReceived = true;
        break;

    case MegaRequest::TYPE_CREATE_FOLDER:
        h = request->getNodeHandle();
        responseReceived = true;
        break;

    case MegaRequest::TYPE_RENAME:
        responseReceived = true;
        break;

    case MegaRequest::TYPE_COPY:
        h = request->getNodeHandle();
        responseReceived = true;
        break;

    case MegaRequest::TYPE_MOVE:
        responseReceived = true;
        break;

    case MegaRequest::TYPE_REMOVE:
        responseReceived = true;
        break;

    case MegaRequest::TYPE_UPLOAD:
        uploadFinished = true;
        break;

    case MegaRequest::TYPE_PAUSE_TRANSFERS:
        transfersPaused = true;
        break;

    case MegaRequest::TYPE_CANCEL_TRANSFERS:
        transfersCancelled = true;
        break;

    case MegaRequest::TYPE_INVITE_CONTACT:
        contactInvitationFinished = true;
        break;

    case MegaRequest::TYPE_REPLY_CONTACT_REQUEST:
        contactReplyFinished = true;
        break;

    case MegaRequest::TYPE_REMOVE_CONTACT:
        responseReceived = true;
        break;

    case MegaRequest::TYPE_SHARE:
        responseReceived = true;
        break;

    case MegaRequest::TYPE_EXPORT:
        if (request->getAccess())
            link.assign(request->getLink());
        h = request->getNodeHandle();
        responseReceived = true;
        break;

    case MegaRequest::TYPE_GET_PUBLIC_NODE:
        if (lastError == API_OK)
            publicNode = request->getPublicMegaNode();
        responseReceived = true;
        break;

    case MegaRequest::TYPE_IMPORT_LINK:
        h = request->getNodeHandle();
        responseReceived = true;
        break;

    case MegaRequest::TYPE_CLEAN_RUBBISH_BIN:
        responseReceived = true;
        break;

<<<<<<< HEAD
    case MegaRequest::TYPE_GET_NUM_CHILD_FOLDERS:
        if (lastError == API_OK)
            number = request->getNumber();
        responseReceived = true;
        break;

    case MegaRequest::TYPE_GET_NUM_CHILD_FILES:
        if (lastError == API_OK)
            number = request->getNumber();
        responseReceived = true;
        break;
=======
    case MegaRequest::TYPE_SET_ATTR_USER:
        responseReceived = true;
        break;

    case MegaRequest::TYPE_GET_ATTR_USER:
        if ( (lastError == API_OK) && (request->getParamType() != MegaApi::USER_ATTR_AVATAR) )
            attributeValue = request->getText();

        if (request->getParamType() == MegaApi::USER_ATTR_AVATAR)
        {
            if (lastError == API_OK)
                attributeValue = "Avatar changed";

            if (lastError == API_ENOENT)
                attributeValue = "Avatar not found";
        }

        responseReceived = true;
        break;

#ifdef ENABLE_CHAT
    case MegaRequest::TYPE_CHAT_FETCH:
        if (lastError == API_OK)
        {
            chats = request->getMegaTextChatList()->copy();
        }

        responseReceived = true;
        break;

    case MegaRequest::TYPE_CHAT_CREATE:
        if (lastError == API_OK)
        {
            chats = request->getMegaTextChatList()->copy();
        }

        responseReceived = true;
        break;

    case MegaRequest::TYPE_CHAT_INVITE:
        responseReceived = true;
        break;

    case MegaRequest::TYPE_CHAT_REMOVE:
        responseReceived = true;
        break;

    case MegaRequest::TYPE_CHAT_URL:
        if (lastError == API_OK)
        {
            link.assign(request->getLink());
        }
        responseReceived = true;
        break;
#endif

>>>>>>> b0c2704a
    }
}

void SdkTest::onTransferFinish(MegaApi* api, MegaTransfer *transfer, MegaError* e)
{
    lastError = e->getErrorCode();

    if (lastError == MegaError::API_OK)
        h = transfer->getNodeHandle();

    switch(transfer->getType())
    {
    case MegaTransfer::TYPE_DOWNLOAD:
        downloadFinished = true;
        break;

    case MegaTransfer::TYPE_UPLOAD:
        uploadFinished = true;
        break;
    }
}

void SdkTest::onUsersUpdate(MegaApi* api, MegaUserList *users)
{
    if (!users)
        return;

    for (int i = 0; i < users->size(); i++)
    {
        MegaUser *u = users->get(i);

        if (u->hasChanged(MegaUser::CHANGE_TYPE_AVATAR)
                || u->hasChanged(MegaUser::CHANGE_TYPE_FIRSTNAME)
                || u->hasChanged(MegaUser::CHANGE_TYPE_LASTNAME))
        {
            if (api == megaApi) userUpdated = true;

            if (api == megaApiAux) userUpdatedAux = true;
        }
        else
        {
            // Contact is removed from main account
            contactRemoved = (api == megaApi);
        }
    }
}

void SdkTest::onNodesUpdate(MegaApi* api, MegaNodeList *nodes)
{
    // Main testing account
    if (api == megaApi)
    {
        nodeUpdated = true;
    }

    // Auxiliar testing account
    if (api == megaApiAux)
    {
        nodeUpdatedAux = true;
    }
}

void SdkTest::onContactRequestsUpdate(MegaApi* api, MegaContactRequestList* requests)
{
    // Main testing account
    if (api == megaApi)
    {
        contactRequestUpdated = true;
    }

    // Auxiliar testing account
    if (api == megaApiAux)
    {
        contactRequestUpdatedAux = true;
    }
}

#ifdef ENABLE_CHAT
void SdkTest::onChatsUpdate(MegaApi *api, MegaTextChatList *chats)
{
    // Main testing account
    if (api == megaApi)
    {
        chatUpdated = true;
    }

    // Auxiliar testing account
    if (api == megaApiAux)
    {
        chatUpdatedAux = true;
    }
}

void SdkTest::fetchChats(int timeout)
{
    responseReceived = false;

    megaApi->fetchChats();

    waitForResponse(&responseReceived, timeout);
    if (timeout)
    {
        ASSERT_TRUE(responseReceived) << "Fetching chats not finished after " << timeout  << " seconds";
    }

    ASSERT_EQ(MegaError::API_OK, lastError) << "Fetching list of chats failed (error: " << lastError << ")";
}

void SdkTest::createChat(bool group, MegaTextChatPeerList *peers, int timeout)
{
    responseReceived = false;

    megaApi->createChat(group, peers);

    waitForResponse(&responseReceived, timeout);
    if (timeout)
    {
        ASSERT_TRUE(responseReceived) << "Chat creation not finished after " << timeout  << " seconds";
    }

    ASSERT_EQ(MegaError::API_OK, lastError) << "Chat creation failed (error: " << lastError << ")";
}

#endif

void SdkTest::login(int timeout)
{
    loggingReceived = false;

    megaApi->login(email.data(), pwd.data());

    waitForResponse(&loggingReceived, timeout);

    if (timeout)
    {
        ASSERT_TRUE(loggingReceived) << "Logging failed after " << timeout  << " seconds";
    }

    ASSERT_EQ(MegaError::API_OK, lastError) << "Logging failed (error: " << lastError << ")";
    ASSERT_TRUE(megaApi->isLoggedIn()) << "Not logged it";
}

void SdkTest::fetchnodes(int timeout)
{
    fetchnodesReceived = false;

    megaApi->fetchNodes();

    waitForResponse(&fetchnodesReceived, timeout);

    if (timeout)
    {
        ASSERT_TRUE(fetchnodesReceived) << "Fetchnodes failed after " << timeout  << " seconds";
    }

    ASSERT_EQ(MegaError::API_OK, lastError) << "Fetchnodes failed (error: " << lastError << ")";
}

void SdkTest::logout(int timeout)
{
    logoutReceived = false;

    megaApi->logout(this);

    waitForResponse(&logoutReceived, timeout);

    if (timeout)
    {
        EXPECT_TRUE(logoutReceived) << "Logout failed after " << timeout  << " seconds";
    }

    EXPECT_EQ(MegaError::API_OK, lastError) << "Logout failed (error: " << lastError << ")";
}

char* SdkTest::dumpSession()
{
    return megaApi->dumpSession();
}

void SdkTest::locallogout(int timeout)
{
    logoutReceived = false;

    megaApi->localLogout(this);

    waitForResponse(&logoutReceived, timeout);

    if (timeout)
    {
        EXPECT_TRUE(logoutReceived) << "Local logout failed after " << timeout  << " seconds";
    }

    ASSERT_EQ(MegaError::API_OK, lastError) << "Local logout failed (error: " << lastError << ")";
}

void SdkTest::resumeSession(char *session, int timeout)
{
    loggingReceived = false;

    megaApi->fastLogin(session, this);

    waitForResponse(&loggingReceived, timeout);

    if (timeout)
    {
        ASSERT_TRUE(loggingReceived) << "Resume session failed after " << timeout  << " seconds";
    }

    ASSERT_EQ(MegaError::API_OK, lastError) << "Resume session failed (error: " << lastError << ")";
}

void SdkTest::purgeTree(MegaNode *p)
{
    MegaNodeList *children;
    children = megaApi->getChildren(p);

    for (int i = 0; i < children->size(); i++)
    {
        MegaNode *n = children->get(i);
        if (n->isFolder())
            purgeTree(n);

        megaApi->remove(n);
    }
}

void SdkTest::waitForResponse(bool *responseReceived, int timeout)
{
    timeout *= 1000000; // convert to micro-seconds
    int tWaited = 0;    // microseconds
    while(!(*responseReceived))
    {
        usleep(pollingT);

        if (timeout)
        {
            tWaited += pollingT;
            if (tWaited >= timeout)
            {
                break;
            }
        }
    }
}

void SdkTest::createFile(string filename, bool largeFile)
{
    FILE *fp;
    fp = fopen(filename.c_str(), "w");

    if (fp)
    {
        int limit = 2000;

        // create a file large enough for long upload/download times (5-10MB)
        if (largeFile)
            limit = 1000000 + rand() % 1000000;

        for (int i = 0; i < limit; i++)
        {
            fprintf(fp, "test ");
        }

        fclose(fp);
    }
}

size_t SdkTest::getFilesize(string filename)
{
    struct stat stat_buf;
    int rc = stat(filename.c_str(), &stat_buf);

    return rc == 0 ? stat_buf.st_size : -1;
}

void SdkTest::deleteFile(string filename)
{
    remove(filename.c_str());
}


void SdkTest::getMegaApiAux()
{
    if (megaApiAux == NULL)
    {
        char *buf;

        buf = getenv("MEGA_EMAIL_AUX");
        if (buf)
            emailaux.assign(buf);
        ASSERT_LT(0, emailaux.length()) << "Set auxiliar username at the environment variable $MEGA_EMAIL_AUX";

        string pwdaux;
        buf = getenv("MEGA_PWD_AUX");
        if (buf)
            pwdaux.assign(buf);
        ASSERT_LT(0, pwdaux.length()) << "Set the auxiliar password at the environment variable $MEGA_PWD_AUX";

        char path[1024];
        getcwd(path, sizeof path);
        megaApiAux = new MegaApi(APP_KEY.c_str(), path, USER_AGENT.c_str());

        megaApiAux->addListener(this);

        loggingReceived = false;
        megaApiAux->login(emailaux.data(), pwdaux.data());
        waitForResponse(&loggingReceived);

        ASSERT_EQ(MegaError::API_OK, lastError) << "Logging failed in the auxiliar account (error: " << lastError << ")";
        ASSERT_TRUE(megaApiAux->isLoggedIn()) << "Login failed in the auxiliar account";

        fetchnodesReceived = false;
        megaApiAux->fetchNodes();
        waitForResponse(&fetchnodesReceived);

        ASSERT_EQ(MegaError::API_OK, lastError) << "Fetchnodes failed in the auxiliar account (error: " << lastError << ")";
    }
}

void SdkTest::releaseMegaApiAux()
{
    if (megaApiAux)
    {
        if (megaApiAux->isLoggedIn())
        {
            logoutReceived = false;
            megaApiAux->logout();
            waitForResponse(&logoutReceived, 5);
        }

        delete megaApiAux;
        megaApiAux = NULL;
    }
}

void SdkTest::inviteContact(string email, string message, int action, int timeout)
{
    contactInvitationFinished = false;

    megaApi->inviteContact(email.data(), message.data(), action);

    waitForResponse(&contactInvitationFinished, timeout);    // at the source side (main account)

    if (timeout)
    {
        ASSERT_TRUE(contactInvitationFinished) << "Contact invitation not finished after " << timeout  << " seconds";
    }

    ASSERT_EQ(MegaError::API_OK, lastError) << "Contact invitation failed (error: " << lastError << ")";
}

void SdkTest::replyContact(MegaContactRequest *cr, int action, int timeout)
{
    contactReplyFinished = false;

    megaApiAux->replyContactRequest(cr, action);

    waitForResponse(&contactReplyFinished, timeout);      // at the target side (auxiliar account)

    if (timeout)
    {
        ASSERT_TRUE(contactReplyFinished) << "Contact reply not finished after " << timeout  << " seconds";
    }

    ASSERT_EQ(MegaError::API_OK, lastError) << "Contact reply failed (error: " << lastError << ")";
}

void SdkTest::removeContact(string email, int timeout)
{
    MegaUser *u = megaApi->getContact(email.data());
    bool null_pointer = (u == NULL);
    ASSERT_FALSE(null_pointer) << "Cannot find the specified contact (" << email << ")";

    responseReceived = false;

    megaApi->removeContact(u);

    waitForResponse(&responseReceived, timeout);      // at the target side (auxiliar account)

    if (timeout)
    {
        ASSERT_TRUE(responseReceived) << "Contact deletion not finished after " << timeout  << " seconds";
    }

    ASSERT_EQ(MegaError::API_OK, lastError) << "Contact deletion failed (error: " << lastError << ")";

    delete u;
}

void SdkTest::shareFolder(MegaNode *n, const char *email, int action, int timeout)
{
    responseReceived = false;

    megaApi->share(n, email, action);

    waitForResponse(&responseReceived, timeout);

    if (timeout)
    {
        ASSERT_TRUE(responseReceived) << "Folder sharing not finished after " << timeout  << " seconds";
    }

    ASSERT_EQ(MegaError::API_OK, lastError) << "Folder sharing failed (error: " << lastError << ")" << endl << "User: " << email << " Action: " << action;
}

void SdkTest::createPublicLink(MegaNode *n, int timeout)
{
    responseReceived = false;

    megaApi->exportNode(n);

    waitForResponse(&responseReceived, timeout);

    if (timeout)
    {
        ASSERT_TRUE(responseReceived) << "Public link creation not finished after " << timeout  << " seconds";
    }

    ASSERT_EQ(MegaError::API_OK, lastError) << "Public link creation failed (error: " << lastError << ")";
}

void SdkTest::importPublicLink(string link, MegaNode *parent, int timeout)
{
    responseReceived = false;

    megaApi->importFileLink(link.data(), parent);

    waitForResponse(&responseReceived, timeout);

    if (timeout)
    {
        ASSERT_TRUE(responseReceived) << "Public link import not finished after " << timeout  << " seconds";
    }

    ASSERT_EQ(MegaError::API_OK, lastError) << "Public link import failed (error: " << lastError << ")";
}

void SdkTest::getPublicNode(string link, int timeout)
{
    responseReceived = false;

    megaApiAux->getPublicNode(link.data());

    waitForResponse(&responseReceived, timeout);

    if (timeout)
    {
        ASSERT_TRUE(responseReceived) << "Public link retrieval not finished after " << timeout  << " seconds";
    }

    ASSERT_EQ(MegaError::API_OK, lastError) << "Public link retrieval failed (error: " << lastError << ")";
}

void SdkTest::removePublicLink(MegaNode *n, int timeout)
{
    responseReceived = false;

    megaApi->disableExport(n);

    waitForResponse(&responseReceived, timeout);

    if (timeout)
    {
        ASSERT_TRUE(responseReceived) << "Public link removal not finished after " << timeout  << " seconds";
    }

    ASSERT_EQ(MegaError::API_OK, lastError) << "Public link removal failed (error: " << lastError << ")";
}

void SdkTest::getContactRequest(bool outgoing, int expectedSize)
{
    MegaContactRequestList *crl;

    if (outgoing)
    {
        crl = megaApi->getOutgoingContactRequests();
        ASSERT_EQ(expectedSize, crl->size()) << "Too many outgoing contact requests in main account";
        if (expectedSize)
            cr = crl->get(0)->copy();
    }
    else
    {
        crl = megaApiAux->getIncomingContactRequests();
        ASSERT_EQ(expectedSize, crl->size()) << "Too many incoming contact requests in auxiliar account";
        if (expectedSize)
            craux = crl->get(0)->copy();
    }

    delete crl;
}

void SdkTest::setUserAttribute(int type, string value, int timeout)
{
    responseReceived = false;

    if (type == MegaApi::USER_ATTR_AVATAR)
    {
        megaApi->setAvatar(value.empty() ? NULL : value.c_str());
    }
    else
    {
        megaApi->setUserAttribute(type, value.c_str());
    }

    waitForResponse(&responseReceived, timeout);

    if (timeout)
    {
        ASSERT_TRUE(responseReceived) << "User attribute setup not finished after " << timeout  << " seconds";
    }

    ASSERT_EQ(MegaError::API_OK, lastError) << "User attribute setup failed (error: " << lastError << ")";
}

void SdkTest::getUserAttribute(MegaUser *u, int type, int timeout)
{
    responseReceived = false;

    if (type == MegaApi::USER_ATTR_AVATAR)
    {
        megaApiAux->getUserAvatar(u, AVATARDST.data());
    }
    else
    {
        megaApiAux->getUserAttribute(u, type);
    }

    waitForResponse(&responseReceived, timeout);

    if (timeout)
    {
        ASSERT_TRUE(responseReceived) << "User attribute retrieval not finished after " << timeout  << " seconds";
    }

    bool result = (lastError == MegaError::API_OK) || (lastError == MegaError::API_ENOENT);
    ASSERT_TRUE(result) << "User attribute retrieval failed (error: " << lastError << ")";
}

///////////////////////////__ Tests using SdkTest __//////////////////////////////////

/**
 * @brief TEST_F SdkTestResumeSession
 *
 * It creates a local cache, logs out of the current session and tries to resume it later.
 */
TEST_F(SdkTest, SdkTestResumeSession)
{
    char *session = dumpSession();
    ASSERT_NO_FATAL_FAILURE( locallogout() );

    ASSERT_NO_FATAL_FAILURE( resumeSession(session) );

    delete session;
}

/**
 * @brief TEST_F SdkTestNodeOperations
 *
 * It performs different operations with nodes, assuming the Cloud folder is empty at the beginning.
 *
 * - Create a new folder
 * - Rename a node
 * - Copy a node
 * - Get child nodes of given node
 * - Get child node by name
 * - Get node by path
 * - Get node by name
 * - Move a node
 * - Get parent node
 * - Move a node to Rubbish bin
 * - Remove a node
 */
TEST_F(SdkTest, SdkTestNodeOperations)
{
    // --- Create a new folder ---

    MegaNode *rootnode = megaApi->getRootNode();
    char name1[64] = "New folder";

    responseReceived = false;
    megaApi->createFolder(name1, rootnode);
    waitForResponse(&responseReceived);

    ASSERT_EQ(MegaError::API_OK, lastError) << "Cannot create a folder (error: " << lastError << ")";


    // --- Rename a node ---

    MegaNode *n1 = megaApi->getNodeByHandle(h);
    strcpy(name1, "Folder renamed");

    responseReceived = false;
    megaApi->renameNode(n1, name1);
    waitForResponse(&responseReceived);

    ASSERT_EQ(MegaError::API_OK, lastError) << "Cannot rename a node (error: " << lastError << ")";


    // --- Copy a node ---

    MegaNode *n2;
    char name2[64] = "Folder copy";

    responseReceived = false;
    megaApi->copyNode(n1, rootnode, name2);
    waitForResponse(&responseReceived);

    ASSERT_EQ(MegaError::API_OK, lastError) << "Cannot create a copy of a node (error: " << lastError << ")";
    n2 = megaApi->getNodeByHandle(h);


    // --- Get child nodes ---

    MegaNodeList *children;
    children = megaApi->getChildren(rootnode);

    EXPECT_EQ(megaApi->getNumChildren(rootnode), children->size()) << "Wrong number of child nodes";
    ASSERT_LE(2, children->size()) << "Wrong number of children nodes found";
    EXPECT_STREQ(name2, children->get(0)->getName()) << "Wrong name of child node"; // "Folder copy"
    EXPECT_STREQ(name1, children->get(1)->getName()) << "Wrong name of child node"; // "Folder rename"

    delete children;


    // --- Get child node by name ---

    MegaNode *n3;
    n3 = megaApi->getChildNode(rootnode, name2);

    bool null_pointer = (n3 == NULL);
    EXPECT_FALSE(null_pointer) << "Child node by name not found";
//    ASSERT_EQ(n2->getHandle(), n3->getHandle());  This test may fail due to multiple nodes with the same name


    // --- Get node by path ---

    char path[128] = "/Folder copy";
    MegaNode *n4;
    n4 = megaApi->getNodeByPath(path);

    null_pointer = (n4 == NULL);
    EXPECT_FALSE(null_pointer) << "Node by path not found";


    // --- Search for a node ---
    MegaNodeList *nlist;
    nlist = megaApi->search(rootnode, "copy");

    ASSERT_EQ(1, nlist->size());
    EXPECT_EQ(n4->getHandle(), nlist->get(0)->getHandle()) << "Search node by pattern failed";

    delete nlist;


    // --- Move a node ---

    responseReceived = false;
    megaApi->moveNode(n1, n2);
    waitForResponse(&responseReceived);

    ASSERT_EQ(MegaError::API_OK, lastError) << "Cannot move node (error: " << lastError << ")";


    // --- Get parent node ---

    MegaNode *n5;
    n5 = megaApi->getParentNode(n1);

    ASSERT_EQ(n2->getHandle(), n5->getHandle()) << "Wrong parent node";


    // --- Send to Rubbish bin ---

    responseReceived = false;
    megaApi->moveNode(n2, megaApi->getRubbishNode());
    waitForResponse(&responseReceived);

    ASSERT_EQ(MegaError::API_OK, lastError) << "Cannot move node to Rubbish bin (error: " << lastError << ")";


    // --- Remove a node ---

    responseReceived = false;
    megaApi->remove(n2);
    waitForResponse(&responseReceived);

    ASSERT_EQ(MegaError::API_OK, lastError) << "Cannot remove a node (error: " << lastError << ")";

    delete rootnode;
    delete n1;
    delete n2;
    delete n3;
    delete n4;
    delete n5;
}

/**
 * @brief TEST_F SdkTestTransfers
 *
 * It performs different operations related to transfers in both directions: up and down.
 *
 * - Starts an upload transfer and cancel it
 * - Starts an upload transfer, pause it, resume it and complete it
 * - Get node by fingerprint
 * - Get size of a node
 * - Download a file
 */
TEST_F(SdkTest, SdkTestTransfers)
{
    MegaNode *rootnode = megaApi->getRootNode();
    string filename1 = UPFILE;
    createFile(filename1);


    // --- Cancel a transfer ---

    transfersCancelled = false;
    megaApi->startUpload(filename1.data(), rootnode);
    megaApi->cancelTransfers(MegaTransfer::TYPE_UPLOAD);
    waitForResponse(&transfersCancelled);

    EXPECT_EQ(MegaError::API_OK, lastError) << "Transfer cancellation failed (error: " << lastError << ")";


    // --- Upload a file (part 1) ---

    uploadFinished = false;
    megaApi->startUpload(filename1.data(), rootnode);
    // do not wait yet for completion


    // --- Pause a transfer ---

    transfersPaused = false;
    megaApi->pauseTransfers(true, MegaTransfer::TYPE_UPLOAD);
    waitForResponse(&transfersPaused);

    EXPECT_EQ(MegaError::API_OK, lastError) << "Cannot pause transfer (error: " << lastError << ")";
    EXPECT_TRUE(megaApi->areTransfersPaused(MegaTransfer::TYPE_UPLOAD)) << "Upload transfer not paused";


    // --- Resume a transfer ---

    transfersPaused = false;
    megaApi->pauseTransfers(false, MegaTransfer::TYPE_UPLOAD);
    waitForResponse(&transfersPaused);

    EXPECT_EQ(MegaError::API_OK, lastError) << "Cannot resume transfer (error: " << lastError << ")";
    EXPECT_FALSE(megaApi->areTransfersPaused(MegaTransfer::TYPE_UPLOAD)) << "Upload transfer not resumed";


    // --- Upload a file (part 2) ---

    waitForResponse(&uploadFinished);

    ASSERT_EQ(MegaError::API_OK, lastError) << "Cannot upload file (error: " << lastError << ")";

    MegaNode *n1 = megaApi->getNodeByHandle(h);
    bool null_pointer = (n1 == NULL);

    ASSERT_FALSE(null_pointer) << "Cannot upload file (error: " << lastError << ")";
    ASSERT_STREQ(filename1.data(), n1->getName()) << "Uploaded file with wrong name (error: " << lastError << ")";


    // --- Get node by fingerprint (needs to be a file, not a folder) ---

    char *fingerprint = megaApi->getFingerprint(n1);
    MegaNode *n2 = megaApi->getNodeByFingerprint(fingerprint);

    null_pointer = (n2 == NULL);
    EXPECT_FALSE(null_pointer) << "Node by fingerprint not found";
//    ASSERT_EQ(n2->getHandle(), n4->getHandle());  This test may fail due to multiple nodes with the same name

    delete fingerprint;


    // --- Get the size of a file ---

    int filesize = getFilesize(filename1);
    int nodesize = megaApi->getSize(n2);
    EXPECT_EQ(filesize, nodesize) << "Wrong size of uploaded file";


    // --- Download a file ---

    string filename2 = "./" + DOWNFILE;

    downloadFinished = false;
    megaApi->startDownload(n2, filename2.c_str());
    waitForResponse(&downloadFinished);

    ASSERT_EQ(MegaError::API_OK, lastError) << "Cannot download the file (error: " << lastError << ")";

    MegaNode *n3 = megaApi->getNodeByHandle(h);
    null_pointer = (n3 == NULL);

    ASSERT_FALSE(null_pointer) << "Cannot download node";
    ASSERT_EQ(n2->getHandle(), n3->getHandle()) << "Cannot download node (error: " << lastError << ")";

    delete rootnode;
    delete n1;
    delete n2;
    delete n3;
}

/**
 * @brief TEST_F SdkTestContacts
 *
 * Creates an auxiliar 'MegaApi' object to interact with the main MEGA account.
 *
 * - Invite a contact
 * = Ignore the invitation
 * - Delete the invitation
 *
 * - Invite a contact
 * = Deny the invitation
 *
 * - Invite a contact
 * = Accept the invitation
 *
 * - Modify firstname
 * = Check firstname of a contact
 * - Load avatar
 * = Check avatar of a contact
 * - Delete avatar
 * = Check non-existing avatar of a contact
 *
 * - Remove contact
 *
 * TODO:
 * - Invite a contact not registered in MEGA yet (requires validation of account)
 * - Remind an existing invitation (requires 2 weeks wait)
 */
TEST_F(SdkTest, SdkTestContacts)
{
    ASSERT_NO_FATAL_FAILURE( getMegaApiAux() );    // login + fetchnodes


    // --- Check my email and the email of the contact ---

    EXPECT_STREQ(email.data(), megaApi->getMyEmail());
    EXPECT_STREQ(emailaux.data(), megaApiAux->getMyEmail());


    // --- Send a new contact request ---

    string message = "Hi contact. This is a testing message";

    contactRequestUpdated = false;
    contactRequestUpdatedAux = false;

    ASSERT_NO_FATAL_FAILURE( inviteContact(emailaux, message, MegaContactRequest::INVITE_ACTION_ADD) );

    waitForResponse(&contactRequestUpdatedAux); // at the target side (auxiliar account)
    waitForResponse(&contactRequestUpdated);    // at the source side (main account)


    // --- Check the sent contact request ---

    ASSERT_NO_FATAL_FAILURE( getContactRequest(true) );

    ASSERT_STREQ(message.data(), cr->getSourceMessage()) << "Message sent is corrupted";
    ASSERT_STREQ(email.data(), cr->getSourceEmail()) << "Wrong source email";
    ASSERT_STREQ(emailaux.data(), cr->getTargetEmail()) << "Wrong target email";
    ASSERT_EQ(MegaContactRequest::STATUS_UNRESOLVED, cr->getStatus()) << "Wrong contact request status";
    ASSERT_TRUE(cr->isOutgoing()) << "Wrong direction of the contact request";

    delete cr;      cr = NULL;


    // --- Check received contact request ---

    ASSERT_NO_FATAL_FAILURE( getContactRequest(false) );

    ASSERT_STREQ(message.data(), craux->getSourceMessage()) << "Message received is corrupted";
    ASSERT_STREQ(email.data(), craux->getSourceEmail()) << "Wrong source email";
    ASSERT_STREQ(NULL, craux->getTargetEmail()) << "Wrong target email";    // NULL according to MegaApi documentation
    ASSERT_EQ(MegaContactRequest::STATUS_UNRESOLVED, craux->getStatus()) << "Wrong contact request status";
    ASSERT_FALSE(craux->isOutgoing()) << "Wrong direction of the contact request";

    delete craux;   craux = NULL;


    // --- Ignore received contact request ---

    ASSERT_NO_FATAL_FAILURE( getContactRequest(false) );

    contactRequestUpdatedAux = false;
    ASSERT_NO_FATAL_FAILURE( replyContact(craux, MegaContactRequest::REPLY_ACTION_IGNORE) );
    waitForResponse(&contactRequestUpdatedAux); // only at auxiliar account. Main account is not notified

    delete craux;   craux = NULL;

    ASSERT_NO_FATAL_FAILURE( getContactRequest(false, 0) );
    delete craux;   craux = NULL;


    // --- Cancel the invitation ---

    message = "I don't wanna be your contact anymore";

    contactRequestUpdated = false;
    ASSERT_NO_FATAL_FAILURE( inviteContact(emailaux, message, MegaContactRequest::INVITE_ACTION_DELETE) );
    waitForResponse(&contactRequestUpdated);    // at the source side (main account)

    ASSERT_NO_FATAL_FAILURE( getContactRequest(false, 0) );
    delete craux;   craux = NULL;

    // The target contact doesn't receive notification, since the invitation was ignored previously

    
    // --- Remind a contact invitation (cannot until 2 weeks after invitation/last reminder) ---

//    contactRequestReceived = false;
//    megaApi->inviteContact(emailaux.data(), message.data(), MegaContactRequest::INVITE_ACTION_REMIND);
//    waitForResponse(&contactRequestReceived, 30); // at the target side (auxiliar account)

//    ASSERT_TRUE(contactRequestReceived) << "Contact invitation reminder not received after " << timeout  << " seconds";


    // --- Invite a new contact (again) ---

    contactRequestUpdated = false;
    contactRequestUpdatedAux = false;

    ASSERT_NO_FATAL_FAILURE( inviteContact(emailaux, message, MegaContactRequest::INVITE_ACTION_ADD) );

    waitForResponse(&contactRequestUpdatedAux); // at the target side (auxiliar account)
    waitForResponse(&contactRequestUpdated);    // at the source side (main account)


    // --- Deny a contact invitation ---

    ASSERT_NO_FATAL_FAILURE( getContactRequest(false) );

    contactRequestUpdated = false;
    contactRequestUpdatedAux = false;

    replyContact(craux, MegaContactRequest::REPLY_ACTION_DENY);

    waitForResponse(&contactRequestUpdatedAux); // at the target side (auxiliar account)
    waitForResponse(&contactRequestUpdated);    // at the source side (main account)

    delete craux;   craux = NULL;

    ASSERT_NO_FATAL_FAILURE( getContactRequest(true, 0) );
    delete cr;   cr = NULL;

    ASSERT_NO_FATAL_FAILURE( getContactRequest(false, 0) );
    delete craux;   craux = NULL;


    // --- Invite a new contact (again) ---

    contactRequestUpdated = false;
    contactRequestUpdatedAux = false;

    ASSERT_NO_FATAL_FAILURE( inviteContact(emailaux, message, MegaContactRequest::INVITE_ACTION_ADD) );

    waitForResponse(&contactRequestUpdatedAux); // at the target side (auxiliar account)
    waitForResponse(&contactRequestUpdated);    // at the source side (main account)


    // --- Accept a contact invitation ---

    ASSERT_NO_FATAL_FAILURE( getContactRequest(false) );

    contactRequestUpdated = false;
    contactRequestUpdatedAux = false;

    ASSERT_NO_FATAL_FAILURE( replyContact(craux, MegaContactRequest::REPLY_ACTION_ACCEPT) );

    waitForResponse(&contactRequestUpdatedAux); // at the target side (auxiliar account)
    waitForResponse(&contactRequestUpdated);    // at the source side (main account)

    delete craux;   craux = NULL;

    ASSERT_NO_FATAL_FAILURE( getContactRequest(true, 0) );
    delete cr;   cr = NULL;

    ASSERT_NO_FATAL_FAILURE( getContactRequest(false, 0) );
    delete craux;   craux = NULL;


    // --- Modify firstname ---

    string firstname = "My firstname";

    userUpdated = false;
    userUpdatedAux = false;

    ASSERT_NO_FATAL_FAILURE( setUserAttribute(MegaApi::USER_ATTR_FIRSTNAME, firstname));

    waitForResponse(&userUpdatedAux); // at the target side (auxiliar account) --> action packet notification
    waitForResponse(&userUpdated);    // at the source side (main account)


    // --- Check firstname of a contact

    MegaUser *u = megaApi->getContact(email.c_str());

    bool null_pointer = (u == NULL);
    ASSERT_FALSE(null_pointer) << "Cannot find the MegaUser for email: " << email;

    userAttributeReceived = false;

    ASSERT_NO_FATAL_FAILURE( getUserAttribute(u, MegaApi::USER_ATTR_FIRSTNAME));
    ASSERT_EQ( firstname, attributeValue) << "Firstname is wrong";

    delete u;

    // --- Load avatar ---

    userUpdated = false;
    userUpdatedAux = false;

    ASSERT_NO_FATAL_FAILURE( setUserAttribute(MegaApi::USER_ATTR_AVATAR, AVATARSRC));

    waitForResponse(&userUpdatedAux); // at the target side (auxiliar account) --> action packet notification
    waitForResponse(&userUpdated);    // at the source side (main account)


    // --- Get avatar of a contact ---

    u = megaApi->getContact(email.c_str());

    null_pointer = (u == NULL);
    ASSERT_FALSE(null_pointer) << "Cannot find the MegaUser for email: " << email;

    userAttributeReceived = false;
    attributeValue = "";

    ASSERT_NO_FATAL_FAILURE( getUserAttribute(u, MegaApi::USER_ATTR_AVATAR));
    ASSERT_STREQ( "Avatar changed", attributeValue.data()) << "Failed to change avatar";

    int filesizeSrc = getFilesize(AVATARSRC);
    int filesizeDst = getFilesize(AVATARDST);
    ASSERT_EQ(filesizeDst, filesizeSrc) << "Received avatar differs from uploaded avatar";

    delete u;


    // --- Delete avatar ---

    userUpdated = false;
    userUpdatedAux = false;

    ASSERT_NO_FATAL_FAILURE( setUserAttribute(MegaApi::USER_ATTR_AVATAR, ""));

    waitForResponse(&userUpdatedAux); // at the target side (auxiliar account) --> action packet notification
    waitForResponse(&userUpdated);    // at the source side (main account)


    // --- Get non-existing avatar of a contact ---

    u = megaApi->getContact(email.c_str());

    null_pointer = (u == NULL);
    ASSERT_FALSE(null_pointer) << "Cannot find the MegaUser for email: " << email;

    userAttributeReceived = false;
    attributeValue = "";

    ASSERT_NO_FATAL_FAILURE( getUserAttribute(u, MegaApi::USER_ATTR_AVATAR));
    ASSERT_STREQ("Avatar not found", attributeValue.data()) << "Failed to remove avatar";

    delete u;


    // --- Delete an existing contact ---

    contactRemoved = false;
    ASSERT_NO_FATAL_FAILURE( removeContact(emailaux) );
    waitForResponse(&contactRemoved);

    u = megaApi->getContact(emailaux.data());
    null_pointer = (u == NULL);

    ASSERT_FALSE(null_pointer) << "Cannot find the MegaUser for email: " << email;
    ASSERT_EQ(MegaUser::VISIBILITY_HIDDEN, u->getVisibility()) << "New contact still visible";

    delete u;
}

/**
 * @brief TEST_F SdkTestShares
 *
 * Initialize a test scenario by:
 *
 * - Creating/uploading some folders/files to share
 * - Creating a new contact to share to
 *
 * Performs different operations related to sharing:
 *
 * - Share a folder with an existing contact
 * - Check the correctness of the outgoing share
 * - Check the reception and correctness of the incoming share
 * - Modify the access level
 * - Revoke the access to the share
 * - Share a folder with a non registered email
 * - Check the correctness of the pending outgoing share
 * - Create a public link
 * - Import a public link
 * - Get a node from public link
 * - Remove a public link
 */
TEST_F(SdkTest, SdkTestShares)
{
    MegaShareList *sl;
    MegaShare *s;
    MegaNodeList *nl;
    MegaNode *n;
    MegaNode *n1;

    getMegaApiAux();    // login + fetchnodes


    // Initialize a test scenario : create some folders/files to share

    // Create some nodes to share
    //  |--Shared-folder
    //    |--subfolder
    //    |--file.txt

    MegaNode *rootnode = megaApi->getRootNode();
    char foldername1[64] = "Shared-folder";
    MegaHandle hfolder1;

    responseReceived = false;
    megaApi->createFolder(foldername1, rootnode);
    waitForResponse(&responseReceived);

    ASSERT_EQ(MegaError::API_OK, lastError) << "Cannot create a folder (error: " << lastError << ")";
    hfolder1 = h;     // 'h' is set in 'onRequestFinish()'
    n1 = megaApi->getNodeByHandle(hfolder1);

    char foldername2[64] = "subfolder";
    MegaHandle hfolder2;

    responseReceived = false;
    megaApi->createFolder(foldername2, megaApi->getNodeByHandle(hfolder1));
    waitForResponse(&responseReceived);

    ASSERT_EQ(MegaError::API_OK, lastError) << "Cannot create a folder (error: " << lastError << ")";
    hfolder2 = h;

    MegaHandle hfile1;
    createFile(PUBLICFILE.data(), false);   // not a large file since don't need to test transfers here

    uploadFinished = false;
    megaApi->startUpload(PUBLICFILE.data(), megaApi->getNodeByHandle(hfolder1));
    waitForResponse(&uploadFinished);

    ASSERT_EQ(MegaError::API_OK, lastError) << "Cannot upload file (error: " << lastError << ")";
    hfile1 = h;


    // Initialize a test scenario: create a new contact to share to

    string message = "Hi contact. Let's share some stuff";

    contactRequestUpdated = false;
    contactRequestUpdatedAux = false;

    ASSERT_NO_FATAL_FAILURE( inviteContact(emailaux, message, MegaContactRequest::INVITE_ACTION_ADD) );

    waitForResponse(&contactRequestUpdatedAux); // at the target side (auxiliar account)
    waitForResponse(&contactRequestUpdated);    // at the source side (main account)


    MegaContactRequestList *crlaux = megaApiAux->getIncomingContactRequests();
    ASSERT_EQ(1, crlaux->size()) << "Too many incoming contact requests in auxiliar account";
    MegaContactRequest *craux = crlaux->get(0);

    contactRequestUpdated = false;
    contactRequestUpdatedAux = false;

    ASSERT_NO_FATAL_FAILURE( replyContact(craux, MegaContactRequest::REPLY_ACTION_ACCEPT) );

    waitForResponse(&contactRequestUpdatedAux); // at the target side (auxiliar account)
    waitForResponse(&contactRequestUpdated);    // at the source side (main account)

    delete crlaux;


    // --- Create a new outgoing share ---

    nodeUpdated = false;
    nodeUpdatedAux = false;

    ASSERT_NO_FATAL_FAILURE( shareFolder(n1, emailaux.data(), MegaShare::ACCESS_READ) );

    waitForResponse(&nodeUpdated);
    waitForResponse(&nodeUpdatedAux);


    // --- Check the outgoing share ---

    sl = megaApi->getOutShares();
    ASSERT_EQ(1, sl->size()) << "Outgoing share failed";
    s = sl->get(0);

    n1 = megaApi->getNodeByHandle(hfolder1);    // get an updated version of the node

    ASSERT_EQ(MegaShare::ACCESS_READ, s->getAccess()) << "Wrong access level of outgoing share";
    ASSERT_EQ(hfolder1, s->getNodeHandle()) << "Wrong node handle of outgoing share";
    ASSERT_STREQ(emailaux.data(), s->getUser()) << "Wrong email address of outgoing share";
    ASSERT_TRUE(n1->isShared()) << "Wrong sharing information at outgoing share";
    ASSERT_TRUE(n1->isOutShare()) << "Wrong sharing information at outgoing share";

    delete sl;


    // --- Check the incoming share ---

    sl = megaApiAux->getInSharesList();
    ASSERT_EQ(1, sl->size()) << "Incoming share not received in auxiliar account";

    nl = megaApiAux->getInShares(megaApiAux->getContact(email.data()));
    ASSERT_EQ(1, nl->size()) << "Incoming share not received in auxiliar account";
    n = nl->get(0);

    ASSERT_EQ(hfolder1, n->getHandle()) << "Wrong node handle of incoming share";
    ASSERT_STREQ(foldername1, n->getName()) << "Wrong folder name of incoming share";
    ASSERT_EQ(MegaError::API_OK, megaApiAux->checkAccess(n, MegaShare::ACCESS_READ).getErrorCode()) << "Wrong access level of incoming share";
    ASSERT_TRUE(n->isInShare()) << "Wrong sharing information at incoming share";
    ASSERT_TRUE(n->isShared()) << "Wrong sharing information at incoming share";

    delete nl;


    // --- Modify the access level of an outgoing share ---

    nodeUpdated = false;
    nodeUpdatedAux = false;

    ASSERT_NO_FATAL_FAILURE( shareFolder(megaApi->getNodeByHandle(hfolder1), emailaux.data(), MegaShare::ACCESS_READWRITE) );

    waitForResponse(&nodeUpdated);
    waitForResponse(&nodeUpdatedAux);

    nl = megaApiAux->getInShares(megaApiAux->getContact(email.data()));
    ASSERT_EQ(1, nl->size()) << "Incoming share not received in auxiliar account";
    n = nl->get(0);

    ASSERT_EQ(MegaError::API_OK, megaApiAux->checkAccess(n, MegaShare::ACCESS_READWRITE).getErrorCode()) << "Wrong access level of incoming share";

    delete nl;


    // --- Revoke access to an outgoing share ---

    nodeUpdated = false;
    nodeUpdatedAux = false;

    ASSERT_NO_FATAL_FAILURE( shareFolder(n1, emailaux.data(), MegaShare::ACCESS_UNKNOWN) );

    waitForResponse(&nodeUpdated);
    waitForResponse(&nodeUpdatedAux);

    sl = megaApi->getOutShares();
    ASSERT_EQ(0, sl->size()) << "Outgoing share revocation failed";
    delete sl;

    nl = megaApiAux->getInShares(megaApiAux->getContact(email.data()));
    ASSERT_EQ(0, nl->size()) << "Incoming share revocation failed";
    delete nl;


    // --- Get pending outgoing shares ---

    char emailfake[64];
    srand (time(NULL));
    sprintf(emailfake, "%d@nonexistingdomain.com", rand()%1000000);
    // carefull, antispam rejects too many tries without response for the same address

    n = megaApi->getNodeByHandle(hfolder2);

    nodeUpdated = false;
    ASSERT_NO_FATAL_FAILURE( shareFolder(n, emailfake, MegaShare::ACCESS_FULL) );
    waitForResponse(&nodeUpdated);

    sl = megaApi->getPendingOutShares(n);   delete n;
    ASSERT_EQ(1, sl->size()) << "Pending outgoing share failed";
    s = sl->get(0);
    n = megaApi->getNodeByHandle(s->getNodeHandle());

//    ASSERT_STREQ(emailfake, s->getUser()) << "Wrong email address of outgoing share"; User is not created yet
    ASSERT_FALSE(n->isShared()) << "Node is already shared, must be pending";
    ASSERT_FALSE(n->isOutShare()) << "Node is already shared, must be pending";
    ASSERT_FALSE(n->isInShare()) << "Node is already shared, must be pending";

    delete sl;
    delete n;


    // --- Create a public link ---

    MegaNode *nfile1 = megaApi->getNodeByHandle(hfile1);

    ASSERT_NO_FATAL_FAILURE( createPublicLink(nfile1) );
    // The created link is stored in this->link at onRequestFinish()

    // Get a fresh snapshot of the node and check it's actually exported
    nfile1 = megaApi->getNodeByHandle(hfile1);
    ASSERT_TRUE(nfile1->isExported()) << "Node is not exported, must be exported";
    ASSERT_FALSE(nfile1->isTakenDown()) << "Public link is taken down, it mustn't";

    // Regenerate the same link should not trigger a new request
    string oldLink = link;
    link = "";
    nfile1 = megaApi->getNodeByHandle(hfile1);
    ASSERT_NO_FATAL_FAILURE( createPublicLink(nfile1) );
    ASSERT_STREQ(oldLink.c_str(), link.c_str()) << "Wrong public link after link update";


    // --- Import a public link ---

    ASSERT_NO_FATAL_FAILURE( importPublicLink(link, rootnode) );

    MegaNode *nimported = megaApi->getNodeByHandle(h);

    ASSERT_STREQ(nfile1->getName(), nimported->getName()) << "Imported file with wrong name";
    ASSERT_EQ(rootnode->getHandle(), nimported->getParentHandle()) << "Imported file in wrong path";


    // --- Get node from public link ---

    ASSERT_NO_FATAL_FAILURE( getPublicNode(link) );

    ASSERT_TRUE(publicNode->isPublic()) << "Cannot get a node from public link";


    // --- Remove a public link ---

    ASSERT_NO_FATAL_FAILURE( removePublicLink(nfile1) );

    delete nfile1;
    nfile1 = megaApi->getNodeByHandle(h);
    ASSERT_FALSE(nfile1->isPublic()) << "Public link removal failed (still public)";

    delete nimported;
}

<<<<<<< HEAD
/**
 * @brief TEST_F SdkTestChildCount
 *
 * - Initialize an scenario: 2 folders, 1 file in Cloud drive
 * - Count the number of folders
 * - Count the humber of files
 */
TEST_F(SdkTest, SdkTestChildCount)
{
    MegaNode *rootnode = megaApi->getRootNode();

    // Initialize a test scenario : create some folders/files to share

    // Create some nodes to share
    //  |--Folder1
    //  |--Folder2
    //  |--file.txt

    // Create "Folder1"
    char foldername1[64] = "Folder1";

    responseReceived = false;
    megaApi->createFolder(foldername1, rootnode);
    waitForResponse(&responseReceived);

    ASSERT_EQ(MegaError::API_OK, lastError) << "Cannot create a folder (error: " << lastError << ")";

    // Create "Folder2"
    char foldername2[64] = "Folder2";

    responseReceived = false;
    megaApi->createFolder(foldername2, rootnode);
    waitForResponse(&responseReceived);

    ASSERT_EQ(MegaError::API_OK, lastError) << "Cannot create a folder (error: " << lastError << ")";

    // Upload a file
    createFile(PUBLICFILE.data(), false);   // not a large file since don't need to test transfers here

    uploadFinished = false;
    megaApi->startUpload(PUBLICFILE.data(), rootnode);
    waitForResponse(&uploadFinished);

    ASSERT_EQ(MegaError::API_OK, lastError) << "Cannot upload file (error: " << lastError << ")";


    // Test the counting of child files/folders

    responseReceived = false;
    megaApi->getNumChildFolders(rootnode, NULL);
    waitForResponse(&responseReceived);

    ASSERT_EQ(MegaError::API_OK, lastError) << "Cannot count the number of child folders (error: " << lastError << ")";
    ASSERT_EQ(2, number) << "Wrong number of child folders (error: " << lastError << ")";

    responseReceived = false;
    megaApi->getNumChildFiles(rootnode, NULL);
    waitForResponse(&responseReceived);

    ASSERT_EQ(MegaError::API_OK, lastError) << "Cannot count the number of child files (error: " << lastError << ")";
    ASSERT_EQ(1, number) << "Wrong number of child files (error: " << lastError << ")";

}
=======
#ifdef ENABLE_CHAT

/**
 * @brief TEST_F SdkTestChat
 *
 * Initialize a test scenario by:
 *
 * - Setting a new contact to chat with
 *
 * Performs different operations related to chats:
 *
 * - Fetch the list of available chats
 * - Create a group chat
 * - Remove a peer from the chat
 * - Invite a contact to a chat
 * - Get the user-specific URL for the chat
 */
TEST_F(SdkTest, SdkTestChat)
{
    ASSERT_NO_FATAL_FAILURE( getMegaApiAux() );    // login + fetchnodes

    // --- Send a new contact request ---

    string message = "Hi contact. This is a testing message";

    contactRequestUpdated = false;
    contactRequestUpdatedAux = false;

    ASSERT_NO_FATAL_FAILURE( inviteContact(emailaux, message, MegaContactRequest::INVITE_ACTION_ADD) );

    waitForResponse(&contactRequestUpdatedAux); // at the target side (auxiliar account)
    waitForResponse(&contactRequestUpdated);    // at the source side (main account)


    // --- Accept a contact invitation ---

    ASSERT_NO_FATAL_FAILURE( getContactRequest(false) );

    contactRequestUpdated = false;
    contactRequestUpdatedAux = false;

    ASSERT_NO_FATAL_FAILURE( replyContact(craux, MegaContactRequest::REPLY_ACTION_ACCEPT) );

    waitForResponse(&contactRequestUpdatedAux); // at the target side (auxiliar account)
    waitForResponse(&contactRequestUpdated);    // at the source side (main account)

    delete craux;   craux = NULL;


    // --- Fetch list of available chats ---

    ASSERT_NO_FATAL_FAILURE( fetchChats() );
    uint numChats = chats->size();      // permanent chats cannot be deleted, so they're kept forever


    // --- Create a group chat ---

    MegaTextChatPeerList *peers;
    handle h;
    bool group;

    h = megaApiAux->getContact(emailaux.c_str())->getHandle();
    peers = MegaTextChatPeerList::createInstance();//new MegaTextChatPeerListPrivate();
    peers->addPeer(h, PRIV_RW);
    group = true;

    chatUpdatedAux = false;
    ASSERT_NO_FATAL_FAILURE( createChat(group, peers) );
    waitForResponse(&chatUpdatedAux);

    delete peers;

    // check the new chat information
    ASSERT_NO_FATAL_FAILURE( fetchChats() );
    ASSERT_EQ(chats->size(), ++numChats) << "Unexpected received number of chats";
    ASSERT_TRUE(chatUpdatedAux) << "The peer didn't receive notification of the chat creation";


    // --- Remove a peer from the chat ---

    handle chatid = chats->get(numChats - 1)->getHandle();

    chatUpdated = false;
    responseReceived = false;
    megaApi->removeFromChat(chatid, h);
    waitForResponse(&responseReceived);
    ASSERT_EQ(MegaError::API_OK, lastError) << "Removal of chat peer failed (error: " << lastError << ")";

    waitForResponse(&chatUpdated);
    ASSERT_TRUE(chatUpdated) << "Didn't receive notification of the peer removal";


    // --- Invite a contact to a chat ---

    chatUpdatedAux = false;
    responseReceived = false;
    megaApi->inviteToChat(chatid, h, PRIV_FULL);
    waitForResponse(&responseReceived);
    ASSERT_EQ(MegaError::API_OK, lastError) << "Invitation of chat peer failed (error: " << lastError << ")";

    waitForResponse(&chatUpdated);
    ASSERT_TRUE(chatUpdatedAux) << "The peer didn't receive notification of the invitation";


    // --- Get the user-specific URL for the chat ---

    responseReceived = false;
    megaApi->getUrlChat(chatid);
    waitForResponse(&responseReceived);
    ASSERT_EQ(MegaError::API_OK, lastError) << "Retrieval of chat URL failed (error: " << lastError << ")";
}

#endif
>>>>>>> b0c2704a
<|MERGE_RESOLUTION|>--- conflicted
+++ resolved
@@ -179,7 +179,6 @@
         responseReceived = true;
         break;
 
-<<<<<<< HEAD
     case MegaRequest::TYPE_GET_NUM_CHILD_FOLDERS:
         if (lastError == API_OK)
             number = request->getNumber();
@@ -191,7 +190,6 @@
             number = request->getNumber();
         responseReceived = true;
         break;
-=======
     case MegaRequest::TYPE_SET_ATTR_USER:
         responseReceived = true;
         break;
@@ -248,7 +246,6 @@
         break;
 #endif
 
->>>>>>> b0c2704a
     }
 }
 
@@ -1593,7 +1590,6 @@
     delete nimported;
 }
 
-<<<<<<< HEAD
 /**
  * @brief TEST_F SdkTestChildCount
  *
@@ -1657,7 +1653,7 @@
     ASSERT_EQ(1, number) << "Wrong number of child files (error: " << lastError << ")";
 
 }
-=======
+
 #ifdef ENABLE_CHAT
 
 /**
@@ -1770,5 +1766,4 @@
     ASSERT_EQ(MegaError::API_OK, lastError) << "Retrieval of chat URL failed (error: " << lastError << ")";
 }
 
-#endif
->>>>>>> b0c2704a
+#endif