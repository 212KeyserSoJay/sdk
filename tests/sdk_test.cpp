--- conflicted
+++ resolved
@@ -1322,7 +1322,6 @@
 
     delete nimported;
 }
-<<<<<<< HEAD
 
 /**
  * @brief TEST_F SdkTestChildCount
@@ -1386,6 +1385,4 @@
     ASSERT_EQ(MegaError::API_OK, lastError) << "Cannot count the number of child files (error: " << lastError << ")";
     ASSERT_EQ(1, number) << "Wrong number of child files (error: " << lastError << ")";
 
-}
-=======
->>>>>>> c188beb4
+}