/**
 * @file tests/synctests.cpp
 * @brief Mega SDK test file
 *
 * (c) 2018 by Mega Limited, Wellsford, New Zealand
 *
 * This file is part of the MEGA SDK - Client Access Engine.
 *
 * Applications using the MEGA API must present a valid application key
 * and comply with the the rules set forth in the Terms of Service.
 *
 * The MEGA SDK is distributed in the hope that it will be useful,
 * but WITHOUT ANY WARRANTY; without even the implied warranty of
 * MERCHANTABILITY or FITNESS FOR A PARTICULAR PURPOSE.
 *
 * @copyright Simplified (2-clause) BSD License.
 *
 * You should have received a copy of the license along with this
 * program.
 */

// Many of these tests are still being worked on.
// The file uses some C++17 mainly for the very convenient std::filesystem library, though the main SDK must still build with C++11 (and prior)


#include "test.h"
#include <mega.h>
#include "gtest/gtest.h"
#include <stdio.h>
#include <map>
#include <future>
//#include <mega/tsthooks.h>
#include <fstream>
#include <atomic>

#include <megaapi_impl.h>

#define DEFAULTWAIT std::chrono::seconds(20)

#ifdef ENABLE_SYNC

using namespace ::mega;
using namespace ::std;

#ifdef WIN32
 #include <filesystem>
 namespace fs = ::std::filesystem;
 #define LOCAL_TEST_FOLDER "c:\\tmp\\synctests"
#else
 #include <experimental/filesystem>
 namespace fs = ::std::experimental::filesystem;
 #define LOCAL_TEST_FOLDER (string(getenv("HOME"))+"/synctests_mega_auto")
#endif

namespace {

bool suppressfiles = false;

typedef ::mega::byte byte;

void WaitMillisec(unsigned n)
{
#ifdef _WIN32
    Sleep(n);
#else
    usleep(n * 1000);
#endif
}
struct Model
{
    // records what we think the tree should look like after sync so we can confirm it

    struct ModelNode
    {
        enum nodetype { file, folder };
        nodetype type = folder;
        string name;
        vector<uint8_t> data;
        vector<unique_ptr<ModelNode>> kids;
        ModelNode* parent = nullptr;

        string path() 
        {
            string s;
            for (auto p = this; p; p = p->parent) 
                s = "/" + p->name + s;
            return s;
        }
        void addkid(unique_ptr<ModelNode>&& p)
        {
            p->parent = this;
            kids.emplace_back(move(p));
        }
        bool typematchesnodetype(nodetype_t nodetype)
        {
            switch (type)
            {
            case file: return nodetype == FILENODE;
            case folder: return nodetype == FOLDERNODE;
            }
            return false;
        }
        void print(string prefix="")
        {
            cout << prefix << name << endl;
            prefix.append(name).append("/");
            for (const auto &in: kids)
            {
                in->print(prefix);
            }
        }

    };

    unique_ptr<ModelNode> makeModelSubfolder(const string& utf8Name)
    {
        unique_ptr<ModelNode> n(new ModelNode);
        n->name = utf8Name;
        return n;
    }

    unique_ptr<ModelNode> makeModelSubfile(const string& u8name, const void *data, const size_t data_length)
    {
        unique_ptr<ModelNode> node(new ModelNode());
        const uint8_t * const m = reinterpret_cast<const uint8_t *>(data);

        node->name = u8name;
        node->data.assign(m, m + data_length);
        node->type = ModelNode::file;

        return node;
<<<<<<< HEAD
    }

    unique_ptr<ModelNode> makeModelSubfile(const string& u8name, const std::vector<uint8_t> &data)
    {
        return makeModelSubfile(u8name, data.data(), data.size());
    }

    unique_ptr<ModelNode> makeModelSubfile(const string& u8name)
    {
        return makeModelSubfile(u8name, u8name.data(), u8name.size());
    }

=======
    }

    unique_ptr<ModelNode> makeModelSubfile(const string& u8name, const std::vector<uint8_t> &data)
    {
        return makeModelSubfile(u8name, data.data(), data.size());
    }

    unique_ptr<ModelNode> makeModelSubfile(const string& u8name)
    {
        return makeModelSubfile(u8name, u8name.data(), u8name.size());
    }

>>>>>>> 04856768

    unique_ptr<ModelNode> buildModelSubdirs(const string& prefix, int n, int recurselevel, int filesperdir)
    {
        if (suppressfiles) filesperdir = 0;

        unique_ptr<ModelNode> nn = makeModelSubfolder(prefix);
        
        for (int i = 0; i < filesperdir; ++i)
        {
            nn->addkid(makeModelSubfile("file" + to_string(i) + "_" + prefix));
        }

        if (recurselevel > 0)
        {
            for (int i = 0; i < n; ++i)
            {
                unique_ptr<ModelNode> sn = buildModelSubdirs(prefix + "_" + to_string(i), n, recurselevel - 1, filesperdir);
                sn->parent = nn.get();
                nn->addkid(move(sn));
            }
        }
        return nn;
    }

    ModelNode* childnodebyname(ModelNode* n, const std::string& s)
    {
        for (auto& m : n->kids)
        {
            if (m->name == s)
            {
                return m.get();
            }
        }
        return nullptr;
    }

    ModelNode* findnode(string path, ModelNode* startnode = nullptr)
    {
        ModelNode* n = startnode ? startnode : root.get();
        while (n && !path.empty())
        {
            auto pos = path.find("/");
            n = childnodebyname(n, path.substr(0, pos));
            path.erase(0, pos == string::npos ? path.size() : pos + 1);
        }
        return n;
    }

    unique_ptr<ModelNode> removenode(const string& path)
    {
        ModelNode* n = findnode(path);
        if (n && n->parent)
        {
            unique_ptr<ModelNode> extracted;
            ModelNode* parent = n->parent;
            auto newend = std::remove_if(parent->kids.begin(), parent->kids.end(), [&extracted, n](unique_ptr<ModelNode>& v) { if (v.get() == n) return extracted = move(v), true; else return false; });
            parent->kids.erase(newend, parent->kids.end());
            return extracted;
        }
        return nullptr;
    }

    bool movenode(const string& sourcepath, const string& destpath)
    {
        ModelNode* source = findnode(sourcepath);
        ModelNode* dest = findnode(destpath);
        if (source && source && source->parent && dest)
        {
            unique_ptr<ModelNode> n;
            ModelNode* parent = source->parent;
            auto newend = std::remove_if(parent->kids.begin(), parent->kids.end(), [&n, source](unique_ptr<ModelNode>& v) { if (v.get() == source) return n = move(v), true; else return false; });
            parent->kids.erase(newend, parent->kids.end());
            if (n)
            {
                dest->addkid(move(n));
                return true;
            }
        }
        return false;
    }

    bool movetosynctrash(const string& path, const string& syncrootpath)
    {
        ModelNode* syncroot;
        if (!(syncroot = findnode(syncrootpath)))
        {
            return false;
        }

        ModelNode* trash;
        if (!(trash = childnodebyname(syncroot, DEBRISFOLDER)))
        {
            auto uniqueptr = makeModelSubfolder(DEBRISFOLDER);
            trash = uniqueptr.get();
            syncroot->addkid(move(uniqueptr));
        }

        char today[50];
        auto rawtime = time(NULL);
        strftime(today, sizeof today, "%F", localtime(&rawtime));

        ModelNode* dayfolder;
        if (!(dayfolder = findnode(today, trash)))
        {
            auto uniqueptr = makeModelSubfolder(today);
            dayfolder = uniqueptr.get();
            trash->addkid(move(uniqueptr));
        }

        if (auto uniqueptr = removenode(path))
        {
            dayfolder->addkid(move(uniqueptr));
            return true;
        }
        return false;
    }

    void ensureLocalDebrisTmpLock(const string& syncrootpath)
    {
        // if we've downloaded a file then it's put in debris/tmp initially, and there is a lock file
        if (ModelNode* syncroot = findnode(syncrootpath))
        {
            ModelNode* trash;
            if (!(trash = childnodebyname(syncroot, DEBRISFOLDER)))
            {
                auto uniqueptr = makeModelSubfolder(DEBRISFOLDER);
                trash = uniqueptr.get();
                syncroot->addkid(move(uniqueptr));
            }

            ModelNode* tmpfolder;
            if (!(tmpfolder = findnode("tmp", trash)))
            {
                auto uniqueptr = makeModelSubfolder("tmp");
                tmpfolder = uniqueptr.get();
                trash->addkid(move(uniqueptr));
            }

            ModelNode* lockfile;
            if (!(lockfile = findnode("lock", tmpfolder)))
            {
                tmpfolder->addkid(makeModelSubfile("lock"));
            }
        }
    }

    bool removesynctrash(const string& syncrootpath, const string& subpath = "")
    {
        if (subpath.empty())
        {
            return removenode(syncrootpath + "/" + DEBRISFOLDER).get();
        }
        else
        {
            char today[50];
            auto rawtime = time(NULL);
            strftime(today, sizeof today, "%F", localtime(&rawtime));

            return removenode(syncrootpath + "/" + DEBRISFOLDER + "/" + today + "/" + subpath).get();
        }
    }

    Model() : root(makeModelSubfolder("root"))
    {
    }

    unique_ptr<ModelNode> root;
};


bool waitonresults(future<bool>* r1 = nullptr, future<bool>* r2 = nullptr, future<bool>* r3 = nullptr, future<bool>* r4 = nullptr)
{
    if (r1) r1->wait();
    if (r2) r2->wait();
    if (r3) r3->wait();
    if (r4) r4->wait();
    return (!r1 || r1->get()) && (!r2 || r2->get()) && (!r3 || r3->get()) && (!r4 || r4->get());
}

struct StandardClient : public MegaApp
{
    WAIT_CLASS waiter;
#ifdef GFX_CLASS
    GFX_CLASS gfx;
#endif

    string client_dbaccess_path; 
    std::unique_ptr<HttpIO> httpio;
    std::unique_ptr<FileSystemAccess> fsaccess;
    MegaClient client;
    std::atomic<bool> clientthreadexit{false};
    bool fatalerror = false;
    string clientname;
    std::function<void(MegaClient&, promise<bool>&)> nextfunctionMC;
    std::promise<bool> nextfunctionMCpromise;
    std::function<void(StandardClient&, promise<bool>&)> nextfunctionSC;
    std::promise<bool> nextfunctionSCpromise;
    std::condition_variable functionDone;
    std::mutex functionDoneMutex;
    std::string salt;

    fs::path fsBasePath;

    handle basefolderhandle = UNDEF;

    // thread as last member so everything else is initialised before we start it
    std::thread clientthread;

    fs::path ensureDir(const fs::path& p)
    {
        fs::create_directories(p);
        return p;
    }

    StandardClient(const fs::path& basepath, const string& name)
        : client_dbaccess_path(ensureDir(basepath / name / "").u8string())
        , httpio(new HTTPIO_CLASS)
        , fsaccess(new FSACCESS_CLASS)
        , client(this, &waiter, httpio.get(), fsaccess.get(),
#ifdef DBACCESS_CLASS
            new DBACCESS_CLASS(&client_dbaccess_path),
#else
            NULL,
#endif
#ifdef GFX_CLASS
            &gfx,
#else
            NULL,
#endif
            "N9tSBJDC", USER_AGENT.c_str(), THREADS_PER_MEGACLIENT )
        , clientname(name)
        , fsBasePath(basepath / fs::u8path(name))
        , clientthread([this]() { threadloop(); })
    {
        client.clientname = clientname + " ";
#ifdef GFX_CLASS
        gfx.startProcessingThread();
#endif
    }

    ~StandardClient()
    {
        // shut down any syncs on the same thread, or they stall the client destruction (CancelIo instead of CancelIoEx on the WinDirNotify)
        thread_do([](MegaClient& mc, promise<bool>&) { 
            #ifdef _WIN32
                // logout stalls in windows due to the issue above
                mc.purgenodesusersabortsc(false); 
            #else
                mc.logout();
            #endif
        });

        clientthreadexit = true;
        waiter.notify();
        clientthread.join();
    }

    void localLogout()
    {
        thread_do([](MegaClient& mc, promise<bool>&) {
            #ifdef _WIN32
                // logout stalls in windows due to the issue above
                mc.purgenodesusersabortsc(false);
            #else
                mc.locallogout(false);
            #endif
        });
    }

    static mutex om;
    bool logcb = false;
    chrono::steady_clock::time_point lastcb = std::chrono::steady_clock::now();
    string lp(LocalNode* ln) { string lp;  ln->getlocalpath(&lp); client.fsaccess->local2name(&lp, client.fsaccess->getFilesystemType(&lp)); return lp; }
    void syncupdate_state(Sync*, syncstate_t state) override { if (logcb) { lock_guard<mutex> g(om);  cout << clientname << " syncupdate_state() " << state << endl; } }
    void syncupdate_scanning(bool b) override { if (logcb) { lock_guard<mutex> g(om); cout << clientname << " syncupdate_scanning()" << b << endl; } }
    //void syncupdate_local_folder_addition(Sync* s, LocalNode* ln, const char* cp) override { if (logcb) { lock_guard<mutex> g(om); cout << clientname << " syncupdate_local_folder_addition() " << lp(ln) << " " << cp << endl; }}
    //void syncupdate_local_folder_deletion(Sync*, LocalNode* ln) override { if (logcb) { lock_guard<mutex> g(om);  cout << clientname << " syncupdate_local_folder_deletion() " << lp(ln) << endl; }}
    void syncupdate_local_folder_addition(Sync*, LocalNode* ln, const char* cp) override { lastcb = chrono::steady_clock::now(); }
    void syncupdate_local_folder_deletion(Sync*, LocalNode* ln) override { lastcb = chrono::steady_clock::now(); }
    void syncupdate_local_file_addition(Sync*, LocalNode* ln, const char* cp) override { if (logcb) { lock_guard<mutex> g(om); cout << clientname << " syncupdate_local_file_addition() " << lp(ln) << " " << cp << endl; }}
    void syncupdate_local_file_deletion(Sync*, LocalNode* ln) override { if (logcb) { lock_guard<mutex> g(om); cout << clientname << " syncupdate_local_file_deletion() " << lp(ln) << endl; }}
    void syncupdate_local_file_change(Sync*, LocalNode* ln, const char* cp) override { if (logcb) { lock_guard<mutex> g(om); cout << clientname << " syncupdate_local_file_change() " << lp(ln) << " " << cp << endl; }}
    void syncupdate_local_move(Sync*, LocalNode* ln, const char* cp) override { if (logcb) { lock_guard<mutex> g(om); cout << clientname << " syncupdate_local_move() " << lp(ln) << " " << cp << endl; }}
    void syncupdate_local_lockretry(bool b) override { if (logcb) { lock_guard<mutex> g(om); cout << clientname << " syncupdate_local_lockretry() " << b << endl; }}
    //void syncupdate_get(Sync*, Node* n, const char* cp) override { if (logcb) { lock_guard<mutex> g(om); cout << clientname << " syncupdate_get()" << n->displaypath() << " " << cp << endl; }}
    void syncupdate_put(Sync*, LocalNode* ln, const char* cp) override { if (logcb) { lock_guard<mutex> g(om); cout << clientname << " syncupdate_put()" << lp(ln) << " " << cp << endl; }}
    //void syncupdate_remote_file_addition(Sync*, Node* n) override { if (logcb) { lock_guard<mutex> g(om); cout << clientname << " syncupdate_remote_file_addition() " << n->displaypath() << endl; }}
    //void syncupdate_remote_file_deletion(Sync*, Node* n) override { if (logcb) { lock_guard<mutex> g(om); cout << clientname << " syncupdate_remote_file_deletion() " << n->displaypath() << endl; }}
    //void syncupdate_remote_folder_addition(Sync*, Node* n) override { if (logcb) { lock_guard<mutex> g(om); cout << clientname << " syncupdate_remote_folder_addition() " << n->displaypath() << endl; }}
    //void syncupdate_remote_folder_deletion(Sync*, Node* n) override { if (logcb) { lock_guard<mutex> g(om); cout << clientname << " syncupdate_remote_folder_deletion() " << n->displaypath() << endl; }}
    void syncupdate_remote_folder_addition(Sync*, Node* n) override { lastcb = chrono::steady_clock::now(); }
    void syncupdate_remote_folder_deletion(Sync*, Node* n) override { lastcb = chrono::steady_clock::now(); }
    void syncupdate_remote_copy(Sync*, const char* cp) override { if (logcb) { lock_guard<mutex> g(om); cout << clientname << " syncupdate_remote_copy() " << cp << endl; }}
    //void syncupdate_remote_move(Sync*, Node* n1, Node* n2) override { if (logcb) { lock_guard<mutex> g(om); cout << clientname << " syncupdate_remote_move() " << n1->displaypath() << " " << n2->displaypath() << endl; }}
    //void syncupdate_remote_rename(Sync*, Node* n, const char* cp) override { if (logcb) { lock_guard<mutex> g(om); cout << clientname << " syncupdate_remote_rename() " << n->displaypath() << " " << cp << endl; }}
    //void syncupdate_treestate(LocalNode* ln) override { if (logcb) { lock_guard<mutex> g(om);   cout << clientname << " syncupdate_treestate() " << ln->ts << " " << ln->dts << " " << lp(ln) << endl; }}


    
    std::atomic<unsigned> transfersAdded{0}, transfersRemoved{0}, transfersPrepared{0}, transfersFailed{0}, transfersUpdated{0}, transfersComplete{0};
    void transfer_added(Transfer*) override { ++transfersAdded; }
    void transfer_removed(Transfer*) override { ++transfersRemoved; }
    void transfer_prepare(Transfer*) override { ++transfersPrepared; }
    void transfer_failed(Transfer*, error, dstime = 0) override { ++transfersFailed; }
    void transfer_update(Transfer*) override { ++transfersUpdated; }
    void transfer_complete(Transfer*) override { ++transfersComplete; }


    void threadloop()
        try
    {
        while (!clientthreadexit)
        {
            int r = client.wait();

            {
                std::lock_guard<mutex> g(functionDoneMutex);
                if (nextfunctionMC)
                {
                    nextfunctionMC(client, nextfunctionMCpromise);
                    nextfunctionMC = nullptr;
                    functionDone.notify_all();
                    r = Waiter::NEEDEXEC;
                }
                if (nextfunctionSC)
                {
                    nextfunctionSC(*this, nextfunctionSCpromise);
                    nextfunctionSC = nullptr;
                    functionDone.notify_all();
                    r = Waiter::NEEDEXEC;
                }
            }
            if (r & Waiter::NEEDEXEC)
            {
                client.exec();
            }
        }
        cout << clientname << " thread exiting naturally" << endl;
    }
    catch (std::exception& e)
    {
        cout << clientname << " thread exception, StandardClient " << clientname << " terminated: " << e.what() << endl;
    }
    catch (...)
    {
        cout << clientname << " thread exception, StandardClient " << clientname << " terminated" << endl;
    }

    static bool debugging;  // turn this on to prevent the main thread timing out when stepping in the MegaClient

    future<bool> thread_do(std::function<void(MegaClient&, promise<bool>&)>&& f)
    {
        unique_lock<mutex> guard(functionDoneMutex);
        nextfunctionMCpromise = promise<bool>();
        nextfunctionMC = std::move(f);
        waiter.notify();
        while (!functionDone.wait_until(guard, chrono::steady_clock::now() + chrono::seconds(600), [this]() { return !nextfunctionMC; }))
        {
            if (!debugging)
            {
                nextfunctionMCpromise.set_value(false);
                break;
            }
        }
        return nextfunctionMCpromise.get_future();
    }

    future<bool> thread_do(std::function<void(StandardClient&, promise<bool>&)>&& f)
    {
        unique_lock<mutex> guard(functionDoneMutex);
        nextfunctionSCpromise = promise<bool>();
        nextfunctionSC = std::move(f);
        waiter.notify();
        while (!functionDone.wait_until(guard, chrono::steady_clock::now() + chrono::seconds(600), [this]() { return !nextfunctionSC; }))
        {
            if (!debugging)
            {
                nextfunctionSCpromise.set_value(false);
                break;
            }
        }
        return nextfunctionSCpromise.get_future();
    }

    enum resultprocenum { PRELOGIN, LOGIN, FETCHNODES, PUTNODES, UNLINK, MOVENODE };

    void preloginFromEnv(const string& userenv, promise<bool>& pb)
    {
        string user = getenv(userenv.c_str());

        ASSERT_FALSE(user.empty());

        resultproc.prepresult(PRELOGIN, [&pb](error e) { pb.set_value(!e); });
        client.prelogin(user.c_str());
    }

    void loginFromEnv(const string& userenv, const string& pwdenv, promise<bool>& pb)
    {
        string user = getenv(userenv.c_str());
        string pwd = getenv(pwdenv.c_str());

        ASSERT_FALSE(user.empty());
        ASSERT_FALSE(pwd.empty());

        byte pwkey[SymmCipher::KEYLENGTH];

        resultproc.prepresult(LOGIN, [&pb](error e) { pb.set_value(!e); });
        if (client.accountversion == 1)
        {
            if (error e = client.pw_key(pwd.c_str(), pwkey))
            {
                ASSERT_TRUE(false) << "login error: " << e;
            }
            else
            {
                client.login(user.c_str(), pwkey);
            }
        }
        else if (client.accountversion == 2 && !salt.empty())
        {
            client.login2(user.c_str(), pwd.c_str(), &salt);
        }
        else
        {
            ASSERT_TRUE(false) << "Login unexpected error";
        }
    }

    void loginFromSession(const string& session, promise<bool>& pb)
    {
        resultproc.prepresult(LOGIN, [&pb](error e) { pb.set_value(!e); });
        client.login((byte*)session.data(), (int)session.size());
    }


    class TreeProcPrintTree : public TreeProc
    {
    public:
        void proc(MegaClient* client, Node* n) override
        {
            //cout << "fetchnodes tree: " << n->displaypath() << endl;;
        }
    };

    // mark node as removed and notify

    std::function<void (StandardClient& mc, promise<bool>& pb)> onFetchNodes;

    void fetchnodes(promise<bool>& pb)
    {
        resultproc.prepresult(FETCHNODES, [this, &pb](error e) 
        { 
            if (e)
            {
                pb.set_value(false);
            }
            else
            {
                TreeProcPrintTree tppt;
                client.proctree(client.nodebyhandle(client.rootnodes[0]), &tppt);

                if (onFetchNodes)
                {
                    onFetchNodes(*this, pb);
                }
                else
                {
                    pb.set_value(true);
                }
            }
            onFetchNodes = nullptr;
        });
        client.fetchnodes();
    }

    NewNode makeSubfolder(const string& utf8Name)
    {
        NewNode newnode;
        client.putnodes_prepareOneFolder(&newnode, utf8Name);
        return newnode;
    }
     

    struct ResultProc
    {
        struct id_callback
        {
            handle h = UNDEF;
            std::function<void(error)> f;
            id_callback(std::function<void(error)> cf, handle ch = UNDEF) : h(ch), f(cf) {}
        };

        map<resultprocenum, deque<id_callback>> m;

        void prepresult(resultprocenum rpe, std::function<void(error)>&& f, handle h = UNDEF)
        {
            auto& entry = m[rpe];
            entry.emplace_back(move(f), h);
        }

        void processresult(resultprocenum rpe, error e, handle h = UNDEF)
        {
            //cout << "procenum " << rpe << " result " << e << endl;
            auto& entry = m[rpe];
            if (rpe == MOVENODE)
            {
                // rename_result is called back for our app requests but also for sync objects as well, so we need to skip those... todo: should we change that?
                if (entry.empty() || entry.front().h != h)
                {
                    cout << "received unsolicited rename_result call" << endl;
                    return;
                }
            }
            if (!entry.empty())
            {
                entry.front().f(e);
                entry.pop_front();
            }
            else
            {
                assert(!entry.empty());
            }
        }
    } resultproc;

    void deleteTestBaseFolder(bool mayneeddeleting, promise<bool>& pb)
    {
        if (Node* root = client.nodebyhandle(client.rootnodes[0]))
        {
            if (Node* basenode = client.childnodebyname(root, "mega_test_sync", false))
            {
                if (mayneeddeleting)
                {
                    resultproc.prepresult(UNLINK, [this, &pb](error e) {
                        if (e)
                        {
                            cout << "delete of test base folder reply reports: " << e << endl;
                        }
                        deleteTestBaseFolder(false, pb);
                    });
                    //cout << "old test base folder found, deleting" << endl;
                    client.unlink(basenode);
                    return;
                }
                cout << "base folder found, but not expected, failing" << endl;
                pb.set_value(false);
                return;
            }
            else
            {
                //cout << "base folder not found, wasn't present or delete successful" << endl;
                pb.set_value(true);
                return;
            }
        }
        cout << "base folder not found, as root was not found!" << endl;
        pb.set_value(false);
    }

    void ensureTestBaseFolder(bool mayneedmaking, promise<bool>& pb)
    {
        if (Node* root = client.nodebyhandle(client.rootnodes[0]))
        {
            if (Node* basenode = client.childnodebyname(root, "mega_test_sync", false))
            {
                if (basenode->type == FOLDERNODE)
                {
                    basefolderhandle = basenode->nodehandle;
                    //cout << clientname << " Base folder: " << Base64Str<MegaClient::NODEHANDLE>(basefolderhandle) << endl;
                    //parentofinterest = Base64Str<MegaClient::NODEHANDLE>(basefolderhandle);
                    pb.set_value(true);
                    return;
                }
            }
            else if (mayneedmaking)
            {
                resultproc.prepresult(PUTNODES, [this, &pb](error e) {
                    ensureTestBaseFolder(false, pb);
                });
                auto nn = new NewNode[1]; // freed by putnodes_result
                nn[0] = makeSubfolder("mega_test_sync");
                client.putnodes(root->nodehandle, nn, 1);
                return;
            }
        }
        pb.set_value(false);
    }

    NewNode* buildSubdirs(list<NewNode>& nodes, const string& prefix, int n, int recurselevel)
    {
        nodes.emplace_back(makeSubfolder(prefix));
        auto& nn = nodes.back();
        nn.nodehandle = nodes.size();

        if (recurselevel > 0)
        {
            for (int i = 0; i < n; ++i)
            {
                buildSubdirs(nodes, prefix + "_" + to_string(i), n, recurselevel - 1)->parenthandle = nn.nodehandle;
            }
        }

        return &nn;
    }

    void makeCloudSubdirs(const string& prefix, int depth, int fanout, promise<bool>& pb, const string& atpath = "")
    {
        assert(basefolderhandle != UNDEF);

        std::list<NewNode> nodes;
        NewNode* nn = buildSubdirs(nodes, prefix, fanout, depth);
        nn->parenthandle = UNDEF;
        nn->ovhandle = UNDEF;

        Node* atnode = client.nodebyhandle(basefolderhandle);
        if (atnode && !atpath.empty())
        {
            atnode = drillchildnodebyname(atnode, atpath);
        }
        if (!atnode)
        {
            cout << "path not found: " << atpath << endl;
            pb.set_value(false);
        }
        else
        {
            resultproc.prepresult(PUTNODES, [&pb](error e) {
                pb.set_value(!e);
                if (e) 
                {
                    cout << "putnodes result: " << e << endl;
                }
            });
            auto nodearray = new NewNode[nodes.size()]; // freed by putnodes_result
            size_t i = 0;
            for (auto n = nodes.begin(); n != nodes.end(); ++n, ++i)
            {
                nodearray[i] = std::move(*n);
            }
            client.putnodes(atnode->nodehandle, nodearray, (int)nodes.size());
        }
    }

    struct SyncInfo { handle h; fs::path localpath; };
    map<int, SyncInfo> syncSet;

    Node* getcloudrootnode()
    {
        return client.nodebyhandle(client.rootnodes[0]);
    }

    Node* gettestbasenode()
    {
        return client.childnodebyname(getcloudrootnode(), "mega_test_sync", false);
    }

    Node* getcloudrubbishnode()
    {
        return client.nodebyhandle(client.rootnodes[RUBBISHNODE - ROOTNODE]);
    }

    Node* drillchildnodebyname(Node* n, const string& path)
    {
        for (size_t p = 0; n && p < path.size(); )
        {
            auto pos = path.find("/", p);
            if (pos == string::npos) pos = path.size();
            n = client.childnodebyname(n, path.substr(p, pos - p).c_str(), false);
            p = pos == string::npos ? path.size() : pos + 1;
        }
        return n;
    }

    vector<Node*> drillchildnodesbyname(Node* n, const string& path)
    {
        auto pos = path.find("/");
        if (pos == string::npos)
        {
            return client.childnodesbyname(n, path.c_str(), false);
        }
        else
        {
            vector<Node*> results, subnodes = client.childnodesbyname(n, path.c_str(), false);
            for (size_t i = subnodes.size(); i--; )
            {
                if (subnodes[i]->type != FILENODE)
                {
                    vector<Node*> v = drillchildnodesbyname(subnodes[i], path.substr(pos + 1));
                    results.insert(results.end(), v.begin(), v.end());
                }
            }
            return results;
        }
    }

    bool setupSync_inthread(int syncid, const string& subfoldername, const fs::path& localpath)
    {
        if (Node* n = client.nodebyhandle(basefolderhandle))
        {
            if (Node* m = drillchildnodebyname(n, subfoldername))
            {
                SyncConfig syncConfig{localpath.u8string(), m->nodehandle, 0};
                error e = client.addsync(std::move(syncConfig), DEBRISFOLDER, NULL, syncid);  // use syncid as tag
                if (!e)
                {
                    syncSet[syncid] = SyncInfo{ m->nodehandle, localpath };
                    return true;
                }
            }
        }
        return false;
    }


    bool recursiveConfirm(Model::ModelNode* mn, Node* n, int& descendants, const string& identifier, int depth, bool& firstreported)
    {
        // top level names can differ so we don't check those
        if (!mn || !n) return false;
        if (depth && mn->name != n->displayname())
        {
            cout << "Node name mismatch: " << mn->path() << " " << n->displaypath() << endl;
            return false;
        }
        if (!mn->typematchesnodetype(n->type))
        {
            cout << "Node type mismatch: " << mn->path() << ":" << mn->type << " " << n->displaypath() << ":" << n->type << endl;
            return false;
        }

        if (n->type == FILENODE) 
        {
            // not comparing any file versioning (for now)
            return true;
        }

        multimap<string, Model::ModelNode*> ms;
        multimap<string, Node*> ns;
        for (auto& m : mn->kids) ms.emplace(m->name, m.get());
        for (auto& n2 : n->children) ns.emplace(n2->displayname(), n2);

        int matched = 0;
        vector<string> matchedlist;
        for (auto m_iter = ms.begin(); m_iter != ms.end(); )
        {
            if (!depth && m_iter->first == DEBRISFOLDER)
            {
                m_iter = ms.erase(m_iter); // todo: add checks of the remote debris folder later
                continue;
            }

            auto er = ns.equal_range(m_iter->first);
            auto next_m = m_iter;
            ++next_m;
            bool any_equal_matched = false;
            for (auto i = er.first; i != er.second; ++i)
            {
                int rdescendants = 0;
                if (recursiveConfirm(m_iter->second, i->second, rdescendants, identifier, depth+1, firstreported))
                {
                    ++matched;
                    matchedlist.push_back(m_iter->first);
                    ns.erase(i);
                    ms.erase(m_iter);
                    descendants += rdescendants;
                    any_equal_matched = true;
                    break;
                }
            }
            if (!any_equal_matched)
            {
                break;
            }
            m_iter = next_m;
        }
        if (ns.empty() && ms.empty())
        {
            descendants += matched;
            return true;
        }
        else if (!firstreported)
        {
            firstreported = true;
            cout << clientname << " " << identifier << " after matching " << matched << " child nodes [";
            for (auto& ml : matchedlist) cout << ml << " ";
            cout << "](with " << descendants << " descendants) in " << mn->path() << ", ended up with unmatched model nodes:";
            for (auto& m : ms) cout << " " << m.first;
            cout << " and unmatched remote nodes:";
            for (auto& i : ns) cout << " " << i.first;
            cout << endl;
        };
        return false;
    }

    bool localNodesMustHaveNodes = true;

    bool recursiveConfirm(Model::ModelNode* mn, LocalNode* n, int& descendants, const string& identifier, int depth, bool& firstreported)
    {
        // top level names can differ so we don't check those
        if (!mn || !n) return false;
        if (depth && mn->name != n->name)
        {
            cout << "LocalNode name mismatch: " << mn->path() << " " << n->name << endl;
            return false;
        }
        if (!mn->typematchesnodetype(n->type))
        {
            cout << "LocalNode type mismatch: " << mn->path() << ":" << mn->type << " " << n->name << ":" << n->type << endl;
            return false;
        }

        string localpath;
        n->getlocalpath(&localpath, false);
        ::mega::FileSystemType fileSystemType = client.fsaccess->getFilesystemType(&localpath);
        client.fsaccess->local2name(&localpath, fileSystemType);
        string n_localname = n->localname;
        client.fsaccess->local2name(&n_localname, fileSystemType);
        if (n_localname.size())
        {
            EXPECT_EQ(n->name, n_localname);
        }
        if (localNodesMustHaveNodes)
        {
            EXPECT_TRUE(n->node != nullptr);
        }
        if (depth && n->node)
        {
            EXPECT_EQ(n->node->displayname(), n->name);
        }
        if (depth && mn->parent)
        {
            EXPECT_EQ(mn->parent->type, Model::ModelNode::folder);
            EXPECT_EQ(n->parent->type, FOLDERNODE);

            string parentpath;
            n->parent->getlocalpath(&parentpath, false);
            client.fsaccess->local2name(&parentpath, client.fsaccess->getFilesystemType(&parentpath));
            EXPECT_EQ(localpath.substr(0, parentpath.size()), parentpath);
        }
        if (n->node && n->parent && n->parent->node)
        {
            string p = n->node->displaypath();
            string pp = n->parent->node->displaypath();
            EXPECT_EQ(p.substr(0, pp.size()), pp);
            EXPECT_EQ(n->parent->node, n->node->parent);
        }

        multimap<string, Model::ModelNode*> ms;
        multimap<string, LocalNode*> ns;
        for (auto& m : mn->kids)
        {
            ms.emplace(m->name, m.get());
        }
        for (auto& n2 : n->children)
        {
            if (!n2.second->deleted) ns.emplace(n2.second->name, n2.second); // todo: should LocalNodes marked as deleted actually have been removed by now?
        }

        int matched = 0;
        vector<string> matchedlist;
        for (auto m_iter = ms.begin(); m_iter != ms.end(); )
        {
            if (!depth && m_iter->first == DEBRISFOLDER)
            {
                m_iter = ms.erase(m_iter); // todo: are there LocalNodes representing the trash?
                continue;
            }

            auto er = ns.equal_range(m_iter->first);
            auto next_m = m_iter;
            ++next_m;
            bool any_equal_matched = false;
            for (auto i = er.first; i != er.second; ++i)
            {
                int rdescendants = 0; 
                if (recursiveConfirm(m_iter->second, i->second, rdescendants, identifier, depth+1, firstreported))
                {
                    ++matched;
                    matchedlist.push_back(m_iter->first);
                    ns.erase(i);
                    ms.erase(m_iter);
                    descendants += rdescendants;
                    any_equal_matched = true;
                    break;
                }
            }
            if (!any_equal_matched)
            {
                break;
            }
            m_iter = next_m;
        }
        if (ns.empty() && ms.empty())
        {
            return true;
        }
        else if (!firstreported)
        {
            firstreported = true;
            cout << clientname << " " << identifier << " after matching " << matched << " child nodes [";
            for (auto& ml : matchedlist) cout << ml << " ";
            cout << "](with " << descendants << " descendants) in " << mn->path() << ", ended up with unmatched model nodes:";
            for (auto& m : ms) cout << " " << m.first;
            cout << " and unmatched LocalNodes:";
            for (auto& i : ns) cout << " " << i.first;
            cout << endl;
        };
        return false;
    }


    bool recursiveConfirm(Model::ModelNode* mn, fs::path p, int& descendants, const string& identifier, int depth, bool ignoreDebris, bool& firstreported)
    {
        if (!mn) return false;
        if (depth && mn->name != p.filename().u8string())
        {
            cout << "filesystem name mismatch: " << mn->path() << " " << p << endl;
            return false;
        }
        nodetype_t pathtype = fs::is_directory(p) ? FOLDERNODE : fs::is_regular_file(p) ? FILENODE : TYPE_UNKNOWN;
        if (!mn->typematchesnodetype(pathtype))
        {
            cout << "Path type mismatch: " << mn->path() << ":" << mn->type << " " << p.u8string() << ":" << pathtype << endl;
            return false;
        }

        if (pathtype == FILENODE && p.filename().u8string() != "lock")
        {
            std::vector<uint8_t> buffer;
            std::ifstream istream(p, ios::binary);

            buffer.reserve(mn->data.size());

            istream.read(reinterpret_cast<char *>(buffer.data()), buffer.capacity());

            if (static_cast<size_t>(istream.gcount()) != buffer.capacity()
                || !std::equal(mn->data.begin(), mn->data.end(), buffer.begin()))
            {
                return false;
            }
        }

        if (pathtype != FOLDERNODE)
        {
            return true;
        }

        multimap<string, Model::ModelNode*> ms;
        multimap<string, fs::path> ps;
        for (auto& m : mn->kids) ms.emplace(m->name, m.get());
        for (fs::directory_iterator pi(p); pi != fs::directory_iterator(); ++pi) ps.emplace(pi->path().filename().u8string(), pi->path());

        if (ignoreDebris)
        {
            ps.erase(DEBRISFOLDER);
        }

        int matched = 0;
        vector<string> matchedlist;
        for (auto m_iter = ms.begin(); m_iter != ms.end(); )
        {
            auto er = ps.equal_range(m_iter->first);
            auto next_m = m_iter;
            ++next_m;
            bool any_equal_matched = false;
            for (auto i = er.first; i != er.second; ++i)
            {
                int rdescendants = 0; 
                if (recursiveConfirm(m_iter->second, i->second, rdescendants, identifier, depth+1, ignoreDebris, firstreported))
                {
                    ++matched;
                    matchedlist.push_back(m_iter->first);
                    ps.erase(i);
                    ms.erase(m_iter);
                    descendants += rdescendants;
                    any_equal_matched = true;
                    break;
                }
            }
            if (!any_equal_matched)
            {
                break;
            }
            m_iter = next_m;
        }
        //if (ps.size() == 1 && !mn->parent && ps.begin()->first == DEBRISFOLDER)
        //{
        //    ps.clear();
        //}
        if (ps.empty() && ms.empty())
        {
            return true;
        }
        else if (!firstreported)
        {
            firstreported = true;
            cout << clientname << " " << identifier << " after matching " << matched << " child nodes [";
            for (auto& ml : matchedlist) cout << ml << " ";
            cout << "](with " << descendants << " descendants) in " << mn->path() << ", ended up with unmatched model nodes:";
            for (auto& m : ms) cout << " " << m.first;
            cout << " and unmatched filesystem paths:";
            for (auto& i : ps) cout << " " << i.second.filename();
            cout << " in " << p << endl;
        };
        return false;
    }

    Sync* syncByTag(int tag)
    {
        for (Sync* s : client.syncs)
        {
            if (s->tag == tag)
                return s;
        }
        return nullptr;
    }

    enum Confirm
    {
        CONFIRM_LOCALFS = 0x01,
        CONFIRM_LOCALNODE = 0x02,
        CONFIRM_LOCAL = CONFIRM_LOCALFS | CONFIRM_LOCALNODE,
        CONFIRM_REMOTE = 0x04,
        CONFIRM_ALL = CONFIRM_LOCAL | CONFIRM_REMOTE,
    };

    bool confirmModel(int syncid, Model::ModelNode* mnode, const Confirm confirm, const bool ignoreDebris)
    {
        auto si = syncSet.find(syncid);
        if (si == syncSet.end())
        {
            cout << clientname << " syncid " << syncid << " not found " << endl;
            return false;
        }

        // compare model against nodes representing remote state
        int descendants = 0;
        bool firstreported = false;
        if (confirm & CONFIRM_REMOTE && !recursiveConfirm(mnode, client.nodebyhandle(si->second.h), descendants, "Sync " + to_string(syncid), 0, firstreported))
        {
            cout << clientname << " syncid " << syncid << " comparison against remote nodes failed" << endl;
            return false;
        }

        // compare model against LocalNodes
        descendants = 0; 
        if (Sync* sync = syncByTag(syncid))
        {
            bool firstreported = false;
            if (confirm & CONFIRM_LOCALNODE && !recursiveConfirm(mnode, sync->localroot.get(), descendants, "Sync " + to_string(syncid), 0, firstreported))
            {
                cout << clientname << " syncid " << syncid << " comparison against LocalNodes failed" << endl;
                return false;
            }
        }

        // compare model against local filesystem
        descendants = 0;
        firstreported = false;
        if (confirm & CONFIRM_LOCALFS && !recursiveConfirm(mnode, si->second.localpath, descendants, "Sync " + to_string(syncid), 0, ignoreDebris, firstreported))
        {
            cout << clientname << " syncid " << syncid << " comparison against local filesystem failed" << endl;
            return false;
        }

        return true;
    }

    void prelogin_result(int, string*, string* salt, error e) override
    {
        cout << clientname << " Prelogin: " << e << endl;
        if (!e)
        {
            this->salt = *salt;
        }
        resultproc.processresult(PRELOGIN, e);
    }

    void login_result(error e) override
    {
        cout << clientname << " Login: " << e << endl;
        resultproc.processresult(LOGIN, e);
    }

    void fetchnodes_result(error e) override
    {
        cout << clientname << " Fetchnodes: " << e << endl;
        resultproc.processresult(FETCHNODES, e);
    }

    void unlink_result(handle, error e) override
    { 
        resultproc.processresult(UNLINK, e);
    }

    void putnodes_result(error e, targettype_t tt, NewNode* nn) override
    {
        if (nn)  // ignore sync based putnodes
        {
            resultproc.processresult(PUTNODES, e);
            delete[] nn;
        }
    }

    void rename_result(handle h, error e)  override
    { 
        resultproc.processresult(MOVENODE, e, h);
    }

    void deleteremote(string path, promise<bool>& pb )
    {
        if (Node* n = drillchildnodebyname(gettestbasenode(), path))
        {
        resultproc.prepresult(UNLINK, [ &pb](error e) { pb.set_value(!e); });
            client.unlink(n);
        }
        else
        {
            pb.set_value(false);
        }
    }

    void deleteremotenodes(vector<Node*> ns, promise<bool>& pb)
    {
        if (ns.empty())
        {
            pb.set_value(true);
        }
        else
        {
            for (size_t i = ns.size(); i--; )
            {
                resultproc.prepresult(UNLINK, [&pb, i](error e) { if (!i) pb.set_value(!e); });
                client.unlink(ns[i]);
            }
        }
    }

    void movenode(string path, string newparentpath, promise<bool>& pb)
    {
        Node* n = drillchildnodebyname(gettestbasenode(), path);
        Node* p = drillchildnodebyname(gettestbasenode(), path);
        if (n && p)
        {
            resultproc.prepresult(MOVENODE, [&pb](error e) { pb.set_value(!e); }, n->nodehandle);
            client.rename(n, p);
            return;
        }
        cout << "node or new parent not found" << endl;
        pb.set_value(false);
    }

    void movenode(handle h1, handle h2, promise<bool>& pb)
    {
        Node* n = client.nodebyhandle(h1);
        Node* p = client.nodebyhandle(h2);
        if (n && p)
        {
        resultproc.prepresult(MOVENODE, [&pb](error e) { pb.set_value(!e); }, n->nodehandle);
            client.rename(n, p);
            return;
        }
        cout << "node or new parent not found by handle" << endl;
        pb.set_value(false);
    }

    void movenodetotrash(string path, promise<bool>& pb)
    {
        Node* n = drillchildnodebyname(gettestbasenode(), path);
        Node* p = getcloudrubbishnode();
        if (n && p && n->parent)
        {
            resultproc.prepresult(MOVENODE, [&pb](error e) { pb.set_value(!e); }, n->nodehandle);
            client.rename(n, p, SYNCDEL_NONE, n->parent->nodehandle);
            return;
        }
        cout << "node or rubbish or node parent not found" << endl;
        pb.set_value(false);
    }



    void waitonsyncs(chrono::seconds d = chrono::seconds(2))
    {
        auto start = chrono::steady_clock::now();
        for (;;)
        {
            bool any_add_del = false;;
            vector<int> syncstates;

            thread_do([&syncstates, &any_add_del, this](StandardClient& mc, promise<bool>&)
            {
                for (auto& sync : mc.client.syncs)
                {
                    syncstates.push_back(sync->state);
                    if (sync->deleteq.size() || sync->insertq.size())
                        any_add_del = true;
                }
                if (!(client.todebris.empty() && client.tounlink.empty() && client.synccreate.empty()))
                {
                    any_add_del = true;
                }
            });
            bool allactive = true;
            {
                lock_guard<mutex> g(StandardClient::om);
                //std::cout << "sync state: ";
                //for (auto n : syncstates)
                //{
                //    cout << n;
                //    if (n != SYNC_ACTIVE) allactive = false;
                //}
                //cout << endl;
            }

            if (any_add_del || debugging)
            {
                start = chrono::steady_clock::now();
            }

            if (allactive && ((chrono::steady_clock::now() - start) > d) && ((chrono::steady_clock::now() - lastcb) > d))
            {
               break;
            }
//cout << "waiting 500" << endl;
            WaitMillisec(500);
        }

    }

    bool login_reset(const string& user, const string& pw)
    {
        future<bool> p1;
        p1 = thread_do([=](StandardClient& sc, promise<bool>& pb) { sc.preloginFromEnv(user, pb); });
        if (!waitonresults(&p1))
        {
            cout << "preloginFromEnv failed" << endl;
            return false;
        }
        p1 = thread_do([=](StandardClient& sc, promise<bool>& pb) { sc.loginFromEnv(user, pw, pb); });
        if (!waitonresults(&p1))
        {
            cout << "loginFromEnv failed" << endl;
            return false;
        }
        p1 = thread_do([](StandardClient& sc, promise<bool>& pb) { sc.fetchnodes(pb); });
        if (!waitonresults(&p1)) {
            cout << "fetchnodes failed" << endl;
            return false;
        }
        p1 = thread_do([](StandardClient& sc, promise<bool>& pb) { sc.deleteTestBaseFolder(true, pb); });
        if (!waitonresults(&p1)) {
            cout << "deleteTestBaseFolder failed" << endl;
            return false;
        }
        p1 = thread_do([](StandardClient& sc, promise<bool>& pb) { sc.ensureTestBaseFolder(true, pb); });
        if (!waitonresults(&p1)) {
            cout << "ensureTestBaseFolder failed" << endl;
            return false;
        }
        return true;
    }

    bool login_reset_makeremotenodes(const string& user, const string& pw, const string& prefix, int depth, int fanout)
    {
        if (!login_reset(user, pw))
        {
            cout << "login_reset failed" << endl;
            return false;
        }
        future<bool> p1 = thread_do([=](StandardClient& sc, promise<bool>& pb) { sc.makeCloudSubdirs(prefix, depth, fanout, pb); });
        if (!waitonresults(&p1))
        {
            cout << "makeCloudSubdirs failed" << endl;
            return false;
        }
        return true;
    }

    bool login_fetchnodes(const string& user, const string& pw, bool makeBaseFolder = false)
    {
        future<bool> p2;
        p2 = thread_do([=](StandardClient& sc, promise<bool>& pb) { sc.preloginFromEnv(user, pb); });
        if (!waitonresults(&p2)) return false;
        p2 = thread_do([=](StandardClient& sc, promise<bool>& pb) { sc.loginFromEnv(user, pw, pb); });
        if (!waitonresults(&p2)) return false;
        p2 = thread_do([](StandardClient& sc, promise<bool>& pb) { sc.fetchnodes(pb); });
        if (!waitonresults(&p2)) return false;
        p2 = thread_do([makeBaseFolder](StandardClient& sc, promise<bool>& pb) { sc.ensureTestBaseFolder(makeBaseFolder, pb); });
        if (!waitonresults(&p2)) return false;
        return true;
    }

    bool login_fetchnodes(const string& session)
    {
        future<bool> p2;
        p2 = thread_do([=](StandardClient& sc, promise<bool>& pb) { sc.loginFromSession(session, pb); });
        if (!waitonresults(&p2)) return false; 
        p2 = thread_do([](StandardClient& sc, promise<bool>& pb) { sc.fetchnodes(pb); });
        if (!waitonresults(&p2)) return false;
        p2 = thread_do([](StandardClient& sc, promise<bool>& pb) { sc.ensureTestBaseFolder(false, pb); });
        if (!waitonresults(&p2)) return false;
        return true;
    }

    bool login_fetchnodes_resumesync(const string& session, const string& localsyncpath, const std::string& remotesyncrootfolder, int syncid)
    {
        future<bool> p2;
        p2 = thread_do([=](StandardClient& sc, promise<bool>& pb) { sc.loginFromSession(session, pb); });
        if (!waitonresults(&p2)) return false;
        
        assert(!onFetchNodes);
        onFetchNodes = [=](StandardClient& mc, promise<bool>& pb)
        {
            mc.syncSet[syncid] = StandardClient::SyncInfo{ mc.drillchildnodebyname(mc.gettestbasenode(), remotesyncrootfolder)->nodehandle, localsyncpath };
            pb.set_value(true);
        };

        p2 = thread_do([](StandardClient& sc, promise<bool>& pb) { sc.fetchnodes(pb); });
        if (!waitonresults(&p2)) return false;
        p2 = thread_do([](StandardClient& sc, promise<bool>& pb) { sc.ensureTestBaseFolder(false, pb); });
        if (!waitonresults(&p2)) return false;
        return true;
    }

    bool setupSync_mainthread(const std::string& localsyncrootfolder, const std::string& remotesyncrootfolder, int syncid)
    {
        fs::path syncdir = fsBasePath / fs::u8path(localsyncrootfolder);
        fs::create_directory(syncdir);
        future<bool> fb = thread_do([=](StandardClient& mc, promise<bool>& pb) { pb.set_value(mc.setupSync_inthread(syncid, remotesyncrootfolder, syncdir)); });
        return fb.get();
    }

    bool confirmModel_mainthread(Model::ModelNode* mnode, int syncid, const bool ignoreDebris = false, const Confirm confirm = CONFIRM_ALL)
    {
        future<bool> fb;
        fb = thread_do([syncid, mnode, ignoreDebris, confirm](StandardClient& sc, promise<bool>& pb) { pb.set_value(sc.confirmModel(syncid, mnode, confirm, ignoreDebris)); });
        return fb.get();
    }

};


void waitonsyncs(chrono::seconds d = std::chrono::seconds(4), StandardClient* c1 = nullptr, StandardClient* c2 = nullptr, StandardClient* c3 = nullptr, StandardClient* c4 = nullptr)
{
    auto start = chrono::steady_clock::now();
    std::vector<StandardClient*> v{ c1, c2, c3, c4 };
    bool onelastsyncdown = true;
    for (;;)
    {
        bool any_add_del = false;
        vector<int> syncstates;

        for (auto vn : v) if (vn)
        {
            vn->thread_do([&syncstates, &any_add_del](StandardClient& mc, promise<bool>&)
            {
                for (auto& sync : mc.client.syncs)
                {
                    syncstates.push_back(sync->state);
                    if (sync->deleteq.size() || sync->insertq.size())
                        any_add_del = true;
                }
                if (!(mc.client.todebris.empty() && mc.client.tounlink.empty() && mc.client.synccreate.empty() 
                    && mc.client.transferlist.transfers[GET].empty() && mc.client.transferlist.transfers[PUT].empty()))
                {
                    any_add_del = true;
                }
            });
        }

        bool allactive = true;
        {
            //lock_guard<mutex> g(StandardClient::om);
            //std::cout << "sync state: ";
            //for (auto n : syncstates)
            //{
            //    cout << n;
            //    if (n != SYNC_ACTIVE) allactive = false;
            //}
            //cout << endl;
        }

        if (any_add_del || StandardClient::debugging)
        {
            start = chrono::steady_clock::now();
        }

        if (onelastsyncdown && (chrono::steady_clock::now() - start + d/2) > d)
        {
            // synced folders that were removed remotely don't have the corresponding local folder removed unless we prompt an extra syncdown.  // todo:  do we need to fix
            for (auto vn : v) if (vn) vn->client.syncdownrequired = true;
            onelastsyncdown = false;
        }

        for (auto vn : v) if (vn)
        {
            if (allactive && ((chrono::steady_clock::now() - start) > d) && ((chrono::steady_clock::now() - vn->lastcb) > d))
            {
                return;
            }
        }

        WaitMillisec(400);
    }

}


mutex StandardClient::om;
bool StandardClient::debugging = false;

void moveToTrash(const fs::path& p)
{
    fs::path trashpath = p.parent_path() / "trash";
    fs::create_directory(trashpath);
    fs::path newpath = trashpath / p.filename();
    for (int i = 2; fs::exists(newpath); ++i)
    {
        newpath = trashpath / fs::u8path(p.filename().stem().u8string() + "_" + to_string(i) + p.extension().u8string());
    }
    fs::rename(p, newpath);
}

fs::path makeNewTestRoot(fs::path p)
{
    if (fs::exists(p))
    {
        moveToTrash(p);
    }
    #ifndef NDEBUG
    bool b =
    #endif
    fs::create_directory(p);
    assert(b);
    return p;
}

//std::atomic<int> fileSizeCount = 20;

bool createFile(const fs::path &path, const void *data, const size_t data_length)
{
#if (__cplusplus >= 201700L)
    ofstream ostream(path, ios::binary);
#else
    ofstream ostream(path.u8string(), ios::binary);
#endif

    ostream.write(reinterpret_cast<const char *>(data), data_length);

    return ostream.good();
}

bool createFile(const fs::path &path, const std::vector<uint8_t> &data)
{
    return createFile(path, data.data(), data.size());
}

bool createFile(const fs::path &p, const string &filename)
{
    return createFile(p / fs::u8path(filename), filename.data(), filename.size());
}

bool createFileWithTimestamp(const fs::path &path,
                             const std::vector<uint8_t> &data,
                             const fs::file_time_type &timestamp)
{
    const bool result = createFile(path, data);

    if (result)
    {
        fs::last_write_time(path, timestamp);
    }

    return result;
}

bool buildLocalFolders(fs::path targetfolder, const string& prefix, int n, int recurselevel, int filesperfolder)
{
    if (suppressfiles) filesperfolder = 0;

    fs::path p = targetfolder / fs::u8path(prefix);
    if (!fs::create_directory(p))
        return false;

    for (int i = 0; i < filesperfolder; ++i)
    {
        string filename = "file" + to_string(i) + "_" + prefix;
        createFile(p, filename);
        //int thisSize = (++fileSizeCount)/2;
        //for (int j = 0; j < thisSize; ++j) fs << ('0' + j % 10);
    }

    if (recurselevel > 0)
    {
        for (int i = 0; i < n; ++i)
        {
            if (!buildLocalFolders(p, prefix + "_" + to_string(i), n, recurselevel - 1, filesperfolder))
                return false;
        }
    }

    return true;
}

void renameLocalFolders(fs::path targetfolder, const string& newprefix)
{
    std::list<fs::path> toRename;
    for (fs::directory_iterator i(targetfolder); i != fs::directory_iterator(); ++i)
    {
        if (fs::is_directory(i->path()))
        {
            renameLocalFolders(i->path(), newprefix);
        }
        toRename.push_back(i->path());
    }

    for (auto p : toRename)
    {
        auto newpath = p.parent_path() / (newprefix + p.filename().u8string());
        fs::rename(p, newpath);
    }
}


#ifdef __linux__
bool createSpecialFiles(fs::path targetfolder, const string& prefix, int n = 1)
{
    fs::path p = targetfolder;
    for (int i = 0; i < n; ++i)
    {
        string filename = "file" + to_string(i) + "_" + prefix;
        fs::path fp = p / fs::u8path(filename);

        int fdtmp = openat(AT_FDCWD, p.c_str(), O_RDWR|O_CLOEXEC|O_TMPFILE, 0600);
        write(fdtmp, filename.data(), filename.size());

        stringstream fdproc;
        fdproc << "/proc/self/fd/";
        fdproc << fdtmp;

        int r = linkat(AT_FDCWD, fdproc.str().c_str() , AT_FDCWD, fp.c_str(), AT_SYMLINK_FOLLOW);
        if (r)
        {
            cerr << " errno =" << errno << endl;
            return false;
        }
        close(fdtmp);
    }
    return true;
}
#endif

} // anonymous

class SyncFingerprintCollision
  : public ::testing::Test
{
public:
    SyncFingerprintCollision()
      : client0()
      , client1()
      , model0()
      , model1()
      , arbitraryFileLength(16384)
    {
        const fs::path root = makeNewTestRoot(LOCAL_TEST_FOLDER);

        client0 = std::make_unique<StandardClient>(root, "c0");
        client1 = std::make_unique<StandardClient>(root, "c1");

        client0->logcb = true;
        client1->logcb = true;
    }

    ~SyncFingerprintCollision()
    {
    }

    void SetUp() override
    {
        ASSERT_TRUE(client0->login_reset_makeremotenodes("MEGA_EMAIL", "MEGA_PWD", "d", 1, 2));
        ASSERT_TRUE(client1->login_fetchnodes("MEGA_EMAIL", "MEGA_PWD"));
        ASSERT_EQ(client0->basefolderhandle, client1->basefolderhandle);

        model0.root->addkid(model0.buildModelSubdirs("d", 2, 1, 0));
        model1.root->addkid(model1.buildModelSubdirs("d", 2, 1, 0));

        startSyncs();
        waitOnSyncs();
        confirmModels();
    }

    void addModelFile(Model &model,
                      const std::string &directory,
                      const std::string &file, 
                      const std::vector<uint8_t> &content)
    {
        auto *node = model.findnode(directory);
        ASSERT_NE(node, nullptr);

        node->addkid(model.makeModelSubfile(file, content));
    }

    void confirmModel(StandardClient &client, Model &model, const int id)
    {
        ASSERT_TRUE(client.confirmModel_mainthread(model.findnode("d"), id));
    }

    void confirmModels()
    {
        confirmModel(*client0, model0, 0);
        confirmModel(*client1, model1, 1);
    }

    const fs::path &localRoot(const StandardClient &client) const
    {
        return client.syncSet.at(0).localpath;
    }

    std::vector<uint8_t> randomData(const std::size_t length) const
    {
        std::vector<uint8_t> data(length);

        std::generate_n(data.begin(), data.size(), [](){ return (uint8_t)std::rand(); });

        return data;
    }

    void startSyncs()
    {
        ASSERT_TRUE(client0->setupSync_mainthread("s0", "d", 0));
        ASSERT_TRUE(client1->setupSync_mainthread("s1", "d", 1));
    }

    void waitOnSyncs()
    {
        waitonsyncs(chrono::seconds(4), client0.get(), client1.get());
    }

    std::unique_ptr<StandardClient> client0;
    std::unique_ptr<StandardClient> client1;
    Model model0;
    Model model1;
    const std::size_t arbitraryFileLength;
}; /* SyncFingerprintCollision */

TEST_F(SyncFingerprintCollision, DifferentMacSameName)
{
    auto data0 = randomData(arbitraryFileLength);
    auto data1 = data0;
    const auto path0 = localRoot(*client0) / "d_0" / "a";
    const auto path1 = localRoot(*client0) / "d_1" / "a";

    // Alter MAC but leave fingerprint untouched.
    data1[0x41] = static_cast<uint8_t>(~data1[0x41]);

    ASSERT_TRUE(createFile(path0, data0));
    waitOnSyncs();

    auto result0 =
      client0->thread_do([&](StandardClient &sc, std::promise<bool> &p)
                         {
                             p.set_value(
                               createFileWithTimestamp(
                                 path1,
                                 data1,
                                 fs::last_write_time(path0)));
                         });

    ASSERT_TRUE(waitonresults(&result0));
    waitOnSyncs();

    addModelFile(model0, "d/d_0", "a", data0);
    addModelFile(model0, "d/d_1", "a", data1);
    addModelFile(model1, "d/d_0", "a", data0);
    addModelFile(model1, "d/d_1", "a", data0);
    model1.ensureLocalDebrisTmpLock("d");

    confirmModels();
}

TEST_F(SyncFingerprintCollision, DifferentMacDifferentName)
{
    auto data0 = randomData(arbitraryFileLength);
    auto data1 = data0;
    const auto path0 = localRoot(*client0) / "d_0" / "a";
    const auto path1 = localRoot(*client0) / "d_0" / "b";

    data1[0x41] = static_cast<uint8_t>(~data1[0x41]);

    ASSERT_TRUE(createFile(path0, data0));
    waitOnSyncs();

    auto result0 =
      client0->thread_do([&](StandardClient &sc, std::promise<bool> &p)
                         {
                             p.set_value(
                               createFileWithTimestamp(
                                 path1,
                                 data1,
                                 fs::last_write_time(path0)));
                         });

    ASSERT_TRUE(waitonresults(&result0));
    waitOnSyncs();

    addModelFile(model0, "d/d_0", "a", data0);
    addModelFile(model0, "d/d_0", "b", data1);
    addModelFile(model1, "d/d_0", "a", data0);
    addModelFile(model1, "d/d_0", "b", data1);
    model1.ensureLocalDebrisTmpLock("d");

    confirmModels();
}

TEST_F(SyncFingerprintCollision, SameMacDifferentName)
{
    auto data0 = randomData(arbitraryFileLength);
    const auto path0 = localRoot(*client0) / "d_0" / "a";
    const auto path1 = localRoot(*client0) / "d_0" / "b";

    ASSERT_TRUE(createFile(path0, data0));
    waitOnSyncs();

    auto result0 =
      client0->thread_do([&](StandardClient &sc, std::promise<bool> &p)
                         {
                             p.set_value(
                               createFileWithTimestamp(
                                 path1,
                                 data0,
                                 fs::last_write_time(path0)));
                         });

    ASSERT_TRUE(waitonresults(&result0));
    waitOnSyncs();

    addModelFile(model0, "d/d_0", "a", data0);
    addModelFile(model0, "d/d_0", "b", data0);
    addModelFile(model1, "d/d_0", "a", data0);
    addModelFile(model1, "d/d_0", "b", data0);
    model1.ensureLocalDebrisTmpLock("d");

    confirmModels();
}

GTEST_TEST(Sync, BasicSync_DelRemoteFolder)
{
    // delete a remote folder and confirm the client sending the request and another also synced both correctly update the disk
    fs::path localtestroot = makeNewTestRoot(LOCAL_TEST_FOLDER);
    StandardClient clientA1(localtestroot, "clientA1");   // user 1 client 1
    StandardClient clientA2(localtestroot, "clientA2");   // user 1 client 2


    ASSERT_TRUE(clientA1.login_reset_makeremotenodes("MEGA_EMAIL", "MEGA_PWD", "f", 3, 3));
    ASSERT_TRUE(clientA2.login_fetchnodes("MEGA_EMAIL", "MEGA_PWD"));
    ASSERT_EQ(clientA1.basefolderhandle, clientA2.basefolderhandle);

    ASSERT_TRUE(clientA1.setupSync_mainthread("sync1", "f", 1));
    ASSERT_TRUE(clientA2.setupSync_mainthread("sync2", "f", 2));
    waitonsyncs(std::chrono::seconds(4), &clientA1, &clientA2);
    clientA1.logcb = clientA2.logcb = true;

    Model model;
    model.root->addkid(model.buildModelSubdirs("f", 3, 3, 0));

    // check everything matches (model has expected state of remote and local)
    ASSERT_TRUE(clientA1.confirmModel_mainthread(model.findnode("f"), 1));
    ASSERT_TRUE(clientA2.confirmModel_mainthread(model.findnode("f"), 2));

    // delete something remotely and let sync catch up
    future<bool> fb = clientA1.thread_do([](StandardClient& sc, promise<bool>& pb) { sc.deleteremote("f/f_2/f_2_1", pb); });
    ASSERT_TRUE(waitonresults(&fb));
    waitonsyncs(std::chrono::seconds(60), &clientA1, &clientA2);

    // check everything matches in both syncs (model has expected state of remote and local)
    ASSERT_TRUE(model.movetosynctrash("f/f_2/f_2_1", "f"));
    ASSERT_TRUE(clientA1.confirmModel_mainthread(model.findnode("f"), 1));
    ASSERT_TRUE(clientA2.confirmModel_mainthread(model.findnode("f"), 2));
}

GTEST_TEST(Sync, BasicSync_DelLocalFolder)
{
    // confirm change is synced to remote, and also seen and applied in a second client that syncs the same folder
    fs::path localtestroot = makeNewTestRoot(LOCAL_TEST_FOLDER);
    StandardClient clientA1(localtestroot, "clientA1");   // user 1 client 1
    StandardClient clientA2(localtestroot, "clientA2");   // user 1 client 2

    ASSERT_TRUE(clientA1.login_reset_makeremotenodes("MEGA_EMAIL", "MEGA_PWD", "f", 3, 3));
    ASSERT_TRUE(clientA2.login_fetchnodes("MEGA_EMAIL", "MEGA_PWD"));
    ASSERT_EQ(clientA1.basefolderhandle, clientA2.basefolderhandle);

    // set up sync for A1, it should build matching local folders
    ASSERT_TRUE(clientA1.setupSync_mainthread("sync1", "f", 1));
    ASSERT_TRUE(clientA2.setupSync_mainthread("sync2", "f", 2));
    waitonsyncs(std::chrono::seconds(4), &clientA1, &clientA2);
    clientA1.logcb = clientA2.logcb = true;

    // check everything matches (model has expected state of remote and local)
    Model model;
    model.root->addkid(model.buildModelSubdirs("f", 3, 3, 0));
    ASSERT_TRUE(clientA1.confirmModel_mainthread(model.findnode("f"), 1));
    ASSERT_TRUE(clientA2.confirmModel_mainthread(model.findnode("f"), 2));

    // delete something in the local filesystem and see if we catch up in A1 and A2 (deleter and observer syncs)
    error_code e;
    ASSERT_TRUE(fs::remove_all(clientA1.syncSet[1].localpath / "f_2" / "f_2_1", e) != static_cast<std::uintmax_t>(-1)) << e;

    // let them catch up
    waitonsyncs(std::chrono::seconds(60), &clientA1, &clientA2);

    // check everything matches (model has expected state of remote and local)
    ASSERT_TRUE(model.movetosynctrash("f/f_2/f_2_1", "f"));
    ASSERT_TRUE(clientA2.confirmModel_mainthread(model.findnode("f"), 2));
    ASSERT_TRUE(model.removesynctrash("f"));
    ASSERT_TRUE(clientA1.confirmModel_mainthread(model.findnode("f"), 1));
}

GTEST_TEST(Sync, BasicSync_MoveLocalFolder)
{
    // confirm change is synced to remote, and also seen and applied in a second client that syncs the same folder
    fs::path localtestroot = makeNewTestRoot(LOCAL_TEST_FOLDER);
    StandardClient clientA1(localtestroot, "clientA1");   // user 1 client 1
    StandardClient clientA2(localtestroot, "clientA2");   // user 1 client 2

    ASSERT_TRUE(clientA1.login_reset_makeremotenodes("MEGA_EMAIL", "MEGA_PWD", "f", 3, 3));
    ASSERT_TRUE(clientA2.login_fetchnodes("MEGA_EMAIL", "MEGA_PWD"));
    ASSERT_EQ(clientA1.basefolderhandle, clientA2.basefolderhandle);

    Model model;
    model.root->addkid(model.buildModelSubdirs("f", 3, 3, 0));

    // set up sync for A1, it should build matching local folders
    ASSERT_TRUE(clientA1.setupSync_mainthread("sync1", "f", 1));
    ASSERT_TRUE(clientA2.setupSync_mainthread("sync2", "f", 2));
    waitonsyncs(std::chrono::seconds(4), &clientA1, &clientA2);
    clientA1.logcb = clientA2.logcb = true;

    // check everything matches (model has expected state of remote and local)
    ASSERT_TRUE(clientA1.confirmModel_mainthread(model.findnode("f"), 1));
    ASSERT_TRUE(clientA2.confirmModel_mainthread(model.findnode("f"), 2));

    // move something in the local filesystem and see if we catch up in A1 and A2 (deleter and observer syncs)
    error_code rename_error;
    fs::rename(clientA1.syncSet[1].localpath / "f_2" / "f_2_1", clientA1.syncSet[1].localpath / "f_2_1", rename_error);
    ASSERT_TRUE(!rename_error) << rename_error;

    // let them catch up
    waitonsyncs(std::chrono::seconds(4), &clientA1, &clientA2);

    // check everything matches (model has expected state of remote and local)
    ASSERT_TRUE(model.movenode("f/f_2/f_2_1", "f"));
    ASSERT_TRUE(clientA1.confirmModel_mainthread(model.findnode("f"), 1));
    ASSERT_TRUE(clientA2.confirmModel_mainthread(model.findnode("f"), 2));
}

GTEST_TEST(Sync, BasicSync_MoveLocalFolderBetweenSyncs)
{
    // confirm change is synced to remote, and also seen and applied in a second client that syncs the same folder
    fs::path localtestroot = makeNewTestRoot(LOCAL_TEST_FOLDER);
    StandardClient clientA1(localtestroot, "clientA1");   // user 1 client 1
    StandardClient clientA2(localtestroot, "clientA2");   // user 1 client 2
    StandardClient clientA3(localtestroot, "clientA3");   // user 1 client 3

    ASSERT_TRUE(clientA1.login_reset_makeremotenodes("MEGA_EMAIL", "MEGA_PWD", "f", 3, 3));
    ASSERT_TRUE(clientA2.login_fetchnodes("MEGA_EMAIL", "MEGA_PWD"));
    ASSERT_TRUE(clientA3.login_fetchnodes("MEGA_EMAIL", "MEGA_PWD"));
    ASSERT_EQ(clientA1.basefolderhandle, clientA2.basefolderhandle);

    // set up sync for A1 and A2, it should build matching local folders
    ASSERT_TRUE(clientA1.setupSync_mainthread("sync1", "f/f_0", 11));
    ASSERT_TRUE(clientA1.setupSync_mainthread("sync2", "f/f_2", 12));
    ASSERT_TRUE(clientA2.setupSync_mainthread("syncA2_1", "f/f_0", 21));
    ASSERT_TRUE(clientA2.setupSync_mainthread("syncA2_2", "f/f_2", 22));
    ASSERT_TRUE(clientA3.setupSync_mainthread("syncA3", "f", 31));
    waitonsyncs(std::chrono::seconds(4), &clientA1, &clientA2, &clientA3);
    clientA1.logcb = clientA2.logcb = clientA3.logcb = true;

    // check everything matches (model has expected state of remote and local)
    Model model;
    model.root->addkid(model.buildModelSubdirs("f", 3, 3, 0));
    ASSERT_TRUE(clientA1.confirmModel_mainthread(model.findnode("f/f_0"), 11));
    ASSERT_TRUE(clientA1.confirmModel_mainthread(model.findnode("f/f_2"), 12));
    ASSERT_TRUE(clientA2.confirmModel_mainthread(model.findnode("f/f_0"), 21));
    ASSERT_TRUE(clientA2.confirmModel_mainthread(model.findnode("f/f_2"), 22));
    ASSERT_TRUE(clientA3.confirmModel_mainthread(model.findnode("f"), 31));

    // move a folder form one local synced folder to another local synced folder and see if we sync correctly and catch up in A2 and A3 (mover and observer syncs)
    error_code rename_error;
    fs::path path1 = clientA1.syncSet[11].localpath / "f_0_1";
    fs::path path2 = clientA1.syncSet[12].localpath / "f_2_1" / "f_2_1_0" / "f_0_1";
    fs::rename(path1, path2, rename_error);
    ASSERT_TRUE(!rename_error) << rename_error;

    // let them catch up
    waitonsyncs(std::chrono::seconds(4), &clientA1, &clientA2, &clientA3);

    // check everything matches (model has expected state of remote and local)
    ASSERT_TRUE(model.movenode("f/f_0/f_0_1", "f/f_2/f_2_1/f_2_1_0"));
    ASSERT_TRUE(clientA1.confirmModel_mainthread(model.findnode("f/f_0"), 11));
    ASSERT_TRUE(clientA1.confirmModel_mainthread(model.findnode("f/f_2"), 12));
    ASSERT_TRUE(clientA2.confirmModel_mainthread(model.findnode("f/f_0"), 21));
    ASSERT_TRUE(clientA2.confirmModel_mainthread(model.findnode("f/f_2"), 22));
    ASSERT_TRUE(clientA3.confirmModel_mainthread(model.findnode("f"), 31));
}



GTEST_TEST(Sync, BasicSync_AddLocalFolder)
{
    // confirm change is synced to remote, and also seen and applied in a second client that syncs the same folder
    fs::path localtestroot = makeNewTestRoot(LOCAL_TEST_FOLDER);
    StandardClient clientA1(localtestroot, "clientA1");   // user 1 client 1
    StandardClient clientA2(localtestroot, "clientA2");   // user 1 client 2

    ASSERT_TRUE(clientA1.login_reset_makeremotenodes("MEGA_EMAIL", "MEGA_PWD", "f", 3, 3));
    ASSERT_TRUE(clientA2.login_fetchnodes("MEGA_EMAIL", "MEGA_PWD"));
    ASSERT_EQ(clientA1.basefolderhandle, clientA2.basefolderhandle);

    Model model;
    model.root->addkid(model.buildModelSubdirs("f", 3, 3, 0));

    // set up sync for A1, it should build matching local folders
    ASSERT_TRUE(clientA1.setupSync_mainthread("sync1", "f", 1));
    ASSERT_TRUE(clientA2.setupSync_mainthread("sync2", "f", 2));
    waitonsyncs(std::chrono::seconds(4), &clientA1, &clientA2);
    clientA1.logcb = clientA2.logcb = true;

    // check everything matches (model has expected state of remote and local)
    ASSERT_TRUE(clientA1.confirmModel_mainthread(model.findnode("f"), 1));
    ASSERT_TRUE(clientA2.confirmModel_mainthread(model.findnode("f"), 2));

    // make new folders (and files) in the local filesystem and see if we catch up in A1 and A2 (adder and observer syncs)
    ASSERT_TRUE(buildLocalFolders(clientA1.syncSet[1].localpath / "f_2", "newkid", 2, 2, 2));

    // let them catch up
    waitonsyncs(std::chrono::seconds(30), &clientA1, &clientA2);  // two minutes should be long enough to get past API_ETEMPUNAVAIL == -18 for sync2 downloading the files uploaded by sync1

    // check everything matches (model has expected state of remote and local)
    model.findnode("f/f_2")->addkid(model.buildModelSubdirs("newkid", 2, 2, 2));
    ASSERT_TRUE(clientA1.confirmModel_mainthread(model.findnode("f"), 1));
    model.ensureLocalDebrisTmpLock("f"); // since we downloaded files
    ASSERT_TRUE(clientA2.confirmModel_mainthread(model.findnode("f"), 2));
}


// todo: add this test once the sync can keep up with file system notifications - at the moment
// it's too slow because we wait for the cloud before processing the next layer of files+folders.
// So if we add enough changes to exercise the notification queue, we can't check the results because
// it's far too slow at the syncing stage.
GTEST_TEST(Sync, BasicSync_MassNotifyFromLocalFolderTree)
{
    // confirm change is synced to remote, and also seen and applied in a second client that syncs the same folder
    fs::path localtestroot = makeNewTestRoot(LOCAL_TEST_FOLDER);
    StandardClient clientA1(localtestroot, "clientA1");   // user 1 client 1
    //StandardClient clientA2(localtestroot, "clientA2");   // user 1 client 2

    ASSERT_TRUE(clientA1.login_reset_makeremotenodes("MEGA_EMAIL", "MEGA_PWD", "f", 0, 0));
    //ASSERT_TRUE(clientA2.login_fetchnodes("MEGA_EMAIL", "MEGA_PWD"));
    //ASSERT_EQ(clientA1.basefolderhandle, clientA2.basefolderhandle);

    // set up sync for A1, it should build matching local folders
    ASSERT_TRUE(clientA1.setupSync_mainthread("sync1", "f", 1));
    //ASSERT_TRUE(clientA2.setupSync_mainthread("sync2", "f", 2));
    waitonsyncs(std::chrono::seconds(4), &clientA1/*, &clientA2*/);
    //clientA1.logcb = clientA2.logcb = true;

    // Create a directory tree in one sync, it should be synced to the cloud and back to the other
    // Create enough files and folders that we put a strain on the notification logic: 3k entries
    ASSERT_TRUE(buildLocalFolders(clientA1.syncSet[1].localpath, "initial", 0, 0, 16000));

    //waitonsyncs(std::chrono::seconds(10), &clientA1 /*, &clientA2*/);
    std::this_thread::sleep_for(std::chrono::seconds(20));

    Model model;
    model.root->addkid(model.buildModelSubdirs("initial", 0, 0, 16000));

    // check everything matches (just local since it'll still be uploading files)
    clientA1.localNodesMustHaveNodes = false;
    ASSERT_TRUE(clientA1.confirmModel_mainthread(model.root.get(), 1, false, StandardClient::CONFIRM_LOCAL));
    //ASSERT_TRUE(clientA2.confirmModel_mainthread(model.findnode("f"), 2));

    ASSERT_GT(clientA1.transfersAdded.load(), 0u);
    clientA1.transfersAdded = 0;

    // rename all those files and folders, put a strain on the notify system again.
    // Also, no downloads (or uploads) should occur as a result of this.
 //   renameLocalFolders(clientA1.syncSet[1].localpath, "renamed_");

    // let them catch up
    //waitonsyncs(std::chrono::seconds(10), &clientA1 /*, &clientA2*/);  

    // rename is too slow to check, even just in localnodes, for now.

    //ASSERT_EQ(clientA1.transfersAdded.load(), 0u);

    //Model model2;
    //model2.root->addkid(model.buildModelSubdirs("renamed_initial", 0, 0, 100));

    //// check everything matches (model has expected state of remote and local)
    //ASSERT_TRUE(clientA1.confirmModel_mainthread(model2.root.get(), 1));
    ////ASSERT_TRUE(clientA2.confirmModel_mainthread(model2.findnode("f"), 2));
}               



/* this one is too slow for regular testing with the current algorithm
GTEST_TEST(Sync, BasicSync_MAX_NEWNODES1)
{
    // create more nodes than we can upload in one putnodes.
    // this tree is 5x5 and the algorithm ends up creating nodes one at a time so it's pretty slow (and doesn't hit MAX_NEWNODES as a result)
    fs::path localtestroot = makeNewTestRoot(LOCAL_TEST_FOLDER);
    StandardClient clientA1(localtestroot, "clientA1");   // user 1 client 1
    StandardClient clientA2(localtestroot, "clientA2");   // user 1 client 2

    ASSERT_TRUE(clientA1.login_reset_makeremotenodes("MEGA_EMAIL", "MEGA_PWD", "f", 3, 3));
    ASSERT_TRUE(clientA2.login_fetchnodes("MEGA_EMAIL", "MEGA_PWD"));
    ASSERT_EQ(clientA1.basefolderhandle, clientA2.basefolderhandle);

    Model model;
    model.root->addkid(model.buildModelSubdirs("f", 3, 3, 0));

    // set up sync for A1, it should build matching local folders
    ASSERT_TRUE(clientA1.setupSync_mainthread("sync1", "f", 1));
    ASSERT_TRUE(clientA2.setupSync_mainthread("sync2", "f", 2));
    waitonsyncs(std::chrono::seconds(4), &clientA1, &clientA2);
    clientA1.logcb = clientA2.logcb = true;

    // check everything matches (model has expected state of remote and local)
    ASSERT_TRUE(clientA1.confirmModel_mainthread(model.findnode("f"), 1));
    ASSERT_TRUE(clientA2.confirmModel_mainthread(model.findnode("f"), 2));

    // make new folders in the local filesystem and see if we catch up in A1 and A2 (adder and observer syncs)
    assert(MegaClient::MAX_NEWNODES < 3125);
    ASSERT_TRUE(buildLocalFolders(clientA1.syncSet[1].localpath, "g", 5, 5, 0));  // 5^5=3125 leaf folders, 625 pre-leaf etc

    // let them catch up
    waitonsyncs(std::chrono::seconds(30), &clientA1, &clientA2);

    // check everything matches (model has expected state of remote and local)
    model.findnode("f")->addkid(model.buildModelSubdirs("g", 5, 5, 0));
    ASSERT_TRUE(clientA1.confirmModel_mainthread(model.findnode("f"), 1));
    ASSERT_TRUE(clientA2.confirmModel_mainthread(model.findnode("f"), 2));
}
*/

/* this one is too slow for regular testing with the current algorithm
GTEST_TEST(Sync, BasicSync_MAX_NEWNODES2)
{
    // create more nodes than we can upload in one putnodes.
    // this tree is 5x5 and the algorithm ends up creating nodes one at a time so it's pretty slow (and doesn't hit MAX_NEWNODES as a result)
    fs::path localtestroot = makeNewTestRoot(LOCAL_TEST_FOLDER);
    StandardClient clientA1(localtestroot, "clientA1");   // user 1 client 1
    StandardClient clientA2(localtestroot, "clientA2");   // user 1 client 2

    ASSERT_TRUE(clientA1.login_reset_makeremotenodes("MEGA_EMAIL", "MEGA_PWD", "f", 3, 3));
    ASSERT_TRUE(clientA2.login_fetchnodes("MEGA_EMAIL", "MEGA_PWD"));
    ASSERT_EQ(clientA1.basefolderhandle, clientA2.basefolderhandle);

    Model model;
    model.root->addkid(model.buildModelSubdirs("f", 3, 3, 0));

    // set up sync for A1, it should build matching local folders
    ASSERT_TRUE(clientA1.setupSync_mainthread("sync1", "f", 1));
    ASSERT_TRUE(clientA2.setupSync_mainthread("sync2", "f", 2));
    waitonsyncs(std::chrono::seconds(4), &clientA1, &clientA2);
    clientA1.logcb = clientA2.logcb = true;

    // check everything matches (model has expected state of remote and local)
    ASSERT_TRUE(clientA1.confirmModel_mainthread(model.findnode("f"), 1));
    ASSERT_TRUE(clientA2.confirmModel_mainthread(model.findnode("f"), 2));

    // make new folders in the local filesystem and see if we catch up in A1 and A2 (adder and observer syncs)
    assert(MegaClient::MAX_NEWNODES < 3000);
    ASSERT_TRUE(buildLocalFolders(clientA1.syncSet[1].localpath, "g", 3000, 1, 0));

    // let them catch up
    waitonsyncs(std::chrono::seconds(30), &clientA1, &clientA2);

    // check everything matches (model has expected state of remote and local)
    model.findnode("f")->addkid(model.buildModelSubdirs("g", 3000, 1, 0));
    ASSERT_TRUE(clientA1.confirmModel_mainthread(model.findnode("f"), 1));
    ASSERT_TRUE(clientA2.confirmModel_mainthread(model.findnode("f"), 2));
}
*/

GTEST_TEST(Sync, BasicSync_MoveExistingIntoNewLocalFolder)
{
    // historic case:  in the local filesystem, create a new folder then move an existing file/folder into it
    fs::path localtestroot = makeNewTestRoot(LOCAL_TEST_FOLDER);
    StandardClient clientA1(localtestroot, "clientA1");   // user 1 client 1
    StandardClient clientA2(localtestroot, "clientA2");   // user 1 client 2

    ASSERT_TRUE(clientA1.login_reset_makeremotenodes("MEGA_EMAIL", "MEGA_PWD", "f", 3, 3));
    ASSERT_TRUE(clientA2.login_fetchnodes("MEGA_EMAIL", "MEGA_PWD"));
    ASSERT_EQ(clientA1.basefolderhandle, clientA2.basefolderhandle);

    Model model;
    model.root->addkid(model.buildModelSubdirs("f", 3, 3, 0));

    // set up sync for A1, it should build matching local folders
    ASSERT_TRUE(clientA1.setupSync_mainthread("sync1", "f", 1));
    ASSERT_TRUE(clientA2.setupSync_mainthread("sync2", "f", 2));
    waitonsyncs(std::chrono::seconds(4), &clientA1, &clientA2);
    clientA1.logcb = clientA2.logcb = true;

    // check everything matches (model has expected state of remote and local)
    ASSERT_TRUE(clientA1.confirmModel_mainthread(model.findnode("f"), 1));
    ASSERT_TRUE(clientA2.confirmModel_mainthread(model.findnode("f"), 2));

    // make new folder in the local filesystem
    ASSERT_TRUE(buildLocalFolders(clientA1.syncSet[1].localpath, "new", 1, 0, 0));
    // move an already synced folder into it
    error_code rename_error;
    fs::path path1 = clientA1.syncSet[1].localpath / "f_2"; // / "f_2_0" / "f_2_0_0";
    fs::path path2 = clientA1.syncSet[1].localpath / "new" / "f_2"; // "f_2_0_0";
    fs::rename(path1, path2, rename_error);
    ASSERT_TRUE(!rename_error) << rename_error;

    // let them catch up
    waitonsyncs(std::chrono::seconds(4), &clientA1, &clientA2);

    // check everything matches (model has expected state of remote and local)
    auto f = model.makeModelSubfolder("new");
    f->addkid(model.removenode("f/f_2")); // / f_2_0 / f_2_0_0"));
    model.findnode("f")->addkid(move(f));
    ASSERT_TRUE(clientA1.confirmModel_mainthread(model.findnode("f"), 1));
    ASSERT_TRUE(clientA2.confirmModel_mainthread(model.findnode("f"), 2));
}

GTEST_TEST(Sync, DISABLED_BasicSync_MoveSeveralExistingIntoDeepNewLocalFolders)
{
    // historic case:  in the local filesystem, create a new folder then move an existing file/folder into it
    fs::path localtestroot = makeNewTestRoot(LOCAL_TEST_FOLDER);
    StandardClient clientA1(localtestroot, "clientA1");   // user 1 client 1
    StandardClient clientA2(localtestroot, "clientA2");   // user 1 client 2

    ASSERT_TRUE(clientA1.login_reset_makeremotenodes("MEGA_EMAIL", "MEGA_PWD", "f", 3, 3));
    ASSERT_TRUE(clientA2.login_fetchnodes("MEGA_EMAIL", "MEGA_PWD"));
    ASSERT_EQ(clientA1.basefolderhandle, clientA2.basefolderhandle);

    Model model;
    model.root->addkid(model.buildModelSubdirs("f", 3, 3, 0));

    // set up sync for A1, it should build matching local folders
    ASSERT_TRUE(clientA1.setupSync_mainthread("sync1", "f", 1));
    ASSERT_TRUE(clientA2.setupSync_mainthread("sync2", "f", 2));
    waitonsyncs(std::chrono::seconds(4), &clientA1, &clientA2);
    clientA1.logcb = clientA2.logcb = true;

    // check everything matches (model has expected state of remote and local)
    ASSERT_TRUE(clientA1.confirmModel_mainthread(model.findnode("f"), 1));
    ASSERT_TRUE(clientA2.confirmModel_mainthread(model.findnode("f"), 2));

    // make new folder tree in the local filesystem
    ASSERT_TRUE(buildLocalFolders(clientA1.syncSet[1].localpath, "new", 3, 3, 3));

    // move already synced folders to serveral parts of it - one under another moved folder too
    error_code rename_error;
    fs::rename(clientA1.syncSet[1].localpath / "f_0", clientA1.syncSet[1].localpath / "new" / "new_0" / "new_0_1" / "new_0_1_2" / "f_0", rename_error);
    ASSERT_TRUE(!rename_error) << rename_error;
    fs::rename(clientA1.syncSet[1].localpath / "f_1", clientA1.syncSet[1].localpath / "new" / "new_1" / "new_1_2" / "f_1", rename_error);
    ASSERT_TRUE(!rename_error) << rename_error;
    fs::rename(clientA1.syncSet[1].localpath / "f_2", clientA1.syncSet[1].localpath / "new" / "new_1" / "new_1_2" / "f_1" / "f_1_2" / "f_2", rename_error);
    ASSERT_TRUE(!rename_error) << rename_error;

    // let them catch up
    waitonsyncs(std::chrono::seconds(30), &clientA1, &clientA2);

    // check everything matches (model has expected state of remote and local)
    model.findnode("f")->addkid(model.buildModelSubdirs("new", 3, 3, 3));
    model.findnode("f/new/new_0/new_0_1/new_0_1_2")->addkid(model.removenode("f/f_0"));
    model.findnode("f/new/new_1/new_1_2")->addkid(model.removenode("f/f_1"));
    model.findnode("f/new/new_1/new_1_2/f_1/f_1_2")->addkid(model.removenode("f/f_2"));
    ASSERT_TRUE(clientA1.confirmModel_mainthread(model.findnode("f"), 1));
    model.ensureLocalDebrisTmpLock("f"); // since we downloaded files
    ASSERT_TRUE(clientA2.confirmModel_mainthread(model.findnode("f"), 2));
}

/* not expected to work yet
GTEST_TEST(Sync, BasicSync_SyncDuplicateNames)
{
    fs::path localtestroot = makeNewTestRoot(LOCAL_TEST_FOLDER);
    StandardClient clientA1(localtestroot, "clientA1");   // user 1 client 1
    StandardClient clientA2(localtestroot, "clientA2");   // user 1 client 2

    ASSERT_TRUE(clientA1.login_reset("MEGA_EMAIL", "MEGA_PWD"));
    ASSERT_TRUE(clientA2.login_fetchnodes("MEGA_EMAIL", "MEGA_PWD"));
    ASSERT_EQ(clientA1.basefolderhandle, clientA2.basefolderhandle);


    NewNode* nodearray = new NewNode[3];
    nodearray[0] = *clientA1.makeSubfolder("samename");
    nodearray[1] = *clientA1.makeSubfolder("samename");
    nodearray[2] = *clientA1.makeSubfolder("Samename");
    clientA1.resultproc.prepresult(StandardClient::PUTNODES, [this](error e) {
    });
    clientA1.client.putnodes(clientA1.basefolderhandle, nodearray, 3);

    // set up syncs, they should build matching local folders
    ASSERT_TRUE(clientA1.setupSync_mainthread("sync1", "", 1));
    ASSERT_TRUE(clientA2.setupSync_mainthread("sync2", "", 2));
    waitonsyncs(std::chrono::seconds(4), &clientA1, &clientA2);
    clientA1.logcb = clientA2.logcb = true;

    // check everything matches (model has expected state of remote and local)
    Model model;
    model.root->addkid(model.makeModelSubfolder("samename"));
    model.root->addkid(model.makeModelSubfolder("samename"));
    model.root->addkid(model.makeModelSubfolder("Samename"));
    ASSERT_TRUE(clientA1.confirmModel_mainthread(model.root.get(), 1));
    ASSERT_TRUE(clientA2.confirmModel_mainthread(model.root.get(), 2));
}*/

GTEST_TEST(Sync, BasicSync_RemoveLocalNodeBeforeSessionResume)
{
    fs::path localtestroot = makeNewTestRoot(LOCAL_TEST_FOLDER);
    auto pclientA1 = ::mega::make_unique<StandardClient>(localtestroot, "clientA1");   // user 1 client 1
    StandardClient clientA2(localtestroot, "clientA2");   // user 1 client 2

    ASSERT_TRUE(pclientA1->login_reset_makeremotenodes("MEGA_EMAIL", "MEGA_PWD", "f", 3, 3));
    ASSERT_TRUE(clientA2.login_fetchnodes("MEGA_EMAIL", "MEGA_PWD"));
    ASSERT_EQ(pclientA1->basefolderhandle, clientA2.basefolderhandle);

    Model model;
    model.root->addkid(model.buildModelSubdirs("f", 3, 3, 0));

    // set up sync for A1, it should build matching local folders
    ASSERT_TRUE(pclientA1->setupSync_mainthread("sync1", "f", 1));
    ASSERT_TRUE(clientA2.setupSync_mainthread("sync2", "f", 2));
    waitonsyncs(std::chrono::seconds(4), pclientA1.get(), &clientA2);
    pclientA1->logcb = clientA2.logcb = true;

    // check everything matches (model has expected state of remote and local)
    ASSERT_TRUE(pclientA1->confirmModel_mainthread(model.findnode("f"), 1));
    ASSERT_TRUE(clientA2.confirmModel_mainthread(model.findnode("f"), 2));

    // save session
    ::mega::byte session[64];
    int sessionsize = pclientA1->client.dumpsession(session, sizeof session);

    // logout (but keep caches)
    fs::path sync1path = pclientA1->syncSet[1].localpath;
    pclientA1->localLogout();

    // remove local folders
    error_code e;
    ASSERT_TRUE(fs::remove_all(sync1path / "f_2", e) != static_cast<std::uintmax_t>(-1)) << e;

    // resume session, see if nodes and localnodes get in sync
    pclientA1.reset(new StandardClient(localtestroot, "clientA1"));
    ASSERT_TRUE(pclientA1->login_fetchnodes_resumesync(string((char*)session, sessionsize), sync1path.u8string(), "f", 1));

    waitonsyncs(std::chrono::seconds(4), pclientA1.get(), &clientA2);

    // check everything matches (model has expected state of remote and local)
    ASSERT_TRUE(model.movetosynctrash("f/f_2", "f"));
    ASSERT_TRUE(clientA2.confirmModel_mainthread(model.findnode("f"), 2));
    ASSERT_TRUE(model.removesynctrash("f"));
    ASSERT_TRUE(pclientA1->confirmModel_mainthread(model.findnode("f"), 1));
}

/* not expected to work yet
GTEST_TEST(Sync, BasicSync_RemoteFolderCreationRaceSamename)
{
    // confirm change is synced to remote, and also seen and applied in a second client that syncs the same folder
    // SN tagging needed for this one
    fs::path localtestroot = makeNewTestRoot(LOCAL_TEST_FOLDER);
    StandardClient clientA1(localtestroot, "clientA1");   // user 1 client 1
    StandardClient clientA2(localtestroot, "clientA2");   // user 1 client 2

    ASSERT_TRUE(clientA1.login_reset("MEGA_EMAIL", "MEGA_PWD"));
    ASSERT_TRUE(clientA2.login_fetchnodes("MEGA_EMAIL", "MEGA_PWD"));
    ASSERT_EQ(clientA1.basefolderhandle, clientA2.basefolderhandle);

    // set up sync for both, it should build matching local folders (empty initially)
    ASSERT_TRUE(clientA1.setupSync_mainthread("sync1", "", 1));
    ASSERT_TRUE(clientA2.setupSync_mainthread("sync2", "", 2));
    waitonsyncs(std::chrono::seconds(4), &clientA1, &clientA2);
    clientA1.logcb = clientA2.logcb = true;

    // now have both clients create the same remote folder structure simultaneously.  We should end up with just one copy of it on the server and in both syncs
    future<bool> p1 = clientA1.thread_do([=](StandardClient& sc, promise<bool>& pb) { sc.makeCloudSubdirs("f", 3, 3, pb); });
    future<bool> p2 = clientA2.thread_do([=](StandardClient& sc, promise<bool>& pb) { sc.makeCloudSubdirs("f", 3, 3, pb); });
    ASSERT_TRUE(waitonresults(&p1, &p2));

    // let them catch up
    waitonsyncs(std::chrono::seconds(4), &clientA1, &clientA2);

    // check everything matches (model has expected state of remote and local)
    Model model;
    model.root->addkid(model.buildModelSubdirs("f", 3, 3, 0));
    ASSERT_TRUE(clientA1.confirmModel_mainthread(model.root.get(), 1));
    ASSERT_TRUE(clientA2.confirmModel_mainthread(model.root.get(), 2));
}*/

/* not expected to work yet
GTEST_TEST(Sync, BasicSync_LocalFolderCreationRaceSamename)
{
    // confirm change is synced to remote, and also seen and applied in a second client that syncs the same folder
    // SN tagging needed for this one
    fs::path localtestroot = makeNewTestRoot(LOCAL_TEST_FOLDER);
    StandardClient clientA1(localtestroot, "clientA1");   // user 1 client 1
    StandardClient clientA2(localtestroot, "clientA2");   // user 1 client 2

    ASSERT_TRUE(clientA1.login_reset("MEGA_EMAIL", "MEGA_PWD"));
    ASSERT_TRUE(clientA2.login_fetchnodes("MEGA_EMAIL", "MEGA_PWD"));
    ASSERT_EQ(clientA1.basefolderhandle, clientA2.basefolderhandle);

    // set up sync for both, it should build matching local folders (empty initially)
    ASSERT_TRUE(clientA1.setupSync_mainthread("sync1", "", 1));
    ASSERT_TRUE(clientA2.setupSync_mainthread("sync2", "", 2));
    waitonsyncs(std::chrono::seconds(4), &clientA1, &clientA2);
    clientA1.logcb = clientA2.logcb = true;

    // now have both clients create the same folder structure simultaneously.  We should end up with just one copy of it on the server and in both syncs
    future<bool> p1 = clientA1.thread_do([=](StandardClient& sc, promise<bool>& pb) { buildLocalFolders(sc.syncSet[1].localpath, "f", 3, 3, 0); pb.set_value(true); });
    future<bool> p2 = clientA2.thread_do([=](StandardClient& sc, promise<bool>& pb) { buildLocalFolders(sc.syncSet[2].localpath, "f", 3, 3, 0); pb.set_value(true); });
    ASSERT_TRUE(waitonresults(&p1, &p2));

    // let them catch up
    waitonsyncs(std::chrono::seconds(30), &clientA1, &clientA2);

    // check everything matches (model has expected state of remote and local)
    Model model;
    model.root->addkid(model.buildModelSubdirs("f", 3, 3, 0));
    ASSERT_TRUE(clientA1.confirmModel_mainthread(model.root.get(), 1));
    ASSERT_TRUE(clientA2.confirmModel_mainthread(model.root.get(), 2));
}*/


GTEST_TEST(Sync, BasicSync_ResumeSyncFromSessionAfterNonclashingLocalAndRemoteChanges )
{
    fs::path localtestroot = makeNewTestRoot(LOCAL_TEST_FOLDER);
    unique_ptr<StandardClient> pclientA1(new StandardClient(localtestroot, "clientA1"));   // user 1 client 1
    StandardClient clientA2(localtestroot, "clientA2");   // user 1 client 2

    ASSERT_TRUE(pclientA1->login_reset_makeremotenodes("MEGA_EMAIL", "MEGA_PWD", "f", 3, 3));
    ASSERT_TRUE(clientA2.login_fetchnodes("MEGA_EMAIL", "MEGA_PWD"));
    ASSERT_EQ(pclientA1->basefolderhandle, clientA2.basefolderhandle);

    // set up sync for A1, it should build matching local folders
    ASSERT_TRUE(pclientA1->setupSync_mainthread("sync1", "f", 1));
    ASSERT_TRUE(clientA2.setupSync_mainthread("sync2", "f", 2));
    waitonsyncs(std::chrono::seconds(4), pclientA1.get(), &clientA2);
    pclientA1->logcb = clientA2.logcb = true;

    // check everything matches (model has expected state of remote and local)
    Model model1, model2;
    model1.root->addkid(model1.buildModelSubdirs("f", 3, 3, 0));
    model2.root->addkid(model2.buildModelSubdirs("f", 3, 3, 0));
    ASSERT_TRUE(pclientA1->confirmModel_mainthread(model1.findnode("f"), 1));
    ASSERT_TRUE(clientA2.confirmModel_mainthread(model2.findnode("f"), 2));

    cout << "********************* save session A1" << endl;
    ::mega::byte session[64];
    int sessionsize = pclientA1->client.dumpsession(session, sizeof session);

    cout << "*********************  logout A1 (but keep caches on disk)" << endl;
    fs::path sync1path = pclientA1->syncSet[1].localpath;
    pclientA1->localLogout();

    cout << "*********************  add remote folders via A2" << endl;
    future<bool> p1 = clientA2.thread_do([](StandardClient& sc, promise<bool>& pb) { sc.makeCloudSubdirs("newremote", 2, 2, pb, "f/f_1/f_1_0"); });
    model1.findnode("f/f_1/f_1_0")->addkid(model1.buildModelSubdirs("newremote", 2, 2, 0));
    model2.findnode("f/f_1/f_1_0")->addkid(model2.buildModelSubdirs("newremote", 2, 2, 0));
    ASSERT_TRUE(waitonresults(&p1));

    cout << "*********************  remove remote folders via A2" << endl;
    p1 = clientA2.thread_do([](StandardClient& sc, promise<bool>& pb) { sc.deleteremote("f/f_0", pb); });
    model1.movetosynctrash("f/f_0", "f");
    model2.movetosynctrash("f/f_0", "f");
    ASSERT_TRUE(waitonresults(&p1));

    cout << "*********************  add local folders in A1" << endl;
    ASSERT_TRUE(buildLocalFolders(sync1path / "f_1/f_1_2", "newlocal", 2, 2, 2));
    model1.findnode("f/f_1/f_1_2")->addkid(model1.buildModelSubdirs("newlocal", 2, 2, 2));
    model2.findnode("f/f_1/f_1_2")->addkid(model2.buildModelSubdirs("newlocal", 2, 2, 2));

    cout << "*********************  remove local folders in A1" << endl;
    error_code e;
    ASSERT_TRUE(fs::remove_all(sync1path / "f_2", e) != static_cast<std::uintmax_t>(-1)) << e;
    model1.removenode("f/f_2");
    model2.movetosynctrash("f/f_2", "f");

    cout << "*********************  get sync2 activity out of the way" << endl;
    waitonsyncs(DEFAULTWAIT, &clientA2);

    cout << "*********************  resume A1 session (with sync), see if A2 nodes and localnodes get in sync again" << endl;
    pclientA1.reset(new StandardClient(localtestroot, "clientA1"));
    ASSERT_TRUE(pclientA1->login_fetchnodes_resumesync(string((char*)session, sessionsize), sync1path.u8string(), "f", 1));
    ASSERT_EQ(pclientA1->basefolderhandle, clientA2.basefolderhandle);
    waitonsyncs(DEFAULTWAIT, pclientA1.get(), &clientA2);

    cout << "*********************  check everything matches (model has expected state of remote and local)" << endl;
    ASSERT_TRUE(pclientA1->confirmModel_mainthread(model1.findnode("f"), 1));
    model2.ensureLocalDebrisTmpLock("f"); // since we downloaded files
    ASSERT_TRUE(clientA2.confirmModel_mainthread(model2.findnode("f"), 2));
}

GTEST_TEST(Sync, BasicSync_ResumeSyncFromSessionAfterClashingLocalAddRemoteDelete)
{
    fs::path localtestroot = makeNewTestRoot(LOCAL_TEST_FOLDER);
    unique_ptr<StandardClient> pclientA1(new StandardClient(localtestroot, "clientA1"));   // user 1 client 1
    StandardClient clientA2(localtestroot, "clientA2");   // user 1 client 2

    ASSERT_TRUE(pclientA1->login_reset_makeremotenodes("MEGA_EMAIL", "MEGA_PWD", "f", 3, 3));
    ASSERT_TRUE(clientA2.login_fetchnodes("MEGA_EMAIL", "MEGA_PWD"));
    ASSERT_EQ(pclientA1->basefolderhandle, clientA2.basefolderhandle);

    Model model;
    model.root->addkid(model.buildModelSubdirs("f", 3, 3, 0));

    // set up sync for A1, it should build matching local folders
    ASSERT_TRUE(pclientA1->setupSync_mainthread("sync1", "f", 1));
    ASSERT_TRUE(clientA2.setupSync_mainthread("sync2", "f", 2));
    waitonsyncs(std::chrono::seconds(4), pclientA1.get(), &clientA2);
    pclientA1->logcb = clientA2.logcb = true;

    // check everything matches (model has expected state of remote and local)
    ASSERT_TRUE(pclientA1->confirmModel_mainthread(model.findnode("f"), 1));
    ASSERT_TRUE(clientA2.confirmModel_mainthread(model.findnode("f"), 2));

    // save session A1
    ::mega::byte session[64];
    int sessionsize = pclientA1->client.dumpsession(session, sizeof session);
    fs::path sync1path = pclientA1->syncSet[1].localpath;

    // logout A1 (but keep caches on disk)
    pclientA1->localLogout();

    // remove remote folder via A2
    future<bool> p1 = clientA2.thread_do([](StandardClient& sc, promise<bool>& pb) { sc.deleteremote("f/f_1", pb); });
    ASSERT_TRUE(waitonresults(&p1));

    // add local folders in A1 on disk folder
    ASSERT_TRUE(buildLocalFolders(sync1path / "f_1/f_1_2", "newlocal", 2, 2, 2));

    // get sync2 activity out of the way
    waitonsyncs(std::chrono::seconds(4), &clientA2);

    // resume A1 session (with sync), see if A2 nodes and localnodes get in sync again
    pclientA1.reset(new StandardClient(localtestroot, "clientA1"));
    ASSERT_TRUE(pclientA1->login_fetchnodes_resumesync(string((char*)session, sessionsize), sync1path.u8string(), "f", 1));
    ASSERT_EQ(pclientA1->basefolderhandle, clientA2.basefolderhandle);
    waitonsyncs(std::chrono::seconds(4), pclientA1.get(), &clientA2);

    // check everything matches (model has expected state of remote and local)
    model.findnode("f/f_1/f_1_2")->addkid(model.buildModelSubdirs("newlocal", 2, 2, 2));
    ASSERT_TRUE(model.movetosynctrash("f/f_1", "f"));
    ASSERT_TRUE(pclientA1->confirmModel_mainthread(model.findnode("f"), 1));
    ASSERT_TRUE(model.removesynctrash("f", "f_1/f_1_2/newlocal"));
    ASSERT_TRUE(clientA2.confirmModel_mainthread(model.findnode("f"), 2));
}


GTEST_TEST(Sync, CmdChecks_RRAttributeAfterMoveNode)
{
    fs::path localtestroot = makeNewTestRoot(LOCAL_TEST_FOLDER);
    unique_ptr<StandardClient> pclientA1(new StandardClient(localtestroot, "clientA1"));   // user 1 client 1

    ASSERT_TRUE(pclientA1->login_reset_makeremotenodes("MEGA_EMAIL", "MEGA_PWD", "f", 3, 3));

    Node* f = pclientA1->drillchildnodebyname(pclientA1->gettestbasenode(), "f");
    handle original_f_handle = f->nodehandle;
    handle original_f_parent_handle = f->parent->nodehandle;

    // make sure there are no 'f' in the rubbish
    auto fv = pclientA1->drillchildnodesbyname(pclientA1->getcloudrubbishnode(), "f");
    future<bool> fb = pclientA1->thread_do([&fv](StandardClient& sc, promise<bool>& pb) { sc.deleteremotenodes(fv, pb); });
    ASSERT_TRUE(waitonresults(&fb));

    f = pclientA1->drillchildnodebyname(pclientA1->getcloudrubbishnode(), "f");
    ASSERT_TRUE(f == nullptr);


    // remove remote folder via A2
    future<bool> p1 = pclientA1->thread_do([](StandardClient& sc, promise<bool>& pb)
        {
            sc.movenodetotrash("f", pb);
        });
    ASSERT_TRUE(waitonresults(&p1));

    WaitMillisec(3000);  // allow for attribute delivery too

    f = pclientA1->drillchildnodebyname(pclientA1->getcloudrubbishnode(), "f");
    ASSERT_TRUE(f != nullptr);

    // check the restore-from-trash handle got set, and correctly
    nameid rrname = AttrMap::string2nameid("rr");
    ASSERT_EQ(f->nodehandle, original_f_handle);
    ASSERT_EQ(f->attrs.map[rrname], string(Base64Str<MegaClient::NODEHANDLE>(original_f_parent_handle)));
    ASSERT_EQ(f->attrs.map[rrname], string(Base64Str<MegaClient::NODEHANDLE>(pclientA1->gettestbasenode()->nodehandle)));

    // move it back

    p1 = pclientA1->thread_do([&](StandardClient& sc, promise<bool>& pb)
    {
        sc.movenode(f->nodehandle, pclientA1->basefolderhandle, pb);
    });
    ASSERT_TRUE(waitonresults(&p1));

    WaitMillisec(3000);  // allow for attribute delivery too

    // check it's back and the rr attribute is gone
    f = pclientA1->drillchildnodebyname(pclientA1->gettestbasenode(), "f");
    ASSERT_TRUE(f != nullptr);
    ASSERT_EQ(f->attrs.map[rrname], string());
}


#ifdef __linux__
GTEST_TEST(Sync, BasicSync_SpecialCreateFile)
{
    // confirm change is synced to remote, and also seen and applied in a second client that syncs the same folder
    fs::path localtestroot = makeNewTestRoot(LOCAL_TEST_FOLDER);
    StandardClient clientA1(localtestroot, "clientA1");   // user 1 client 1
    StandardClient clientA2(localtestroot, "clientA2");   // user 1 client 2

    ASSERT_TRUE(clientA1.login_reset_makeremotenodes("MEGA_EMAIL", "MEGA_PWD", "f", 2, 2));
    ASSERT_TRUE(clientA2.login_fetchnodes("MEGA_EMAIL", "MEGA_PWD"));
    ASSERT_EQ(clientA1.basefolderhandle, clientA2.basefolderhandle);

    Model model;
    model.root->addkid(model.buildModelSubdirs("f", 2, 2, 0));

    // set up sync for A1, it should build matching local folders
    ASSERT_TRUE(clientA1.setupSync_mainthread("sync1", "f", 1));
    ASSERT_TRUE(clientA2.setupSync_mainthread("sync2", "f", 2));

    waitonsyncs(std::chrono::seconds(4), &clientA1, &clientA2);
    clientA1.logcb = clientA2.logcb = true;
    // check everything matches (model has expected state of remote and local)
    ASSERT_TRUE(clientA1.confirmModel_mainthread(model.findnode("f"), 1));
    ASSERT_TRUE(clientA2.confirmModel_mainthread(model.findnode("f"), 2));

    // make new folders (and files) in the local filesystem and see if we catch up in A1 and A2 (adder and observer syncs)
    ASSERT_TRUE(createSpecialFiles(clientA1.syncSet[1].localpath / "f_0", "newkid", 2));

    for (int i = 0; i < 2; ++i)
    {
        string filename = "file" + to_string(i) + "_" + "newkid";
        model.findnode("f/f_0")->addkid(model.makeModelSubfile(filename));
    }

    // let them catch up
    waitonsyncs(DEFAULTWAIT, &clientA1, &clientA2);

    // check everything matches (model has expected state of remote and local)
    ASSERT_TRUE(clientA1.confirmModel_mainthread(model.findnode("f"), 1));
    model.ensureLocalDebrisTmpLock("f"); // since we downloaded files
    ASSERT_TRUE(clientA2.confirmModel_mainthread(model.findnode("f"), 2));
}
#endif

GTEST_TEST(Sync, DISABLED_BasicSync_moveAndDeleteLocalFile)
{
    // confirm change is synced to remote, and also seen and applied in a second client that syncs the same folder
    fs::path localtestroot = makeNewTestRoot(LOCAL_TEST_FOLDER);
    StandardClient clientA1(localtestroot, "clientA1");   // user 1 client 1
    StandardClient clientA2(localtestroot, "clientA2");   // user 1 client 2

    ASSERT_TRUE(clientA1.login_reset_makeremotenodes("MEGA_EMAIL", "MEGA_PWD", "f", 1, 1));
    ASSERT_TRUE(clientA2.login_fetchnodes("MEGA_EMAIL", "MEGA_PWD"));
    ASSERT_EQ(clientA1.basefolderhandle, clientA2.basefolderhandle);

    Model model;
    model.root->addkid(model.buildModelSubdirs("f", 1, 1, 0));

    // set up sync for A1, it should build matching local folders
    ASSERT_TRUE(clientA1.setupSync_mainthread("sync1", "f", 1));
    ASSERT_TRUE(clientA2.setupSync_mainthread("sync2", "f", 2));

    waitonsyncs(std::chrono::seconds(4), &clientA1, &clientA2);
    clientA1.logcb = clientA2.logcb = true;
    // check everything matches (model has expected state of remote and local)
    ASSERT_TRUE(clientA1.confirmModel_mainthread(model.findnode("f"), 1));
    ASSERT_TRUE(clientA2.confirmModel_mainthread(model.findnode("f"), 2));


    // move something in the local filesystem and see if we catch up in A1 and A2 (deleter and observer syncs)
    error_code rename_error;
    fs::rename(clientA1.syncSet[1].localpath / "f_0", clientA1.syncSet[1].localpath / "renamed", rename_error);
    ASSERT_TRUE(!rename_error) << rename_error;
    fs::remove(clientA1.syncSet[1].localpath / "renamed");

    // let them catch up
    waitonsyncs(DEFAULTWAIT, &clientA1, &clientA2);

    // check everything matches (model has expected state of remote and local)
    ASSERT_TRUE(model.movetosynctrash("f/f_0", "f"));
    ASSERT_TRUE(clientA2.confirmModel_mainthread(model.findnode("f"), 2));
    ASSERT_TRUE(model.removesynctrash("f"));
    ASSERT_TRUE(clientA1.confirmModel_mainthread(model.findnode("f"), 1));
}

namespace {

string makefa(const string& name, int fakecrc, int mtime)
{
    AttrMap attrs;
    attrs.map['n'] = name;

    FileFingerprint ff;
    ff.crc[0] = ff.crc[1] = ff.crc[2] = ff.crc[3] = fakecrc;
    ff.mtime = mtime;
    ff.serializefingerprint(&attrs.map['c']);

    string attrjson;
    attrs.getjson(&attrjson);
    return attrjson;
}

Node* makenode(MegaClient& mc, handle parent, ::mega::nodetype_t type, m_off_t size, handle owner, const string& attrs, ::mega::byte* key)
{
    static handle handlegenerator = 10;
    std::vector<Node*> dp;
    auto newnode = new Node(&mc, &dp, ++handlegenerator, parent, type, size, owner, nullptr, 1);
    
    newnode->setkey(key);
    newnode->attrstring.reset(new string);

    SymmCipher sc;
    sc.setkey(key, type);
    mc.makeattr(&sc, newnode->attrstring, attrs.c_str());

    int attrlen = int(newnode->attrstring->size());
    string base64attrstring;
    base64attrstring.resize(static_cast<size_t>(attrlen * 4 / 3 + 4));
    base64attrstring.resize(static_cast<size_t>(Base64::btoa((::mega::byte *)newnode->attrstring->data(), int(newnode->attrstring->size()), (char *)base64attrstring.data())));

    *newnode->attrstring = base64attrstring;

    return newnode;
}

} // anonymous

GTEST_TEST(Sync, NodeSorting_forPhotosAndVideos)
{
    fs::path localtestroot = makeNewTestRoot(LOCAL_TEST_FOLDER);
    StandardClient standardclient(localtestroot, "sortOrderTests");
    auto& client = standardclient.client;

    handle owner = 99999;

    ::mega::byte key[] = { 0x01, 0x02, 0x03, 0x04, 0x01, 0x02, 0x03, 0x04, 0x01, 0x02, 0x03, 0x04, 0x01, 0x02, 0x03, 0x04, 0x01, 0x02, 0x03, 0x04, 0x01, 0x02, 0x03, 0x04, 0x01, 0x02, 0x03, 0x04, 0x01, 0x02, 0x03, 0x04 };

    // first 3 are root nodes:
    auto cloudroot = makenode(client, UNDEF, ROOTNODE, -1, owner, makefa("root", 1, 1), key);
    makenode(client, UNDEF, INCOMINGNODE, -1, owner, makefa("inbox", 1, 1), key);
    makenode(client, UNDEF, RUBBISHNODE, -1, owner, makefa("bin", 1, 1), key);

    // now some files to sort
    auto photo1 = makenode(client, cloudroot->nodehandle, FILENODE, 9999, owner, makefa("abc.jpg", 1, 1570673890), key);
    auto photo2 = makenode(client, cloudroot->nodehandle, FILENODE, 9999, owner, makefa("cba.png", 1, 1570673891), key);
    auto video1 = makenode(client, cloudroot->nodehandle, FILENODE, 9999, owner, makefa("xyz.mov", 1, 1570673892), key);
    auto video2 = makenode(client, cloudroot->nodehandle, FILENODE, 9999, owner, makefa("zyx.mp4", 1, 1570673893), key);
    auto otherfile = makenode(client, cloudroot->nodehandle, FILENODE, 9999, owner, makefa("ASDF.fsda", 1, 1570673894), key);
    auto otherfolder = makenode(client, cloudroot->nodehandle, FOLDERNODE, -1, owner, makefa("myfolder", 1, 1570673895), key);

    node_vector v{ photo1, photo2, video1, video2, otherfolder, otherfile };
    for (auto n : v) n->setkey(key);

    MegaApiImpl::sortByComparatorFunction(v, MegaApi::ORDER_PHOTO_ASC, client);
    node_vector v2{ photo1, photo2, video1, video2, otherfolder, otherfile };
    ASSERT_EQ(v, v2);

    MegaApiImpl::sortByComparatorFunction(v, MegaApi::ORDER_PHOTO_DESC, client);
    node_vector v3{ photo2, photo1, video2, video1, otherfolder, otherfile };
    ASSERT_EQ(v, v3);

    MegaApiImpl::sortByComparatorFunction(v, MegaApi::ORDER_VIDEO_ASC, client);
    node_vector v4{ video1, video2, photo1, photo2, otherfolder, otherfile };
    ASSERT_EQ(v, v4);

    MegaApiImpl::sortByComparatorFunction(v, MegaApi::ORDER_VIDEO_DESC, client);
    node_vector v5{ video2, video1, photo2, photo1, otherfolder, otherfile };
    ASSERT_EQ(v, v5);
}


GTEST_TEST(Sync, PutnodesForMultipleFolders)
{
    fs::path localtestroot = makeNewTestRoot(LOCAL_TEST_FOLDER);
    StandardClient standardclient(localtestroot, "PutnodesForMultipleFolders");
    ASSERT_TRUE(standardclient.login_fetchnodes("MEGA_EMAIL", "MEGA_PWD", true));

    NewNode* newnodes = new NewNode[4];
    
    standardclient.client.putnodes_prepareOneFolder(&newnodes[0], "folder1");
    standardclient.client.putnodes_prepareOneFolder(&newnodes[1], "folder2");
    standardclient.client.putnodes_prepareOneFolder(&newnodes[2], "folder2.1");
    standardclient.client.putnodes_prepareOneFolder(&newnodes[3], "folder2.2");

    newnodes[1].nodehandle = newnodes[2].parenthandle = newnodes[3].parenthandle = 2;

    handle targethandle = standardclient.client.rootnodes[0];

    std::atomic<bool> putnodesDone{false};
    standardclient.resultproc.prepresult(StandardClient::PUTNODES, [&putnodesDone](error e) {
        putnodesDone = true;
    });

    standardclient.client.putnodes(targethandle, newnodes, 4, nullptr);
    
    while (!putnodesDone)
    {
        WaitMillisec(100);
    }

    Node* cloudRoot = standardclient.client.nodebyhandle(targethandle);

    ASSERT_TRUE(nullptr != standardclient.drillchildnodebyname(cloudRoot, "folder1"));
    ASSERT_TRUE(nullptr != standardclient.drillchildnodebyname(cloudRoot, "folder2"));
    ASSERT_TRUE(nullptr != standardclient.drillchildnodebyname(cloudRoot, "folder2/folder2.1"));
    ASSERT_TRUE(nullptr != standardclient.drillchildnodebyname(cloudRoot, "folder2/folder2.2"));
}


#ifndef _WIN32
GTEST_TEST(Sync, BasicSync_CreateAndDeleteLink)
{
    // confirm change is synced to remote, and also seen and applied in a second client that syncs the same folder
    fs::path localtestroot = makeNewTestRoot(LOCAL_TEST_FOLDER);
    StandardClient clientA1(localtestroot, "clientA1");   // user 1 client 1
    StandardClient clientA2(localtestroot, "clientA2");   // user 1 client 2

    ASSERT_TRUE(clientA1.login_reset_makeremotenodes("MEGA_EMAIL", "MEGA_PWD", "f", 1, 1));
    ASSERT_TRUE(clientA2.login_fetchnodes("MEGA_EMAIL", "MEGA_PWD"));
    ASSERT_EQ(clientA1.basefolderhandle, clientA2.basefolderhandle);

    Model model;
    model.root->addkid(model.buildModelSubdirs("f", 1, 1, 0));

    // set up sync for A1, it should build matching local folders
    ASSERT_TRUE(clientA1.setupSync_mainthread("sync1", "f", 1));
    ASSERT_TRUE(clientA2.setupSync_mainthread("sync2", "f", 2));

    waitonsyncs(std::chrono::seconds(4), &clientA1, &clientA2);
    clientA1.logcb = clientA2.logcb = true;
    // check everything matches (model has expected state of remote and local)
    ASSERT_TRUE(clientA1.confirmModel_mainthread(model.findnode("f"), 1));
    ASSERT_TRUE(clientA2.confirmModel_mainthread(model.findnode("f"), 2));


    // move something in the local filesystem and see if we catch up in A1 and A2 (deleter and observer syncs)
    error_code linkage_error;
    fs::create_symlink(clientA1.syncSet[1].localpath / "f_0", clientA1.syncSet[1].localpath / "linked", linkage_error);
    ASSERT_TRUE(!linkage_error) << linkage_error;

    // let them catch up
    waitonsyncs(DEFAULTWAIT, &clientA1, &clientA2);

    //check client 2 is unaffected
    ASSERT_TRUE(clientA2.confirmModel_mainthread(model.findnode("f"), 2));


    fs::remove(clientA1.syncSet[1].localpath / "linked");
    // let them catch up
    waitonsyncs(DEFAULTWAIT, &clientA1, &clientA2);

    //check client 2 is unaffected
    ASSERT_TRUE(clientA2.confirmModel_mainthread(model.findnode("f"), 2));
}

GTEST_TEST(Sync, BasicSync_CreateRenameAndDeleteLink)
{
    // confirm change is synced to remote, and also seen and applied in a second client that syncs the same folder
    fs::path localtestroot = makeNewTestRoot(LOCAL_TEST_FOLDER);
    StandardClient clientA1(localtestroot, "clientA1");   // user 1 client 1
    StandardClient clientA2(localtestroot, "clientA2");   // user 1 client 2

    ASSERT_TRUE(clientA1.login_reset_makeremotenodes("MEGA_EMAIL", "MEGA_PWD", "f", 1, 1));
    ASSERT_TRUE(clientA2.login_fetchnodes("MEGA_EMAIL", "MEGA_PWD"));
    ASSERT_EQ(clientA1.basefolderhandle, clientA2.basefolderhandle);

    Model model;
    model.root->addkid(model.buildModelSubdirs("f", 1, 1, 0));

    // set up sync for A1, it should build matching local folders
    ASSERT_TRUE(clientA1.setupSync_mainthread("sync1", "f", 1));
    ASSERT_TRUE(clientA2.setupSync_mainthread("sync2", "f", 2));

    waitonsyncs(std::chrono::seconds(4), &clientA1, &clientA2);
    clientA1.logcb = clientA2.logcb = true;
    // check everything matches (model has expected state of remote and local)
    ASSERT_TRUE(clientA1.confirmModel_mainthread(model.findnode("f"), 1));
    ASSERT_TRUE(clientA2.confirmModel_mainthread(model.findnode("f"), 2));


    // move something in the local filesystem and see if we catch up in A1 and A2 (deleter and observer syncs)
    error_code linkage_error;
    fs::create_symlink(clientA1.syncSet[1].localpath / "f_0", clientA1.syncSet[1].localpath / "linked", linkage_error);
    ASSERT_TRUE(!linkage_error) << linkage_error;

    // let them catch up
    waitonsyncs(DEFAULTWAIT, &clientA1, &clientA2);

    //check client 2 is unaffected
    ASSERT_TRUE(clientA2.confirmModel_mainthread(model.findnode("f"), 2));

    fs::rename(clientA1.syncSet[1].localpath / "linked", clientA1.syncSet[1].localpath / "linkrenamed", linkage_error);

    // let them catch up
    waitonsyncs(DEFAULTWAIT, &clientA1, &clientA2);

    //check client 2 is unaffected
    ASSERT_TRUE(clientA2.confirmModel_mainthread(model.findnode("f"), 2));

    fs::remove(clientA1.syncSet[1].localpath / "linkrenamed");

    // let them catch up
    waitonsyncs(DEFAULTWAIT, &clientA1, &clientA2);

    //check client 2 is unaffected
    ASSERT_TRUE(clientA2.confirmModel_mainthread(model.findnode("f"), 2));
}

GTEST_TEST(Sync, BasicSync_CreateAndReplaceLinkLocally)
{
    // confirm change is synced to remote, and also seen and applied in a second client that syncs the same folder
    fs::path localtestroot = makeNewTestRoot(LOCAL_TEST_FOLDER);
    StandardClient clientA1(localtestroot, "clientA1");   // user 1 client 1
    StandardClient clientA2(localtestroot, "clientA2");   // user 1 client 2

    ASSERT_TRUE(clientA1.login_reset_makeremotenodes("MEGA_EMAIL", "MEGA_PWD", "f", 1, 1));
    ASSERT_TRUE(clientA2.login_fetchnodes("MEGA_EMAIL", "MEGA_PWD"));
    ASSERT_EQ(clientA1.basefolderhandle, clientA2.basefolderhandle);

    Model model;
    model.root->addkid(model.buildModelSubdirs("f", 1, 1, 0));

    // set up sync for A1, it should build matching local folders
    ASSERT_TRUE(clientA1.setupSync_mainthread("sync1", "f", 1));
    ASSERT_TRUE(clientA2.setupSync_mainthread("sync2", "f", 2));

    waitonsyncs(std::chrono::seconds(4), &clientA1, &clientA2);
    clientA1.logcb = clientA2.logcb = true;
    // check everything matches (model has expected state of remote and local)
    ASSERT_TRUE(clientA1.confirmModel_mainthread(model.findnode("f"), 1));
    ASSERT_TRUE(clientA2.confirmModel_mainthread(model.findnode("f"), 2));


    // move something in the local filesystem and see if we catch up in A1 and A2 (deleter and observer syncs)
    error_code linkage_error;
    fs::create_symlink(clientA1.syncSet[1].localpath / "f_0", clientA1.syncSet[1].localpath / "linked", linkage_error);
    ASSERT_TRUE(!linkage_error) << linkage_error;

    // let them catch up
    waitonsyncs(DEFAULTWAIT, &clientA1, &clientA2);

    //check client 2 is unaffected
    ASSERT_TRUE(clientA2.confirmModel_mainthread(model.findnode("f"), 2));
    fs::rename(clientA1.syncSet[1].localpath / "f_0", clientA1.syncSet[1].localpath / "linked", linkage_error);

    // let them catch up
    waitonsyncs(DEFAULTWAIT, &clientA1, &clientA2);

    //check client 2 is unaffected
    ASSERT_TRUE(clientA2.confirmModel_mainthread(model.findnode("f"), 2));

    fs::remove(clientA1.syncSet[1].localpath / "linked");
    ASSERT_TRUE(createFile(clientA1.syncSet[1].localpath, "linked"));

    // let them catch up
    waitonsyncs(DEFAULTWAIT, &clientA1, &clientA2);

    model.findnode("f")->addkid(model.makeModelSubfile("linked"));
    model.ensureLocalDebrisTmpLock("f"); // since we downloaded files

    //check client 2 is as expected
    ASSERT_TRUE(clientA2.confirmModel_mainthread(model.findnode("f"), 2));
}


GTEST_TEST(Sync, BasicSync_CreateAndReplaceLinkUponSyncDown)
{
    // confirm change is synced to remote, and also seen and applied in a second client that syncs the same folder
    fs::path localtestroot = makeNewTestRoot(LOCAL_TEST_FOLDER);
    StandardClient clientA1(localtestroot, "clientA1");   // user 1 client 1
    StandardClient clientA2(localtestroot, "clientA2");   // user 1 client 2

    ASSERT_TRUE(clientA1.login_reset_makeremotenodes("MEGA_EMAIL", "MEGA_PWD", "f", 1, 1));
    ASSERT_TRUE(clientA2.login_fetchnodes("MEGA_EMAIL", "MEGA_PWD"));
    ASSERT_EQ(clientA1.basefolderhandle, clientA2.basefolderhandle);

    Model model;
    model.root->addkid(model.buildModelSubdirs("f", 1, 1, 0));

    // set up sync for A1, it should build matching local folders
    ASSERT_TRUE(clientA1.setupSync_mainthread("sync1", "f", 1));
    ASSERT_TRUE(clientA2.setupSync_mainthread("sync2", "f", 2));

    waitonsyncs(std::chrono::seconds(4), &clientA1, &clientA2);
    clientA1.logcb = clientA2.logcb = true;
    // check everything matches (model has expected state of remote and local)
    ASSERT_TRUE(clientA1.confirmModel_mainthread(model.findnode("f"), 1));
    ASSERT_TRUE(clientA2.confirmModel_mainthread(model.findnode("f"), 2));

    // move something in the local filesystem and see if we catch up in A1 and A2 (deleter and observer syncs)
    error_code linkage_error;
    fs::create_symlink(clientA1.syncSet[1].localpath / "f_0", clientA1.syncSet[1].localpath / "linked", linkage_error);
    ASSERT_TRUE(!linkage_error) << linkage_error;

    // let them catch up
    waitonsyncs(DEFAULTWAIT, &clientA1, &clientA2);

    //check client 2 is unaffected
    ASSERT_TRUE(clientA2.confirmModel_mainthread(model.findnode("f"), 2));

    ASSERT_TRUE(createFile(clientA2.syncSet[2].localpath, "linked"));

    // let them catch up
    waitonsyncs(DEFAULTWAIT, &clientA1, &clientA2);

    model.findnode("f")->addkid(model.makeModelSubfolder("linked")); //notice: the deleted here is folder because what's actually deleted is a symlink that points to a folder
                                                                     //ideally we could add full support for symlinks in this tests suite

    model.movetosynctrash("f/linked","f");
    model.findnode("f")->addkid(model.makeModelSubfile("linked"));
    model.ensureLocalDebrisTmpLock("f"); // since we downloaded files

    //check client 2 is as expected
    ASSERT_TRUE(clientA1.confirmModel_mainthread(model.findnode("f"), 1));
}

#endif

#endif<|MERGE_RESOLUTION|>--- conflicted
+++ resolved
@@ -129,7 +129,6 @@
         node->type = ModelNode::file;
 
         return node;
-<<<<<<< HEAD
     }
 
     unique_ptr<ModelNode> makeModelSubfile(const string& u8name, const std::vector<uint8_t> &data)
@@ -141,21 +140,6 @@
     {
         return makeModelSubfile(u8name, u8name.data(), u8name.size());
     }
-
-=======
-    }
-
-    unique_ptr<ModelNode> makeModelSubfile(const string& u8name, const std::vector<uint8_t> &data)
-    {
-        return makeModelSubfile(u8name, data.data(), data.size());
-    }
-
-    unique_ptr<ModelNode> makeModelSubfile(const string& u8name)
-    {
-        return makeModelSubfile(u8name, u8name.data(), u8name.size());
-    }
-
->>>>>>> 04856768
 
     unique_ptr<ModelNode> buildModelSubdirs(const string& prefix, int n, int recurselevel, int filesperdir)
     {
