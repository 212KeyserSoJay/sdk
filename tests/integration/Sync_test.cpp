/**
 * @file tests/synctests.cpp
 * @brief Mega SDK test file
 *
 * (c) 2018 by Mega Limited, Wellsford, New Zealand
 *
 * This file is part of the MEGA SDK - Client Access Engine.
 *
 * Applications using the MEGA API must present a valid application key
 * and comply with the the rules set forth in the Terms of Service.
 *
 * The MEGA SDK is distributed in the hope that it will be useful,
 * but WITHOUT ANY WARRANTY; without even the implied warranty of
 * MERCHANTABILITY or FITNESS FOR A PARTICULAR PURPOSE.
 *
 * @copyright Simplified (2-clause) BSD License.
 *
 * You should have received a copy of the license along with this
 * program.
 */

// Many of these tests are still being worked on.
// The file uses some C++17 mainly for the very convenient std::filesystem library, though the main SDK must still build with C++11 (and prior)


#include "test.h"
#include "stdfs.h"
#include <mega.h>
#include "gtest/gtest.h"
#include <stdio.h>
#include <map>
#include <future>
//#include <mega/tsthooks.h>
#include <fstream>
#include <atomic>
#include <random>

#include <megaapi_impl.h>

#define DEFAULTWAIT std::chrono::seconds(20)

using namespace ::mega;
using namespace ::std;

#ifdef WIN32
    #define LOCAL_TEST_FOLDER "c:\\tmp\\synctests"
#else
    #define LOCAL_TEST_FOLDER (string(getenv("HOME"))+"/synctests_mega_auto")
#endif


/*
**  TestFS implementation
*/

const string& TestFS::GetTestFolder()
{
    // This function should probably contain the definition of LOCAL_TEST_FOLDER,
    // and replace it in all other places.
    static string testfolder(LOCAL_TEST_FOLDER);

    return testfolder;
}


const string& TestFS::GetTrashFolder()
{
    static string trashfolder((fs::path(GetTestFolder()).parent_path() / "trash").string());

    return trashfolder;
}


void TestFS::DeleteFolder(const std::string& folder)
{
    // rename folder, so that tests can still create one and add to it
    error_code ec;
    fs::path oldpath(folder);
    fs::path newpath(folder + "_del"); // this can be improved later if needed
    fs::rename(oldpath, newpath, ec);

    // if renaming failed, then there's nothing to delete
    if (ec)
    {
        // report failures, other than the case when it didn't exist
        if (ec != errc::no_such_file_or_directory)
        {
            out() << "Renaming " << folder << " failed." << endl
                 << ec.message() << endl;
        }

        return;
    }

    // delete folder in a separate thread
    m_cleaners.emplace_back(thread([=]() mutable // ...mostly for fun, to avoid declaring another ec
        {
            fs::remove_all(newpath, ec);

            if (ec)
            {
                out() << "Deleting " << folder << " failed." << endl
                     << ec.message() << endl;
            }
        }));
}


TestFS::~TestFS()
{
    for_each(m_cleaners.begin(), m_cleaners.end(), [](thread& t) { t.join(); });
}

#ifdef ENABLE_SYNC

namespace {

bool suppressfiles = false;

typedef ::mega::byte byte;

// Creates a temporary directory in the current path
fs::path makeTmpDir(const int maxTries = 1000)
{
    const auto cwd = fs::current_path();
    std::random_device dev;
    std::mt19937 prng{dev()};
    std::uniform_int_distribution<uint64_t> rand{0};
    fs::path path;
    for (int i = 0;; ++i)
    {
        std::ostringstream os;
        os << std::hex << rand(prng);
        path = cwd / os.str();
        if (fs::create_directory(path))
        {
            break;
        }
        if (i == maxTries)
        {
            throw std::runtime_error{"Couldn't create tmp dir"};
        }
    }
    return path;
}

// Copies a file while maintaining the write time.
void copyFile(const fs::path& source, const fs::path& target)
{
    assert(fs::is_regular_file(source));
    const auto tmpDir = makeTmpDir();
    const auto tmpFile = tmpDir / "copied_file";
    fs::copy_file(source, tmpFile);
    fs::last_write_time(tmpFile, fs::last_write_time(source));
    fs::rename(tmpFile, target);
    fs::remove(tmpDir);
}

string leafname(const string& p)
{
    auto n = p.find_last_of("/");
    return n == string::npos ? p : p.substr(n+1);
}

string parentpath(const string& p)
{
    auto n = p.find_last_of("/");
    return n == string::npos ? "" : p.substr(0, n-1);
}

void WaitMillisec(unsigned n)
{
#ifdef _WIN32
    if (n > 1000)
    {
        for (int i = 0; i < 10; ++i)
        {
            // better for debugging, with breakpoints, pauses, etc
            Sleep(n/10);
        }
    }
    else
    {
        Sleep(n);
    }
#else
    usleep(n * 1000);
#endif
}

bool createFile(const fs::path &path, const void *data, const size_t data_length)
{
#if (__cplusplus >= 201700L)
    ofstream ostream(path, ios::binary);
#else
    ofstream ostream(path.u8string(), ios::binary);
#endif

    ostream.write(reinterpret_cast<const char *>(data), data_length);

    return ostream.good();
}

bool createDataFile(const fs::path &path, const std::string &data)
{
    return createFile(path, data.data(), data.size());
}

struct Model
{
    // records what we think the tree should look like after sync so we can confirm it

    struct ModelNode
    {
        enum nodetype { file, folder };
        nodetype type = folder;
        string name;
        string content;
        vector<unique_ptr<ModelNode>> kids;
        ModelNode* parent = nullptr;
        bool changed = false;

        ModelNode() = default;

        ModelNode(const ModelNode& other)
          : type(other.type)
          , name(other.name)
          , content(other.content)
          , kids()
          , parent()
          , changed(other.changed)
        {
            for (auto& child : other.kids)
            {
                addkid(child->clone());
            }
        }

        void generate(const fs::path& path)
        {
            const fs::path ourPath = path / name;

            if (type == file)
            {
                if (changed)
                {
                    ASSERT_TRUE(createDataFile(ourPath, content));
                    changed = false;
                }
            }
            else
            {
                fs::create_directory(ourPath);

                for (auto& child : kids)
                {
                    child->generate(ourPath);
                }
            }
        }

        string path()
        {
            string s;
            for (auto p = this; p; p = p->parent)
                s = "/" + p->name + s;
            return s;
        }

        ModelNode* addkid()
        {
            return addkid(::mega::make_unique<ModelNode>());
        }

        ModelNode* addkid(unique_ptr<ModelNode>&& p)
        {
            p->parent = this;
            kids.emplace_back(move(p));

            return kids.back().get();
        }

        bool typematchesnodetype(nodetype_t nodetype)
        {
            switch (type)
            {
            case file: return nodetype == FILENODE;
            case folder: return nodetype == FOLDERNODE;
            }
            return false;
        }

        void print(string prefix="")
        {
            out() << prefix << name << endl;
            prefix.append(name).append("/");
            for (const auto &in: kids)
            {
                in->print(prefix);
            }
        }

        std::unique_ptr<ModelNode> clone()
        {
            return ::mega::make_unique<ModelNode>(*this);
        }
    };

    Model()
      : root(makeModelSubfolder("root"))
    {
    }

    Model(const Model& other)
      : root(other.root->clone())
    {
    }

    Model& operator=(const Model& rhs)
    {
        Model temp(rhs);

        swap(temp);

        return *this;
    }

    ModelNode* addfile(const string& path, const string& content)
    {
        auto* node = addnode(path, ModelNode::file);

        node->content = content;
        node->changed = true;

        return node;
    }

    ModelNode* addfile(const string& path)
    {
        return addfile(path, path);
    }

    ModelNode* addfolder(const string& path)
    {
        return addnode(path, ModelNode::folder);
    }

    ModelNode* addnode(const string& path, ModelNode::nodetype type)
    {
        ModelNode* child;
        ModelNode* node = root.get();
        string name;
        size_t current = 0;
        size_t end = path.size();

        while (current < end)
        {
            size_t delimiter = path.find('/', current);

            if (delimiter == path.npos)
            {
                break;
            }

            name = path.substr(current, delimiter - current);

            if (!(child = childnodebyname(node, name)))
            {
                child = node->addkid();

                child->name = name;
                child->type = ModelNode::folder;
            }

            assert(child->type == ModelNode::folder);

            current = delimiter + 1;
            node = child;
        }

        assert(current < end);

        name = path.substr(current);

        if (!(child = childnodebyname(node, name)))
        {
            child = node->addkid();

            child->name = name;
            child->type = type;
        }

        assert(child->type == type);

        return child;
    }

    ModelNode* copynode(const string& src, const string& dst)
    {
        const ModelNode* source = findnode(src);
        ModelNode* destination = addnode(dst, source->type);

        destination->content = source->content;
        destination->kids.clear();

        for (auto& child : source->kids)
        {
            destination->addkid(child->clone());
        }

        return destination;
    }

    unique_ptr<ModelNode> makeModelSubfolder(const string& utf8Name)
    {
        unique_ptr<ModelNode> n(new ModelNode);
        n->name = utf8Name;
        return n;
    }

    unique_ptr<ModelNode> makeModelSubfile(const string& utf8Name, string content = {})
    {
        unique_ptr<ModelNode> n(new ModelNode);
        n->name = utf8Name;
        n->type = ModelNode::file;
        n->content = content.empty() ? utf8Name : std::move(content);
        return n;
    }

    unique_ptr<ModelNode> buildModelSubdirs(const string& prefix, int n, int recurselevel, int filesperdir)
    {
        if (suppressfiles) filesperdir = 0;

        unique_ptr<ModelNode> nn = makeModelSubfolder(prefix);

        for (int i = 0; i < filesperdir; ++i)
        {
            nn->addkid(makeModelSubfile("file" + to_string(i) + "_" + prefix));
        }

        if (recurselevel > 0)
        {
            for (int i = 0; i < n; ++i)
            {
                unique_ptr<ModelNode> sn = buildModelSubdirs(prefix + "_" + to_string(i), n, recurselevel - 1, filesperdir);
                sn->parent = nn.get();
                nn->addkid(move(sn));
            }
        }
        return nn;
    }

    ModelNode* childnodebyname(ModelNode* n, const std::string& s)
    {
        for (auto& m : n->kids)
        {
            if (m->name == s)
            {
                return m.get();
            }
        }
        return nullptr;
    }

    ModelNode* findnode(string path, ModelNode* startnode = nullptr)
    {
        ModelNode* n = startnode ? startnode : root.get();
        while (n && !path.empty())
        {
            auto pos = path.find("/");
            n = childnodebyname(n, path.substr(0, pos));
            path.erase(0, pos == string::npos ? path.size() : pos + 1);
        }
        return n;
    }

    unique_ptr<ModelNode> removenode(const string& path)
    {
        ModelNode* n = findnode(path);
        if (n && n->parent)
        {
            unique_ptr<ModelNode> extracted;
            ModelNode* parent = n->parent;
            auto newend = std::remove_if(parent->kids.begin(), parent->kids.end(), [&extracted, n](unique_ptr<ModelNode>& v) { if (v.get() == n) return extracted = move(v), true; else return false; });
            parent->kids.erase(newend, parent->kids.end());
            return extracted;
        }
        return nullptr;
    }

    bool movenode(const string& sourcepath, const string& destpath)
    {
        ModelNode* source = findnode(sourcepath);
        ModelNode* dest = findnode(destpath);
        if (source && source && source->parent && dest)
        {
            auto replaced_node = removenode(destpath + "/" + source->name);

            unique_ptr<ModelNode> n;
            ModelNode* parent = source->parent;
            auto newend = std::remove_if(parent->kids.begin(), parent->kids.end(), [&n, source](unique_ptr<ModelNode>& v) { if (v.get() == source) return n = move(v), true; else return false; });
            parent->kids.erase(newend, parent->kids.end());
            if (n)
            {
                dest->addkid(move(n));
                return true;
            }
        }
        return false;
    }

    bool movetosynctrash(const string& path, const string& syncrootpath)
    {
        ModelNode* syncroot;
        if (!(syncroot = findnode(syncrootpath)))
        {
            return false;
        }

        ModelNode* trash;
        if (!(trash = childnodebyname(syncroot, DEBRISFOLDER)))
        {
            auto uniqueptr = makeModelSubfolder(DEBRISFOLDER);
            trash = uniqueptr.get();
            syncroot->addkid(move(uniqueptr));
        }

        char today[50];
        auto rawtime = time(NULL);
        strftime(today, sizeof today, "%F", localtime(&rawtime));

        ModelNode* dayfolder;
        if (!(dayfolder = findnode(today, trash)))
        {
            auto uniqueptr = makeModelSubfolder(today);
            dayfolder = uniqueptr.get();
            trash->addkid(move(uniqueptr));
        }

        if (auto uniqueptr = removenode(path))
        {
            dayfolder->addkid(move(uniqueptr));
            return true;
        }
        return false;
    }

    void ensureLocalDebrisTmpLock(const string& syncrootpath)
    {
        // if we've downloaded a file then it's put in debris/tmp initially, and there is a lock file
        if (ModelNode* syncroot = findnode(syncrootpath))
        {
            ModelNode* trash;
            if (!(trash = childnodebyname(syncroot, DEBRISFOLDER)))
            {
                auto uniqueptr = makeModelSubfolder(DEBRISFOLDER);
                trash = uniqueptr.get();
                syncroot->addkid(move(uniqueptr));
            }

            ModelNode* tmpfolder;
            if (!(tmpfolder = findnode("tmp", trash)))
            {
                auto uniqueptr = makeModelSubfolder("tmp");
                tmpfolder = uniqueptr.get();
                trash->addkid(move(uniqueptr));
            }

            ModelNode* lockfile;
            if (!(lockfile = findnode("lock", tmpfolder)))
            {
                tmpfolder->addkid(makeModelSubfile("lock"));
            }
        }
    }

    bool removesynctrash(const string& syncrootpath, const string& subpath = "")
    {
        if (subpath.empty())
        {
            return removenode(syncrootpath + "/" + DEBRISFOLDER).get();
        }
        else
        {
            char today[50];
            auto rawtime = time(NULL);
            strftime(today, sizeof today, "%F", localtime(&rawtime));

            return removenode(syncrootpath + "/" + DEBRISFOLDER + "/" + today + "/" + subpath).get();
        }
    }

    void emulate_rename(std::string nodepath, std::string newname)
    {
        auto node = findnode(nodepath);
        ASSERT_TRUE(!!node);
        if (node) node->name = newname;
    }

    void emulate_move(std::string nodepath, std::string newparentpath)
    {
        auto removed = removenode(newparentpath + "/" + leafname(nodepath));

        ASSERT_TRUE(movenode(nodepath, newparentpath));
    }

    void emulate_copy(std::string nodepath, std::string newparentpath)
    {
        auto node = findnode(nodepath);
        auto newparent = findnode(newparentpath);
        ASSERT_TRUE(!!node);
        ASSERT_TRUE(!!newparent);
        newparent->addkid(node->clone());
    }

    void emulate_rename_copy(std::string nodepath, std::string newparentpath, std::string newname)
    {
        auto node = findnode(nodepath);
        auto newparent = findnode(newparentpath);
        ASSERT_TRUE(!!node);
        ASSERT_TRUE(!!newparent);
        auto newnode = node->clone();
        newnode->name = newname;
        newparent->addkid(std::move(newnode));
    }

    void emulate_delete(std::string nodepath)
    {
        auto removed = removenode(nodepath);
       // ASSERT_TRUE(!!removed);
    }

    void generate(const fs::path& path)
    {
        fs::create_directories(path);

        for (auto& child : root->kids)
        {
            child->generate(path);
        }
    }

    void swap(Model& other)
    {
        using std::swap;

        swap(root, other.root);
    }

    unique_ptr<ModelNode> root;
};


bool waitonresults(future<bool>* r1 = nullptr, future<bool>* r2 = nullptr, future<bool>* r3 = nullptr, future<bool>* r4 = nullptr)
{
    if (r1) r1->wait();
    if (r2) r2->wait();
    if (r3) r3->wait();
    if (r4) r4->wait();
    return (!r1 || r1->get()) && (!r2 || r2->get()) && (!r3 || r3->get()) && (!r4 || r4->get());
}

atomic<int> next_request_tag{ 1 << 30 };

struct StandardClient : public MegaApp
{
    WAIT_CLASS waiter;
#ifdef GFX_CLASS
    GFX_CLASS gfx;
#endif

    string client_dbaccess_path;
    std::unique_ptr<HttpIO> httpio;
    std::unique_ptr<FileSystemAccess> fsaccess;
    std::recursive_mutex clientMutex;
    MegaClient client;
    std::atomic<bool> clientthreadexit{false};
    bool fatalerror = false;
    string clientname;
    std::function<void(MegaClient&, promise<bool>&)> nextfunctionMC;
    std::promise<bool> nextfunctionMCpromise;
    std::function<void(StandardClient&, promise<bool>&)> nextfunctionSC;
    std::promise<bool> nextfunctionSCpromise;
    std::condition_variable functionDone;
    std::mutex functionDoneMutex;
    std::string salt;
    std::set<fs::path> localFSFilesThatMayDiffer;

    fs::path fsBasePath;

    handle basefolderhandle = UNDEF;

    enum resultprocenum { PRELOGIN, LOGIN, FETCHNODES, PUTNODES, UNLINK, MOVENODE, CATCHUP,
                          COMPLETION };  // use COMPLETION when we use a completion function, rather than trying to match tags on callbacks

    struct ResultProc
    {
        StandardClient& client;
        ResultProc(StandardClient& c) : client(c) {}

        struct id_callback
        {
            int request_tag = 0;
            handle h = UNDEF;
            std::function<bool(error)> f;
            id_callback(std::function<bool(error)> cf, int tag, handle ch) : request_tag(tag), h(ch), f(cf) {}
        };

        recursive_mutex mtx;  // recursive because sometimes we need to set up new operations during a completion callback
        map<resultprocenum, deque<id_callback>> m;

        void prepresult(resultprocenum rpe, int tag, std::function<void()>&& requestfunc, std::function<bool(error)>&& f, handle h = UNDEF)
        {
            if (rpe != COMPLETION)
            {
                lock_guard<recursive_mutex> g(mtx);
                auto& entry = m[rpe];
                entry.emplace_back(move(f), tag, h);
            }

            std::lock_guard<std::recursive_mutex> lg(client.clientMutex);

            assert(tag > 0);
            int oldtag = client.client.reqtag;
            client.client.reqtag = tag;
            requestfunc();
            client.client.reqtag = oldtag;

            client.client.waiter->notify();
        }

        void processresult(resultprocenum rpe, error e, handle h = UNDEF)
        {
            int tag = client.client.restag;
            if (tag == 0 && rpe != CATCHUP)
            {
                //out() << "received notification of SDK initiated operation " << rpe << " tag " << tag << endl; // too many of those to output
                return;
            }

            if (tag < (2 << 30))
            {
                out() << "ignoring callback from SDK internal sync operation " << rpe << " tag " << tag << endl;
                return;
            }

            lock_guard<recursive_mutex> g(mtx);
            auto& entry = m[rpe];

            if (rpe == CATCHUP)
            {
                while (!entry.empty())
                {
                    entry.front().f(e);
                    entry.pop_front();
                }
                return;
            }

            if (entry.empty())
            {
                out() << "received notification of operation type " << rpe << " completion but we don't have a record of it.  tag: " << tag << endl;
                return;
            }

            if (tag != entry.front().request_tag)
            {
                out() << "tag mismatch for operation completion of " << rpe << " tag " << tag << ", we expected " << entry.front().request_tag << endl;
                return;
            }

            if (entry.front().f(e))
            {
                entry.pop_front();
            }
        }
    } resultproc;

    // thread as last member so everything else is initialised before we start it
    std::thread clientthread;

    string ensureDir(const fs::path& p)
    {
        fs::create_directories(p);

        string result = p.u8string();

        if (result.back() != fs::path::preferred_separator)
        {
            result += fs::path::preferred_separator;
        }

        return result;
    }

    StandardClient(const fs::path& basepath, const string& name)
        : client_dbaccess_path(ensureDir(basepath / name))
        , httpio(new HTTPIO_CLASS)
        , fsaccess(new FSACCESS_CLASS)
        , client(this,
                 &waiter,
                 httpio.get(),
                 fsaccess.get(),
#ifdef DBACCESS_CLASS
                 new DBACCESS_CLASS(LocalPath::fromPath(client_dbaccess_path, *fsaccess)),
#else
                 NULL,
#endif
#ifdef GFX_CLASS
                 &gfx,
#else
                 NULL,
#endif
                 "N9tSBJDC",
                 USER_AGENT.c_str(),
                 THREADS_PER_MEGACLIENT)
        , clientname(name)
        , fsBasePath(basepath / fs::u8path(name))
        , resultproc(*this)
        , clientthread([this]() { threadloop(); })
    {
        client.clientname = clientname + " ";
#ifdef GFX_CLASS
        gfx.startProcessingThread();
#endif
    }

    ~StandardClient()
    {
        // shut down any syncs on the same thread, or they stall the client destruction (CancelIo instead of CancelIoEx on the WinDirNotify)
        thread_do([](MegaClient& mc, promise<bool>&) {
            mc.logout();
        });

        clientthreadexit = true;
        waiter.notify();
        clientthread.join();
    }

    void localLogout()
    {
        thread_do([](MegaClient& mc, promise<bool>&) {
            mc.locallogout(false);
        });
    }

    static mutex om;
    bool logcb = false;
    chrono::steady_clock::time_point lastcb = std::chrono::steady_clock::now();

    string lp(LocalNode* ln) { return ln->getLocalPath().toName(*client.fsaccess, FS_UNKNOWN); }

    void onCallback() { lastcb = chrono::steady_clock::now(); };

    void syncupdate_stateconfig(int tag) override { onCallback(); if (logcb) { lock_guard<mutex> g(om);  out() << clientname << " syncupdate_stateconfig() " << tag << endl; } }
    void syncupdate_scanning(bool b) override { if (logcb) { onCallback(); lock_guard<mutex> g(om); out() << clientname << " syncupdate_scanning()" << b << endl; } }
    //void syncupdate_local_folder_addition(Sync* s, LocalNode* ln, const char* cp) override { onCallback(); if (logcb) { lock_guard<mutex> g(om); out() << clientname << " syncupdate_local_folder_addition() " << lp(ln) << " " << cp << endl; }}
    //void syncupdate_local_folder_deletion(Sync*, LocalNode* ln) override { if (logcb) { onCallback(); lock_guard<mutex> g(om);  out() << clientname << " syncupdate_local_folder_deletion() " << lp(ln) << endl; }}
    void syncupdate_local_folder_addition(Sync*, LocalNode* ln, const char* cp) override { onCallback(); }
    void syncupdate_local_folder_deletion(Sync*, LocalNode* ln) override { onCallback(); }
    void syncupdate_local_file_addition(Sync*, LocalNode* ln, const char* cp) override { onCallback(); if (logcb) { lock_guard<mutex> g(om); out() << clientname << " syncupdate_local_file_addition() " << lp(ln) << " " << cp << endl; }}
    void syncupdate_local_file_deletion(Sync*, LocalNode* ln) override { if (logcb) { onCallback(); lock_guard<mutex> g(om); out() << clientname << " syncupdate_local_file_deletion() " << lp(ln) << endl; }}
    void syncupdate_local_file_change(Sync*, LocalNode* ln, const char* cp) override { onCallback(); if (logcb) { lock_guard<mutex> g(om); out() << clientname << " syncupdate_local_file_change() " << lp(ln) << " " << cp << endl; }}
    void syncupdate_local_move(Sync*, LocalNode* ln, const char* cp) override { onCallback(); if (logcb) { lock_guard<mutex> g(om); out() << clientname << " syncupdate_local_move() " << lp(ln) << " " << cp << endl; }}
    void syncupdate_local_lockretry(bool b) override { if (logcb) { onCallback(); lock_guard<mutex> g(om); out() << clientname << " syncupdate_local_lockretry() " << b << endl; }}
    //void syncupdate_get(Sync*, Node* n, const char* cp) override { onCallback(); if (logcb) { lock_guard<mutex> g(om); out() << clientname << " syncupdate_get()" << n->displaypath() << " " << cp << endl; }}
    void syncupdate_put(Sync*, LocalNode* ln, const char* cp) override { onCallback(); if (logcb) { lock_guard<mutex> g(om); out() << clientname << " syncupdate_put()" << lp(ln) << " " << cp << endl; }}
    void syncupdate_remote_file_addition(Sync*, Node* n) override { onCallback(); if (logcb) { lock_guard<mutex> g(om); out() << clientname << " syncupdate_remote_file_addition() " << n->displaypath() << endl; }}
    void syncupdate_remote_file_deletion(Sync*, Node* n) override { onCallback(); if (logcb) { lock_guard<mutex> g(om); out() << clientname << " syncupdate_remote_file_deletion() " << n->displaypath() << endl; }}
    //void syncupdate_remote_folder_addition(Sync*, Node* n) override { onCallback(); if (logcb) { lock_guard<mutex> g(om); out() << clientname << " syncupdate_remote_folder_addition() " << n->displaypath() << endl; }}
    //void syncupdate_remote_folder_deletion(Sync*, Node* n) override { onCallback(); if (logcb) { lock_guard<mutex> g(om); out() << clientname << " syncupdate_remote_folder_deletion() " << n->displaypath() << endl; }}
    void syncupdate_remote_folder_addition(Sync*, Node* n) override { onCallback(); }
    void syncupdate_remote_folder_deletion(Sync*, Node* n) override { onCallback(); }
    void syncupdate_remote_copy(Sync*, const char* cp) override { onCallback(); if (logcb) { lock_guard<mutex> g(om); out() << clientname << " syncupdate_remote_copy() " << cp << endl; }}
    void syncupdate_remote_move(Sync*, Node* n1, Node* n2) override { onCallback(); if (logcb) { lock_guard<mutex> g(om); out() << clientname << " syncupdate_remote_move() " << n1->displaypath() << " " << n2->displaypath() << endl; }}
    void syncupdate_remote_rename(Sync*, Node* n, const char* cp) override { onCallback(); if (logcb) { lock_guard<mutex> g(om); out() << clientname << " syncupdate_remote_rename() " << n->displaypath() << " " << cp << endl; }}
    //void syncupdate_treestate(LocalNode* ln) override { onCallback(); if (logcb) { lock_guard<mutex> g(om);   out() << clientname << " syncupdate_treestate() " << ln->ts << " " << ln->dts << " " << lp(ln) << endl; }}

    bool sync_syncable(Sync* sync, const char* name, LocalPath& path, Node*) override
    {
        return sync_syncable(sync, name, path);
    }

    bool sync_syncable(Sync*, const char*, LocalPath&) override
    {
        onCallback();

        return true;
    }

    std::atomic<unsigned> transfersAdded{0}, transfersRemoved{0}, transfersPrepared{0}, transfersFailed{0}, transfersUpdated{0}, transfersComplete{0};

    void transfer_added(Transfer*) override { onCallback(); ++transfersAdded; }
    void transfer_removed(Transfer*) override { onCallback(); ++transfersRemoved; }
    void transfer_prepare(Transfer*) override { onCallback(); ++transfersPrepared; }
    void transfer_failed(Transfer*,  const Error&, dstime = 0) override { onCallback(); ++transfersFailed; }
    void transfer_update(Transfer*) override { onCallback(); ++transfersUpdated; }
    void transfer_complete(Transfer*) override { onCallback(); ++transfersComplete; }

    void threadloop()
        try
    {
        while (!clientthreadexit)
        {
            int r;
            {
                std::lock_guard<std::recursive_mutex> lg(clientMutex);
                r = client.preparewait();
            }

            if (!r)
            {
                r |= client.dowait();
            }

            std::lock_guard<std::recursive_mutex> lg(clientMutex);
            r |= client.checkevents();

            {
                std::lock_guard<mutex> g(functionDoneMutex);
                if (nextfunctionMC)
                {
                    nextfunctionMC(client, nextfunctionMCpromise);
                    nextfunctionMC = nullptr;
                    functionDone.notify_all();
                    r = Waiter::NEEDEXEC;
                }
                if (nextfunctionSC)
                {
                    nextfunctionSC(*this, nextfunctionSCpromise);
                    nextfunctionSC = nullptr;
                    functionDone.notify_all();
                    r = Waiter::NEEDEXEC;
                }
            }
            if (r & Waiter::NEEDEXEC)
            {
                client.exec();
            }
        }
        out() << clientname << " thread exiting naturally" << endl;
    }
    catch (std::exception& e)
    {
        out() << clientname << " thread exception, StandardClient " << clientname << " terminated: " << e.what() << endl;
    }
    catch (...)
    {
        out() << clientname << " thread exception, StandardClient " << clientname << " terminated" << endl;
    }

    static bool debugging;  // turn this on to prevent the main thread timing out when stepping in the MegaClient

    future<bool> thread_do(std::function<void(MegaClient&, promise<bool>&)>&& f)
    {
        unique_lock<mutex> guard(functionDoneMutex);
        nextfunctionMCpromise = promise<bool>();
        nextfunctionMC = std::move(f);
        waiter.notify();
        while (!functionDone.wait_until(guard, chrono::steady_clock::now() + chrono::seconds(600), [this]() { return !nextfunctionMC; }))
        {
            if (!debugging)
            {
                nextfunctionMCpromise.set_value(false);
                break;
            }
        }
        return nextfunctionMCpromise.get_future();
    }

    future<bool> thread_do(std::function<void(StandardClient&, promise<bool>&)>&& f)
    {
        unique_lock<mutex> guard(functionDoneMutex);
        nextfunctionSCpromise = promise<bool>();
        nextfunctionSC = std::move(f);
        waiter.notify();
        while (!functionDone.wait_until(guard, chrono::steady_clock::now() + chrono::seconds(600), [this]() { return !nextfunctionSC; }))
        {
            if (!debugging)
            {
                nextfunctionSCpromise.set_value(false);
                break;
            }
        }
        return nextfunctionSCpromise.get_future();
    }

    void preloginFromEnv(const string& userenv, promise<bool>& pb)
    {
        string user = getenv(userenv.c_str());

        ASSERT_FALSE(user.empty());

        resultproc.prepresult(PRELOGIN, ++next_request_tag,
            [&](){ client.prelogin(user.c_str()); },
            [&pb](error e) { pb.set_value(!e); return true; });

    }

    void loginFromEnv(const string& userenv, const string& pwdenv, promise<bool>& pb)
    {
        string user = getenv(userenv.c_str());
        string pwd = getenv(pwdenv.c_str());

        ASSERT_FALSE(user.empty());
        ASSERT_FALSE(pwd.empty());

        byte pwkey[SymmCipher::KEYLENGTH];

        resultproc.prepresult(LOGIN, ++next_request_tag,
            [&](){
                if (client.accountversion == 1)
                {
                    if (error e = client.pw_key(pwd.c_str(), pwkey))
                    {
                        ASSERT_TRUE(false) << "login error: " << e;
                    }
                    else
                    {
                        client.login(user.c_str(), pwkey);
                    }
                }
                else if (client.accountversion == 2 && !salt.empty())
                {
                    client.login2(user.c_str(), pwd.c_str(), &salt);
                }
                else
                {
                    ASSERT_TRUE(false) << "Login unexpected error";
                }
            },
            [&pb](error e) { pb.set_value(!e); return true; });

    }

    void loginFromSession(const string& session, promise<bool>& pb)
    {
        resultproc.prepresult(LOGIN, ++next_request_tag,
            [&](){ client.login(session); },
            [&pb](error e) { pb.set_value(!e);  return true; });
    }

    void cloudCopyTreeAs(Node* n1, Node* n2, std::string newname, promise<bool>& pb)
    {
        resultproc.prepresult(PUTNODES, ++next_request_tag,
            [&](){
                TreeProcCopy tc;
                client.proctree(n1, &tc, false, true);
                tc.allocnodes();
                client.proctree(n1, &tc, false, true);
                tc.nn[0].parenthandle = UNDEF;

                SymmCipher key;
                AttrMap attrs;
                string attrstring;
                key.setkey((const ::mega::byte*)tc.nn[0].nodekey.data(), n1->type);
                attrs = n1->attrs;
                client.fsaccess->normalize(&newname);
                attrs.map['n'] = newname;
                attrs.getjson(&attrstring);
                client.makeattr(&key, tc.nn[0].attrstring, attrstring.c_str());
                client.putnodes(n2->nodehandle, move(tc.nn));
            },
            [&pb](error e) {
                pb.set_value(!e);
                return true;
            });
    }

    void uploadFolderTree_recurse(handle parent, handle& h, const fs::path& p, vector<NewNode>& newnodes)
    {
        NewNode n;
        client.putnodes_prepareOneFolder(&n, p.filename().u8string());
        handle thishandle = n.nodehandle = h++;
        n.parenthandle = parent;
        newnodes.emplace_back(std::move(n));

        for (fs::directory_iterator i(p); i != fs::directory_iterator(); ++i)
        {
            if (fs::is_directory(*i))
            {
                uploadFolderTree_recurse(thishandle, h, *i, newnodes);
            }
        }
    }

    void uploadFolderTree(fs::path p, Node* n2, promise<bool>& pb)
    {
        resultproc.prepresult(PUTNODES, ++next_request_tag,
            [&](){
                vector<NewNode> newnodes;
                handle h = 1;
                uploadFolderTree_recurse(UNDEF, h, p, newnodes);
                client.putnodes(n2->nodehandle, move(newnodes));
            },
            [&pb](error e) { pb.set_value(!e);  return true; });
    }

    void uploadFilesInTree_recurse(Node* target, const fs::path& p, std::atomic<int>& inprogress, DBTableTransactionCommitter& committer)
    {
        if (fs::is_regular_file(p))
        {
            ++inprogress;
            File* f = new File();
            // full local path
            f->localname = LocalPath::fromPath(p.u8string(), *client.fsaccess);
            f->h = target->nodehandle;
            f->name = p.filename().u8string();
            client.startxfer(PUT, f, committer);
        }
        else if (fs::is_directory(p))
        {
            if (auto newtarget = client.childnodebyname(target, p.filename().u8string().c_str()))
            {
                for (fs::directory_iterator i(p); i != fs::directory_iterator(); ++i)
                {
                    uploadFilesInTree_recurse(newtarget, *i, inprogress, committer);
                }
            }
        }
    }


    void uploadFilesInTree(fs::path p, Node* n2, std::atomic<int>& inprogress, std::promise<bool>& pb)
    {
        resultproc.prepresult(PUTNODES, ++next_request_tag,
            [&](){
                DBTableTransactionCommitter committer(client.tctable);
                uploadFilesInTree_recurse(n2, p, inprogress, committer);
            },
            [&pb, &inprogress](error e)
            {
                if (!--inprogress)
                    pb.set_value(true);
                return !inprogress;
            });
    }



    class TreeProcPrintTree : public TreeProc
    {
    public:
        void proc(MegaClient* client, Node* n) override
        {
            //out() << "fetchnodes tree: " << n->displaypath() << endl;;
        }
    };

    // mark node as removed and notify

    std::function<void (StandardClient& mc, promise<bool>& pb)> onFetchNodes;

    void fetchnodes(bool noCache, promise<bool>& pb)
    {
        resultproc.prepresult(FETCHNODES, ++next_request_tag,
            [&](){ client.fetchnodes(noCache); },
            [this, &pb](error e)
            {
                if (e)
                {
                    pb.set_value(false);
                }
                else
                {
                    TreeProcPrintTree tppt;
                    client.proctree(client.nodebyhandle(client.rootnodes[0]), &tppt);

                    if (onFetchNodes)
                    {
                        onFetchNodes(*this, pb);
                    }
                    else
                    {
                        pb.set_value(true);
                    }
                }
                onFetchNodes = nullptr;
                return true;
            });
    }

    NewNode makeSubfolder(const string& utf8Name)
    {
        NewNode newnode;
        client.putnodes_prepareOneFolder(&newnode, utf8Name);
        return newnode;
    }

    void catchup(promise<bool>& pb)
    {
        resultproc.prepresult(CATCHUP, ++next_request_tag,
            [&](){ client.catchup(); },
            [&pb](error e) {
                if (e)
                {
                    out() << "catchup reports: " << e << endl;
                }
                pb.set_value(!e);
                return true;
            });
    }

    void deleteTestBaseFolder(bool mayneeddeleting, promise<bool>& pb)
    {
        if (Node* root = client.nodebyhandle(client.rootnodes[0]))
        {
            if (Node* basenode = client.childnodebyname(root, "mega_test_sync", false))
            {
                if (mayneeddeleting)
                {
                    //out() << "old test base folder found, deleting" << endl;
                    resultproc.prepresult(UNLINK, ++next_request_tag,
                        [&](){ client.unlink(basenode, false, client.reqtag); },
                        [this, &pb](error e) {
                            if (e)
                            {
                                out() << "delete of test base folder reply reports: " << e << endl;
                            }
                            deleteTestBaseFolder(false, pb);
                            return true;
                        });
                    return;
                }
                out() << "base folder found, but not expected, failing" << endl;
                pb.set_value(false);
                return;
            }
            else
            {
                //out() << "base folder not found, wasn't present or delete successful" << endl;
                pb.set_value(true);
                return;
            }
        }
        out() << "base folder not found, as root was not found!" << endl;
        pb.set_value(false);
    }

    void ensureTestBaseFolder(bool mayneedmaking, promise<bool>& pb)
    {
        if (Node* root = client.nodebyhandle(client.rootnodes[0]))
        {
            if (Node* basenode = client.childnodebyname(root, "mega_test_sync", false))
            {
                if (basenode->type == FOLDERNODE)
                {
                    basefolderhandle = basenode->nodehandle;
                    //out() << clientname << " Base folder: " << Base64Str<MegaClient::NODEHANDLE>(basefolderhandle) << endl;
                    //parentofinterest = Base64Str<MegaClient::NODEHANDLE>(basefolderhandle);
                    pb.set_value(true);
                    return;
                }
            }
            else if (mayneedmaking)
            {
                vector<NewNode> nn(1);
                nn[0] = makeSubfolder("mega_test_sync");

                resultproc.prepresult(PUTNODES, ++next_request_tag,
                    [&](){ client.putnodes(root->nodehandle, move(nn)); },
                    [this, &pb](error e) { ensureTestBaseFolder(false, pb); return true; });

                return;
            }
        }
        pb.set_value(false);
    }

    NewNode* buildSubdirs(list<NewNode>& nodes, const string& prefix, int n, int recurselevel)
    {
        nodes.emplace_back(makeSubfolder(prefix));
        auto& nn = nodes.back();
        nn.nodehandle = nodes.size();

        if (recurselevel > 0)
        {
            for (int i = 0; i < n; ++i)
            {
                buildSubdirs(nodes, prefix + "_" + to_string(i), n, recurselevel - 1)->parenthandle = nn.nodehandle;
            }
        }

        return &nn;
    }

    void makeCloudSubdirs(const string& prefix, int depth, int fanout, promise<bool>& pb, const string& atpath = "")
    {
        assert(basefolderhandle != UNDEF);

        std::list<NewNode> nodes;
        NewNode* nn = buildSubdirs(nodes, prefix, fanout, depth);
        nn->parenthandle = UNDEF;
        nn->ovhandle = UNDEF;

        Node* atnode = client.nodebyhandle(basefolderhandle);
        if (atnode && !atpath.empty())
        {
            atnode = drillchildnodebyname(atnode, atpath);
        }
        if (!atnode)
        {
            out() << "path not found: " << atpath << endl;
            pb.set_value(false);
        }
        else
        {
            auto nodearray = vector<NewNode>(nodes.size());
            size_t i = 0;
            for (auto n = nodes.begin(); n != nodes.end(); ++n, ++i)
            {
                nodearray[i] = std::move(*n);
            }

            resultproc.prepresult(PUTNODES, ++next_request_tag,
                [&](){ client.putnodes(atnode->nodehandle, move(nodearray)); },
                                  [ &pb](error e) {
                pb.set_value(!e);
                if (e)
                {
                    out() << "putnodes result: " << e << endl;
                }
                return true;
            });
        }
    }

    struct SyncInfo
    {
        handle h;
        fs::path localpath;
    };

    bool syncSet(int tag, SyncInfo& info) const
    {
        if (auto* sync = client.syncs.runningSyncByTag(tag))
        {
            auto& config = sync->getConfig();

            info.h = config.getRemoteNode();
            info.localpath = config.getLocalPath();

            return true;
        }

        return false;
    }

    SyncInfo syncSet(int tag) const
    {
        SyncInfo result;

        assert(syncSet(tag, result));

        return result;
    }

    Node* getcloudrootnode()
    {
        return client.nodebyhandle(client.rootnodes[0]);
    }

    Node* gettestbasenode()
    {
        return client.childnodebyname(getcloudrootnode(), "mega_test_sync", false);
    }

    Node* getcloudrubbishnode()
    {
        return client.nodebyhandle(client.rootnodes[RUBBISHNODE - ROOTNODE]);
    }

    Node* drillchildnodebyname(Node* n, const string& path)
    {
        for (size_t p = 0; n && p < path.size(); )
        {
            auto pos = path.find("/", p);
            if (pos == string::npos) pos = path.size();
            n = client.childnodebyname(n, path.substr(p, pos - p).c_str(), false);
            p = pos == string::npos ? path.size() : pos + 1;
        }
        return n;
    }

    vector<Node*> drillchildnodesbyname(Node* n, const string& path)
    {
        auto pos = path.find("/");
        if (pos == string::npos)
        {
            return client.childnodesbyname(n, path.c_str(), false);
        }
        else
        {
            vector<Node*> results, subnodes = client.childnodesbyname(n, path.c_str(), false);
            for (size_t i = subnodes.size(); i--; )
            {
                if (subnodes[i]->type != FILENODE)
                {
                    vector<Node*> v = drillchildnodesbyname(subnodes[i], path.substr(pos + 1));
                    results.insert(results.end(), v.begin(), v.end());
                }
            }
            return results;
        }
    }

    bool backupAdd_inthread(const int tag,
                            const string& drivePath,
                            string sourcePath,
                            const string& targetPath)
    {
        // Verify source path is below drive path.
        if (sourcePath.size() < drivePath.size()
            || sourcePath.compare(0, drivePath.size(), drivePath))
        {
            return false;
        }

        auto* rootNode = client.nodebyhandle(basefolderhandle);

        // Root isn't in the cloud.
        if (!rootNode)
        {
            return false;
        }

        auto* targetNode = drillchildnodebyname(rootNode, targetPath);

        // Target path doesn't exist.
        if (!targetNode)
        {
            return false;
        }

        // Remove drive path from source path.
        sourcePath.erase(0, drivePath.size());

        XBackupConfig config;

        // Populate configuration.
        config.drivePath =
          LocalPath::fromPath(drivePath, *client.fsaccess);
        config.sourcePath =
          LocalPath::fromPath(sourcePath, *client.fsaccess);

        config.enabled = true;
        config.targetHandle = targetNode->nodehandle;
        config.tag = tag;

        // Try and add the backup.
        return client.syncs.backupAdd(config).first == API_OK;
    }

    bool backupAdd_mainthread(const int tag,
                              const string& drivePath,
                              const string& sourcePath,
                              const string& targetPath)
    {
        const fs::path dp = fsBasePath / fs::u8path(drivePath);
        const fs::path sp = fsBasePath / fs::u8path(sourcePath);

        fs::create_directories(dp);
        fs::create_directories(sp);

        auto result =
          thread_do([&](StandardClient& client, promise<bool>& result)
                    {
                        result.set_value(
                          client.backupAdd_inthread(tag,
                                                    dp.u8string(),
                                                    sp.u8string(),
                                                    targetPath));
                    });

        return result.get();
    }

    bool setupSync_inthread(int syncTag, const string& subfoldername, const fs::path& localpath, bool isBackup)
    {
        if (Node* n = client.nodebyhandle(basefolderhandle))
        {
            if (Node* m = drillchildnodebyname(n, subfoldername))
            {
<<<<<<< HEAD
                SyncConfig syncConfig{syncTag, localpath.u8string(), localpath.u8string(), m->nodehandle, subfoldername, 0,  {}, true, isBackup ? SyncConfig::TYPE_BACKUP : SyncConfig::TYPE_TWOWAY};
=======
                SyncConfig syncConfig{syncTag, localpath.u8string(), localpath.u8string(), m->nodehandle, subfoldername, 0};

>>>>>>> e27ba13e
                UnifiedSync* unifiedSync;
                error e = client.addsync(syncConfig, DEBRISFOLDER, NULL, false, unifiedSync, true);  // use syncid as tag
                if (!e)
                {
                    return true;
                }
            }
        }
        return false;
    }

    bool delSync_inthread(const int syncId, const bool keepCache)
    {
        const auto handle = syncSet(syncId).h;
        bool removed = false;

        client.syncs.removeSelectedSyncs(
          [&](SyncConfig& c, Sync*)
          {
              const bool matched = c.getRemoteNode() == handle;

              removed |= matched;

              return matched;
          });

        return removed;
    }

    bool recursiveConfirm(Model::ModelNode* mn, Node* n, int& descendants, const string& identifier, int depth, bool& firstreported)
    {
        // top level names can differ so we don't check those
        if (!mn || !n) return false;
        if (depth && mn->name != n->displayname())
        {
            out() << "Node name mismatch: " << mn->path() << " " << n->displaypath() << endl;
            return false;
        }
        if (!mn->typematchesnodetype(n->type))
        {
            out() << "Node type mismatch: " << mn->path() << ":" << mn->type << " " << n->displaypath() << ":" << n->type << endl;
            return false;
        }

        if (n->type == FILENODE)
        {
            // not comparing any file versioning (for now)
            return true;
        }

        multimap<string, Model::ModelNode*> ms;
        multimap<string, Node*> ns;
        for (auto& m : mn->kids) ms.emplace(m->name, m.get());
        for (auto& n2 : n->children) ns.emplace(n2->displayname(), n2);

        int matched = 0;
        vector<string> matchedlist;
        for (auto m_iter = ms.begin(); m_iter != ms.end(); )
        {
            if (!depth && m_iter->first == DEBRISFOLDER)
            {
                m_iter = ms.erase(m_iter); // todo: add checks of the remote debris folder later
                continue;
            }

            auto er = ns.equal_range(m_iter->first);
            auto next_m = m_iter;
            ++next_m;
            bool any_equal_matched = false;
            for (auto i = er.first; i != er.second; ++i)
            {
                int rdescendants = 0;
                if (recursiveConfirm(m_iter->second, i->second, rdescendants, identifier, depth+1, firstreported))
                {
                    ++matched;
                    matchedlist.push_back(m_iter->first);
                    ns.erase(i);
                    ms.erase(m_iter);
                    descendants += rdescendants;
                    any_equal_matched = true;
                    break;
                }
            }
            if (!any_equal_matched)
            {
                break;
            }
            m_iter = next_m;
        }
        if (ns.empty() && ms.empty())
        {
            descendants += matched;
            return true;
        }
        else if (!firstreported)
        {
            firstreported = true;
            out() << clientname << " " << identifier << " after matching " << matched << " child nodes [";
            for (auto& ml : matchedlist) out() << ml << " ";
            out() << "](with " << descendants << " descendants) in " << mn->path() << ", ended up with unmatched model nodes:";
            for (auto& m : ms) out() << " " << m.first;
            out() << " and unmatched remote nodes:";
            for (auto& i : ns) out() << " " << i.first;
            out() << endl;
        };
        return false;
    }

    bool localNodesMustHaveNodes = true;

    bool recursiveConfirm(Model::ModelNode* mn, LocalNode* n, int& descendants, const string& identifier, int depth, bool& firstreported)
    {
        // top level names can differ so we don't check those
        if (!mn || !n) return false;
        if (depth && mn->name != n->name)
        {
            out() << "LocalNode name mismatch: " << mn->path() << " " << n->name << endl;
            return false;
        }
        if (!mn->typematchesnodetype(n->type))
        {
            out() << "LocalNode type mismatch: " << mn->path() << ":" << mn->type << " " << n->name << ":" << n->type << endl;
            return false;
        }

        auto localpath = n->getLocalPath().toName(*client.fsaccess, FS_UNKNOWN);
        string n_localname = n->localname.toName(*client.fsaccess, FS_UNKNOWN);
        if (n_localname.size())
        {
            EXPECT_EQ(n->name, n_localname);
        }
        if (localNodesMustHaveNodes)
        {
            EXPECT_TRUE(n->node != nullptr);
        }
        if (depth && n->node)
        {
            EXPECT_EQ(n->node->displayname(), n->name);
        }
        if (depth && mn->parent)
        {
            EXPECT_EQ(mn->parent->type, Model::ModelNode::folder);
            EXPECT_EQ(n->parent->type, FOLDERNODE);

            string parentpath = n->parent->getLocalPath().toName(*client.fsaccess, FS_UNKNOWN);
            EXPECT_EQ(localpath.substr(0, parentpath.size()), parentpath);
        }
        if (n->node && n->parent && n->parent->node)
        {
            string p = n->node->displaypath();
            string pp = n->parent->node->displaypath();
            EXPECT_EQ(p.substr(0, pp.size()), pp);
            EXPECT_EQ(n->parent->node, n->node->parent);
        }

        multimap<string, Model::ModelNode*> ms;
        multimap<string, LocalNode*> ns;
        for (auto& m : mn->kids)
        {
            ms.emplace(m->name, m.get());
        }
        for (auto& n2 : n->children)
        {
            if (!n2.second->deleted) ns.emplace(n2.second->name, n2.second); // todo: should LocalNodes marked as deleted actually have been removed by now?
        }

        int matched = 0;
        vector<string> matchedlist;
        for (auto m_iter = ms.begin(); m_iter != ms.end(); )
        {
            if (!depth && m_iter->first == DEBRISFOLDER)
            {
                m_iter = ms.erase(m_iter); // todo: are there LocalNodes representing the trash?
                continue;
            }

            auto er = ns.equal_range(m_iter->first);
            auto next_m = m_iter;
            ++next_m;
            bool any_equal_matched = false;
            for (auto i = er.first; i != er.second; ++i)
            {
                int rdescendants = 0;
                if (recursiveConfirm(m_iter->second, i->second, rdescendants, identifier, depth+1, firstreported))
                {
                    ++matched;
                    matchedlist.push_back(m_iter->first);
                    ns.erase(i);
                    ms.erase(m_iter);
                    descendants += rdescendants;
                    any_equal_matched = true;
                    break;
                }
            }
            if (!any_equal_matched)
            {
                break;
            }
            m_iter = next_m;
        }
        if (ns.empty() && ms.empty())
        {
            return true;
        }
        else if (!firstreported)
        {
            firstreported = true;
            out() << clientname << " " << identifier << " after matching " << matched << " child nodes [";
            for (auto& ml : matchedlist) out() << ml << " ";
            out() << "](with " << descendants << " descendants) in " << mn->path() << ", ended up with unmatched model nodes:";
            for (auto& m : ms) out() << " " << m.first;
            out() << " and unmatched LocalNodes:";
            for (auto& i : ns) out() << " " << i.first;
            out() << endl;
        };
        return false;
    }


    bool recursiveConfirm(Model::ModelNode* mn, fs::path p, int& descendants, const string& identifier, int depth, bool ignoreDebris, bool& firstreported)
    {
        if (!mn) return false;
        if (depth && mn->name != p.filename().u8string())
        {
            out() << "filesystem name mismatch: " << mn->path() << " " << p << endl;
            return false;
        }
        nodetype_t pathtype = fs::is_directory(p) ? FOLDERNODE : fs::is_regular_file(p) ? FILENODE : TYPE_UNKNOWN;
        if (!mn->typematchesnodetype(pathtype))
        {
            out() << "Path type mismatch: " << mn->path() << ":" << mn->type << " " << p.u8string() << ":" << pathtype << endl;
            return false;
        }

        if (pathtype == FILENODE && p.filename().u8string() != "lock")
        {
            if (localFSFilesThatMayDiffer.find(p) == localFSFilesThatMayDiffer.end())
            {
                ifstream fs(p, ios::binary);
                std::vector<char> buffer;
                buffer.resize(mn->content.size() + 1024);
                fs.read(reinterpret_cast<char *>(buffer.data()), buffer.size());
                EXPECT_EQ(size_t(fs.gcount()), mn->content.size()) << " file is not expected size " << p;
                EXPECT_TRUE(!memcmp(buffer.data(), mn->content.data(), mn->content.size())) << " file data mismatch " << p;
            }
        }

        if (pathtype != FOLDERNODE)
        {
            return true;
        }

        multimap<string, Model::ModelNode*> ms;
        multimap<string, fs::path> ps;
        for (auto& m : mn->kids) ms.emplace(m->name, m.get());
        for (fs::directory_iterator pi(p); pi != fs::directory_iterator(); ++pi) ps.emplace(pi->path().filename().u8string(), pi->path());

        if (ignoreDebris)
        {
            ps.erase(DEBRISFOLDER);
        }

        int matched = 0;
        vector<string> matchedlist;
        for (auto m_iter = ms.begin(); m_iter != ms.end(); )
        {
            auto er = ps.equal_range(m_iter->first);
            auto next_m = m_iter;
            ++next_m;
            bool any_equal_matched = false;
            for (auto i = er.first; i != er.second; ++i)
            {
                int rdescendants = 0;
                if (recursiveConfirm(m_iter->second, i->second, rdescendants, identifier, depth+1, ignoreDebris, firstreported))
                {
                    ++matched;
                    matchedlist.push_back(m_iter->first);
                    ps.erase(i);
                    ms.erase(m_iter);
                    descendants += rdescendants;
                    any_equal_matched = true;
                    break;
                }
            }
            if (!any_equal_matched)
            {
                break;
            }
            m_iter = next_m;
        }
        //if (ps.size() == 1 && !mn->parent && ps.begin()->first == DEBRISFOLDER)
        //{
        //    ps.clear();
        //}
        if (ps.empty() && ms.empty())
        {
            return true;
        }
        else if (!firstreported)
        {
            firstreported = true;
            out() << clientname << " " << identifier << " after matching " << matched << " child nodes [";
            for (auto& ml : matchedlist) out() << ml << " ";
            out() << "](with " << descendants << " descendants) in " << mn->path() << ", ended up with unmatched model nodes:";
            for (auto& m : ms) out() << " " << m.first;
            out() << " and unmatched filesystem paths:";
            for (auto& i : ps) out() << " " << i.second.filename();
            out() << " in " << p << endl;
        };
        return false;
    }

    Sync* syncByTag(int tag)
    {
        return client.syncs.runningSyncByTag(tag);
    }

    enum Confirm
    {
        CONFIRM_LOCALFS = 0x01,
        CONFIRM_LOCALNODE = 0x02,
        CONFIRM_LOCAL = CONFIRM_LOCALFS | CONFIRM_LOCALNODE,
        CONFIRM_REMOTE = 0x04,
        CONFIRM_ALL = CONFIRM_LOCAL | CONFIRM_REMOTE,
    };

    bool confirmModel_mainthread(int id, Model::ModelNode* mRoot, Node* rRoot)
    {
        auto result =
          thread_do([=](StandardClient& client, promise<bool>& result)
                    {
                        result.set_value(client.confirmModel(id, mRoot, rRoot));
                    });

        return result.get();
    }

    bool confirmModel_mainthread(int id, Model::ModelNode* mRoot, LocalNode* lRoot)
    {
        auto result =
          thread_do([=](StandardClient& client, promise<bool>& result)
                    {
                        result.set_value(client.confirmModel(id, mRoot, lRoot));
                    });

        return result.get();
    }

    bool confirmModel_mainthread(int id, Model::ModelNode* mRoot, fs::path lRoot, const bool ignoreDebris = false)
    {
        auto result =
          thread_do([=](StandardClient& client, promise<bool>& result)
                    {
                        result.set_value(client.confirmModel(id, mRoot, lRoot, ignoreDebris));
                    });

        return result.get();
    }

    bool confirmModel(int id, Model::ModelNode* mRoot, Node* rRoot)
    {
        string name = "Sync " + to_string(id);
        int descendents = 0;
        bool reported = false;

        if (!recursiveConfirm(mRoot, rRoot, descendents, name, 0, reported))
        {
            out() << clientname << " syncid " << id << " comparison against remote nodes failed" << endl;
            return false;
        }

        return true;
    }

    bool confirmModel(int id, Model::ModelNode* mRoot, LocalNode* lRoot)
    {
        string name = "Sync " + to_string(id);
        int descendents = 0;
        bool reported = false;

        if (!recursiveConfirm(mRoot, lRoot, descendents, name, 0, reported))
        {
            out() << clientname << " syncid " << id << " comparison against LocalNodes failed" << endl;
            return false;
        }

        return true;
    }

    bool confirmModel(int id, Model::ModelNode* mRoot, fs::path lRoot, const bool ignoreDebris = false)
    {
        string name = "Sync " + to_string(id);
        int descendents = 0;
        bool reported = false;

        if (!recursiveConfirm(mRoot, lRoot, descendents, name, 0, ignoreDebris, reported))
        {
            out() << clientname << " syncid " << id << " comparison against local filesystem failed" << endl;
            return false;
        }

        return true;
    }

    bool confirmModel(int syncid, Model::ModelNode* mnode, const int confirm, const bool ignoreDebris)
    {
        SyncInfo si;

        if (!syncSet(syncid, si))
        {
            out() << clientname << " syncid " << syncid << " not found " << endl;
            return false;
        }

        // compare model against nodes representing remote state
        if ((confirm & CONFIRM_REMOTE) && !confirmModel(syncid, mnode, client.nodebyhandle(si.h)))
        {
            return false;
        }

        // compare model against LocalNodes
        if (Sync* sync = syncByTag(syncid))
        {
            if ((confirm & CONFIRM_LOCALNODE) && !confirmModel(syncid, mnode, sync->localroot.get()))
            {
                return false;
            }
        }

        // compare model against local filesystem
        if ((confirm & CONFIRM_LOCALFS) && !confirmModel(syncid, mnode, si.localpath, ignoreDebris))
        {
            return false;
        }

        return true;
    }

    void prelogin_result(int, string*, string* salt, error e) override
    {
        out() << clientname << " Prelogin: " << e << endl;
        if (!e)
        {
            this->salt = *salt;
        }
        resultproc.processresult(PRELOGIN, e, UNDEF);
    }

    void login_result(error e) override
    {
        out() << clientname << " Login: " << e << endl;
        resultproc.processresult(LOGIN, e, UNDEF);
    }

    void fetchnodes_result(const Error& e) override
    {
        out() << clientname << " Fetchnodes: " << e << endl;
        resultproc.processresult(FETCHNODES, e, UNDEF);
    }

    void unlink_result(handle, error e) override
    {
        resultproc.processresult(UNLINK, e, UNDEF);
    }

    void catchup_result() override
    {
        resultproc.processresult(CATCHUP, error(API_OK));
    }

    void putnodes_result(const Error& e, targettype_t tt, vector<NewNode>& nn, bool targetOverride) override
    {
        resultproc.processresult(PUTNODES, e, UNDEF);
    }

    void rename_result(handle h, error e)  override
    {
        resultproc.processresult(MOVENODE, e, h);
    }

    void deleteremote(string path, promise<bool>& pb)
    {
        if (Node* n = drillchildnodebyname(gettestbasenode(), path))
        {
            auto f = [&pb](handle h, error e){ pb.set_value(!e); }; // todo: probably need better lifetime management for the promise, so multiple things can be tracked at once
            resultproc.prepresult(UNLINK, ++next_request_tag,
                [&](){ client.unlink(n, false, 0, f); },
                                  [&pb](error e) { pb.set_value(!e); return true; });
        }
        else
        {
            pb.set_value(false);
        }
    }

    void deleteremotenodes(vector<Node*> ns, promise<bool>& pb)
    {
        if (ns.empty())
        {
            pb.set_value(true);
        }
        else
        {
            for (size_t i = ns.size(); i--; )
            {
                resultproc.prepresult(UNLINK, ++next_request_tag,
                    [&](){ client.unlink(ns[i], false, client.reqtag); },
                    [&pb, i](error e) { if (!i) pb.set_value(!e); return true; });
            }
        }
    }

    void movenode(string path, string newparentpath, promise<bool>& pb)
    {
        Node* n = drillchildnodebyname(gettestbasenode(), path);
        Node* p = drillchildnodebyname(gettestbasenode(), newparentpath);
        if (n && p)
        {
            resultproc.prepresult(MOVENODE, ++next_request_tag,
                [&](){ client.rename(n, p); },
                [&pb](error e) { pb.set_value(!e); return true; });
            return;
        }
        out() << "node or new parent not found" << endl;
        pb.set_value(false);
    }

    void movenode(handle h1, handle h2, promise<bool>& pb)
    {
        Node* n = client.nodebyhandle(h1);
        Node* p = client.nodebyhandle(h2);
        if (n && p)
        {
            resultproc.prepresult(MOVENODE, ++next_request_tag,
                [&](){ client.rename(n, p);},
                [&pb](error e) { pb.set_value(!e); return true; });
            return;
        }
        out() << "node or new parent not found by handle" << endl;
        pb.set_value(false);
    }

    void movenodetotrash(string path, promise<bool>& pb)
    {
        Node* n = drillchildnodebyname(gettestbasenode(), path);
        Node* p = getcloudrubbishnode();
        if (n && p && n->parent)
        {
            resultproc.prepresult(MOVENODE, ++next_request_tag,
                [&](){ client.rename(n, p, SYNCDEL_NONE, n->parent->nodehandle); },
                [&pb](error e) { pb.set_value(!e);  return true; });
            return;
        }
        out() << "node or rubbish or node parent not found" << endl;
        pb.set_value(false);
    }

    bool login_reset(const string& user, const string& pw, bool noCache = false)
    {
        future<bool> p1;
        p1 = thread_do([=](StandardClient& sc, promise<bool>& pb) { sc.preloginFromEnv(user, pb); });
        if (!waitonresults(&p1))
        {
            out() << "preloginFromEnv failed" << endl;
            return false;
        }
        p1 = thread_do([=](StandardClient& sc, promise<bool>& pb) { sc.loginFromEnv(user, pw, pb); });
        if (!waitonresults(&p1))
        {
            out() << "loginFromEnv failed" << endl;
            return false;
        }
        p1 = thread_do([=](StandardClient& sc, promise<bool>& pb) { sc.fetchnodes(noCache, pb); });
        if (!waitonresults(&p1)) {
            out() << "fetchnodes failed" << endl;
            return false;
        }
        p1 = thread_do([](StandardClient& sc, promise<bool>& pb) { sc.deleteTestBaseFolder(true, pb); });  // todo: do we need to wait for server response now
        if (!waitonresults(&p1)) {
            out() << "deleteTestBaseFolder failed" << endl;
            return false;
        }
        p1 = thread_do([](StandardClient& sc, promise<bool>& pb) { sc.ensureTestBaseFolder(true, pb); });
        if (!waitonresults(&p1)) {
            out() << "ensureTestBaseFolder failed" << endl;
            return false;
        }
        return true;
    }

    bool login_reset_makeremotenodes(const string& user, const string& pw, const string& prefix, int depth, int fanout, bool noCache = false)
    {
        if (!login_reset(user, pw, noCache))
        {
            out() << "login_reset failed" << endl;
            return false;
        }
        future<bool> p1 = thread_do([=](StandardClient& sc, promise<bool>& pb) { sc.makeCloudSubdirs(prefix, depth, fanout, pb); });
        if (!waitonresults(&p1))
        {
            out() << "makeCloudSubdirs failed" << endl;
            return false;
        }
        return true;
    }

    bool login_fetchnodes(const string& user, const string& pw, bool makeBaseFolder = false, bool noCache = false)
    {
        future<bool> p2;
        p2 = thread_do([=](StandardClient& sc, promise<bool>& pb) { sc.preloginFromEnv(user, pb); });
        if (!waitonresults(&p2)) return false;
        p2 = thread_do([=](StandardClient& sc, promise<bool>& pb) { sc.loginFromEnv(user, pw, pb); });
        if (!waitonresults(&p2)) return false;
        p2 = thread_do([=](StandardClient& sc, promise<bool>& pb) { sc.fetchnodes(noCache, pb); });
        if (!waitonresults(&p2)) return false;
        p2 = thread_do([makeBaseFolder](StandardClient& sc, promise<bool>& pb) { sc.ensureTestBaseFolder(makeBaseFolder, pb); });
        if (!waitonresults(&p2)) return false;
        return true;
    }

    bool login_fetchnodes(const string& session)
    {
        future<bool> p2;
        p2 = thread_do([=](StandardClient& sc, promise<bool>& pb) { sc.loginFromSession(session, pb); });
        if (!waitonresults(&p2)) return false;
        p2 = thread_do([](StandardClient& sc, promise<bool>& pb) { sc.fetchnodes(false, pb); });
        if (!waitonresults(&p2)) return false;
        p2 = thread_do([](StandardClient& sc, promise<bool>& pb) { sc.ensureTestBaseFolder(false, pb); });
        if (!waitonresults(&p2)) return false;
        return true;
    }

    //bool setupSync_mainthread(const std::string& localsyncrootfolder, const std::string& remotesyncrootfolder, int syncid)
    //{
    //    //SyncConfig config{(fsBasePath / fs::u8path(localsyncrootfolder)).u8string(), drillchildnodebyname(gettestbasenode(), remotesyncrootfolder)->nodehandle, 0};
    //    return setupSync_mainthread(localsyncrootfolder, remotesyncrootfolder, syncid);
    //}

    bool setupSync_mainthread(const std::string& localsyncrootfolder, const std::string& remotesyncrootfolder, int syncTag, bool isBackup = false)
    {
        fs::path syncdir = fsBasePath / fs::u8path(localsyncrootfolder);
        fs::create_directory(syncdir);
        future<bool> fb = thread_do([=](StandardClient& mc, promise<bool>& pb) { pb.set_value(mc.setupSync_inthread(syncTag, remotesyncrootfolder, syncdir, isBackup)); });
        return fb.get();
    }

    bool delSync_mainthread(int syncTag, bool keepCache = false)
    {
        future<bool> fb = thread_do([=](StandardClient& mc, promise<bool>& pb) { pb.set_value(mc.delSync_inthread(syncTag, keepCache)); });
        return fb.get();
    }

    bool confirmModel_mainthread(Model::ModelNode* mnode, int syncid, const bool ignoreDebris = false, const int confirm = CONFIRM_ALL)
    {
        future<bool> fb;
        fb = thread_do([syncid, mnode, ignoreDebris, confirm](StandardClient& sc, promise<bool>& pb) { pb.set_value(sc.confirmModel(syncid, mnode, confirm, ignoreDebris)); });
        return fb.get();
    }

};


void waitonsyncs(chrono::seconds d = std::chrono::seconds(4), StandardClient* c1 = nullptr, StandardClient* c2 = nullptr, StandardClient* c3 = nullptr, StandardClient* c4 = nullptr)
{
    auto totalTimeoutStart = chrono::steady_clock::now();
    auto start = chrono::steady_clock::now();
    std::vector<StandardClient*> v{ c1, c2, c3, c4 };
    bool onelastsyncdown = true;
    for (;;)
    {
        bool any_add_del = false;
        vector<int> syncstates;

        for (auto vn : v) if (vn)
        {
            vn->thread_do([&syncstates, &any_add_del](StandardClient& mc, promise<bool>&)
            {
                mc.client.syncs.forEachRunningSync(
                  [&](Sync* s)
                  {
                      syncstates.push_back(s->state);
                      any_add_del |= !s->deleteq.empty();
                      any_add_del |= !s->insertq.empty();
                  });

                if (!(mc.client.todebris.empty()
                      && mc.client.localsyncnotseen.empty()
                      && mc.client.tounlink.empty()
                      && mc.client.synccreate.empty()
                      && mc.client.transferlist.transfers[GET].empty()
                      && mc.client.transferlist.transfers[PUT].empty()))
                {
                    any_add_del = true;
                }
            });
        }

        bool allactive = true;
        {
            //lock_guard<mutex> g(StandardClient::om);
            //out() << "sync state: ";
            //for (auto n : syncstates)
            //{
            //    cout << n;
            //    if (n != SYNC_ACTIVE) allactive = false;
            //}
            //out() << endl;
        }

        if (any_add_del || StandardClient::debugging)
        {
            start = chrono::steady_clock::now();
        }

        if (onelastsyncdown && (chrono::steady_clock::now() - start + d/2) > d)
        {
            // synced folders that were removed remotely don't have the corresponding local folder removed unless we prompt an extra syncdown.  // todo:  do we need to fix
            for (auto vn : v) if (vn) vn->client.syncdownrequired = true;
            onelastsyncdown = false;
        }

        for (auto vn : v) if (vn)
        {
            if (allactive && ((chrono::steady_clock::now() - start) > d) && ((chrono::steady_clock::now() - vn->lastcb) > d))
            {
                return;
            }
        }

        WaitMillisec(400);

        if ((chrono::steady_clock::now() - totalTimeoutStart) > std::chrono::minutes(5))
        {
            out() << "Waiting for syncing to stop timed out at 5 minutes" << endl;
            return;
        }
    }

}


mutex StandardClient::om;
bool StandardClient::debugging = false;

void moveToTrash(const fs::path& p)
{
    fs::path trashpath(TestFS::GetTrashFolder());
    fs::create_directory(trashpath);
    fs::path newpath = trashpath / p.filename();
    for (int i = 2; fs::exists(newpath); ++i)
    {
        newpath = trashpath / fs::u8path(p.filename().stem().u8string() + "_" + to_string(i) + p.extension().u8string());
    }
    fs::rename(p, newpath);
}

fs::path makeNewTestRoot(fs::path p)
{
    if (fs::exists(p))
    {
        moveToTrash(p);
    }
    #ifndef NDEBUG
    bool b =
    #endif
    fs::create_directories(p);
    assert(b);
    return p;
}

//std::atomic<int> fileSizeCount = 20;

bool createNameFile(const fs::path &p, const string &filename)
{
    return createFile(p / fs::u8path(filename), filename.data(), filename.size());
}

bool createDataFileWithTimestamp(const fs::path &path,
                             const std::string &data,
                             const fs::file_time_type &timestamp)
{
    const bool result = createDataFile(path, data);

    if (result)
    {
        fs::last_write_time(path, timestamp);
    }

    return result;
}

bool buildLocalFolders(fs::path targetfolder, const string& prefix, int n, int recurselevel, int filesperfolder)
{
    if (suppressfiles) filesperfolder = 0;

    fs::path p = targetfolder / fs::u8path(prefix);
    if (!fs::create_directory(p))
        return false;

    for (int i = 0; i < filesperfolder; ++i)
    {
        string filename = "file" + to_string(i) + "_" + prefix;
        createNameFile(p, filename);
        //int thisSize = (++fileSizeCount)/2;
        //for (int j = 0; j < thisSize; ++j) fs << ('0' + j % 10);
    }

    if (recurselevel > 0)
    {
        for (int i = 0; i < n; ++i)
        {
            if (!buildLocalFolders(p, prefix + "_" + to_string(i), n, recurselevel - 1, filesperfolder))
                return false;
        }
    }

    return true;
}

void renameLocalFolders(fs::path targetfolder, const string& newprefix)
{
    std::list<fs::path> toRename;
    for (fs::directory_iterator i(targetfolder); i != fs::directory_iterator(); ++i)
    {
        if (fs::is_directory(i->path()))
        {
            renameLocalFolders(i->path(), newprefix);
        }
        toRename.push_back(i->path());
    }

    for (auto p : toRename)
    {
        auto newpath = p.parent_path() / (newprefix + p.filename().u8string());
        fs::rename(p, newpath);
    }
}


#ifdef __linux__
bool createSpecialFiles(fs::path targetfolder, const string& prefix, int n = 1)
{
    fs::path p = targetfolder;
    for (int i = 0; i < n; ++i)
    {
        string filename = "file" + to_string(i) + "_" + prefix;
        fs::path fp = p / fs::u8path(filename);

        int fdtmp = openat(AT_FDCWD, p.c_str(), O_RDWR|O_CLOEXEC|O_TMPFILE, 0600);
        write(fdtmp, filename.data(), filename.size());

        stringstream fdproc;
        fdproc << "/proc/self/fd/";
        fdproc << fdtmp;

        int r = linkat(AT_FDCWD, fdproc.str().c_str() , AT_FDCWD, fp.c_str(), AT_SYMLINK_FOLLOW);
        if (r)
        {
            cerr << " errno =" << errno << endl;
            return false;
        }
        close(fdtmp);
    }
    return true;
}
#endif

} // anonymous

class SyncFingerprintCollision
  : public ::testing::Test
{
public:
    SyncFingerprintCollision()
      : client0()
      , client1()
      , model0()
      , model1()
      , arbitraryFileLength(16384)
    {
        const fs::path root = makeNewTestRoot(LOCAL_TEST_FOLDER);

        client0 = ::mega::make_unique<StandardClient>(root, "c0");
        client1 = ::mega::make_unique<StandardClient>(root, "c1");

        client0->logcb = true;
        client1->logcb = true;
    }

    ~SyncFingerprintCollision()
    {
    }

    void SetUp() override
    {
        ASSERT_TRUE(client0->login_reset_makeremotenodes("MEGA_EMAIL", "MEGA_PWD", "d", 1, 2));
        ASSERT_TRUE(client1->login_fetchnodes("MEGA_EMAIL", "MEGA_PWD"));
        ASSERT_EQ(client0->basefolderhandle, client1->basefolderhandle);

        model0.root->addkid(model0.buildModelSubdirs("d", 2, 1, 0));
        model1.root->addkid(model1.buildModelSubdirs("d", 2, 1, 0));

        startSyncs();
        waitOnSyncs();
        confirmModels();
    }

    void addModelFile(Model &model,
                      const std::string &directory,
                      const std::string &file,
                      const std::string &content)
    {
        auto *node = model.findnode(directory);
        ASSERT_NE(node, nullptr);

        node->addkid(model.makeModelSubfile(file, content));
    }

    void confirmModel(StandardClient &client, Model &model, const int id)
    {
        ASSERT_TRUE(client.confirmModel_mainthread(model.findnode("d"), id));
    }

    void confirmModels()
    {
        confirmModel(*client0, model0, 0);
        confirmModel(*client1, model1, 1);
    }

    const fs::path localRoot(const StandardClient &client) const
    {
        return client.syncSet(0).localpath;
    }

    std::string randomData(const std::size_t length) const
    {
        std::vector<uint8_t> data(length);

        std::generate_n(data.begin(), data.size(), [](){ return (uint8_t)std::rand(); });

        return std::string((const char*)data.data(), data.size());
    }

    void startSyncs()
    {
        ASSERT_TRUE(client0->setupSync_mainthread("s0", "d", 0));
        ASSERT_TRUE(client1->setupSync_mainthread("s1", "d", 1));
    }

    void waitOnSyncs()
    {
        waitonsyncs(chrono::seconds(4), client0.get(), client1.get());
    }

    std::unique_ptr<StandardClient> client0;
    std::unique_ptr<StandardClient> client1;
    Model model0;
    Model model1;
    const std::size_t arbitraryFileLength;
}; /* SyncFingerprintCollision */

TEST_F(SyncFingerprintCollision, DifferentMacSameName)
{
    auto data0 = randomData(arbitraryFileLength);
    auto data1 = data0;
    const auto path0 = localRoot(*client0) / "d_0" / "a";
    const auto path1 = localRoot(*client0) / "d_1" / "a";

    // Alter MAC but leave fingerprint untouched.
    data1[0x41] = static_cast<uint8_t>(~data1[0x41]);

    ASSERT_TRUE(createDataFile(path0, data0));
    waitOnSyncs();

    auto result0 =
      client0->thread_do([&](StandardClient &sc, std::promise<bool> &p)
                         {
                             p.set_value(
                                 createDataFileWithTimestamp(
                                 path1,
                                 data1,
                                 fs::last_write_time(path0)));
                         });

    ASSERT_TRUE(waitonresults(&result0));
    waitOnSyncs();

    addModelFile(model0, "d/d_0", "a", data0);
    addModelFile(model0, "d/d_1", "a", data1);
    addModelFile(model1, "d/d_0", "a", data0);
    addModelFile(model1, "d/d_1", "a", data0);
    model1.ensureLocalDebrisTmpLock("d");

    confirmModels();
}

TEST_F(SyncFingerprintCollision, DifferentMacDifferentName)
{
    auto data0 = randomData(arbitraryFileLength);
    auto data1 = data0;
    const auto path0 = localRoot(*client0) / "d_0" / "a";
    const auto path1 = localRoot(*client0) / "d_0" / "b";

    data1[0x41] = static_cast<uint8_t>(~data1[0x41]);

    ASSERT_TRUE(createDataFile(path0, data0));
    waitOnSyncs();

    auto result0 =
      client0->thread_do([&](StandardClient &sc, std::promise<bool> &p)
                         {
                             p.set_value(
                                 createDataFileWithTimestamp(
                                 path1,
                                 data1,
                                 fs::last_write_time(path0)));
                         });

    ASSERT_TRUE(waitonresults(&result0));
    waitOnSyncs();

    addModelFile(model0, "d/d_0", "a", data0);
    addModelFile(model0, "d/d_0", "b", data1);
    addModelFile(model1, "d/d_0", "a", data0);
    addModelFile(model1, "d/d_0", "b", data1);
    model1.ensureLocalDebrisTmpLock("d");

    confirmModels();
}

TEST_F(SyncFingerprintCollision, SameMacDifferentName)
{
    auto data0 = randomData(arbitraryFileLength);
    const auto path0 = localRoot(*client0) / "d_0" / "a";
    const auto path1 = localRoot(*client0) / "d_0" / "b";

    ASSERT_TRUE(createDataFile(path0, data0));
    waitOnSyncs();

    auto result0 =
      client0->thread_do([&](StandardClient &sc, std::promise<bool> &p)
                         {
                             p.set_value(
                                 createDataFileWithTimestamp(
                                 path1,
                                 data0,
                                 fs::last_write_time(path0)));
                         });

    ASSERT_TRUE(waitonresults(&result0));
    waitOnSyncs();

    addModelFile(model0, "d/d_0", "a", data0);
    addModelFile(model0, "d/d_0", "b", data0);
    addModelFile(model1, "d/d_0", "a", data0);
    addModelFile(model1, "d/d_0", "b", data0);
    model1.ensureLocalDebrisTmpLock("d");

    confirmModels();
}

GTEST_TEST(Sync, BasicSync_DelRemoteFolder)
{
    // delete a remote folder and confirm the client sending the request and another also synced both correctly update the disk
    fs::path localtestroot = makeNewTestRoot(LOCAL_TEST_FOLDER);
    StandardClient clientA1(localtestroot, "clientA1");   // user 1 client 1
    StandardClient clientA2(localtestroot, "clientA2");   // user 1 client 2


    ASSERT_TRUE(clientA1.login_reset_makeremotenodes("MEGA_EMAIL", "MEGA_PWD", "f", 3, 3));
    ASSERT_TRUE(clientA2.login_fetchnodes("MEGA_EMAIL", "MEGA_PWD"));
    ASSERT_EQ(clientA1.basefolderhandle, clientA2.basefolderhandle);

    ASSERT_TRUE(clientA1.setupSync_mainthread("sync1", "f", 1));
    ASSERT_TRUE(clientA2.setupSync_mainthread("sync2", "f", 2));
    waitonsyncs(std::chrono::seconds(4), &clientA1, &clientA2);
    clientA1.logcb = clientA2.logcb = true;

    Model model;
    model.root->addkid(model.buildModelSubdirs("f", 3, 3, 0));

    // check everything matches (model has expected state of remote and local)
    ASSERT_TRUE(clientA1.confirmModel_mainthread(model.findnode("f"), 1));
    ASSERT_TRUE(clientA2.confirmModel_mainthread(model.findnode("f"), 2));

    // delete something remotely and let sync catch up
    future<bool> fb = clientA1.thread_do([](StandardClient& sc, promise<bool>& pb) { sc.deleteremote("f/f_2/f_2_1", pb); });
    ASSERT_TRUE(waitonresults(&fb));
    waitonsyncs(std::chrono::seconds(60), &clientA1, &clientA2);

    // check everything matches in both syncs (model has expected state of remote and local)
    ASSERT_TRUE(model.movetosynctrash("f/f_2/f_2_1", "f"));
    ASSERT_TRUE(clientA1.confirmModel_mainthread(model.findnode("f"), 1));
    ASSERT_TRUE(clientA2.confirmModel_mainthread(model.findnode("f"), 2));
}

GTEST_TEST(Sync, BasicSync_DelLocalFolder)
{
    // confirm change is synced to remote, and also seen and applied in a second client that syncs the same folder
    fs::path localtestroot = makeNewTestRoot(LOCAL_TEST_FOLDER);
    StandardClient clientA1(localtestroot, "clientA1");   // user 1 client 1
    StandardClient clientA2(localtestroot, "clientA2");   // user 1 client 2

    ASSERT_TRUE(clientA1.login_reset_makeremotenodes("MEGA_EMAIL", "MEGA_PWD", "f", 3, 3));
    ASSERT_TRUE(clientA2.login_fetchnodes("MEGA_EMAIL", "MEGA_PWD"));
    ASSERT_EQ(clientA1.basefolderhandle, clientA2.basefolderhandle);

    // set up sync for A1, it should build matching local folders
    ASSERT_TRUE(clientA1.setupSync_mainthread("sync1", "f", 1));
    ASSERT_TRUE(clientA2.setupSync_mainthread("sync2", "f", 2));
    waitonsyncs(std::chrono::seconds(4), &clientA1, &clientA2);
    clientA1.logcb = clientA2.logcb = true;

    // check everything matches (model has expected state of remote and local)
    Model model;
    model.root->addkid(model.buildModelSubdirs("f", 3, 3, 0));
    ASSERT_TRUE(clientA1.confirmModel_mainthread(model.findnode("f"), 1));
    ASSERT_TRUE(clientA2.confirmModel_mainthread(model.findnode("f"), 2));

    // delete something in the local filesystem and see if we catch up in A1 and A2 (deleter and observer syncs)
    error_code e;
    ASSERT_TRUE(fs::remove_all(clientA1.syncSet(1).localpath / "f_2" / "f_2_1", e) != static_cast<std::uintmax_t>(-1)) << e;

    // let them catch up
    waitonsyncs(std::chrono::seconds(60), &clientA1, &clientA2);

    // check everything matches (model has expected state of remote and local)
    ASSERT_TRUE(model.movetosynctrash("f/f_2/f_2_1", "f"));
    ASSERT_TRUE(clientA2.confirmModel_mainthread(model.findnode("f"), 2));
    ASSERT_TRUE(model.removesynctrash("f"));
    ASSERT_TRUE(clientA1.confirmModel_mainthread(model.findnode("f"), 1));
}

GTEST_TEST(Sync, BasicSync_MoveLocalFolder)
{
    // confirm change is synced to remote, and also seen and applied in a second client that syncs the same folder
    fs::path localtestroot = makeNewTestRoot(LOCAL_TEST_FOLDER);
    StandardClient clientA1(localtestroot, "clientA1");   // user 1 client 1
    StandardClient clientA2(localtestroot, "clientA2");   // user 1 client 2

    ASSERT_TRUE(clientA1.login_reset_makeremotenodes("MEGA_EMAIL", "MEGA_PWD", "f", 3, 3));
    ASSERT_TRUE(clientA2.login_fetchnodes("MEGA_EMAIL", "MEGA_PWD"));
    ASSERT_EQ(clientA1.basefolderhandle, clientA2.basefolderhandle);

    Model model;
    model.root->addkid(model.buildModelSubdirs("f", 3, 3, 0));

    // set up sync for A1, it should build matching local folders
    ASSERT_TRUE(clientA1.setupSync_mainthread("sync1", "f", 1));
    ASSERT_TRUE(clientA2.setupSync_mainthread("sync2", "f", 2));
    waitonsyncs(std::chrono::seconds(4), &clientA1, &clientA2);
    clientA1.logcb = clientA2.logcb = true;

    // check everything matches (model has expected state of remote and local)
    ASSERT_TRUE(clientA1.confirmModel_mainthread(model.findnode("f"), 1));
    ASSERT_TRUE(clientA2.confirmModel_mainthread(model.findnode("f"), 2));

    // move something in the local filesystem and see if we catch up in A1 and A2 (deleter and observer syncs)
    error_code rename_error;
    fs::rename(clientA1.syncSet(1).localpath / "f_2" / "f_2_1", clientA1.syncSet(1).localpath / "f_2_1", rename_error);
    ASSERT_TRUE(!rename_error) << rename_error;

    // let them catch up
    waitonsyncs(std::chrono::seconds(4), &clientA1, &clientA2);

    // check everything matches (model has expected state of remote and local)
    ASSERT_TRUE(model.movenode("f/f_2/f_2_1", "f"));
    ASSERT_TRUE(clientA1.confirmModel_mainthread(model.findnode("f"), 1));
    ASSERT_TRUE(clientA2.confirmModel_mainthread(model.findnode("f"), 2));
}

GTEST_TEST(Sync, BasicSync_MoveLocalFolderBetweenSyncs)
{
    // confirm change is synced to remote, and also seen and applied in a second client that syncs the same folder
    fs::path localtestroot = makeNewTestRoot(LOCAL_TEST_FOLDER);
    StandardClient clientA1(localtestroot, "clientA1");   // user 1 client 1
    StandardClient clientA2(localtestroot, "clientA2");   // user 1 client 2
    StandardClient clientA3(localtestroot, "clientA3");   // user 1 client 3

    ASSERT_TRUE(clientA1.login_reset_makeremotenodes("MEGA_EMAIL", "MEGA_PWD", "f", 3, 3));
    ASSERT_TRUE(clientA2.login_fetchnodes("MEGA_EMAIL", "MEGA_PWD"));
    ASSERT_TRUE(clientA3.login_fetchnodes("MEGA_EMAIL", "MEGA_PWD"));
    ASSERT_EQ(clientA1.basefolderhandle, clientA2.basefolderhandle);

    // set up sync for A1 and A2, it should build matching local folders
    ASSERT_TRUE(clientA1.setupSync_mainthread("sync1", "f/f_0", 11));
    ASSERT_TRUE(clientA1.setupSync_mainthread("sync2", "f/f_2", 12));
    ASSERT_TRUE(clientA2.setupSync_mainthread("syncA2_1", "f/f_0", 21));
    ASSERT_TRUE(clientA2.setupSync_mainthread("syncA2_2", "f/f_2", 22));
    ASSERT_TRUE(clientA3.setupSync_mainthread("syncA3", "f", 31));
    waitonsyncs(std::chrono::seconds(4), &clientA1, &clientA2, &clientA3);
    clientA1.logcb = clientA2.logcb = clientA3.logcb = true;

    // check everything matches (model has expected state of remote and local)
    Model model;
    model.root->addkid(model.buildModelSubdirs("f", 3, 3, 0));
    ASSERT_TRUE(clientA1.confirmModel_mainthread(model.findnode("f/f_0"), 11));
    ASSERT_TRUE(clientA1.confirmModel_mainthread(model.findnode("f/f_2"), 12));
    ASSERT_TRUE(clientA2.confirmModel_mainthread(model.findnode("f/f_0"), 21));
    ASSERT_TRUE(clientA2.confirmModel_mainthread(model.findnode("f/f_2"), 22));
    ASSERT_TRUE(clientA3.confirmModel_mainthread(model.findnode("f"), 31));

    // move a folder form one local synced folder to another local synced folder and see if we sync correctly and catch up in A2 and A3 (mover and observer syncs)
    error_code rename_error;
    fs::path path1 = clientA1.syncSet(11).localpath / "f_0_1";
    fs::path path2 = clientA1.syncSet(12).localpath / "f_2_1" / "f_2_1_0" / "f_0_1";
    fs::rename(path1, path2, rename_error);
    ASSERT_TRUE(!rename_error) << rename_error;

    // let them catch up
    waitonsyncs(std::chrono::seconds(4), &clientA1, &clientA2, &clientA3);

    // check everything matches (model has expected state of remote and local)
    ASSERT_TRUE(model.movenode("f/f_0/f_0_1", "f/f_2/f_2_1/f_2_1_0"));
    ASSERT_TRUE(clientA1.confirmModel_mainthread(model.findnode("f/f_0"), 11));
    ASSERT_TRUE(clientA1.confirmModel_mainthread(model.findnode("f/f_2"), 12));
    ASSERT_TRUE(clientA2.confirmModel_mainthread(model.findnode("f/f_0"), 21));
    ASSERT_TRUE(clientA2.confirmModel_mainthread(model.findnode("f/f_2"), 22));
    ASSERT_TRUE(clientA3.confirmModel_mainthread(model.findnode("f"), 31));
}

GTEST_TEST(Sync, BasicSync_RenameLocalFile)
{
    static auto TIMEOUT = std::chrono::seconds(4);

    const fs::path root = makeNewTestRoot(LOCAL_TEST_FOLDER);

    // Primary client.
    StandardClient client0(root, "c0");
    // Observer.
    StandardClient client1(root, "c1");

    // Log callbacks.
    client0.logcb = true;
    client1.logcb = true;

    // Log clients in.
    ASSERT_TRUE(client0.login_reset_makeremotenodes("MEGA_EMAIL", "MEGA_PWD", "x", 0, 0));
    ASSERT_TRUE(client1.login_fetchnodes("MEGA_EMAIL", "MEGA_PWD"));
    ASSERT_EQ(client0.basefolderhandle, client1.basefolderhandle);

    // Set up syncs.
    ASSERT_TRUE(client0.setupSync_mainthread("s0", "x", 0));
    ASSERT_TRUE(client1.setupSync_mainthread("s1", "x", 1));

    // Wait for initial sync to complete.
    waitonsyncs(TIMEOUT, &client0, &client1);

    // Add x/f.
    ASSERT_TRUE(createNameFile(client0.syncSet(0).localpath, "f"));

    // Wait for sync to complete.
    waitonsyncs(TIMEOUT, &client0, &client1);

    // Confirm model.
    Model model;

    model.root->addkid(model.makeModelSubfolder("x"));
    model.findnode("x")->addkid(model.makeModelSubfile("f"));

    ASSERT_TRUE(client0.confirmModel_mainthread(model.findnode("x"), 0));
    ASSERT_TRUE(client1.confirmModel_mainthread(model.findnode("x"), 1, true));

    // Rename x/f to x/g.
    fs::rename(client0.syncSet(0).localpath / "f",
               client0.syncSet(0).localpath / "g");

    // Wait for sync to complete.
    waitonsyncs(TIMEOUT, &client0, &client1);

    // Update and confirm model.
    model.findnode("x/f")->name = "g";

    ASSERT_TRUE(client0.confirmModel_mainthread(model.findnode("x"), 0));
    ASSERT_TRUE(client1.confirmModel_mainthread(model.findnode("x"), 1, true));
}

GTEST_TEST(Sync, BasicSync_AddLocalFolder)
{
    // confirm change is synced to remote, and also seen and applied in a second client that syncs the same folder
    fs::path localtestroot = makeNewTestRoot(LOCAL_TEST_FOLDER);
    StandardClient clientA1(localtestroot, "clientA1");   // user 1 client 1
    StandardClient clientA2(localtestroot, "clientA2");   // user 1 client 2

    ASSERT_TRUE(clientA1.login_reset_makeremotenodes("MEGA_EMAIL", "MEGA_PWD", "f", 3, 3));
    ASSERT_TRUE(clientA2.login_fetchnodes("MEGA_EMAIL", "MEGA_PWD"));
    ASSERT_EQ(clientA1.basefolderhandle, clientA2.basefolderhandle);

    Model model;
    model.root->addkid(model.buildModelSubdirs("f", 3, 3, 0));

    // set up sync for A1, it should build matching local folders
    ASSERT_TRUE(clientA1.setupSync_mainthread("sync1", "f", 1));
    ASSERT_TRUE(clientA2.setupSync_mainthread("sync2", "f", 2));
    waitonsyncs(std::chrono::seconds(4), &clientA1, &clientA2);
    clientA1.logcb = clientA2.logcb = true;

    // check everything matches (model has expected state of remote and local)
    ASSERT_TRUE(clientA1.confirmModel_mainthread(model.findnode("f"), 1));
    ASSERT_TRUE(clientA2.confirmModel_mainthread(model.findnode("f"), 2));

    // make new folders (and files) in the local filesystem and see if we catch up in A1 and A2 (adder and observer syncs)
    ASSERT_TRUE(buildLocalFolders(clientA1.syncSet(1).localpath / "f_2", "newkid", 2, 2, 2));

    // let them catch up
    waitonsyncs(std::chrono::seconds(30), &clientA1, &clientA2);  // two minutes should be long enough to get past API_ETEMPUNAVAIL == -18 for sync2 downloading the files uploaded by sync1

    // check everything matches (model has expected state of remote and local)
    model.findnode("f/f_2")->addkid(model.buildModelSubdirs("newkid", 2, 2, 2));
    ASSERT_TRUE(clientA1.confirmModel_mainthread(model.findnode("f"), 1));
    model.ensureLocalDebrisTmpLock("f"); // since we downloaded files
    ASSERT_TRUE(clientA2.confirmModel_mainthread(model.findnode("f"), 2));
}


// todo: add this test once the sync can keep up with file system notifications - at the moment
// it's too slow because we wait for the cloud before processing the next layer of files+folders.
// So if we add enough changes to exercise the notification queue, we can't check the results because
// it's far too slow at the syncing stage.
GTEST_TEST(Sync, BasicSync_MassNotifyFromLocalFolderTree)
{
    // confirm change is synced to remote, and also seen and applied in a second client that syncs the same folder
    fs::path localtestroot = makeNewTestRoot(LOCAL_TEST_FOLDER);
    StandardClient clientA1(localtestroot, "clientA1");   // user 1 client 1
    //StandardClient clientA2(localtestroot, "clientA2");   // user 1 client 2

    ASSERT_TRUE(clientA1.login_reset_makeremotenodes("MEGA_EMAIL", "MEGA_PWD", "f", 0, 0));
    //ASSERT_TRUE(clientA2.login_fetchnodes("MEGA_EMAIL", "MEGA_PWD"));
    //ASSERT_EQ(clientA1.basefolderhandle, clientA2.basefolderhandle);

    // set up sync for A1, it should build matching local folders
    ASSERT_TRUE(clientA1.setupSync_mainthread("sync1", "f", 1));
    //ASSERT_TRUE(clientA2.setupSync_mainthread("sync2", "f", 2));
    waitonsyncs(std::chrono::seconds(4), &clientA1/*, &clientA2*/);
    //clientA1.logcb = clientA2.logcb = true;

    // Create a directory tree in one sync, it should be synced to the cloud and back to the other
    // Create enough files and folders that we put a strain on the notification logic: 3k entries
    ASSERT_TRUE(buildLocalFolders(clientA1.syncSet(1).localpath, "initial", 0, 0, 16000));

    //waitonsyncs(std::chrono::seconds(10), &clientA1 /*, &clientA2*/);
    std::this_thread::sleep_for(std::chrono::seconds(5));

    // wait until the notify queues subside, it shouldn't take too long.  Limit of 5 minutes
    auto startTime = std::chrono::steady_clock::now();
    while (std::chrono::steady_clock::now() - startTime < std::chrono::seconds(5 * 60))
    {
        int remaining = 0;
        auto result0 = clientA1.thread_do([&](StandardClient &sc, std::promise<bool> &p)
        {
            sc.client.syncs.forEachRunningSync(
              [&](Sync* s)
              {
                  for (int q = DirNotify::NUMQUEUES; q--; )
                  {
                      remaining += s->dirnotify->notifyq[q].size();
                  }
              });

            p.set_value(true);
        });
        result0.get();
        if (!remaining) break;
        std::this_thread::sleep_for(std::chrono::seconds(1));
    }

    Model model;
    model.root->addkid(model.buildModelSubdirs("initial", 0, 0, 16000));

    // check everything matches (just local since it'll still be uploading files)
    clientA1.localNodesMustHaveNodes = false;
    ASSERT_TRUE(clientA1.confirmModel_mainthread(model.root.get(), 1, false, StandardClient::CONFIRM_LOCAL));
    //ASSERT_TRUE(clientA2.confirmModel_mainthread(model.findnode("f"), 2));

    ASSERT_GT(clientA1.transfersAdded.load(), 0u);
    clientA1.transfersAdded = 0;

    // rename all those files and folders, put a strain on the notify system again.
    // Also, no downloads (or uploads) should occur as a result of this.
 //   renameLocalFolders(clientA1.syncSet(1).localpath, "renamed_");

    // let them catch up
    //waitonsyncs(std::chrono::seconds(10), &clientA1 /*, &clientA2*/);

    // rename is too slow to check, even just in localnodes, for now.

    //ASSERT_EQ(clientA1.transfersAdded.load(), 0u);

    //Model model2;
    //model2.root->addkid(model.buildModelSubdirs("renamed_initial", 0, 0, 100));

    //// check everything matches (model has expected state of remote and local)
    //ASSERT_TRUE(clientA1.confirmModel_mainthread(model2.root.get(), 1));
    ////ASSERT_TRUE(clientA2.confirmModel_mainthread(model2.findnode("f"), 2));
}



/* this one is too slow for regular testing with the current algorithm
GTEST_TEST(Sync, BasicSync_MAX_NEWNODES1)
{
    // create more nodes than we can upload in one putnodes.
    // this tree is 5x5 and the algorithm ends up creating nodes one at a time so it's pretty slow (and doesn't hit MAX_NEWNODES as a result)
    fs::path localtestroot = makeNewTestRoot(LOCAL_TEST_FOLDER);
    StandardClient clientA1(localtestroot, "clientA1");   // user 1 client 1
    StandardClient clientA2(localtestroot, "clientA2");   // user 1 client 2

    ASSERT_TRUE(clientA1.login_reset_makeremotenodes("MEGA_EMAIL", "MEGA_PWD", "f", 3, 3));
    ASSERT_TRUE(clientA2.login_fetchnodes("MEGA_EMAIL", "MEGA_PWD"));
    ASSERT_EQ(clientA1.basefolderhandle, clientA2.basefolderhandle);

    Model model;
    model.root->addkid(model.buildModelSubdirs("f", 3, 3, 0));

    // set up sync for A1, it should build matching local folders
    ASSERT_TRUE(clientA1.setupSync_mainthread("sync1", "f", 1));
    ASSERT_TRUE(clientA2.setupSync_mainthread("sync2", "f", 2));
    waitonsyncs(std::chrono::seconds(4), &clientA1, &clientA2);
    clientA1.logcb = clientA2.logcb = true;

    // check everything matches (model has expected state of remote and local)
    ASSERT_TRUE(clientA1.confirmModel_mainthread(model.findnode("f"), 1));
    ASSERT_TRUE(clientA2.confirmModel_mainthread(model.findnode("f"), 2));

    // make new folders in the local filesystem and see if we catch up in A1 and A2 (adder and observer syncs)
    assert(MegaClient::MAX_NEWNODES < 3125);
    ASSERT_TRUE(buildLocalFolders(clientA1.syncSet(1).localpath, "g", 5, 5, 0));  // 5^5=3125 leaf folders, 625 pre-leaf etc

    // let them catch up
    waitonsyncs(std::chrono::seconds(30), &clientA1, &clientA2);

    // check everything matches (model has expected state of remote and local)
    model.findnode("f")->addkid(model.buildModelSubdirs("g", 5, 5, 0));
    ASSERT_TRUE(clientA1.confirmModel_mainthread(model.findnode("f"), 1));
    ASSERT_TRUE(clientA2.confirmModel_mainthread(model.findnode("f"), 2));
}
*/

/* this one is too slow for regular testing with the current algorithm
GTEST_TEST(Sync, BasicSync_MAX_NEWNODES2)
{
    // create more nodes than we can upload in one putnodes.
    // this tree is 5x5 and the algorithm ends up creating nodes one at a time so it's pretty slow (and doesn't hit MAX_NEWNODES as a result)
    fs::path localtestroot = makeNewTestRoot(LOCAL_TEST_FOLDER);
    StandardClient clientA1(localtestroot, "clientA1");   // user 1 client 1
    StandardClient clientA2(localtestroot, "clientA2");   // user 1 client 2

    ASSERT_TRUE(clientA1.login_reset_makeremotenodes("MEGA_EMAIL", "MEGA_PWD", "f", 3, 3));
    ASSERT_TRUE(clientA2.login_fetchnodes("MEGA_EMAIL", "MEGA_PWD"));
    ASSERT_EQ(clientA1.basefolderhandle, clientA2.basefolderhandle);

    Model model;
    model.root->addkid(model.buildModelSubdirs("f", 3, 3, 0));

    // set up sync for A1, it should build matching local folders
    ASSERT_TRUE(clientA1.setupSync_mainthread("sync1", "f", 1));
    ASSERT_TRUE(clientA2.setupSync_mainthread("sync2", "f", 2));
    waitonsyncs(std::chrono::seconds(4), &clientA1, &clientA2);
    clientA1.logcb = clientA2.logcb = true;

    // check everything matches (model has expected state of remote and local)
    ASSERT_TRUE(clientA1.confirmModel_mainthread(model.findnode("f"), 1));
    ASSERT_TRUE(clientA2.confirmModel_mainthread(model.findnode("f"), 2));

    // make new folders in the local filesystem and see if we catch up in A1 and A2 (adder and observer syncs)
    assert(MegaClient::MAX_NEWNODES < 3000);
    ASSERT_TRUE(buildLocalFolders(clientA1.syncSet(1).localpath, "g", 3000, 1, 0));

    // let them catch up
    waitonsyncs(std::chrono::seconds(30), &clientA1, &clientA2);

    // check everything matches (model has expected state of remote and local)
    model.findnode("f")->addkid(model.buildModelSubdirs("g", 3000, 1, 0));
    ASSERT_TRUE(clientA1.confirmModel_mainthread(model.findnode("f"), 1));
    ASSERT_TRUE(clientA2.confirmModel_mainthread(model.findnode("f"), 2));
}
*/

GTEST_TEST(Sync, BasicSync_MoveExistingIntoNewLocalFolder)
{
    // historic case:  in the local filesystem, create a new folder then move an existing file/folder into it
    fs::path localtestroot = makeNewTestRoot(LOCAL_TEST_FOLDER);
    StandardClient clientA1(localtestroot, "clientA1");   // user 1 client 1
    StandardClient clientA2(localtestroot, "clientA2");   // user 1 client 2

    ASSERT_TRUE(clientA1.login_reset_makeremotenodes("MEGA_EMAIL", "MEGA_PWD", "f", 3, 3));
    ASSERT_TRUE(clientA2.login_fetchnodes("MEGA_EMAIL", "MEGA_PWD"));
    ASSERT_EQ(clientA1.basefolderhandle, clientA2.basefolderhandle);

    Model model;
    model.root->addkid(model.buildModelSubdirs("f", 3, 3, 0));

    // set up sync for A1, it should build matching local folders
    ASSERT_TRUE(clientA1.setupSync_mainthread("sync1", "f", 1));
    ASSERT_TRUE(clientA2.setupSync_mainthread("sync2", "f", 2));
    waitonsyncs(std::chrono::seconds(4), &clientA1, &clientA2);
    clientA1.logcb = clientA2.logcb = true;

    // check everything matches (model has expected state of remote and local)
    ASSERT_TRUE(clientA1.confirmModel_mainthread(model.findnode("f"), 1));
    ASSERT_TRUE(clientA2.confirmModel_mainthread(model.findnode("f"), 2));

    // make new folder in the local filesystem
    ASSERT_TRUE(buildLocalFolders(clientA1.syncSet(1).localpath, "new", 1, 0, 0));
    // move an already synced folder into it
    error_code rename_error;
    fs::path path1 = clientA1.syncSet(1).localpath / "f_2"; // / "f_2_0" / "f_2_0_0";
    fs::path path2 = clientA1.syncSet(1).localpath / "new" / "f_2"; // "f_2_0_0";
    fs::rename(path1, path2, rename_error);
    ASSERT_TRUE(!rename_error) << rename_error;

    // let them catch up
    waitonsyncs(std::chrono::seconds(10), &clientA1, &clientA2);

    // check everything matches (model has expected state of remote and local)
    auto f = model.makeModelSubfolder("new");
    f->addkid(model.removenode("f/f_2")); // / f_2_0 / f_2_0_0"));
    model.findnode("f")->addkid(move(f));
    ASSERT_TRUE(clientA1.confirmModel_mainthread(model.findnode("f"), 1));
    ASSERT_TRUE(clientA2.confirmModel_mainthread(model.findnode("f"), 2));
}

GTEST_TEST(Sync, DISABLED_BasicSync_MoveSeveralExistingIntoDeepNewLocalFolders)
{
    // historic case:  in the local filesystem, create a new folder then move an existing file/folder into it
    fs::path localtestroot = makeNewTestRoot(LOCAL_TEST_FOLDER);
    StandardClient clientA1(localtestroot, "clientA1");   // user 1 client 1
    StandardClient clientA2(localtestroot, "clientA2");   // user 1 client 2

    ASSERT_TRUE(clientA1.login_reset_makeremotenodes("MEGA_EMAIL", "MEGA_PWD", "f", 3, 3));
    ASSERT_TRUE(clientA2.login_fetchnodes("MEGA_EMAIL", "MEGA_PWD"));
    ASSERT_EQ(clientA1.basefolderhandle, clientA2.basefolderhandle);

    Model model;
    model.root->addkid(model.buildModelSubdirs("f", 3, 3, 0));

    // set up sync for A1, it should build matching local folders
    ASSERT_TRUE(clientA1.setupSync_mainthread("sync1", "f", 1));
    ASSERT_TRUE(clientA2.setupSync_mainthread("sync2", "f", 2));
    waitonsyncs(std::chrono::seconds(4), &clientA1, &clientA2);
    clientA1.logcb = clientA2.logcb = true;

    // check everything matches (model has expected state of remote and local)
    ASSERT_TRUE(clientA1.confirmModel_mainthread(model.findnode("f"), 1));
    ASSERT_TRUE(clientA2.confirmModel_mainthread(model.findnode("f"), 2));

    // make new folder tree in the local filesystem
    ASSERT_TRUE(buildLocalFolders(clientA1.syncSet(1).localpath, "new", 3, 3, 3));

    // move already synced folders to serveral parts of it - one under another moved folder too
    error_code rename_error;
    fs::rename(clientA1.syncSet(1).localpath / "f_0", clientA1.syncSet(1).localpath / "new" / "new_0" / "new_0_1" / "new_0_1_2" / "f_0", rename_error);
    ASSERT_TRUE(!rename_error) << rename_error;
    fs::rename(clientA1.syncSet(1).localpath / "f_1", clientA1.syncSet(1).localpath / "new" / "new_1" / "new_1_2" / "f_1", rename_error);
    ASSERT_TRUE(!rename_error) << rename_error;
    fs::rename(clientA1.syncSet(1).localpath / "f_2", clientA1.syncSet(1).localpath / "new" / "new_1" / "new_1_2" / "f_1" / "f_1_2" / "f_2", rename_error);
    ASSERT_TRUE(!rename_error) << rename_error;

    // let them catch up
    waitonsyncs(std::chrono::seconds(30), &clientA1, &clientA2);

    // check everything matches (model has expected state of remote and local)
    model.findnode("f")->addkid(model.buildModelSubdirs("new", 3, 3, 3));
    model.findnode("f/new/new_0/new_0_1/new_0_1_2")->addkid(model.removenode("f/f_0"));
    model.findnode("f/new/new_1/new_1_2")->addkid(model.removenode("f/f_1"));
    model.findnode("f/new/new_1/new_1_2/f_1/f_1_2")->addkid(model.removenode("f/f_2"));
    ASSERT_TRUE(clientA1.confirmModel_mainthread(model.findnode("f"), 1));
    model.ensureLocalDebrisTmpLock("f"); // since we downloaded files
    ASSERT_TRUE(clientA2.confirmModel_mainthread(model.findnode("f"), 2));
}

/* not expected to work yet
GTEST_TEST(Sync, BasicSync_SyncDuplicateNames)
{
    fs::path localtestroot = makeNewTestRoot(LOCAL_TEST_FOLDER);
    StandardClient clientA1(localtestroot, "clientA1");   // user 1 client 1
    StandardClient clientA2(localtestroot, "clientA2");   // user 1 client 2

    ASSERT_TRUE(clientA1.login_reset("MEGA_EMAIL", "MEGA_PWD"));
    ASSERT_TRUE(clientA2.login_fetchnodes("MEGA_EMAIL", "MEGA_PWD"));
    ASSERT_EQ(clientA1.basefolderhandle, clientA2.basefolderhandle);


    NewNode* nodearray = new NewNode[3];
    nodearray[0] = *clientA1.makeSubfolder("samename");
    nodearray[1] = *clientA1.makeSubfolder("samename");
    nodearray[2] = *clientA1.makeSubfolder("Samename");
    clientA1.resultproc.prepresult(StandardClient::PUTNODES, [this](error e) {
    });
    clientA1.client.putnodes(clientA1.basefolderhandle, nodearray, 3);

    // set up syncs, they should build matching local folders
    ASSERT_TRUE(clientA1.setupSync_mainthread("sync1", "", 1));
    ASSERT_TRUE(clientA2.setupSync_mainthread("sync2", "", 2));
    waitonsyncs(std::chrono::seconds(4), &clientA1, &clientA2);
    clientA1.logcb = clientA2.logcb = true;

    // check everything matches (model has expected state of remote and local)
    Model model;
    model.root->addkid(model.makeModelSubfolder("samename"));
    model.root->addkid(model.makeModelSubfolder("samename"));
    model.root->addkid(model.makeModelSubfolder("Samename"));
    ASSERT_TRUE(clientA1.confirmModel_mainthread(model.root.get(), 1));
    ASSERT_TRUE(clientA2.confirmModel_mainthread(model.root.get(), 2));
}*/

GTEST_TEST(Sync, BasicSync_RemoveLocalNodeBeforeSessionResume)
{
    fs::path localtestroot = makeNewTestRoot(LOCAL_TEST_FOLDER);
    auto pclientA1 = ::mega::make_unique<StandardClient>(localtestroot, "clientA1");   // user 1 client 1
    StandardClient clientA2(localtestroot, "clientA2");   // user 1 client 2

    ASSERT_TRUE(pclientA1->login_reset_makeremotenodes("MEGA_EMAIL", "MEGA_PWD", "f", 3, 3));
    ASSERT_TRUE(clientA2.login_fetchnodes("MEGA_EMAIL", "MEGA_PWD"));
    ASSERT_EQ(pclientA1->basefolderhandle, clientA2.basefolderhandle);

    Model model;
    model.root->addkid(model.buildModelSubdirs("f", 3, 3, 0));

    // set up sync for A1, it should build matching local folders
    ASSERT_TRUE(pclientA1->setupSync_mainthread("sync1", "f", 1));
    ASSERT_TRUE(clientA2.setupSync_mainthread("sync2", "f", 2));
    waitonsyncs(std::chrono::seconds(4), pclientA1.get(), &clientA2);
    pclientA1->logcb = clientA2.logcb = true;

    // check everything matches (model has expected state of remote and local)
    ASSERT_TRUE(pclientA1->confirmModel_mainthread(model.findnode("f"), 1));
    ASSERT_TRUE(clientA2.confirmModel_mainthread(model.findnode("f"), 2));

    // save session
    string session;
    pclientA1->client.dumpsession(session);

    // logout (but keep caches)
    fs::path sync1path = pclientA1->syncSet(1).localpath;
    pclientA1->localLogout();

    // remove local folders
    error_code e;
    ASSERT_TRUE(fs::remove_all(sync1path / "f_2", e) != static_cast<std::uintmax_t>(-1)) << e;

    // resume session, see if nodes and localnodes get in sync
    pclientA1.reset(new StandardClient(localtestroot, "clientA1"));
    ASSERT_TRUE(pclientA1->login_fetchnodes(session));

    waitonsyncs(std::chrono::seconds(4), pclientA1.get(), &clientA2);

    // check everything matches (model has expected state of remote and local)
    ASSERT_TRUE(model.movetosynctrash("f/f_2", "f"));
    ASSERT_TRUE(clientA2.confirmModel_mainthread(model.findnode("f"), 2));
    ASSERT_TRUE(model.removesynctrash("f"));
    ASSERT_TRUE(pclientA1->confirmModel_mainthread(model.findnode("f"), 1));
}

/* not expected to work yet
GTEST_TEST(Sync, BasicSync_RemoteFolderCreationRaceSamename)
{
    // confirm change is synced to remote, and also seen and applied in a second client that syncs the same folder
    // SN tagging needed for this one
    fs::path localtestroot = makeNewTestRoot(LOCAL_TEST_FOLDER);
    StandardClient clientA1(localtestroot, "clientA1");   // user 1 client 1
    StandardClient clientA2(localtestroot, "clientA2");   // user 1 client 2

    ASSERT_TRUE(clientA1.login_reset("MEGA_EMAIL", "MEGA_PWD"));
    ASSERT_TRUE(clientA2.login_fetchnodes("MEGA_EMAIL", "MEGA_PWD"));
    ASSERT_EQ(clientA1.basefolderhandle, clientA2.basefolderhandle);

    // set up sync for both, it should build matching local folders (empty initially)
    ASSERT_TRUE(clientA1.setupSync_mainthread("sync1", "", 1));
    ASSERT_TRUE(clientA2.setupSync_mainthread("sync2", "", 2));
    waitonsyncs(std::chrono::seconds(4), &clientA1, &clientA2);
    clientA1.logcb = clientA2.logcb = true;

    // now have both clients create the same remote folder structure simultaneously.  We should end up with just one copy of it on the server and in both syncs
    future<bool> p1 = clientA1.thread_do([=](StandardClient& sc, promise<bool>& pb) { sc.makeCloudSubdirs("f", 3, 3, pb); });
    future<bool> p2 = clientA2.thread_do([=](StandardClient& sc, promise<bool>& pb) { sc.makeCloudSubdirs("f", 3, 3, pb); });
    ASSERT_TRUE(waitonresults(&p1, &p2));

    // let them catch up
    waitonsyncs(std::chrono::seconds(4), &clientA1, &clientA2);

    // check everything matches (model has expected state of remote and local)
    Model model;
    model.root->addkid(model.buildModelSubdirs("f", 3, 3, 0));
    ASSERT_TRUE(clientA1.confirmModel_mainthread(model.root.get(), 1));
    ASSERT_TRUE(clientA2.confirmModel_mainthread(model.root.get(), 2));
}*/

/* not expected to work yet
GTEST_TEST(Sync, BasicSync_LocalFolderCreationRaceSamename)
{
    // confirm change is synced to remote, and also seen and applied in a second client that syncs the same folder
    // SN tagging needed for this one
    fs::path localtestroot = makeNewTestRoot(LOCAL_TEST_FOLDER);
    StandardClient clientA1(localtestroot, "clientA1");   // user 1 client 1
    StandardClient clientA2(localtestroot, "clientA2");   // user 1 client 2

    ASSERT_TRUE(clientA1.login_reset("MEGA_EMAIL", "MEGA_PWD"));
    ASSERT_TRUE(clientA2.login_fetchnodes("MEGA_EMAIL", "MEGA_PWD"));
    ASSERT_EQ(clientA1.basefolderhandle, clientA2.basefolderhandle);

    // set up sync for both, it should build matching local folders (empty initially)
    ASSERT_TRUE(clientA1.setupSync_mainthread("sync1", "", 1));
    ASSERT_TRUE(clientA2.setupSync_mainthread("sync2", "", 2));
    waitonsyncs(std::chrono::seconds(4), &clientA1, &clientA2);
    clientA1.logcb = clientA2.logcb = true;

    // now have both clients create the same folder structure simultaneously.  We should end up with just one copy of it on the server and in both syncs
    future<bool> p1 = clientA1.thread_do([=](StandardClient& sc, promise<bool>& pb) { buildLocalFolders(sc.syncSet(1).localpath, "f", 3, 3, 0); pb.set_value(true); });
    future<bool> p2 = clientA2.thread_do([=](StandardClient& sc, promise<bool>& pb) { buildLocalFolders(sc.syncSet(2).localpath, "f", 3, 3, 0); pb.set_value(true); });
    ASSERT_TRUE(waitonresults(&p1, &p2));

    // let them catch up
    waitonsyncs(std::chrono::seconds(30), &clientA1, &clientA2);

    // check everything matches (model has expected state of remote and local)
    Model model;
    model.root->addkid(model.buildModelSubdirs("f", 3, 3, 0));
    ASSERT_TRUE(clientA1.confirmModel_mainthread(model.root.get(), 1));
    ASSERT_TRUE(clientA2.confirmModel_mainthread(model.root.get(), 2));
}*/


GTEST_TEST(Sync, BasicSync_ResumeSyncFromSessionAfterNonclashingLocalAndRemoteChanges )
{
    fs::path localtestroot = makeNewTestRoot(LOCAL_TEST_FOLDER);
    unique_ptr<StandardClient> pclientA1(new StandardClient(localtestroot, "clientA1"));   // user 1 client 1
    StandardClient clientA2(localtestroot, "clientA2");   // user 1 client 2

    ASSERT_TRUE(pclientA1->login_reset_makeremotenodes("MEGA_EMAIL", "MEGA_PWD", "f", 3, 3));
    ASSERT_TRUE(clientA2.login_fetchnodes("MEGA_EMAIL", "MEGA_PWD"));
    ASSERT_EQ(pclientA1->basefolderhandle, clientA2.basefolderhandle);

    // set up sync for A1, it should build matching local folders
    ASSERT_TRUE(pclientA1->setupSync_mainthread("sync1", "f", 1));
    ASSERT_TRUE(clientA2.setupSync_mainthread("sync2", "f", 2));
    waitonsyncs(std::chrono::seconds(4), pclientA1.get(), &clientA2);
    pclientA1->logcb = clientA2.logcb = true;

    // check everything matches (model has expected state of remote and local)
    Model model1, model2;
    model1.root->addkid(model1.buildModelSubdirs("f", 3, 3, 0));
    model2.root->addkid(model2.buildModelSubdirs("f", 3, 3, 0));
    ASSERT_TRUE(pclientA1->confirmModel_mainthread(model1.findnode("f"), 1));
    ASSERT_TRUE(clientA2.confirmModel_mainthread(model2.findnode("f"), 2));

    out() << "********************* save session A1" << endl;
    string session;
    pclientA1->client.dumpsession(session);

    out() << "*********************  logout A1 (but keep caches on disk)" << endl;
    fs::path sync1path = pclientA1->syncSet(1).localpath;
    pclientA1->localLogout();

    out() << "*********************  add remote folders via A2" << endl;
    future<bool> p1 = clientA2.thread_do([](StandardClient& sc, promise<bool>& pb) { sc.makeCloudSubdirs("newremote", 2, 2, pb, "f/f_1/f_1_0"); });
    model1.findnode("f/f_1/f_1_0")->addkid(model1.buildModelSubdirs("newremote", 2, 2, 0));
    model2.findnode("f/f_1/f_1_0")->addkid(model2.buildModelSubdirs("newremote", 2, 2, 0));
    ASSERT_TRUE(waitonresults(&p1));

    out() << "*********************  remove remote folders via A2" << endl;
    p1 = clientA2.thread_do([](StandardClient& sc, promise<bool>& pb) { sc.deleteremote("f/f_0", pb); });
    model1.movetosynctrash("f/f_0", "f");
    model2.movetosynctrash("f/f_0", "f");
    ASSERT_TRUE(waitonresults(&p1));

    out() << "*********************  add local folders in A1" << endl;
    ASSERT_TRUE(buildLocalFolders(sync1path / "f_1/f_1_2", "newlocal", 2, 2, 2));
    model1.findnode("f/f_1/f_1_2")->addkid(model1.buildModelSubdirs("newlocal", 2, 2, 2));
    model2.findnode("f/f_1/f_1_2")->addkid(model2.buildModelSubdirs("newlocal", 2, 2, 2));

    out() << "*********************  remove local folders in A1" << endl;
    error_code e;
    ASSERT_TRUE(fs::remove_all(sync1path / "f_2", e) != static_cast<std::uintmax_t>(-1)) << e;
    model1.removenode("f/f_2");
    model2.movetosynctrash("f/f_2", "f");

    out() << "*********************  get sync2 activity out of the way" << endl;
    waitonsyncs(DEFAULTWAIT, &clientA2);

    out() << "*********************  resume A1 session (with sync), see if A2 nodes and localnodes get in sync again" << endl;
    pclientA1.reset(new StandardClient(localtestroot, "clientA1"));
    ASSERT_TRUE(pclientA1->login_fetchnodes(session));
    ASSERT_EQ(pclientA1->basefolderhandle, clientA2.basefolderhandle);
    waitonsyncs(DEFAULTWAIT, pclientA1.get(), &clientA2);

    out() << "*********************  check everything matches (model has expected state of remote and local)" << endl;
    ASSERT_TRUE(pclientA1->confirmModel_mainthread(model1.findnode("f"), 1));
    model2.ensureLocalDebrisTmpLock("f"); // since we downloaded files
    ASSERT_TRUE(clientA2.confirmModel_mainthread(model2.findnode("f"), 2));
}

GTEST_TEST(Sync, BasicSync_ResumeSyncFromSessionAfterClashingLocalAddRemoteDelete)
{
    fs::path localtestroot = makeNewTestRoot(LOCAL_TEST_FOLDER);
    unique_ptr<StandardClient> pclientA1(new StandardClient(localtestroot, "clientA1"));   // user 1 client 1
    StandardClient clientA2(localtestroot, "clientA2");   // user 1 client 2

    ASSERT_TRUE(pclientA1->login_reset_makeremotenodes("MEGA_EMAIL", "MEGA_PWD", "f", 3, 3));
    ASSERT_TRUE(clientA2.login_fetchnodes("MEGA_EMAIL", "MEGA_PWD"));
    ASSERT_EQ(pclientA1->basefolderhandle, clientA2.basefolderhandle);

    Model model;
    model.root->addkid(model.buildModelSubdirs("f", 3, 3, 0));

    // set up sync for A1, it should build matching local folders
    ASSERT_TRUE(pclientA1->setupSync_mainthread("sync1", "f", 1));
    ASSERT_TRUE(clientA2.setupSync_mainthread("sync2", "f", 2));
    waitonsyncs(std::chrono::seconds(4), pclientA1.get(), &clientA2);
    pclientA1->logcb = clientA2.logcb = true;

    // check everything matches (model has expected state of remote and local)
    ASSERT_TRUE(pclientA1->confirmModel_mainthread(model.findnode("f"), 1));
    ASSERT_TRUE(clientA2.confirmModel_mainthread(model.findnode("f"), 2));

    // save session A1
    string session;
    pclientA1->client.dumpsession(session);
    fs::path sync1path = pclientA1->syncSet(1).localpath;

    // logout A1 (but keep caches on disk)
    pclientA1->localLogout();

    // remove remote folder via A2
    future<bool> p1 = clientA2.thread_do([](StandardClient& sc, promise<bool>& pb) { sc.deleteremote("f/f_1", pb); });
    ASSERT_TRUE(waitonresults(&p1));

    // add local folders in A1 on disk folder
    ASSERT_TRUE(buildLocalFolders(sync1path / "f_1/f_1_2", "newlocal", 2, 2, 2));

    // get sync2 activity out of the way
    waitonsyncs(std::chrono::seconds(4), &clientA2);

    // resume A1 session (with sync), see if A2 nodes and localnodes get in sync again
    pclientA1.reset(new StandardClient(localtestroot, "clientA1"));
    ASSERT_TRUE(pclientA1->login_fetchnodes(session));
    ASSERT_EQ(pclientA1->basefolderhandle, clientA2.basefolderhandle);
    waitonsyncs(std::chrono::seconds(10), pclientA1.get(), &clientA2);

    // check everything matches (model has expected state of remote and local)
    model.findnode("f/f_1/f_1_2")->addkid(model.buildModelSubdirs("newlocal", 2, 2, 2));
    ASSERT_TRUE(model.movetosynctrash("f/f_1", "f"));
    ASSERT_TRUE(pclientA1->confirmModel_mainthread(model.findnode("f"), 1));
    ASSERT_TRUE(model.removesynctrash("f", "f_1/f_1_2/newlocal"));
    ASSERT_TRUE(clientA2.confirmModel_mainthread(model.findnode("f"), 2));
}


GTEST_TEST(Sync, CmdChecks_RRAttributeAfterMoveNode)
{
    fs::path localtestroot = makeNewTestRoot(LOCAL_TEST_FOLDER);
    unique_ptr<StandardClient> pclientA1(new StandardClient(localtestroot, "clientA1"));   // user 1 client 1

    ASSERT_TRUE(pclientA1->login_reset_makeremotenodes("MEGA_EMAIL", "MEGA_PWD", "f", 3, 3));

    Node* f = pclientA1->drillchildnodebyname(pclientA1->gettestbasenode(), "f");
    handle original_f_handle = f->nodehandle;
    handle original_f_parent_handle = f->parent->nodehandle;

    // make sure there are no 'f' in the rubbish
    auto fv = pclientA1->drillchildnodesbyname(pclientA1->getcloudrubbishnode(), "f");
    future<bool> fb = pclientA1->thread_do([&fv](StandardClient& sc, promise<bool>& pb) { sc.deleteremotenodes(fv, pb); });
    ASSERT_TRUE(waitonresults(&fb));

    f = pclientA1->drillchildnodebyname(pclientA1->getcloudrubbishnode(), "f");
    ASSERT_TRUE(f == nullptr);


    // remove remote folder via A2
    future<bool> p1 = pclientA1->thread_do([](StandardClient& sc, promise<bool>& pb)
        {
            sc.movenodetotrash("f", pb);
        });
    ASSERT_TRUE(waitonresults(&p1));

    WaitMillisec(3000);  // allow for attribute delivery too

    f = pclientA1->drillchildnodebyname(pclientA1->getcloudrubbishnode(), "f");
    ASSERT_TRUE(f != nullptr);

    // check the restore-from-trash handle got set, and correctly
    nameid rrname = AttrMap::string2nameid("rr");
    ASSERT_EQ(f->nodehandle, original_f_handle);
    ASSERT_EQ(f->attrs.map[rrname], string(Base64Str<MegaClient::NODEHANDLE>(original_f_parent_handle)));
    ASSERT_EQ(f->attrs.map[rrname], string(Base64Str<MegaClient::NODEHANDLE>(pclientA1->gettestbasenode()->nodehandle)));

    // move it back

    p1 = pclientA1->thread_do([&](StandardClient& sc, promise<bool>& pb)
    {
        sc.movenode(f->nodehandle, pclientA1->basefolderhandle, pb);
    });
    ASSERT_TRUE(waitonresults(&p1));

    WaitMillisec(3000);  // allow for attribute delivery too

    // check it's back and the rr attribute is gone
    f = pclientA1->drillchildnodebyname(pclientA1->gettestbasenode(), "f");
    ASSERT_TRUE(f != nullptr);
    ASSERT_EQ(f->attrs.map[rrname], string());
}


#ifdef __linux__
GTEST_TEST(Sync, BasicSync_SpecialCreateFile)
{
    // confirm change is synced to remote, and also seen and applied in a second client that syncs the same folder
    fs::path localtestroot = makeNewTestRoot(LOCAL_TEST_FOLDER);
    StandardClient clientA1(localtestroot, "clientA1");   // user 1 client 1
    StandardClient clientA2(localtestroot, "clientA2");   // user 1 client 2

    ASSERT_TRUE(clientA1.login_reset_makeremotenodes("MEGA_EMAIL", "MEGA_PWD", "f", 2, 2));
    ASSERT_TRUE(clientA2.login_fetchnodes("MEGA_EMAIL", "MEGA_PWD"));
    ASSERT_EQ(clientA1.basefolderhandle, clientA2.basefolderhandle);

    Model model;
    model.root->addkid(model.buildModelSubdirs("f", 2, 2, 0));

    // set up sync for A1, it should build matching local folders
    ASSERT_TRUE(clientA1.setupSync_mainthread("sync1", "f", 1));
    ASSERT_TRUE(clientA2.setupSync_mainthread("sync2", "f", 2));

    waitonsyncs(std::chrono::seconds(4), &clientA1, &clientA2);
    clientA1.logcb = clientA2.logcb = true;
    // check everything matches (model has expected state of remote and local)
    ASSERT_TRUE(clientA1.confirmModel_mainthread(model.findnode("f"), 1));
    ASSERT_TRUE(clientA2.confirmModel_mainthread(model.findnode("f"), 2));

    // make new folders (and files) in the local filesystem and see if we catch up in A1 and A2 (adder and observer syncs)
    ASSERT_TRUE(createSpecialFiles(clientA1.syncSet(1).localpath / "f_0", "newkid", 2));

    for (int i = 0; i < 2; ++i)
    {
        string filename = "file" + to_string(i) + "_" + "newkid";
        model.findnode("f/f_0")->addkid(model.makeModelSubfile(filename));
    }

    // let them catch up
    waitonsyncs(DEFAULTWAIT, &clientA1, &clientA2);

    // check everything matches (model has expected state of remote and local)
    ASSERT_TRUE(clientA1.confirmModel_mainthread(model.findnode("f"), 1));
    model.ensureLocalDebrisTmpLock("f"); // since we downloaded files
    ASSERT_TRUE(clientA2.confirmModel_mainthread(model.findnode("f"), 2));
}
#endif

GTEST_TEST(Sync, DISABLED_BasicSync_moveAndDeleteLocalFile)
{
    // confirm change is synced to remote, and also seen and applied in a second client that syncs the same folder
    fs::path localtestroot = makeNewTestRoot(LOCAL_TEST_FOLDER);
    StandardClient clientA1(localtestroot, "clientA1");   // user 1 client 1
    StandardClient clientA2(localtestroot, "clientA2");   // user 1 client 2

    ASSERT_TRUE(clientA1.login_reset_makeremotenodes("MEGA_EMAIL", "MEGA_PWD", "f", 1, 1));
    ASSERT_TRUE(clientA2.login_fetchnodes("MEGA_EMAIL", "MEGA_PWD"));
    ASSERT_EQ(clientA1.basefolderhandle, clientA2.basefolderhandle);

    Model model;
    model.root->addkid(model.buildModelSubdirs("f", 1, 1, 0));

    // set up sync for A1, it should build matching local folders
    ASSERT_TRUE(clientA1.setupSync_mainthread("sync1", "f", 1));
    ASSERT_TRUE(clientA2.setupSync_mainthread("sync2", "f", 2));

    waitonsyncs(std::chrono::seconds(4), &clientA1, &clientA2);
    clientA1.logcb = clientA2.logcb = true;
    // check everything matches (model has expected state of remote and local)
    ASSERT_TRUE(clientA1.confirmModel_mainthread(model.findnode("f"), 1));
    ASSERT_TRUE(clientA2.confirmModel_mainthread(model.findnode("f"), 2));


    // move something in the local filesystem and see if we catch up in A1 and A2 (deleter and observer syncs)
    error_code rename_error;
    fs::rename(clientA1.syncSet(1).localpath / "f_0", clientA1.syncSet(1).localpath / "renamed", rename_error);
    ASSERT_TRUE(!rename_error) << rename_error;
    fs::remove(clientA1.syncSet(1).localpath / "renamed");

    // let them catch up
    waitonsyncs(DEFAULTWAIT, &clientA1, &clientA2);

    // check everything matches (model has expected state of remote and local)
    ASSERT_TRUE(model.movetosynctrash("f/f_0", "f"));
    ASSERT_TRUE(clientA2.confirmModel_mainthread(model.findnode("f"), 2));
    ASSERT_TRUE(model.removesynctrash("f"));
    ASSERT_TRUE(clientA1.confirmModel_mainthread(model.findnode("f"), 1));
}

namespace {

string makefa(const string& name, int fakecrc, int mtime)
{
    AttrMap attrs;
    attrs.map['n'] = name;

    FileFingerprint ff;
    ff.crc[0] = ff.crc[1] = ff.crc[2] = ff.crc[3] = fakecrc;
    ff.mtime = mtime;
    ff.serializefingerprint(&attrs.map['c']);

    string attrjson;
    attrs.getjson(&attrjson);
    return attrjson;
}

Node* makenode(MegaClient& mc, handle parent, ::mega::nodetype_t type, m_off_t size, handle owner, const string& attrs, ::mega::byte* key)
{
    static handle handlegenerator = 10;
    std::vector<Node*> dp;
    auto newnode = new Node(&mc, &dp, ++handlegenerator, parent, type, size, owner, nullptr, 1);

    newnode->setkey(key);
    newnode->attrstring.reset(new string);

    SymmCipher sc;
    sc.setkey(key, type);
    mc.makeattr(&sc, newnode->attrstring, attrs.c_str());

    int attrlen = int(newnode->attrstring->size());
    string base64attrstring;
    base64attrstring.resize(static_cast<size_t>(attrlen * 4 / 3 + 4));
    base64attrstring.resize(static_cast<size_t>(Base64::btoa((::mega::byte *)newnode->attrstring->data(), int(newnode->attrstring->size()), (char *)base64attrstring.data())));

    *newnode->attrstring = base64attrstring;

    return newnode;
}

} // anonymous

GTEST_TEST(Sync, NodeSorting_forPhotosAndVideos)
{
    fs::path localtestroot = makeNewTestRoot(LOCAL_TEST_FOLDER);
    StandardClient standardclient(localtestroot, "sortOrderTests");
    auto& client = standardclient.client;

    handle owner = 99999;

    ::mega::byte key[] = { 0x01, 0x02, 0x03, 0x04, 0x01, 0x02, 0x03, 0x04, 0x01, 0x02, 0x03, 0x04, 0x01, 0x02, 0x03, 0x04, 0x01, 0x02, 0x03, 0x04, 0x01, 0x02, 0x03, 0x04, 0x01, 0x02, 0x03, 0x04, 0x01, 0x02, 0x03, 0x04 };

    // first 3 are root nodes:
    auto cloudroot = makenode(client, UNDEF, ROOTNODE, -1, owner, makefa("root", 1, 1), key);
    makenode(client, UNDEF, INCOMINGNODE, -1, owner, makefa("inbox", 1, 1), key);
    makenode(client, UNDEF, RUBBISHNODE, -1, owner, makefa("bin", 1, 1), key);

    // now some files to sort
    auto photo1 = makenode(client, cloudroot->nodehandle, FILENODE, 9999, owner, makefa("abc.jpg", 1, 1570673890), key);
    auto photo2 = makenode(client, cloudroot->nodehandle, FILENODE, 9999, owner, makefa("cba.png", 1, 1570673891), key);
    auto video1 = makenode(client, cloudroot->nodehandle, FILENODE, 9999, owner, makefa("xyz.mov", 1, 1570673892), key);
    auto video2 = makenode(client, cloudroot->nodehandle, FILENODE, 9999, owner, makefa("zyx.mp4", 1, 1570673893), key);
    auto otherfile = makenode(client, cloudroot->nodehandle, FILENODE, 9999, owner, makefa("ASDF.fsda", 1, 1570673894), key);
    auto otherfolder = makenode(client, cloudroot->nodehandle, FOLDERNODE, -1, owner, makefa("myfolder", 1, 1570673895), key);

    node_vector v{ photo1, photo2, video1, video2, otherfolder, otherfile };
    for (auto n : v) n->setkey(key);

    MegaApiImpl::sortByComparatorFunction(v, MegaApi::ORDER_PHOTO_ASC, client);
    node_vector v2{ photo1, photo2, video1, video2, otherfolder, otherfile };
    ASSERT_EQ(v, v2);

    MegaApiImpl::sortByComparatorFunction(v, MegaApi::ORDER_PHOTO_DESC, client);
    node_vector v3{ photo2, photo1, video2, video1, otherfolder, otherfile };
    ASSERT_EQ(v, v3);

    MegaApiImpl::sortByComparatorFunction(v, MegaApi::ORDER_VIDEO_ASC, client);
    node_vector v4{ video1, video2, photo1, photo2, otherfolder, otherfile };
    ASSERT_EQ(v, v4);

    MegaApiImpl::sortByComparatorFunction(v, MegaApi::ORDER_VIDEO_DESC, client);
    node_vector v5{ video2, video1, photo2, photo1, otherfolder, otherfile };
    ASSERT_EQ(v, v5);
}


GTEST_TEST(Sync, PutnodesForMultipleFolders)
{
    fs::path localtestroot = makeNewTestRoot(LOCAL_TEST_FOLDER);
    StandardClient standardclient(localtestroot, "PutnodesForMultipleFolders");
    ASSERT_TRUE(standardclient.login_fetchnodes("MEGA_EMAIL", "MEGA_PWD", true));

    vector<NewNode> newnodes(4);

    standardclient.client.putnodes_prepareOneFolder(&newnodes[0], "folder1");
    standardclient.client.putnodes_prepareOneFolder(&newnodes[1], "folder2");
    standardclient.client.putnodes_prepareOneFolder(&newnodes[2], "folder2.1");
    standardclient.client.putnodes_prepareOneFolder(&newnodes[3], "folder2.2");

    newnodes[1].nodehandle = newnodes[2].parenthandle = newnodes[3].parenthandle = 2;

    handle targethandle = standardclient.client.rootnodes[0];

    std::atomic<bool> putnodesDone{false};
    standardclient.resultproc.prepresult(StandardClient::PUTNODES,  ++next_request_tag,
        [&](){ standardclient.client.putnodes(targethandle, move(newnodes), nullptr); },
        [&putnodesDone](error e) { putnodesDone = true; return true; });

    while (!putnodesDone)
    {
        WaitMillisec(100);
    }

    Node* cloudRoot = standardclient.client.nodebyhandle(targethandle);

    ASSERT_TRUE(nullptr != standardclient.drillchildnodebyname(cloudRoot, "folder1"));
    ASSERT_TRUE(nullptr != standardclient.drillchildnodebyname(cloudRoot, "folder2"));
    ASSERT_TRUE(nullptr != standardclient.drillchildnodebyname(cloudRoot, "folder2/folder2.1"));
    ASSERT_TRUE(nullptr != standardclient.drillchildnodebyname(cloudRoot, "folder2/folder2.2"));
}


#ifndef _WIN32
GTEST_TEST(Sync, BasicSync_CreateAndDeleteLink)
{
    // confirm change is synced to remote, and also seen and applied in a second client that syncs the same folder
    fs::path localtestroot = makeNewTestRoot(LOCAL_TEST_FOLDER);
    StandardClient clientA1(localtestroot, "clientA1");   // user 1 client 1
    StandardClient clientA2(localtestroot, "clientA2");   // user 1 client 2

    ASSERT_TRUE(clientA1.login_reset_makeremotenodes("MEGA_EMAIL", "MEGA_PWD", "f", 1, 1));
    ASSERT_TRUE(clientA2.login_fetchnodes("MEGA_EMAIL", "MEGA_PWD"));
    ASSERT_EQ(clientA1.basefolderhandle, clientA2.basefolderhandle);

    Model model;
    model.root->addkid(model.buildModelSubdirs("f", 1, 1, 0));

    // set up sync for A1, it should build matching local folders
    ASSERT_TRUE(clientA1.setupSync_mainthread("sync1", "f", 1));
    ASSERT_TRUE(clientA2.setupSync_mainthread("sync2", "f", 2));

    waitonsyncs(std::chrono::seconds(4), &clientA1, &clientA2);
    clientA1.logcb = clientA2.logcb = true;
    // check everything matches (model has expected state of remote and local)
    ASSERT_TRUE(clientA1.confirmModel_mainthread(model.findnode("f"), 1));
    ASSERT_TRUE(clientA2.confirmModel_mainthread(model.findnode("f"), 2));


    // move something in the local filesystem and see if we catch up in A1 and A2 (deleter and observer syncs)
    error_code linkage_error;
    fs::create_symlink(clientA1.syncSet(1).localpath / "f_0", clientA1.syncSet(1).localpath / "linked", linkage_error);
    ASSERT_TRUE(!linkage_error) << linkage_error;

    // let them catch up
    waitonsyncs(DEFAULTWAIT, &clientA1, &clientA2);

    //check client 2 is unaffected
    ASSERT_TRUE(clientA2.confirmModel_mainthread(model.findnode("f"), 2));


    fs::remove(clientA1.syncSet(1).localpath / "linked");
    // let them catch up
    waitonsyncs(DEFAULTWAIT, &clientA1, &clientA2);

    //check client 2 is unaffected
    ASSERT_TRUE(clientA2.confirmModel_mainthread(model.findnode("f"), 2));
}

GTEST_TEST(Sync, BasicSync_CreateRenameAndDeleteLink)
{
    // confirm change is synced to remote, and also seen and applied in a second client that syncs the same folder
    fs::path localtestroot = makeNewTestRoot(LOCAL_TEST_FOLDER);
    StandardClient clientA1(localtestroot, "clientA1");   // user 1 client 1
    StandardClient clientA2(localtestroot, "clientA2");   // user 1 client 2

    ASSERT_TRUE(clientA1.login_reset_makeremotenodes("MEGA_EMAIL", "MEGA_PWD", "f", 1, 1));
    ASSERT_TRUE(clientA2.login_fetchnodes("MEGA_EMAIL", "MEGA_PWD"));
    ASSERT_EQ(clientA1.basefolderhandle, clientA2.basefolderhandle);

    Model model;
    model.root->addkid(model.buildModelSubdirs("f", 1, 1, 0));

    // set up sync for A1, it should build matching local folders
    ASSERT_TRUE(clientA1.setupSync_mainthread("sync1", "f", 1));
    ASSERT_TRUE(clientA2.setupSync_mainthread("sync2", "f", 2));

    waitonsyncs(std::chrono::seconds(4), &clientA1, &clientA2);
    clientA1.logcb = clientA2.logcb = true;
    // check everything matches (model has expected state of remote and local)
    ASSERT_TRUE(clientA1.confirmModel_mainthread(model.findnode("f"), 1));
    ASSERT_TRUE(clientA2.confirmModel_mainthread(model.findnode("f"), 2));


    // move something in the local filesystem and see if we catch up in A1 and A2 (deleter and observer syncs)
    error_code linkage_error;
    fs::create_symlink(clientA1.syncSet(1).localpath / "f_0", clientA1.syncSet(1).localpath / "linked", linkage_error);
    ASSERT_TRUE(!linkage_error) << linkage_error;

    // let them catch up
    waitonsyncs(DEFAULTWAIT, &clientA1, &clientA2);

    //check client 2 is unaffected
    ASSERT_TRUE(clientA2.confirmModel_mainthread(model.findnode("f"), 2));

    fs::rename(clientA1.syncSet(1).localpath / "linked", clientA1.syncSet(1).localpath / "linkrenamed", linkage_error);

    // let them catch up
    waitonsyncs(DEFAULTWAIT, &clientA1, &clientA2);

    //check client 2 is unaffected
    ASSERT_TRUE(clientA2.confirmModel_mainthread(model.findnode("f"), 2));

    fs::remove(clientA1.syncSet(1).localpath / "linkrenamed");

    // let them catch up
    waitonsyncs(DEFAULTWAIT, &clientA1, &clientA2);

    //check client 2 is unaffected
    ASSERT_TRUE(clientA2.confirmModel_mainthread(model.findnode("f"), 2));
}

GTEST_TEST(Sync, BasicSync_CreateAndReplaceLinkLocally)
{
    // confirm change is synced to remote, and also seen and applied in a second client that syncs the same folder
    fs::path localtestroot = makeNewTestRoot(LOCAL_TEST_FOLDER);
    StandardClient clientA1(localtestroot, "clientA1");   // user 1 client 1
    StandardClient clientA2(localtestroot, "clientA2");   // user 1 client 2

    ASSERT_TRUE(clientA1.login_reset_makeremotenodes("MEGA_EMAIL", "MEGA_PWD", "f", 1, 1));
    ASSERT_TRUE(clientA2.login_fetchnodes("MEGA_EMAIL", "MEGA_PWD"));
    ASSERT_EQ(clientA1.basefolderhandle, clientA2.basefolderhandle);

    Model model;
    model.root->addkid(model.buildModelSubdirs("f", 1, 1, 0));

    // set up sync for A1, it should build matching local folders
    ASSERT_TRUE(clientA1.setupSync_mainthread("sync1", "f", 1));
    ASSERT_TRUE(clientA2.setupSync_mainthread("sync2", "f", 2));

    waitonsyncs(std::chrono::seconds(4), &clientA1, &clientA2);
    clientA1.logcb = clientA2.logcb = true;
    // check everything matches (model has expected state of remote and local)
    ASSERT_TRUE(clientA1.confirmModel_mainthread(model.findnode("f"), 1));
    ASSERT_TRUE(clientA2.confirmModel_mainthread(model.findnode("f"), 2));


    // move something in the local filesystem and see if we catch up in A1 and A2 (deleter and observer syncs)
    error_code linkage_error;
    fs::create_symlink(clientA1.syncSet(1).localpath / "f_0", clientA1.syncSet(1).localpath / "linked", linkage_error);
    ASSERT_TRUE(!linkage_error) << linkage_error;

    // let them catch up
    waitonsyncs(DEFAULTWAIT, &clientA1, &clientA2);

    //check client 2 is unaffected
    ASSERT_TRUE(clientA2.confirmModel_mainthread(model.findnode("f"), 2));
    fs::rename(clientA1.syncSet(1).localpath / "f_0", clientA1.syncSet(1).localpath / "linked", linkage_error);

    // let them catch up
    waitonsyncs(DEFAULTWAIT, &clientA1, &clientA2);

    //check client 2 is unaffected
    ASSERT_TRUE(clientA2.confirmModel_mainthread(model.findnode("f"), 2));

    fs::remove(clientA1.syncSet(1).localpath / "linked");
    ASSERT_TRUE(createNameFile(clientA1.syncSet(1).localpath, "linked"));

    // let them catch up
    waitonsyncs(DEFAULTWAIT, &clientA1, &clientA2);

    model.findnode("f")->addkid(model.makeModelSubfile("linked"));
    model.ensureLocalDebrisTmpLock("f"); // since we downloaded files

    //check client 2 is as expected
    ASSERT_TRUE(clientA2.confirmModel_mainthread(model.findnode("f"), 2));
}


GTEST_TEST(Sync, BasicSync_CreateAndReplaceLinkUponSyncDown)
{
    // confirm change is synced to remote, and also seen and applied in a second client that syncs the same folder
    fs::path localtestroot = makeNewTestRoot(LOCAL_TEST_FOLDER);
    StandardClient clientA1(localtestroot, "clientA1");   // user 1 client 1
    StandardClient clientA2(localtestroot, "clientA2");   // user 1 client 2

    ASSERT_TRUE(clientA1.login_reset_makeremotenodes("MEGA_EMAIL", "MEGA_PWD", "f", 1, 1));
    ASSERT_TRUE(clientA2.login_fetchnodes("MEGA_EMAIL", "MEGA_PWD"));
    ASSERT_EQ(clientA1.basefolderhandle, clientA2.basefolderhandle);

    Model model;
    model.root->addkid(model.buildModelSubdirs("f", 1, 1, 0));

    // set up sync for A1, it should build matching local folders
    ASSERT_TRUE(clientA1.setupSync_mainthread("sync1", "f", 1));
    ASSERT_TRUE(clientA2.setupSync_mainthread("sync2", "f", 2));

    waitonsyncs(std::chrono::seconds(4), &clientA1, &clientA2);
    clientA1.logcb = clientA2.logcb = true;
    // check everything matches (model has expected state of remote and local)
    ASSERT_TRUE(clientA1.confirmModel_mainthread(model.findnode("f"), 1));
    ASSERT_TRUE(clientA2.confirmModel_mainthread(model.findnode("f"), 2));

    // move something in the local filesystem and see if we catch up in A1 and A2 (deleter and observer syncs)
    error_code linkage_error;
    fs::create_symlink(clientA1.syncSet(1).localpath / "f_0", clientA1.syncSet(1).localpath / "linked", linkage_error);
    ASSERT_TRUE(!linkage_error) << linkage_error;

    // let them catch up
    waitonsyncs(DEFAULTWAIT, &clientA1, &clientA2);

    //check client 2 is unaffected
    ASSERT_TRUE(clientA2.confirmModel_mainthread(model.findnode("f"), 2));

    ASSERT_TRUE(createNameFile(clientA2.syncSet(2).localpath, "linked"));

    // let them catch up
    waitonsyncs(DEFAULTWAIT, &clientA1, &clientA2);

    model.findnode("f")->addkid(model.makeModelSubfolder("linked")); //notice: the deleted here is folder because what's actually deleted is a symlink that points to a folder
                                                                     //ideally we could add full support for symlinks in this tests suite

    model.movetosynctrash("f/linked","f");
    model.findnode("f")->addkid(model.makeModelSubfile("linked"));
    model.ensureLocalDebrisTmpLock("f"); // since we downloaded files

    //check client 2 is as expected
    ASSERT_TRUE(clientA1.confirmModel_mainthread(model.findnode("f"), 1));
}

#endif

struct TwoWaySyncSymmetryCase
{
    enum SyncType { type_twoWay, type_backupSync, type_numTypes };

    enum Action { action_rename, action_moveWithinSync, action_moveOutOfSync, action_moveIntoSync, action_delete, action_numactions };

    enum MatchState { match_exact,      // the sync destination has the exact same file/folder at the same relative path
                      match_older,      // the sync destination has an older file/folder at the same relative path
                      match_newer,      // the sync destination has a newer file/folder at the same relative path
                      match_absent };   // the sync destination has no node at the same relative path

    SyncType syncType = type_twoWay;
    Action action = action_rename;
    bool selfChange = false;     // changed by our own client or another
    bool localChange = false;    // change a local node or a remote one
    bool file = false;           // or folder.  Which one this test changes
    bool isExternal = false;
    bool pauseDuringAction = false;
    int sync_tag = -1;
    Model localModel;
    Model remoteModel;

    bool printTreesBeforeAndAfter = false;

    struct State
    {
        StandardClient& steadyClient;
        StandardClient& resumeClient;
        StandardClient& nonsyncClient;
        fs::path localBaseFolderSteady;
        fs::path localBaseFolderResume;
        std::string remoteBaseFolder = "twoway";   // leave out initial / so we can drill down from root node
        int next_sync_tag = 100;
        std::string first_test_name;
        fs::path first_test_initiallocalfolders;

        State(StandardClient& ssc, StandardClient& rsc, StandardClient& sc2) : steadyClient(ssc), resumeClient(rsc), nonsyncClient(sc2) {}
    };

    State& state;
    TwoWaySyncSymmetryCase(State& wholestate) : state(wholestate) {}

    std::string typeName()
    {
        switch (syncType)
        {
        case type_twoWay:
            return "twoWay_";
        case type_backupSync:
            return isExternal ? "external_backup_"
                              : "internal_backup_";
        default:
            assert(false);
            return "";
        }
    }

    std::string actionName()
    {
        switch (action)
        {
        case action_rename: return "rename";
        case action_moveWithinSync: return "move";
        case action_moveOutOfSync: return "moveOut";
        case action_moveIntoSync: return "moveIn";
        case action_delete: return "delete";
        default: assert(false); return "";
        }
    }

    std::string matchName(MatchState m)
    {
        switch (m)
        {
            case match_exact: return "exact";
            case match_older: return "older";
            case match_newer: return "newer";
            case match_absent: return "absent";
        }
        return "bad enum";
    }

    std::string name()
    {
        return  typeName() + actionName() +
                (localChange ?"_localChange" : "_remoteChange") +
                (selfChange?"_bySelf":"_byOther") +
                (file?"_file":"_folder") +
                (pauseDuringAction?"_resumed":"");
    }

    fs::path localTestBasePathSteady;
    fs::path localTestBasePathResume;
    std::string remoteTestBasePath;

    Model& sourceModel() { return localChange ? localModel : remoteModel; }
    Model& destinationModel() { return localChange ? remoteModel : localModel; }

    StandardClient& client1() { return pauseDuringAction ? state.resumeClient : state.steadyClient; }
    StandardClient& changeClient() { return selfChange ? client1() : state.nonsyncClient; }

    fs::path localTestBasePath() { return pauseDuringAction ? localTestBasePathResume : localTestBasePathSteady; }

    void makeMtimeFile(std::string name, int mtime_delta, Model& m1, Model& m2)
    {
        createNameFile(state.first_test_initiallocalfolders, name);
        auto initial_mtime = fs::last_write_time(state.first_test_initiallocalfolders / name);
        fs::last_write_time(state.first_test_initiallocalfolders / name, initial_mtime + std::chrono::seconds(mtime_delta));
        fs::rename(state.first_test_initiallocalfolders / name, state.first_test_initiallocalfolders / "f" / name); // move it after setting the time to be 100% sure the sync sees it with the adjusted mtime only
        m1.findnode("f")->addkid(m1.makeModelSubfile(name));
        m2.findnode("f")->addkid(m2.makeModelSubfile(name));
    }

    promise<bool> cloudCopySetupPromise;

    // prepares a local folder for testing, which will be two-way synced before the test
    void SetupForSync()
    {
        localTestBasePathSteady = state.localBaseFolderSteady / name();
        localTestBasePathResume = state.localBaseFolderResume / name();
        remoteTestBasePath = state.remoteBaseFolder + "/" + name();
        std::error_code ec;

        fs::create_directories(localTestBasePathSteady, ec);
        ASSERT_TRUE(!ec);
        fs::create_directories(localTestBasePathResume, ec);
        ASSERT_TRUE(!ec);

        localModel.root->addkid(localModel.buildModelSubdirs("f", 2, 2, 2));
        localModel.root->addkid(localModel.buildModelSubdirs("outside", 2, 1, 1));
        remoteModel.root->addkid(remoteModel.buildModelSubdirs("f", 2, 2, 2));
        remoteModel.root->addkid(remoteModel.buildModelSubdirs("outside", 2, 1, 1));

        // for the first one, copy that to the cloud.
        // for subsequent, duplicate in the cloud with this test's name.

        Node* testRoot = changeClient().client.nodebyhandle(changeClient().basefolderhandle);
        Node* n2 = changeClient().drillchildnodebyname(testRoot, state.remoteBaseFolder);
        if (state.first_test_name.empty())
        {
            state.first_test_name = name();
            state.first_test_initiallocalfolders = pauseDuringAction ? localTestBasePathResume : localTestBasePathSteady;

            ASSERT_TRUE(buildLocalFolders(state.first_test_initiallocalfolders, "f", 2, 2, 2));
            ASSERT_TRUE(buildLocalFolders(state.first_test_initiallocalfolders, "outside", 2, 1, 1));
            makeMtimeFile("file_older_1", -3600, localModel, remoteModel);
            makeMtimeFile("file_newer_1", 3600, localModel, remoteModel);
            makeMtimeFile("file_older_2", -3600, localModel, remoteModel);
            makeMtimeFile("file_newer_2", 3600, localModel, remoteModel);

            promise<bool> pb;
            changeClient().uploadFolderTree(state.first_test_initiallocalfolders, n2, pb);
            ASSERT_TRUE(pb.get_future().get());

            promise<bool> pb2;
            std::atomic<int> inprogress(0);
            changeClient().uploadFilesInTree(state.first_test_initiallocalfolders, n2, inprogress, pb2);
            ASSERT_TRUE(pb2.get_future().get());
            out() << "Uploaded tree for " << name() << endl;
        }
        else
        {
            fs::copy(state.first_test_initiallocalfolders,
                    pauseDuringAction ? localTestBasePathResume : localTestBasePathSteady,
                    fs::copy_options::recursive,  ec);
            ASSERT_TRUE(!ec);

            Node* n1 = changeClient().drillchildnodebyname(testRoot, state.remoteBaseFolder + "/" + state.first_test_name);
            changeClient().cloudCopyTreeAs(n1, n2, name(), cloudCopySetupPromise);
            ASSERT_TRUE(cloudCopySetupPromise.get_future().get());
            out() << "Copied cloud tree for " << name() << endl;

            localModel.findnode("f")->addkid(localModel.makeModelSubfile("file_older_1"));
            remoteModel.findnode("f")->addkid(remoteModel.makeModelSubfile("file_older_1"));
            localModel.findnode("f")->addkid(localModel.makeModelSubfile("file_newer_1"));
            remoteModel.findnode("f")->addkid(remoteModel.makeModelSubfile("file_newer_1"));
            localModel.findnode("f")->addkid(localModel.makeModelSubfile("file_older_2"));
            remoteModel.findnode("f")->addkid(remoteModel.makeModelSubfile("file_older_2"));
            localModel.findnode("f")->addkid(localModel.makeModelSubfile("file_newer_2"));
            remoteModel.findnode("f")->addkid(remoteModel.makeModelSubfile("file_newer_2"));
        }
    }

    bool isBackup() const
    {
        return syncType == type_backupSync;
    }

    bool isExternalBackup() const
    {
        return isExternal && isBackup();
    }

    bool isInternalBackup() const
    {
        return !isExternal && isBackup();
    }

    bool shouldRecreateOnResume() const
    {
        if (pauseDuringAction)
        {
            return isExternalBackup();
        }

        return false;
    }

    bool shouldDisableSync() const
    {
        if (localChange)
        {
            return false;
        }

        if (pauseDuringAction)
        {
            return isInternalBackup();
        }

        return isBackup();
    }

    bool shouldUpdateDestination() const
    {
        return localChange || !isBackup();
    }

    bool shouldUpdateModel() const
    {
        return localChange
               || !pauseDuringAction
               || !isExternalBackup();
    }

    fs::path localSyncRootPath()
    {
        return localTestBasePath() / "f";
    }

    string remoteSyncRootPath()
    {
        return remoteTestBasePath + "/f";
    }

    Node* remoteSyncRoot()
    {
        Node* root = client1().client.nodebyhandle(client1().basefolderhandle);
        if (root)
        {
            return client1().drillchildnodebyname(root, remoteSyncRootPath());
        }

        return nullptr;
    }

    bool BackupAdd(const string& drivePath, const string& sourcePath, const string& targetPath, const bool inThread)
    {
        if (inThread)
        {
            return client1().backupAdd_inthread(++state.next_sync_tag, drivePath, sourcePath, targetPath);
        }

        sync_tag = ++state.next_sync_tag;

        return client1().backupAdd_mainthread(sync_tag, drivePath, sourcePath, targetPath);
    }

    bool SetupSync(const string& sourcePath, const string& targetPath, const bool inThread)
    {
        if (inThread)
        {
            return client1().setupSync_inthread(++state.next_sync_tag, targetPath, sourcePath, isBackup());
        }

        sync_tag = ++state.next_sync_tag;

        return client1().setupSync_mainthread(sourcePath, targetPath, sync_tag, isBackup());
    }

    void SetupTwoWaySync(const bool inThread)
    {
        ASSERT_NE(remoteSyncRoot(), nullptr);

        string basePath   = client1().fsBasePath.u8string();
        string drivePath  = localTestBasePath().u8string();
        string sourcePath = localSyncRootPath().u8string();
        string targetPath = remoteSyncRootPath();
        bool result;

        if (!inThread)
        {
            drivePath.erase(0, basePath.size() + 1);
            sourcePath.erase(0, basePath.size() + 1);
        }

        if (isExternalBackup())
        {
            result = BackupAdd(drivePath, sourcePath, targetPath, inThread);
        }
        else
        {
            result = SetupSync(sourcePath, targetPath, inThread);
        }

        ASSERT_TRUE(result);
    }

    void PauseTwoWaySync()
    {
        if (shouldRecreateOnResume())
        {
            client1().delSync_mainthread(sync_tag, true);
        }
    }

    void ResumeTwoWaySync()
    {
        if (shouldRecreateOnResume())
        {
            SetupTwoWaySync(false);
        }
    }

    void remote_rename(std::string nodepath, std::string newname, bool updatemodel, bool reportaction, bool deleteTargetFirst)
    {
        if (deleteTargetFirst) remote_delete(parentpath(nodepath) + "/" + newname, updatemodel, reportaction, true); // in case the target already exists

        if (updatemodel) remoteModel.emulate_rename(nodepath, newname);

        Node* testRoot = changeClient().client.nodebyhandle(client1().basefolderhandle);
        Node* n = changeClient().drillchildnodebyname(testRoot, remoteTestBasePath + "/" + nodepath);
        ASSERT_TRUE(!!n);

        if (reportaction) out() << name() << " action: remote rename " << n->displaypath() << " to " << newname << endl;

        n->attrs.map['n'] = newname;
        auto e = changeClient().client.setattr(n, nullptr);

        ASSERT_EQ(API_OK, e);
    }

    void remote_move(std::string nodepath, std::string newparentpath, bool updatemodel, bool reportaction, bool deleteTargetFirst)
    {

        if (deleteTargetFirst) remote_delete(newparentpath + "/" + leafname(nodepath), updatemodel, reportaction, true); // in case the target already exists

        if (updatemodel) remoteModel.emulate_move(nodepath, newparentpath);

        Node* testRoot = changeClient().client.nodebyhandle(changeClient().basefolderhandle);
        Node* n1 = changeClient().drillchildnodebyname(testRoot, remoteTestBasePath + "/" + nodepath);
        Node* n2 = changeClient().drillchildnodebyname(testRoot, remoteTestBasePath + "/" + newparentpath);
        ASSERT_TRUE(!!n1);
        ASSERT_TRUE(!!n2);

        if (reportaction) out() << name() << " action: remote move " << n1->displaypath() << " to " << n2->displaypath() << endl;

        auto e = changeClient().client.rename(n1, n2, SYNCDEL_NONE, UNDEF, nullptr);
        ASSERT_EQ(API_OK, e);
    }

    void remote_copy(std::string nodepath, std::string newparentpath, bool updatemodel, bool reportaction)
    {
        if (updatemodel) remoteModel.emulate_copy(nodepath, newparentpath);

        Node* testRoot = changeClient().client.nodebyhandle(changeClient().basefolderhandle);
        Node* n1 = changeClient().drillchildnodebyname(testRoot, remoteTestBasePath + "/" + nodepath);
        Node* n2 = changeClient().drillchildnodebyname(testRoot, remoteTestBasePath + "/" + newparentpath);
        ASSERT_TRUE(!!n1);
        ASSERT_TRUE(!!n2);

        if (reportaction) out() << name() << " action: remote copy " << n1->displaypath() << " to " << n2->displaypath() << endl;

        TreeProcCopy tc;
        changeClient().client.proctree(n1, &tc, false, true);
        tc.allocnodes();
        changeClient().client.proctree(n1, &tc, false, true);
        tc.nn[0].parenthandle = UNDEF;

        SymmCipher key;
        AttrMap attrs;
        string attrstring;
        key.setkey((const ::mega::byte*)tc.nn[0].nodekey.data(), n1->type);
        attrs = n1->attrs;
        attrs.getjson(&attrstring);
        client1().client.makeattr(&key, tc.nn[0].attrstring, attrstring.c_str());
        changeClient().client.putnodes(n2->nodehandle, move(tc.nn));
    }

    void remote_renamed_copy(std::string nodepath, std::string newparentpath, string newname, bool updatemodel, bool reportaction)
    {
        if (updatemodel)
        {
            remoteModel.emulate_rename_copy(nodepath, newparentpath, newname);
        }

        Node* testRoot = changeClient().client.nodebyhandle(changeClient().basefolderhandle);
        Node* n1 = changeClient().drillchildnodebyname(testRoot, remoteTestBasePath + "/" + nodepath);
        Node* n2 = changeClient().drillchildnodebyname(testRoot, remoteTestBasePath + "/" + newparentpath);
        ASSERT_TRUE(!!n1);
        ASSERT_TRUE(!!n2);

        if (reportaction) out() << name() << " action: remote rename + copy " << n1->displaypath() << " to " << n2->displaypath() << " as " << newname << endl;

        TreeProcCopy tc;
        changeClient().client.proctree(n1, &tc, false, true);
        tc.allocnodes();
        changeClient().client.proctree(n1, &tc, false, true);
        tc.nn[0].parenthandle = UNDEF;

        SymmCipher key;
        AttrMap attrs;
        string attrstring;
        key.setkey((const ::mega::byte*)tc.nn[0].nodekey.data(), n1->type);
        attrs = n1->attrs;
        client1().client.fsaccess->normalize(&newname);
        attrs.map['n'] = newname;
        attrs.getjson(&attrstring);
        client1().client.makeattr(&key, tc.nn[0].attrstring, attrstring.c_str());
        changeClient().client.putnodes(n2->nodehandle, move(tc.nn));
    }

    void remote_renamed_move(std::string nodepath, std::string newparentpath, string newname, bool updatemodel, bool reportaction)
    {
        if (updatemodel)
        {
            remoteModel.emulate_rename_copy(nodepath, newparentpath, newname);
        }

        Node* testRoot = changeClient().client.nodebyhandle(changeClient().basefolderhandle);
        Node* n1 = changeClient().drillchildnodebyname(testRoot, remoteTestBasePath + "/" + nodepath);
        Node* n2 = changeClient().drillchildnodebyname(testRoot, remoteTestBasePath + "/" + newparentpath);
        ASSERT_TRUE(!!n1);
        ASSERT_TRUE(!!n2);

        if (reportaction) out() << name() << " action: remote rename + move " << n1->displaypath() << " to " << n2->displaypath() << " as " << newname << endl;

        error e = changeClient().client.rename(n1, n2, SYNCDEL_NONE, UNDEF, newname.c_str());
        EXPECT_EQ(e, API_OK);
    }

    void remote_delete(std::string nodepath, bool updatemodel, bool reportaction, bool mightNotExist)
    {

        Node* testRoot = changeClient().client.nodebyhandle(changeClient().basefolderhandle);
        Node* n = changeClient().drillchildnodebyname(testRoot, remoteTestBasePath + "/" + nodepath);
        if (mightNotExist && !n) return;  // eg when checking to remove an item that is a move target but there isn't one

        ASSERT_TRUE(!!n);

        if (reportaction) out() << name() << " action: remote delete " << n->displaypath() << endl;

        if (updatemodel) remoteModel.emulate_delete(nodepath);

        auto e = changeClient().client.unlink(n, false, ++next_request_tag);
        ASSERT_TRUE(!e);
    }

    fs::path fixSeparators(std::string p)
    {
        for (auto& c : p)
            if (c == '/')
                c = fs::path::preferred_separator;
        return fs::u8path(p);
    }

    void local_rename(std::string path, std::string newname, bool updatemodel, bool reportaction, bool deleteTargetFirst)
    {
        if (deleteTargetFirst) local_delete(parentpath(path) + "/" + newname, updatemodel, reportaction, true); // in case the target already exists

        if (updatemodel) localModel.emulate_rename(path, newname);

        fs::path p1(localTestBasePath());
        p1 /= fixSeparators(path);
        fs::path p2 = p1.parent_path() / newname;

        if (reportaction) out() << name() << " action: local rename " << p1 << " to " << p2 << endl;

        std::error_code ec;
        for (int i = 0; i < 5; ++i)
        {
            fs::rename(p1, p2, ec);
            if (!ec) break;
            WaitMillisec(100);
        }
        ASSERT_TRUE(!ec) << "local_rename " << p1 << " to " << p2 << " failed: " << ec.message();
    }

    void local_move(std::string from, std::string to, bool updatemodel, bool reportaction, bool deleteTargetFirst)
    {
        if (deleteTargetFirst) local_delete(to + "/" + leafname(from), updatemodel, reportaction, true);

        if (updatemodel) localModel.emulate_move(from, to);

        fs::path p1(localTestBasePath());
        fs::path p2(localTestBasePath());
        p1 /= fixSeparators(from);
        p2 /= fixSeparators(to);
        p2 /= p1.filename();  // non-existing file in existing directory case

        if (reportaction) out() << name() << " action: local move " << p1 << " to " << p2 << endl;

        std::error_code ec;
        fs::rename(p1, p2, ec);
        if (ec)
        {
            fs::remove_all(p2, ec);
            fs::rename(p1, p2, ec);
        }
        ASSERT_TRUE(!ec) << "local_move " << p1 << " to " << p2 << " failed: " << ec.message();
    }

    void local_copy(std::string from, std::string to, bool updatemodel, bool reportaction)
    {
        if (updatemodel) localModel.emulate_copy(from, to);

        fs::path p1(localTestBasePath());
        fs::path p2(localTestBasePath());
        p1 /= fixSeparators(from);
        p2 /= fixSeparators(to);

        if (reportaction) out() << name() << " action: local copy " << p1 << " to " << p2 << endl;

        std::error_code ec;
        fs::copy(p1, p2, ec);
        ASSERT_TRUE(!ec) << "local_copy " << p1 << " to " << p2 << " failed: " << ec.message();
    }

    void local_delete(std::string path, bool updatemodel, bool reportaction, bool mightNotExist)
    {
        fs::path p(localTestBasePath());
        p /= fixSeparators(path);

        if (mightNotExist && !fs::exists(p)) return;

        if (reportaction) out() << name() << " action: local_delete " << p << endl;

        std::error_code ec;
        fs::remove_all(p, ec);
        ASSERT_TRUE(!ec) << "local_delete " << p << " failed: " << ec.message();
        if (updatemodel) localModel.emulate_delete(path);
    }

    void source_rename(std::string nodepath, std::string newname, bool updatemodel, bool reportaction, bool deleteTargetFirst)
    {
        if (localChange) local_rename(nodepath, newname, updatemodel, reportaction, deleteTargetFirst);
        else remote_rename(nodepath, newname, updatemodel, reportaction, deleteTargetFirst);
    }

    void source_move(std::string nodepath, std::string newparentpath, bool updatemodel, bool reportaction, bool deleteTargetFirst)
    {
        if (localChange) local_move(nodepath, newparentpath, updatemodel, reportaction, deleteTargetFirst);
        else remote_move(nodepath, newparentpath, updatemodel, reportaction, deleteTargetFirst);
    }

    void source_copy(std::string nodepath, std::string newparentpath, bool updatemodel, bool reportaction)
    {
        if (localChange) local_copy(nodepath, newparentpath, updatemodel, reportaction);
        else remote_copy(nodepath, newparentpath, updatemodel, reportaction);
    }

    void source_delete(std::string nodepath, bool updatemodel, bool reportaction = false)
    {
        if (localChange) local_delete(nodepath, updatemodel, reportaction, false);
        else remote_delete(nodepath, updatemodel, reportaction, false);
    }

    void destination_rename(std::string nodepath, std::string newname, bool updatemodel, bool reportaction, bool deleteTargetFirst)
    {
        if (!localChange) local_rename(nodepath, newname, updatemodel, reportaction, deleteTargetFirst);
        else remote_rename(nodepath, newname, updatemodel, reportaction, deleteTargetFirst);
    }

    void destination_move(std::string nodepath, std::string newparentpath, bool updatemodel, bool reportaction, bool deleteTargetFirst)
    {
        if (!localChange) local_move(nodepath, newparentpath, updatemodel, reportaction, deleteTargetFirst);
        else remote_move(nodepath, newparentpath, updatemodel, reportaction, deleteTargetFirst);
    }

    void destination_copy(std::string nodepath, std::string newparentpath, bool updatemodel, bool reportaction)
    {
        if (!localChange) local_copy(nodepath, newparentpath, updatemodel, reportaction);
        else remote_copy(nodepath, newparentpath, updatemodel, reportaction);
    }

    void destination_delete(std::string nodepath, bool updatemodel, bool reportaction)
    {
        if (!localChange) local_delete(nodepath, updatemodel, reportaction, false);
        else remote_delete(nodepath, updatemodel, reportaction, false);
    }

    void destination_copy_renamed(std::string sourcefolder, std::string oldname, std::string newname, std::string targetfolder, bool updatemodel, bool reportaction, bool deleteTargetFirst)
    {
        if (localChange)
        {
            remote_renamed_copy(sourcefolder + "/" + oldname, targetfolder, newname, updatemodel, reportaction);
            return;
        }

        // avoid name clashes in any one folder
        if (sourcefolder != "f") destination_copy(sourcefolder + "/" + oldname, "f", updatemodel, reportaction);
        destination_rename("f/" + oldname, newname, updatemodel, reportaction, false);
        if (targetfolder != "f") destination_move("f/" + newname, targetfolder, updatemodel, reportaction, deleteTargetFirst);
    }

    void destination_rename_move(std::string sourcefolder, std::string oldname, std::string newname, std::string targetfolder, bool updatemodel, bool reportaction, bool deleteTargetFirst, std::string deleteNameInTargetFirst)
    {
        if (localChange)
        {
            remote_renamed_move(sourcefolder + "/" + oldname, targetfolder, newname, updatemodel, reportaction);
            return;
        }

        if (!deleteNameInTargetFirst.empty()) destination_delete(targetfolder + "/" + deleteNameInTargetFirst, updatemodel, reportaction);
        destination_rename("f/" + oldname, newname, updatemodel, reportaction, false);
        destination_move("f/" + newname, targetfolder, updatemodel, reportaction, deleteTargetFirst);
    }

    void fileMayDiffer(std::string filepath)
    {
        fs::path p(localTestBasePath());
        p /= fixSeparators(filepath);

        client1().localFSFilesThatMayDiffer.insert(p);
        out() << "File may differ: " << p << endl;
    }

    // Two-way sync has been started and is stable.  Now perform the test action

    enum ModifyStage { Prepare, MainAction };

    void PrintLocalTree(fs::path p)
    {
        out() << p << endl;
        if (fs::is_directory(p))
        {
            for (auto i = fs::directory_iterator(p); i != fs::directory_iterator(); ++i)
            {
                PrintLocalTree(*i);
            }
        }
    }

    void PrintRemoteTree(Node* n, string prefix = "")
    {
        prefix += string("/") + n->displayname();
        out() << prefix << endl;
        if (n->type == FILENODE) return;
        for (auto& c : n->children)
        {
            PrintRemoteTree(c, prefix);
        }
    }

    void PrintModelTree(Model::ModelNode* n, string prefix = "")
    {
        prefix += string("/") + n->name;
        out() << prefix << endl;
        if (n->type == Model::ModelNode::file) return;
        for (auto& c : n->kids)
        {
            PrintModelTree(c.get(), prefix);
        }
    }

    void Modify(ModifyStage stage)
    {
        bool prep = stage == Prepare;
        bool act = stage == MainAction;

        if (prep) out() << "Preparing action " << endl;
        if (act) out() << "Executing action " << endl;

        if (prep && printTreesBeforeAndAfter)
        {
            out() << " ---- local filesystem initial state ----" << endl;
            PrintLocalTree(fs::path(localTestBasePath()));
            out() << " ---- remote node tree initial state ----" << endl;
            Node* testRoot = client1().client.nodebyhandle(changeClient().basefolderhandle);
            if (Node* n = client1().drillchildnodebyname(testRoot, remoteTestBasePath))
            {
                PrintRemoteTree(n);
            }
        }

        switch (action)
        {
        case action_rename:
            if (prep)
            {
            }
            else if (act)
            {
                if (file)
                {
                    source_rename("f/f_0/file0_f_0", "file0_f_0_renamed", shouldUpdateModel(), true, true);
                    if (shouldUpdateDestination())
                    {
                        destinationModel().emulate_rename("f/f_0/file0_f_0", "file0_f_0_renamed");
                    }
                }
                else
                {
                    source_rename("f/f_0", "f_0_renamed", shouldUpdateModel(), true, false);
                    if (shouldUpdateDestination())
                    {
                        destinationModel().emulate_rename("f/f_0", "f_0_renamed");
                    }
                }
            }
            break;

        case action_moveWithinSync:
            if (prep)
            {
            }
            else if (act)
            {
                if (file)
                {
                    source_move("f/f_1/file0_f_1", "f/f_0", shouldUpdateModel(), true, false);
                    if (shouldUpdateDestination())
                    {
                        destinationModel().emulate_move("f/f_1/file0_f_1", "f/f_0");
                    }
                }
                else
                {
                    source_move("f/f_1", "f/f_0", shouldUpdateModel(), true, false);
                    if (shouldUpdateDestination())
                    {
                        destinationModel().emulate_move("f/f_1", "f/f_0");
                    }
                }
            }
            break;

        case action_moveOutOfSync:
            if (prep)
            {
            }
            else if (act)
            {
                if (file)
                {
                    source_move("f/f_0/file0_f_0", "outside", shouldUpdateModel(), false, false);
                    if (shouldUpdateDestination())
                    {
                        destinationModel().emulate_delete("f/f_0/file0_f_0");
                    }
                }
                else
                {
                    source_move("f/f_0", "outside", shouldUpdateModel(), false, false);
                    if (shouldUpdateDestination())
                    {
                        destinationModel().emulate_delete("f/f_0");
                    }
                }
            }
            break;

        case action_moveIntoSync:
            if (prep)
            {
            }
            else if (act)
            {
                if (file)
                {
                    source_move("outside/file0_outside", "f/f_0", shouldUpdateModel(), false, false);

                    if (shouldUpdateDestination())
                    {
                        destinationModel().emulate_copy("outside/file0_outside", "f/f_0");
                    }
                }
                else
                {
                    source_move("outside", "f/f_0", shouldUpdateModel(), false, false);
                    if (shouldUpdateDestination())
                    {
                        destinationModel().emulate_delete("f/f_0/outside");
                        destinationModel().emulate_copy("outside", "f/f_0");
                    }
                }
            }
            break;

        case action_delete:
            if (prep)
            {
            }
            else if (act)
            {
                if (file)
                {
                    source_delete("f/f_0/file0_f_0", shouldUpdateModel(), true);
                    if (shouldUpdateDestination())
                    {
                        destinationModel().emulate_delete("f/f_0/file0_f_0");
                    }
                }
                else
                {
                    source_delete("f/f_0", shouldUpdateModel(), true);
                    if (shouldUpdateDestination())
                    {
                        destinationModel().emulate_delete("f/f_0");
                    }
                }
            }
            break;

        default: ASSERT_TRUE(false);
        }
    }

    void CheckSetup(State&, bool initial)
    {
        if (!initial && printTreesBeforeAndAfter)
        {
            out() << " ---- local filesystem before change ----" << endl;
            PrintLocalTree(fs::path(localTestBasePath()));
            out() << " ---- remote node tree before change ----" << endl;
            Node* testRoot = client1().client.nodebyhandle(changeClient().basefolderhandle);
            if (Node* n = client1().drillchildnodebyname(testRoot, remoteTestBasePath))
            {
                PrintRemoteTree(n);
            }
        }

        if (!initial) out() << "Checking setup state (should be no changes in twoway sync source): "<< name() << endl;

        // confirm source is unchanged after setup  (Two-way is not sending changes to the wrong side)
        bool localfs = client1().confirmModel(sync_tag, localModel.findnode("f"), StandardClient::CONFIRM_LOCALFS, true); // todo: later enable debris checks
        bool localnode = client1().confirmModel(sync_tag, localModel.findnode("f"), StandardClient::CONFIRM_LOCALNODE, true); // todo: later enable debris checks
        bool remote = client1().confirmModel(sync_tag, remoteModel.findnode("f"), StandardClient::CONFIRM_REMOTE, true); // todo: later enable debris checks
        EXPECT_EQ(localfs, localnode);
        EXPECT_EQ(localnode, remote);
        EXPECT_TRUE(localfs && localnode && remote) << " failed in " << name();
    }


    // Two-way sync is stable again after the change.  Check the results.
    bool finalResult = false;
    void CheckResult(State&)
    {
        if (printTreesBeforeAndAfter)
        {
            out() << " ---- local filesystem after sync of change ----" << endl;
            PrintLocalTree(fs::path(localTestBasePath()));
            out() << " ---- remote node tree after sync of change ----" << endl;
            Node* testRoot = client1().client.nodebyhandle(changeClient().basefolderhandle);
            if (Node* n = client1().drillchildnodebyname(testRoot, remoteTestBasePath))
            {
                PrintRemoteTree(n);
            }
            out() << " ---- expected sync destination (model) ----" << endl;
            PrintModelTree(destinationModel().findnode("f"));
        }

        out() << "Checking twoway sync "<< name() << endl;

        bool stateCorrect = false;
        Sync* sync = client1().syncByTag(sync_tag);

        if (shouldDisableSync())
        {
            bool lfs = client1().confirmModel(sync_tag, localModel.findnode("f"), localSyncRootPath(), true);
            bool rnt = client1().confirmModel(sync_tag, remoteModel.findnode("f"), remoteSyncRoot());

            EXPECT_EQ(sync, nullptr) << "Sync isn't disabled: " << name();
            EXPECT_TRUE(lfs) << "Couldn't confirm LFS: " << name();
            EXPECT_TRUE(rnt) << "Couldn't confirm RNT: " << name();

            stateCorrect |= sync == nullptr;
            stateCorrect &= lfs;
            stateCorrect &= rnt;
        }
        else
        {
            EXPECT_NE(sync, (Sync*)nullptr);
            EXPECT_TRUE(sync && sync->state == SYNC_ACTIVE);

            bool localfs = client1().confirmModel(sync_tag, localModel.findnode("f"), StandardClient::CONFIRM_LOCALFS, true); // todo: later enable debris checks
            bool localnode = client1().confirmModel(sync_tag, localModel.findnode("f"), StandardClient::CONFIRM_LOCALNODE, true); // todo: later enable debris checks
            bool remote = client1().confirmModel(sync_tag, remoteModel.findnode("f"), StandardClient::CONFIRM_REMOTE, true); // todo: later enable debris checks
            EXPECT_EQ(localfs, localnode);
            EXPECT_EQ(localnode, remote);
            EXPECT_TRUE(localfs && localnode && remote) << " failed in " << name();

            stateCorrect = localfs && localnode && remote && sync && sync->state == SYNC_ACTIVE;
        }

        finalResult = stateCorrect;
    }
};

void CatchupClients(StandardClient* c1, StandardClient* c2 = nullptr, StandardClient* c3 = nullptr)
{
    out() << "Catching up" << endl;
    promise<bool> pb1, pb2, pb3;
    if (c1) c1->catchup(pb1);
    if (c2) c2->catchup(pb2);
    if (c3) c3->catchup(pb3);
    ASSERT_TRUE((!c1 || pb1.get_future().get()) &&
                (!c2 || pb2.get_future().get()) &&
                (!c3 || pb3.get_future().get()));
    out() << "Caught up" << endl;
}

TEST(Sync, TwoWay_Highlevel_Symmetries)
{
    // confirm change is synced to remote, and also seen and applied in a second client that syncs the same folder
    fs::path localtestroot = makeNewTestRoot(LOCAL_TEST_FOLDER);

    StandardClient clientA1Steady(localtestroot, "clientA1S");
    StandardClient clientA1Resume(localtestroot, "clientA1R");
    StandardClient clientA2(localtestroot, "clientA2");
    ASSERT_TRUE(clientA1Steady.login_reset_makeremotenodes("MEGA_EMAIL", "MEGA_PWD", "twoway", 0, 0, true));
    ASSERT_TRUE(clientA1Resume.login_fetchnodes("MEGA_EMAIL", "MEGA_PWD", true));
    ASSERT_TRUE(clientA2.login_fetchnodes("MEGA_EMAIL", "MEGA_PWD", true));
    fs::create_directory(clientA1Steady.fsBasePath / fs::u8path("twoway"));
    fs::create_directory(clientA1Resume.fsBasePath / fs::u8path("twoway"));
    fs::create_directory(clientA2.fsBasePath / fs::u8path("twoway"));

    TwoWaySyncSymmetryCase::State allstate(clientA1Steady, clientA1Resume, clientA2);
    allstate.localBaseFolderSteady = clientA1Steady.fsBasePath / fs::u8path("twoway");
    allstate.localBaseFolderResume = clientA1Resume.fsBasePath / fs::u8path("twoway");

    std::map<std::string, TwoWaySyncSymmetryCase> cases;

    static set<string> tests = {
        //"external_backup_delete_localChange_byOther_file_resumed",
        //"external_backup_moveIn_localChange_byOther_file_resumed",
        //"external_backup_moveOut_localChange_byOther_file_resumed",
        //"external_backup_move_localChange_byOther_file_resumed",
        //"external_backup_rename_localChange_byOther_file_resumed"
    }; // tests

    for (int syncType = TwoWaySyncSymmetryCase::type_numTypes; syncType--; )
    {
        if (syncType != TwoWaySyncSymmetryCase::type_backupSync) continue;

        for (int selfChange = 0; selfChange < 2; ++selfChange)
        {
            //if (!selfChange) continue;

            for (int localChange = 0; localChange < 2; ++localChange)
            {
                //if (!localChange) continue;

                for (int action = 0; action < (int)TwoWaySyncSymmetryCase::action_numactions; ++action)
                {
                    //if (action != TwoWaySyncSymmetryCase::action_rename) continue;

                    for (int file = 1; file < 2; ++file)
                    {
                        //if (!file) continue;

                        for (int isExternal = 0; isExternal < 2; ++isExternal)
                        {
                            if (!isExternal) continue;

                            if (isExternal && syncType != TwoWaySyncSymmetryCase::type_backupSync)
                            {
                                continue;
                            }

                            for (int pauseDuringAction = 0; pauseDuringAction < 2; ++pauseDuringAction)
                            {
                                //if (!pauseDuringAction) continue;

                                // we can't make changes if the client is not running
                                if (pauseDuringAction && selfChange) continue;

                                TwoWaySyncSymmetryCase testcase(allstate);
                                testcase.syncType = TwoWaySyncSymmetryCase::SyncType(syncType);
                                testcase.selfChange = selfChange != 0;
                                testcase.localChange = localChange;
                                testcase.action = TwoWaySyncSymmetryCase::Action(action);
                                testcase.file = file;
                                testcase.isExternal = isExternal;
                                testcase.pauseDuringAction = pauseDuringAction;
                                testcase.printTreesBeforeAndAfter = !tests.empty();

                                if (tests.empty() || tests.count(testcase.name()) > 0)
                                {
                                    cases.emplace(testcase.name(), move(testcase));
                                }
                            }
                        }
                    }
                }
            }
        }
    }

    out() << "Creating initial local files/folders for " << cases.size() << " sync test cases" << endl;
    for (auto& testcase : cases)
    {
        testcase.second.SetupForSync();
    }

    // set up sync for A1, it should build matching cloud files/folders as the test cases add local files/folders
    ASSERT_TRUE(clientA1Steady.setupSync_mainthread("twoway", "twoway", 1));
    ASSERT_TRUE(clientA1Resume.setupSync_mainthread("twoway", "twoway", 2));
    assert(allstate.localBaseFolderSteady == clientA1Steady.syncSet(1).localpath);
    assert(allstate.localBaseFolderResume == clientA1Resume.syncSet(2).localpath);

    out() << "Full-sync all test folders to the cloud for setup" << endl;
    waitonsyncs(std::chrono::seconds(10), &clientA1Steady, &clientA1Resume);
    CatchupClients(&clientA1Steady, &clientA1Resume, &clientA2);
    waitonsyncs(std::chrono::seconds(20), &clientA1Steady, &clientA1Resume);

    out() << "Stopping full-sync" << endl;
    auto removeSyncByTag =
      [](StandardClient& sc, const int tag)
      {
          bool removed = false;

          sc.client.syncs.removeSelectedSyncs(
            [&](SyncConfig& config, Sync*)
            {
                const bool matched = config.getTag() == tag;
                removed |= matched;
                return matched;
            });

          return removed;
      };

    future<bool> fb1 = clientA1Steady.thread_do([&](StandardClient& sc, promise<bool>& pb) { pb.set_value(removeSyncByTag(sc, 1)); });
    future<bool> fb2 = clientA1Resume.thread_do([&](StandardClient& sc, promise<bool>& pb) { pb.set_value(removeSyncByTag(sc, 2)); });
    ASSERT_TRUE(waitonresults(&fb1, &fb2));

    out() << "Setting up each sub-test's Two-way sync of 'f'" << endl;
    for (auto& testcase : cases)
    {
        testcase.second.SetupTwoWaySync(false);
    }

    out() << "Letting all " << cases.size() << " Two-way syncs run" << endl;
    waitonsyncs(std::chrono::seconds(10), &clientA1Steady, &clientA1Resume);
    CatchupClients(&clientA1Steady, &clientA1Resume, &clientA2);
    waitonsyncs(std::chrono::seconds(10), &clientA1Steady, &clientA1Resume);

    out() << "Checking intial state" << endl;
    for (auto& testcase : cases)
    {
        testcase.second.CheckSetup(allstate, true);
    }


    // make changes in destination to set up test
    for (auto& testcase : cases)
    {
        testcase.second.Modify(TwoWaySyncSymmetryCase::Prepare);
    }

    CatchupClients(&clientA1Steady, &clientA1Resume, &clientA2);

    out() << "Letting all " << cases.size() << " Two-way syncs run" << endl;
    waitonsyncs(std::chrono::seconds(15), &clientA1Steady, &clientA1Resume, &clientA2);

    out() << "Checking Two-way source is unchanged" << endl;
    for (auto& testcase : cases)
    {
        testcase.second.CheckSetup(allstate, false);
    }

<<<<<<< HEAD
=======
    // save session and local log out A1R to set up for resume
    string session;
    clientA1Resume.client.dumpsession(session);
    clientA1Resume.localLogout();

>>>>>>> e27ba13e
    int paused = 0;
    for (auto& testcase : cases)
    {
        if (testcase.second.pauseDuringAction)
        {
            testcase.second.PauseTwoWaySync();
            ++paused;
        }
    }

    // save session and local log out A1R to set up for resume
    ::mega::byte session[64];
    int sessionsize = 0;
    sessionsize = clientA1Resume.client.dumpsession(session, sizeof session);
    clientA1Resume.localLogout();

    if (paused)
    {
        out() << "Paused " << paused << " Two-way syncs" << endl;
        WaitMillisec(1000);
    }

    out() << "Performing action " << endl;
    for (auto& testcase : cases)
    {
        testcase.second.Modify(TwoWaySyncSymmetryCase::MainAction);
    }
    waitonsyncs(std::chrono::seconds(15), &clientA1Steady, &clientA2);   // leave out clientA1Resume as it's 'paused' (locallogout'd) for now
    CatchupClients(&clientA1Steady, &clientA2);
    waitonsyncs(std::chrono::seconds(15), &clientA1Steady, &clientA2);   // leave out clientA1Resume as it's 'paused' (locallogout'd) for now

    // resume A1R session (with sync), see if A2 nodes and localnodes get in sync again
    ASSERT_TRUE(clientA1Resume.login_fetchnodes(session));
    ASSERT_EQ(clientA1Resume.basefolderhandle, clientA2.basefolderhandle);

    int resumed = 0;
    for (auto& testcase : cases)
    {
        if (testcase.second.pauseDuringAction)
        {
            testcase.second.ResumeTwoWaySync();
            ++resumed;
        }
    }
    if (resumed)
    {
        out() << "Resumed " << resumed << " Two-way syncs" << endl;
        WaitMillisec(3000);
    }


    out() << "Letting all " << cases.size() << " Two-way syncs run" << endl;

    waitonsyncs(std::chrono::seconds(15), &clientA1Steady, &clientA1Resume, &clientA2);
    CatchupClients(&clientA1Steady, &clientA1Resume, &clientA2);
    waitonsyncs(std::chrono::seconds(15), &clientA1Steady, &clientA1Resume, &clientA2);

    out() << "Checking local and remote state in each sub-test" << endl;

    for (auto& testcase : cases)
    {
        testcase.second.CheckResult(allstate);
    }
    int succeeded = 0, failed = 0;
    for (auto& testcase : cases)
    {
        if (testcase.second.finalResult) ++succeeded;
        else
        {
            out() << "failed: " << testcase.second.name() << endl;
            ++failed;
        }
    }
    out() << "Succeeded: " << succeeded << " Failed: " << failed << endl;

    // Clear tree-state cache.
    {
        StandardClient cC(localtestroot, "cC");
        ASSERT_TRUE(cC.login_fetchnodes("MEGA_EMAIL", "MEGA_PWD", true));
    }
}

#endif<|MERGE_RESOLUTION|>--- conflicted
+++ resolved
@@ -1481,12 +1481,8 @@
         {
             if (Node* m = drillchildnodebyname(n, subfoldername))
             {
-<<<<<<< HEAD
                 SyncConfig syncConfig{syncTag, localpath.u8string(), localpath.u8string(), m->nodehandle, subfoldername, 0,  {}, true, isBackup ? SyncConfig::TYPE_BACKUP : SyncConfig::TYPE_TWOWAY};
-=======
-                SyncConfig syncConfig{syncTag, localpath.u8string(), localpath.u8string(), m->nodehandle, subfoldername, 0};
-
->>>>>>> e27ba13e
+
                 UnifiedSync* unifiedSync;
                 error e = client.addsync(syncConfig, DEBRISFOLDER, NULL, false, unifiedSync, true);  // use syncid as tag
                 if (!e)
@@ -4878,30 +4874,22 @@
         testcase.second.CheckSetup(allstate, false);
     }
 
-<<<<<<< HEAD
-=======
+
+    int paused = 0;
+    for (auto& testcase : cases)
+    {
+        if (testcase.second.pauseDuringAction)
+        {
+            testcase.second.PauseTwoWaySync();
+            ++paused;
+        }
+    }
+
     // save session and local log out A1R to set up for resume
     string session;
     clientA1Resume.client.dumpsession(session);
     clientA1Resume.localLogout();
 
->>>>>>> e27ba13e
-    int paused = 0;
-    for (auto& testcase : cases)
-    {
-        if (testcase.second.pauseDuringAction)
-        {
-            testcase.second.PauseTwoWaySync();
-            ++paused;
-        }
-    }
-
-    // save session and local log out A1R to set up for resume
-    ::mega::byte session[64];
-    int sessionsize = 0;
-    sessionsize = clientA1Resume.client.dumpsession(session, sizeof session);
-    clientA1Resume.localLogout();
-
     if (paused)
     {
         out() << "Paused " << paused << " Two-way syncs" << endl;
