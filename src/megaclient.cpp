/**
 * @file megaclient.cpp
 * @brief Client access engine core logic
 *
 * (c) 2013-2014 by Mega Limited, Auckland, New Zealand
 *
 * This file is part of the MEGA SDK - Client Access Engine.
 *
 * Applications using the MEGA API must present a valid application key
 * and comply with the the rules set forth in the Terms of Service.
 *
 * The MEGA SDK is distributed in the hope that it will be useful,
 * but WITHOUT ANY WARRANTY; without even the implied warranty of
 * MERCHANTABILITY or FITNESS FOR A PARTICULAR PURPOSE.
 *
 * @copyright Simplified (2-clause) BSD License.
 *
 * You should have received a copy of the license along with this
 * program.
 */

#include "mega.h"
#include "mega/mediafileattribute.h"
#include <cctype>

namespace mega {

// FIXME: generate cr element for file imports
// FIXME: support invite links (including responding to sharekey requests)
// FIXME: instead of copying nodes, move if the source is in the rubbish to reduce node creation load on the servers
// FIXME: prevent synced folder from being moved into another synced folder

bool MegaClient::disablepkp = false;

// root URL for API access
string MegaClient::APIURL = "https://g.api.mega.co.nz/";

// root URL for GeLB requests
string MegaClient::GELBURL = "https://gelb.karere.mega.nz/";

// root URL for chat stats
string MegaClient::CHATSTATSURL = "https://stats.karere.mega.nz";

// maximum number of concurrent transfers (uploads + downloads)
const unsigned MegaClient::MAXTOTALTRANSFERS = 30;

// maximum number of concurrent transfers (uploads or downloads)
const unsigned MegaClient::MAXTRANSFERS = 20;

// maximum number of queued putfa before halting the upload queue
const int MegaClient::MAXQUEUEDFA = 30;

// maximum number of concurrent putfa
const int MegaClient::MAXPUTFA = 10;

#ifdef ENABLE_SYNC
// //bin/SyncDebris/yyyy-mm-dd base folder name
const char* const MegaClient::SYNCDEBRISFOLDERNAME = "SyncDebris";
#endif

// exported link marker
const char* const MegaClient::EXPORTEDLINK = "EXP";

// public key to send payment details
const char MegaClient::PAYMENT_PUBKEY[] =
        "CADB-9t4WSMCs6we8CNcAmq97_bP-eXa9pn7SwGPxXpTuScijDrLf_ooneCQnnRBDvE"
        "MNqTK3ULj1Q3bt757SQKDZ0snjbwlU2_D-rkBBbjWCs-S61R0Vlg8AI5q6oizH0pjpD"
        "eOhpsv2DUlvCa4Hjgy_bRpX8v9fJvbKI2bT3GXJWE7tu8nlKHgz8Q7NE3Ycj5XuUfCW"
        "GgOvPGBC-8qPOyg98Vloy53vja2mBjw4ycodx-ZFCt8i8b9Z8KongRMROmvoB4jY8ge"
        "ym1mA5iSSsMroGLypv9PueOTfZlG3UTpD83v6F3w8uGHY9phFZ-k2JbCd_-s-7gyfBE"
        "TpPvuz-oZABEBAAE";

// default number of seconds to wait after a bandwidth overquota
dstime MegaClient::DEFAULT_BW_OVERQUOTA_BACKOFF_SECS = 3600;

// stats id
char* MegaClient::statsid = NULL;

// decrypt key (symmetric or asymmetric), rewrite asymmetric to symmetric key
bool MegaClient::decryptkey(const char* sk, byte* tk, int tl, SymmCipher* sc, int type, handle node)
{
    int sl;
    const char* ptr = sk;

    // measure key length
    while (*ptr && *ptr != '"' && *ptr != '/')
    {
        ptr++;
    }

    sl = int(ptr - sk);

    if (sl > 4 * FILENODEKEYLENGTH / 3 + 1)
    {
        // RSA-encrypted key - decrypt and update on the server to save space & client CPU time
        sl = sl / 4 * 3 + 3;

        if (sl > 4096)
        {
            return false;
        }

        byte* buf = new byte[sl];

        sl = Base64::atob(sk, buf, sl);

        // decrypt and set session ID for subsequent API communication
        if (!asymkey.decrypt(buf, sl, tk, tl))
        {
            delete[] buf;
            LOG_warn << "Corrupt or invalid RSA node key";
            return false;
        }

        delete[] buf;

        if (!ISUNDEF(node))
        {
            if (type)
            {
                sharekeyrewrite.push_back(node);
            }
            else
            {
                nodekeyrewrite.push_back(node);
            }
        }
    }
    else
    {
        if (Base64::atob(sk, tk, tl) != tl)
        {
            LOG_warn << "Corrupt or invalid symmetric node key";
            return false;
        }

        sc->ecb_decrypt(tk, tl);
    }

    return true;
}

// apply queued new shares
void MegaClient::mergenewshares(bool notify)
{
    newshare_list::iterator it;

    for (it = newshares.begin(); it != newshares.end(); )
    {
        NewShare* s = *it;

        mergenewshare(s, notify);

        delete s;
        newshares.erase(it++);
    }
}

void MegaClient::mergenewshare(NewShare *s, bool notify)
{
    bool skreceived = false;
    Node* n;

    if ((n = nodebyhandle(s->h)))
    {
        if (s->have_key && (!n->sharekey || memcmp(s->key, n->sharekey->key, SymmCipher::KEYLENGTH)))
        {
            // setting an outbound sharekey requires node authentication
            // unless coming from a trusted source (the local cache)
            bool auth = true;

            if (s->outgoing > 0)
            {
                if (!checkaccess(n, OWNERPRELOGIN))
                {
                    LOG_warn << "Attempt to create dislocated outbound share foiled";
                    auth = false;
                }
                else
                {
                    byte buf[SymmCipher::KEYLENGTH];

                    handleauth(s->h, buf);

                    if (memcmp(buf, s->auth, sizeof buf))
                    {
                        LOG_warn << "Attempt to create forged outbound share foiled";
                        auth = false;
                    }
                }
            }

            if (auth)
            {
                if (n->sharekey)
                {
                    if (!fetchingnodes)
                    {
                        int creqtag = reqtag;
                        reqtag = 0;
                        sendevent(99428,"Replacing share key");
                        reqtag = creqtag;
                    }
                    delete n->sharekey;
                }
                n->sharekey = new SymmCipher(s->key);
                skreceived = true;
            }
        }

        if (s->access == ACCESS_UNKNOWN && !s->have_key)
        {
            // share was deleted
            if (s->outgoing)
            {
                bool found = false;
                if (n->outshares)
                {
                    // outgoing share to user u deleted
                    share_map::iterator shareit = n->outshares->find(s->peer);
                    if (shareit != n->outshares->end())
                    {
                        Share *delshare = shareit->second;
                        n->outshares->erase(shareit);
                        found = true;
                        if (notify)
                        {
                            n->changed.outshares = true;
                            notifynode(n);
                        }
                        delete delshare;
                    }

                    if (!n->outshares->size())
                    {
                        delete n->outshares;
                        n->outshares = NULL;
                    }
                }
                if (n->pendingshares && !found && s->pending)
                {
                    // delete the pending share
                    share_map::iterator shareit = n->pendingshares->find(s->pending);
                    if (shareit != n->pendingshares->end())
                    {
                        Share *delshare = shareit->second;
                        n->pendingshares->erase(shareit);
                        found = true;
                        if (notify)
                        {
                            n->changed.pendingshares = true;
                            notifynode(n);
                        }
                        delete delshare;
                    }

                    if (!n->pendingshares->size())
                    {
                        delete n->pendingshares;
                        n->pendingshares = NULL;
                    }
                }

                // Erase sharekey if no outgoing shares (incl pending) exist
                if (s->remove_key && !n->outshares && !n->pendingshares)
                {
                    rewriteforeignkeys(n);

                    delete n->sharekey;
                    n->sharekey = NULL;
                }
            }
            else
            {
                // incoming share deleted - remove tree
                if (!n->parent)
                {
                    TreeProcDel td;
                    proctree(n, &td, true);
                }
                else
                {
                    if (n->inshare)
                    {
                        n->inshare->user->sharing.erase(n->nodehandle);
                        notifyuser(n->inshare->user);
                        n->inshare = NULL;
                    }
                }
            }
        }
        else
        {
            if (s->outgoing)
            {
                if ((!s->upgrade_pending_to_full && (!ISUNDEF(s->peer) || !ISUNDEF(s->pending)))
                    || (s->upgrade_pending_to_full && !ISUNDEF(s->peer) && !ISUNDEF(s->pending)))
                {
                    // perform mandatory verification of outgoing shares:
                    // only on own nodes and signed unless read from cache
                    if (checkaccess(n, OWNERPRELOGIN))
                    {
                        Share** sharep;
                        if (!ISUNDEF(s->pending))
                        {
                            // Pending share
                            if (!n->pendingshares)
                            {
                                n->pendingshares = new share_map();
                            }

                            if (s->upgrade_pending_to_full)
                            {
                                share_map::iterator shareit = n->pendingshares->find(s->pending);
                                if (shareit != n->pendingshares->end())
                                {
                                    // This is currently a pending share that needs to be upgraded to a full share
                                    // erase from pending shares & delete the pending share list if needed
                                    Share *delshare = shareit->second;
                                    n->pendingshares->erase(shareit);
                                    if (notify)
                                    {
                                        n->changed.pendingshares = true;
                                        notifynode(n);
                                    }
                                    delete delshare;
                                }

                                if (!n->pendingshares->size())
                                {
                                    delete n->pendingshares;
                                    n->pendingshares = NULL;
                                }

                                // clear this so we can fall through to below and have it re-create the share in
                                // the outshares list
                                s->pending = UNDEF;

                                // create the outshares list if needed
                                if (!n->outshares)
                                {
                                    n->outshares = new share_map();
                                }

                                sharep = &((*n->outshares)[s->peer]);
                            }
                            else
                            {
                                sharep = &((*n->pendingshares)[s->pending]);
                            }
                        }
                        else
                        {
                            // Normal outshare
                            if (!n->outshares)
                            {
                                n->outshares = new share_map();
                            }

                            sharep = &((*n->outshares)[s->peer]);
                        }

                        // modification of existing share or new share
                        if (*sharep)
                        {
                            (*sharep)->update(s->access, s->ts, findpcr(s->pending));
                        }
                        else
                        {
                            *sharep = new Share(ISUNDEF(s->peer) ? NULL : finduser(s->peer, 1), s->access, s->ts, findpcr(s->pending));
                        }

                        if (notify)
                        {
                            if (!ISUNDEF(s->pending))
                            {
                                n->changed.pendingshares = true;
                            }
                            else
                            {
                                n->changed.outshares = true;
                            }
                            notifynode(n);
                        }
                    }
                }
                else
                {
                    LOG_debug << "Merging share without peer information.";
                    // Outgoing shares received during fetchnodes are merged in two steps:
                    // 1. From readok(), a NewShare is created with the 'sharekey'
                    // 2. From readoutshares(), a NewShare is created with the 'peer' information
                }
            }
            else
            {
                if (!ISUNDEF(s->peer))
                {
                    if (s->peer)
                    {
                        if (!checkaccess(n, OWNERPRELOGIN))
                        {
                            // modification of existing share or new share
                            if (n->inshare)
                            {
                                n->inshare->update(s->access, s->ts);
                            }
                            else
                            {
                                n->inshare = new Share(finduser(s->peer, 1), s->access, s->ts, NULL);
                                n->inshare->user->sharing.insert(n->nodehandle);
                            }

                            if (notify)
                            {
                                n->changed.inshare = true;
                                notifynode(n);
                            }
                        }
                        else
                        {
                            LOG_warn << "Invalid inbound share location";
                        }
                    }
                    else
                    {
                        LOG_warn << "Invalid null peer on inbound share";
                    }
                }
                else
                {
                    if (skreceived && notify)
                    {
                        TreeProcApplyKey td;
                        proctree(n, &td);
                    }
                }
            }
        }
#ifdef ENABLE_SYNC
        if (n->inshare && s->access != FULL)
        {
            // check if the low(ered) access level is affecting any syncs
            // a) have we just cut off full access to a subtree of a sync?
            do {
                if (n->localnode && (n->localnode->sync->state == SYNC_ACTIVE || n->localnode->sync->state == SYNC_INITIALSCAN))
                {
                    LOG_warn << "Existing inbound share sync or part thereof lost full access";
                    n->localnode->sync->errorcode = API_EACCESS;
                    n->localnode->sync->changestate(SYNC_FAILED);
                }
            } while ((n = n->parent));

            // b) have we just lost full access to the subtree a sync is in?
            for (sync_list::iterator it = syncs.begin(); it != syncs.end(); it++)
            {
                if ((*it)->inshare && ((*it)->state == SYNC_ACTIVE || (*it)->state == SYNC_INITIALSCAN) && !checkaccess((*it)->localroot.node, FULL))
                {
                    LOG_warn << "Existing inbound share sync lost full access";
                    (*it)->errorcode = API_EACCESS;
                    (*it)->changestate(SYNC_FAILED);
                }
            }

        }
#endif
    }
}

// configure for full account session access
void MegaClient::setsid(const byte* newsid, unsigned len)
{
    auth = "&sid=";

    size_t t = auth.size();
    auth.resize(t + len * 4 / 3 + 4);
    auth.resize(t + Base64::btoa(newsid, len, (char*)(auth.c_str() + t)));
    
    sid.assign((const char*)newsid, len);
}

// configure for exported folder links access
void MegaClient::setrootnode(handle h)
{
    char buf[12];

    Base64::btoa((byte*)&h, NODEHANDLE, buf);

    auth = "&n=";
    auth.append(buf);
    publichandle = h;

    if (accountauth.size())
    {
        auth.append("&sid=");
        auth.append(accountauth);
    }
}

bool MegaClient::setlang(string *code)
{
    if (code && code->size() == 2)
    {
        lang = "&lang=";
        lang.append(*code);
        return true;
    }

    lang.clear();
    LOG_err << "Invalid language code: " << (code ? *code : "(null)");
    return false;
}

handle MegaClient::getrootpublicfolder()
{
    // if we logged into a folder...
    if (auth.find("&n=") != auth.npos)
    {
        return rootnodes[0];
    }
    else
    {
        return UNDEF;
    }
}

handle MegaClient::getpublicfolderhandle()
{
    return publichandle;
}

Node *MegaClient::getrootnode(Node *node)
{
    if (!node)
    {
        return NULL;
    }

    Node *n = node;
    while (n->parent)
    {
        n = n->parent;
    }
    return n;
}

// set server-client sequence number
bool MegaClient::setscsn(JSON* j)
{
    handle t;

    if (j->storebinary((byte*)&t, sizeof t) != sizeof t)
    {
        return false;
    }

    Base64::btoa((byte*)&t, sizeof t, scsn);

    return true;
}

int MegaClient::nextreqtag()
{
    return ++reqtag;
}

int MegaClient::hexval(char c)
{
    return c > '9' ? c - 'a' + 10 : c - '0';
}

void MegaClient::exportDatabase(string filename)
{
    FILE *fp = NULL;
    fp = fopen(filename.c_str(), "w");
    if (!fp)
    {
        LOG_warn << "Cannot export DB to file \"" << filename << "\"";
        return;
    }

    LOG_info << "Exporting database...";

    sctable->rewind();

    uint32_t id;
    string data;

    std::map<uint32_t, string> entries;
    while (sctable->next(&id, &data, &key))
    {
        entries.insert(std::pair<uint32_t, string>(id,data));
    }

    for (map<uint32_t, string>::iterator it = entries.begin(); it != entries.end(); it++)
    {
        fprintf(fp, "%8." PRIu32 "\t%s\n", it->first, it->second.c_str());
    }

    fclose(fp);

    LOG_info << "Database exported successfully to \"" << filename << "\"";
}

bool MegaClient::compareDatabases(string filename1, string filename2)
{
    LOG_info << "Comparing databases: \"" << filename1 << "\" and \"" << filename2 << "\"";
    FILE *fp1 = fopen(filename1.data(), "r");
    if (!fp1)
    {
        LOG_info << "Cannot open " << filename1;
        return false;
    }

    FILE *fp2 = fopen(filename2.data(), "r");
    if (!fp2)
    {
        fclose(fp1);

        LOG_info << "Cannot open " << filename2;
        return false;
    }

    const int N = 8192;
    char buf1[N];
    char buf2[N];

    do
    {
        size_t r1 = fread(buf1, 1, N, fp1);
        size_t r2 = fread(buf2, 1, N, fp2);

        if (r1 != r2 || memcmp(buf1, buf2, r1))
        {
            fclose(fp1);
            fclose(fp2);

            LOG_info << "Databases are different";
            return false;
        }
    }
    while (!feof(fp1) || !feof(fp2));

    fclose(fp1);
    fclose(fp2);

    LOG_info << "Databases are equal";
    return true;
}

void MegaClient::getrecoverylink(const char *email, bool hasMasterkey)
{
    reqs.add(new CommandGetRecoveryLink(this, email,
                hasMasterkey ? RECOVER_WITH_MASTERKEY : RECOVER_WITHOUT_MASTERKEY));
}

void MegaClient::queryrecoverylink(const char *code)
{
    reqs.add(new CommandQueryRecoveryLink(this, code));
}

void MegaClient::getprivatekey(const char *code)
{
    reqs.add(new CommandGetPrivateKey(this, code));
}

void MegaClient::confirmrecoverylink(const char *code, const char *email, const char *password, const byte *masterkey, int accountversion)
{
    if (accountversion == 1)
    {
        byte pwkey[SymmCipher::KEYLENGTH];
        pw_key(password, pwkey);
        SymmCipher pwcipher(pwkey);

        string emailstr = email;
        uint64_t loginHash = stringhash64(&emailstr, &pwcipher);

        if (masterkey)
        {
            // encrypt provided masterkey using the new password
            byte encryptedMasterKey[SymmCipher::KEYLENGTH];
            memcpy(encryptedMasterKey, masterkey, sizeof encryptedMasterKey);
            pwcipher.ecb_encrypt(encryptedMasterKey);

            reqs.add(new CommandConfirmRecoveryLink(this, code, (byte*)&loginHash, sizeof(loginHash), NULL, encryptedMasterKey, NULL));
        }
        else
        {
            // create a new masterkey
            byte masterkey[SymmCipher::KEYLENGTH];
            PrnGen::genblock(masterkey, sizeof masterkey);

            // generate a new session
            byte initialSession[2 * SymmCipher::KEYLENGTH];
            PrnGen::genblock(initialSession, sizeof initialSession);
            key.setkey(masterkey);
            key.ecb_encrypt(initialSession, initialSession + SymmCipher::KEYLENGTH, SymmCipher::KEYLENGTH);

            // and encrypt the master key to the new password
            pwcipher.ecb_encrypt(masterkey);

            reqs.add(new CommandConfirmRecoveryLink(this, code, (byte*)&loginHash, sizeof(loginHash), NULL, masterkey, initialSession));
        }
    }
    else
    {
        byte clientkey[SymmCipher::KEYLENGTH];
        PrnGen::genblock(clientkey, sizeof(clientkey));

        string salt;
        HashSHA256 hasher;
        string buffer = "mega.nz";
        buffer.resize(200, 'P');
        buffer.append((char *)clientkey, sizeof(clientkey));
        hasher.add((const byte*)buffer.data(), buffer.size());
        hasher.get(&salt);

        byte derivedKey[2 * SymmCipher::KEYLENGTH];
        CryptoPP::PKCS5_PBKDF2_HMAC<CryptoPP::SHA512> pbkdf2;
        pbkdf2.DeriveKey(derivedKey, sizeof(derivedKey), 0, (byte *)password, strlen(password),
                         (const byte *)salt.data(), salt.size(), 100000);

        string hashedauthkey;
        byte *authkey = derivedKey + SymmCipher::KEYLENGTH;
        hasher.add(authkey, SymmCipher::KEYLENGTH);
        hasher.get(&hashedauthkey);
        hashedauthkey.resize(SymmCipher::KEYLENGTH);

        SymmCipher cipher;
        cipher.setkey(derivedKey);

        if (masterkey)
        {
            // encrypt provided masterkey using the new password
            byte encryptedMasterKey[SymmCipher::KEYLENGTH];
            memcpy(encryptedMasterKey, masterkey, sizeof encryptedMasterKey);
            cipher.ecb_encrypt(encryptedMasterKey);
            reqs.add(new CommandConfirmRecoveryLink(this, code, (byte*)hashedauthkey.data(), SymmCipher::KEYLENGTH, clientkey, encryptedMasterKey, NULL));
        }
        else
        {
            // create a new masterkey
            byte masterkey[SymmCipher::KEYLENGTH];
            PrnGen::genblock(masterkey, sizeof masterkey);

            // generate a new session
            byte initialSession[2 * SymmCipher::KEYLENGTH];
            PrnGen::genblock(initialSession, sizeof initialSession);
            key.setkey(masterkey);
            key.ecb_encrypt(initialSession, initialSession + SymmCipher::KEYLENGTH, SymmCipher::KEYLENGTH);

            // and encrypt the master key to the new password
            cipher.ecb_encrypt(masterkey);
            reqs.add(new CommandConfirmRecoveryLink(this, code, (byte*)hashedauthkey.data(), SymmCipher::KEYLENGTH, clientkey, masterkey, initialSession));
        }
    }
}

void MegaClient::getcancellink(const char *email, const char *pin)
{
    reqs.add(new CommandGetRecoveryLink(this, email, CANCEL_ACCOUNT, pin));
}

void MegaClient::confirmcancellink(const char *code)
{
    reqs.add(new CommandConfirmCancelLink(this, code));
}

void MegaClient::getemaillink(const char *email, const char *pin)
{
    reqs.add(new CommandGetEmailLink(this, email, 1, pin));
}

void MegaClient::confirmemaillink(const char *code, const char *email, const byte *pwkey)
{
    if (pwkey)
    {
        SymmCipher pwcipher(pwkey);
        string emailstr = email;
        uint64_t loginHash = stringhash64(&emailstr, &pwcipher);
        reqs.add(new CommandConfirmEmailLink(this, code, email, (const byte*)&loginHash, true));
    }
    else
    {
        reqs.add(new CommandConfirmEmailLink(this, code, email, NULL, true));
    }
}

void MegaClient::contactlinkcreate(bool renew)
{
    reqs.add(new CommandContactLinkCreate(this, renew));
}

void MegaClient::contactlinkquery(handle h)
{
    reqs.add(new CommandContactLinkQuery(this, h));
}

void MegaClient::contactlinkdelete(handle h)
{
    reqs.add(new CommandContactLinkDelete(this, h));
}

void MegaClient::multifactorauthsetup(const char *pin)
{
    reqs.add(new CommandMultiFactorAuthSetup(this, pin));
}

void MegaClient::multifactorauthcheck(const char *email)
{
    reqs.add(new CommandMultiFactorAuthCheck(this, email));
}

void MegaClient::multifactorauthdisable(const char *pin)
{
    reqs.add(new CommandMultiFactorAuthDisable(this, pin));
}

void MegaClient::keepmealive(int type, bool enable)
{
    reqs.add(new CommandKeepMeAlive(this, type, enable));
}

// set warn level
void MegaClient::warn(const char* msg)
{
    LOG_warn << msg;
    warned = true;
}

// reset and return warnlevel
bool MegaClient::warnlevel()
{
    return warned ? (warned = false) | true : false;
}

// returns a matching child node by UTF-8 name (does not resolve name clashes)
// folder nodes take precedence over file nodes
Node* MegaClient::childnodebyname(Node* p, const char* name, bool skipfolders)
{
    string nname = name;
    Node *found = NULL;

    if (!p || p->type == FILENODE)
    {
        return NULL;
    }

    fsaccess->normalize(&nname);

    for (node_list::iterator it = p->children.begin(); it != p->children.end(); it++)
    {
        if (!strcmp(nname.c_str(), (*it)->displayname()))
        {
            if ((*it)->type != FILENODE && !skipfolders)
            {
                return *it;
            }

            found = *it;
            if (skipfolders)
            {
                return found;
            }
        }
    }

    return found;
}

void MegaClient::init()
{
    warned = false;
    csretrying = false;
    chunkfailed = false;
    statecurrent = false;
    totalNodes = 0;

#ifdef ENABLE_SYNC
    syncactivity = false;
    syncops = false;
    syncdebrisadding = false;
    syncdebrisminute = 0;
    syncscanfailed = false;
    syncfslockretry = false;
    syncfsopsfailed = false;
    syncdownretry = false;
    syncnagleretry = false;
    syncextraretry = false;
    faretrying = false;
    syncsup = true;
    syncdownrequired = false;
    syncuprequired = false;

    if (syncscanstate)
    {
        app->syncupdate_scanning(false);
        syncscanstate = false;
    }
#endif

    for (int i = sizeof rootnodes / sizeof *rootnodes; i--; )
    {
        rootnodes[i] = UNDEF;
    }

    delete pendingsc;
    pendingsc = NULL;

    btcs.reset();
    btsc.reset();
    btpfa.reset();
    btbadhost.reset();

    abortlockrequest();

    jsonsc.pos = NULL;
    insca = false;
    scnotifyurl.clear();
    *scsn = 0;
}

MegaClient::MegaClient(MegaApp* a, Waiter* w, HttpIO* h, FileSystemAccess* f, DbAccess* d, GfxProc* g, const char* k, const char* u)
{
    sctable = NULL;
    pendingsccommit = false;
    tctable = NULL;
    me = UNDEF;
    publichandle = UNDEF;
    followsymlinks = false;
    usealtdownport = false;
    usealtupport = false;
    retryessl = false;
    workinglockcs = NULL;
    scpaused = false;
    asyncfopens = 0;
    achievements_enabled = false;
    isNewSession = false;
    tsLogin = 0;
    versions_disabled = false;
    accountsince = 0;
    accountversion = 0;
    gmfa_enabled = false;
    gfxdisabled = false;
    ssrs_enabled = false;
    nsr_enabled = false;

#ifndef EMSCRIPTEN
    autodownport = true;
    autoupport = true;
    usehttps = false;
    orderdownloadedchunks = false;
#else
    autodownport = false;
    autoupport = false;
    usehttps = true;
    orderdownloadedchunks = true;
#endif
    
    fetchingnodes = false;
    fetchnodestag = 0;

#ifdef ENABLE_SYNC
    syncscanstate = false;
    syncadding = 0;
    currsyncid = 0;
    totalLocalNodes = 0;
#endif

    pendingcs = NULL;
    pendingsc = NULL;

    xferpaused[PUT] = false;
    xferpaused[GET] = false;
    putmbpscap = 0;
    overquotauntil = 0;
    looprequested = false;

#ifdef ENABLE_CHAT
    fetchingkeys = false;
    signkey = NULL;
    chatkey = NULL;
#endif

    init();

    f->client = this;
    f->waiter = w;
    transferlist.client = this;

    if ((app = a))
    {
        a->client = this;
    }

    waiter = w;
    httpio = h;
    fsaccess = f;
    dbaccess = d;

    if ((gfx = g))
    {
        g->client = this;
    }

    slotit = tslots.end();

    userid = 0;

    connections[PUT] = 3;
    connections[GET] = 4;

    int i;

    // initialize random client application instance ID (for detecting own
    // actions in server-client stream)
    for (i = sizeof sessionid; i--; )
    {
        sessionid[i] = 'a' + PrnGen::genuint32(26);
    }

    // initialize random API request sequence ID (server API is idempotent)
    for (i = sizeof reqid; i--; )
    {
        reqid[i] = 'a' + PrnGen::genuint32(26);
    }

    nextuh = 0;  
    reqtag = 0;

    badhostcs = NULL;

    scsn[sizeof scsn - 1] = 0;
    cachedscsn = UNDEF;

    snprintf(appkey, sizeof appkey, "&ak=%s", k);

    // initialize useragent
    useragent = u;

    useragent.append(" (");
    fsaccess->osversion(&useragent);

    useragent.append(") MegaClient/" TOSTRING(MEGA_MAJOR_VERSION)
                     "." TOSTRING(MEGA_MINOR_VERSION)
                     "." TOSTRING(MEGA_MICRO_VERSION));

    LOG_debug << "User-Agent: " << useragent;
    LOG_debug << "Cryptopp version: " << CRYPTOPP_VERSION;

    h->setuseragent(&useragent);
    h->setmaxdownloadspeed(0);
    h->setmaxuploadspeed(0);
}

MegaClient::~MegaClient()
{
    locallogout();

    delete pendingcs;
    delete pendingsc;
    delete badhostcs;
    delete workinglockcs;
    delete sctable;
    delete tctable;
    delete dbaccess;
}

// nonblocking state machine executing all operations currently in progress
void MegaClient::exec()
{
    WAIT_CLASS::bumpds();

    if (overquotauntil && overquotauntil < Waiter::ds)
    {
        overquotauntil = 0;
    }

    if (httpio->inetisback())
    {
        LOG_info << "Internet connectivity returned - resetting all backoff timers";
        abortbackoff(overquotauntil <= Waiter::ds);
    }

    if (EVER(httpio->lastdata) && Waiter::ds >= httpio->lastdata + HttpIO::NETWORKTIMEOUT
            && !pendingcs)
    {
        LOG_debug << "Network timeout. Reconnecting";
        disconnect();
    }
    else if (EVER(disconnecttimestamp))
    {
        if (disconnecttimestamp <= Waiter::ds)
        {
            int creqtag = reqtag;
            reqtag = 0;
            sendevent(99427, "Timeout (server idle)");
            reqtag = creqtag;

            disconnect();
        }
    }
    else if (pendingcs && EVER(pendingcs->lastdata) && !requestLock && !fetchingnodes
            &&  Waiter::ds >= pendingcs->lastdata + HttpIO::REQUESTTIMEOUT)
    {
        LOG_debug << "Request timeout. Triggering a lock request";
        requestLock = true;
    }

    // successful network operation with a failed transfer chunk: increment error count
    // and continue transfers
    if (httpio->success && chunkfailed)
    {
        chunkfailed = false;

        for (transferslot_list::iterator it = tslots.begin(); it != tslots.end(); it++)
        {
            if ((*it)->failure)
            {
                (*it)->lasterror = API_EFAILED;
                (*it)->errorcount++;
                (*it)->failure = false;
                (*it)->lastdata = Waiter::ds;
                LOG_warn << "Transfer error count raised: " << (*it)->errorcount;
            }
        }
    }

    bool first = true;
    do
    {
        if (!first)
        {
            WAIT_CLASS::bumpds();
        }
        first = false;

        looprequested = false;

        if (pendinghttp.size())
        {
            pendinghttp_map::iterator it = pendinghttp.begin();
            while (it != pendinghttp.end())
            {
                GenericHttpReq *req = it->second;
                switch (req->status)
                {
                case REQ_FAILURE:
                    if (!req->httpstatus && (!req->maxretries || (req->numretry + 1) < req->maxretries))
                    {
                        req->numretry++;
                        req->status = REQ_PREPARED;
                        req->bt.backoff();
                        req->isbtactive = true;
                        LOG_warn << "Request failed (" << req->posturl << ") retrying ("
                                 << (req->numretry + 1) << " of " << req->maxretries << ")";
                        it++;
                        break;
                    }
                    // no retry -> fall through
                case REQ_SUCCESS:
                    restag = it->first;
                    app->http_result(req->httpstatus ? API_OK : API_EFAILED,
                                     req->httpstatus,
                                     req->buf ? (byte *)req->buf : (byte *)req->in.data(),
                                     int(req->buf ? req->bufpos : req->in.size()));
                    delete req;
                    pendinghttp.erase(it++);
                    break;
                case REQ_PREPARED:
                    if (req->bt.armed())
                    {
                        req->isbtactive = false;
                        LOG_debug << "Sending retry for " << req->posturl;
                        switch (req->method)
                        {
                            case METHOD_GET:
                                req->get(this);
                                break;
                            case METHOD_POST:
                                req->post(this);
                                break;
                            case METHOD_NONE:
                                req->dns(this);
                                break;
                        }
                        it++;
                        break;
                    }
                    // no retry -> fall through
                case REQ_INFLIGHT:
                    if (req->maxbt.nextset() && req->maxbt.armed())
                    {
                        LOG_debug << "Max total time exceeded for request: " << req->posturl;
                        restag = it->first;
                        app->http_result(API_EFAILED, 0, NULL, 0);
                        delete req;
                        pendinghttp.erase(it++);
                        break;
                    }
                default:
                    it++;
                }
            }
        }

        // file attribute puts (handled sequentially as a FIFO)
        if (activefa.size())
        {
            putfa_list::iterator curfa = activefa.begin();
            while (curfa != activefa.end())
            {
                HttpReqCommandPutFA* fa = *curfa;
                m_off_t p = fa->transferred(this);
                if (fa->progressreported < p)
                {
                    httpio->updateuploadspeed(p - fa->progressreported);
                    fa->progressreported = p;
                }

                switch (fa->status)
                {
                    case REQ_SUCCESS:
                        if (fa->in.size() == sizeof(handle))
                        {
                            LOG_debug << "File attribute uploaded OK - " << fa->th;

                            // successfully wrote file attribute - store handle &
                            // remove from list
                            handle fah = MemAccess::get<handle>(fa->in.data());

                            Node* n;
                            handle h;
                            handlepair_set::iterator it;

                            // do we have a valid upload handle?
                            h = fa->th;

                            it = uhnh.lower_bound(pair<handle, handle>(h, 0));

                            if (it != uhnh.end() && it->first == h)
                            {
                                h = it->second;
                            }

                            // are we updating a live node? issue command directly.
                            // otherwise, queue for processing upon upload
                            // completion.
                            if ((n = nodebyhandle(h)) || (n = nodebyhandle(fa->th)))
                            {
                                LOG_debug << "Attaching file attribute";
                                reqs.add(new CommandAttachFA(this, n->nodehandle, fa->type, fah, fa->tag));
                            }
                            else
                            {
                                pendingfa[pair<handle, fatype>(fa->th, fa->type)] = pair<handle, int>(fah, fa->tag);
                                LOG_debug << "Queueing pending file attribute. Total: " << pendingfa.size();
                                checkfacompletion(fa->th);
                            }
                        }
                        else
                        {
                            LOG_warn << "Error attaching attribute";
                            Transfer *transfer = NULL;
                            handletransfer_map::iterator htit = faputcompletion.find(fa->th);
                            if (htit != faputcompletion.end())
                            {
                                // the failed attribute belongs to a pending upload
                                transfer = htit->second;
                            }
                            else
                            {
                                // check if the failed attribute belongs to an active upload
                                for (transfer_map::iterator it = transfers[PUT].begin(); it != transfers[PUT].end(); it++)
                                {
                                    if (it->second->uploadhandle == fa->th)
                                    {
                                        transfer = it->second;
                                        break;
                                    }
                                }
                            }

                            if (transfer)
                            {
                                // reduce the number of required attributes to let the upload continue
                                transfer->minfa--;
                                checkfacompletion(fa->th);
                                int creqtag = reqtag;
                                reqtag = 0;
                                sendevent(99407,"Attribute attach failed during active upload");
                                reqtag = creqtag;
                            }
                            else
                            {
                                LOG_debug << "Transfer related to failed attribute not found: " << fa->th;
                            }
                        }

                        delete fa;
                        curfa = activefa.erase(curfa);
                        LOG_debug << "Remaining file attributes: " << activefa.size() << " active, " << queuedfa.size() << " queued";
                        btpfa.reset();
                        faretrying = false;
                        break;

                    case REQ_FAILURE:
                        // repeat request with exponential backoff
                        LOG_warn << "Error setting file attribute";
                        curfa = activefa.erase(curfa);
                        fa->status = REQ_READY;
                        queuedfa.push_back(fa);
                        btpfa.backoff();
                        faretrying = true;
                        break;

                    default:
                        curfa++;
                }
            }
        }

        if (btpfa.armed())
        {
            faretrying = false;
            while (queuedfa.size() && activefa.size() < MAXPUTFA)
            {
                // dispatch most recent file attribute put
                putfa_list::iterator curfa = queuedfa.begin();
                HttpReqCommandPutFA* fa = *curfa;
                queuedfa.erase(curfa);
                activefa.push_back(fa);

                LOG_debug << "Adding file attribute to the request queue";
                fa->status = REQ_INFLIGHT;
                reqs.add(fa);
            }
        }

        if (fafcs.size())
        {
            // file attribute fetching (handled in parallel on a per-cluster basis)
            // cluster channels are never purged
            fafc_map::iterator cit;
            FileAttributeFetchChannel* fc;

            for (cit = fafcs.begin(); cit != fafcs.end(); cit++)
            {
                fc = cit->second;

                // is this request currently in flight?
                switch (fc->req.status)
                {
                    case REQ_SUCCESS:
                        if (fc->req.contenttype.find("text/html") != string::npos
                            && !memcmp(fc->req.posturl.c_str(), "http:", 5))
                        {
                            LOG_warn << "Invalid Content-Type detected downloading file attr: " << fc->req.contenttype;
                            fc->urltime = 0;
                            usehttps = true;
                            app->notify_change_to_https();

                            int creqtag = reqtag;
                            reqtag = 0;
                            sendevent(99436, "Automatic change to HTTPS");
                            reqtag = creqtag;
                        }
                        else
                        {
                            fc->parse(this, cit->first, true);
                        }

                        // notify app in case some attributes were not returned, then redispatch
                        fc->failed(this);
                        fc->req.disconnect();
                        fc->req.status = REQ_PREPARED;
                        fc->timeout.reset();
                        fc->bt.reset();
                        break;

                    case REQ_INFLIGHT:
                        if (!fc->req.httpio)
                        {
                            break;
                        }

                        if (fc->inbytes != fc->req.in.size())
                        {
                            httpio->lock();
                            fc->parse(this, cit->first, false);
                            httpio->unlock();

                            fc->timeout.backoff(100);

                            fc->inbytes = fc->req.in.size();
                        }

                        if (!fc->timeout.armed()) break;

                        LOG_warn << "Timeout getting file attr";
                        // timeout! fall through...
                    case REQ_FAILURE:
                        LOG_warn << "Error getting file attr";

                        if (fc->req.httpstatus && fc->req.contenttype.find("text/html") != string::npos
                                && !memcmp(fc->req.posturl.c_str(), "http:", 5))
                        {
                            LOG_warn << "Invalid Content-Type detected on failed file attr: " << fc->req.contenttype;
                            usehttps = true;
                            app->notify_change_to_https();

                            int creqtag = reqtag;
                            reqtag = 0;
                            sendevent(99436, "Automatic change to HTTPS");
                            reqtag = creqtag;
                        }

                        fc->failed(this);
                        fc->timeout.reset();
                        fc->bt.backoff();
                        fc->urltime = 0;
                        fc->req.disconnect();
                        fc->req.status = REQ_PREPARED;
                    default:
                        ;
                }

                if (fc->req.status != REQ_INFLIGHT && fc->bt.armed() && (fc->fafs[1].size() || fc->fafs[0].size()))
                {
                    fc->req.in.clear();

                    if (!fc->urltime || (Waiter::ds - fc->urltime) > 600)
                    {
                        // fetches pending for this unconnected channel - dispatch fresh connection
                        LOG_debug << "Getting fresh download URL";
                        fc->timeout.reset();
                        reqs.add(new CommandGetFA(this, cit->first, fc->fahref));
                        fc->req.status = REQ_INFLIGHT;
                    }
                    else
                    {
                        // redispatch cached URL if not older than one minute
                        LOG_debug << "Using cached download URL";
                        fc->dispatch(this);
                    }
                }
            }
        }

        // handle API client-server requests
        for (;;)
        {
            // do we have an API request outstanding?
            if (pendingcs)
            {
                // handle retry reason for requests
                retryreason_t reason = RETRY_NONE;

                switch (pendingcs->status)
                {
                    case REQ_READY:
                        break;

                    case REQ_INFLIGHT:
                        if (pendingcs->contentlength > 0)
                        {
                            if (fetchingnodes && fnstats.timeToFirstByte == NEVER
                                    && pendingcs->bufpos > 10)
                            {
								WAIT_CLASS::bumpds();
                                fnstats.timeToFirstByte = WAIT_CLASS::ds - fnstats.startTime;
                            }

                            if (pendingcs->bufpos > pendingcs->notifiedbufpos)
                            {
                                abortlockrequest();
                                app->request_response_progress(pendingcs->bufpos, pendingcs->contentlength);
                                pendingcs->notifiedbufpos = pendingcs->bufpos;
                            }
                        }
                        break;

                    case REQ_SUCCESS:
                        abortlockrequest();
                        app->request_response_progress(pendingcs->bufpos, -1);

                        if (pendingcs->in != "-3" && pendingcs->in != "-4")
                        {
                            if (*pendingcs->in.c_str() == '[')
                            {
                                if (fetchingnodes && fnstats.timeToFirstByte == NEVER)
                                {
									WAIT_CLASS::bumpds();
                                    fnstats.timeToFirstByte = WAIT_CLASS::ds - fnstats.startTime;
                                }

                                if (csretrying)
                                {
                                    app->notify_retry(0, RETRY_NONE);
                                    csretrying = false;
                                }

                                // request succeeded, process result array
                                json.begin(pendingcs->in.c_str());
                                reqs.procresult(this);

                                WAIT_CLASS::bumpds();

                                delete pendingcs;
                                pendingcs = NULL;

                                if (sctable && pendingsccommit && !reqs.cmdspending())
                                {
                                    LOG_debug << "Executing postponed DB commit";
                                    sctable->commit();
                                    sctable->begin();
                                    app->notify_dbcommit();
                                    pendingsccommit = false;
                                }

                                // increment unique request ID
                                for (int i = sizeof reqid; i--; )
                                {
                                    if (reqid[i]++ < 'z')
                                    {
                                        break;
                                    }
                                    else
                                    {
                                        reqid[i] = 'a';
                                    }
                                }
                            }
                            else
                            {
                                // request failed
                                error e = (error)atoi(pendingcs->in.c_str());

                                if (!e)
                                {
                                    e = API_EINTERNAL;
                                }

                                app->request_error(e);
                                delete pendingcs;
                                pendingcs = NULL;
                                csretrying = false;
                                break;
                            }

                            btcs.reset();
                            break;
                        }
                        else
                        {
                            if (pendingcs->in == "-3")
                            {
                                reason = RETRY_API_LOCK;
                            }
                            else
                            {
                                reason = RETRY_RATE_LIMIT;
                            }
                            if (fetchingnodes)
                            {
                                fnstats.eAgainCount++;
                            }
                        }

                    // fall through
                    case REQ_FAILURE:
                        if (!reason && pendingcs->httpstatus != 200)
                        {
                            if (pendingcs->httpstatus == 500)
                            {
                                reason = RETRY_SERVERS_BUSY;
                            }
                            else if (pendingcs->httpstatus == 0)
                            {
                                reason = RETRY_CONNECTIVITY;
                            }
                            else
                            {
                                reason = RETRY_UNKNOWN;
                            }
                        }

                        if (fetchingnodes && pendingcs->httpstatus != 200)
                        {
                            if (pendingcs->httpstatus == 500)
                            {
                                fnstats.e500Count++;
                            }
                            else
                            {
                                fnstats.eOthersCount++;
                            }
                        }

                        abortlockrequest();
                        if (pendingcs->sslcheckfailed)
                        {
                            sslfakeissuer = pendingcs->sslfakeissuer;
                            app->request_error(API_ESSL);
                            sslfakeissuer.clear();

                            if (!retryessl)
                            {
                                delete pendingcs;
                                pendingcs = NULL;
                                csretrying = false;
                                break;
                            }
                        }

                        // failure, repeat with capped exponential backoff
                        app->request_response_progress(pendingcs->bufpos, -1);

                        delete pendingcs;
                        pendingcs = NULL;

                        btcs.backoff();
                        app->notify_retry(btcs.retryin(), reason);
                        csretrying = true;

                    default:
                        ;
                }

                if (pendingcs)
                {
                    break;
                }
            }

            if (btcs.armed())
            {
                if (btcs.nextset())
                {
                    reqs.nextRequest();
                }

                if (reqs.cmdspending())
                {
                    pendingcs = new HttpReq();
                    pendingcs->protect = true;

                    reqs.get(pendingcs->out);

                    pendingcs->posturl = APIURL;

                    pendingcs->posturl.append("cs?id=");
                    pendingcs->posturl.append(reqid, sizeof reqid);
                    pendingcs->posturl.append(auth);
                    pendingcs->posturl.append(appkey);
                    if (lang.size())
                    {
                        pendingcs->posturl.append(lang);
                    }
                    pendingcs->type = REQ_JSON;

                    pendingcs->post(this);

                    reqs.nextRequest();
                    continue;
                }
                else
                {
                    btcs.reset();
                }
            }
            break;
        }

        // handle API server-client requests
        if (!jsonsc.pos && pendingsc)
        {
            switch (pendingsc->status)
            {
            case REQ_SUCCESS:
                if (pendingsc->contentlength == 1
                        && pendingsc->in.size()
                        && pendingsc->in[0] == '0')
                {
                    LOG_debug << "Waitd keep-alive received";
                    delete pendingsc;
                    pendingsc = NULL;
                    btsc.reset();
                    break;
                }

                if (*pendingsc->in.c_str() == '{')
                {
                    jsonsc.begin(pendingsc->in.c_str());
                    jsonsc.enterobject();
                    break;
                }
                else
                {
                    error e = (error)atoi(pendingsc->in.c_str());
                    if (e == API_ESID)
                    {
                        app->request_error(API_ESID);
                        *scsn = 0;
                    }
                    else if (e == API_ETOOMANY)
                    {
                        LOG_warn << "Too many pending updates - reloading local state";
                        int creqtag = reqtag;
                        reqtag = fetchnodestag; // associate with ongoing request, if any
                        fetchingnodes = false;
                        fetchnodestag = 0;
                        fetchnodes(true);
                        reqtag = creqtag;
                    }
                    else if (e == API_EAGAIN || e == API_ERATELIMIT)
                    {
                        if (!statecurrent)
                        {
                            fnstats.eAgainCount++;
                        }
                    }
                    else
                    {
                        LOG_err << "Unexpected sc response: " << pendingsc->in;
                    }
                }

                // fall through
            case REQ_FAILURE:
                if (pendingsc)
                {
                    if (!statecurrent && pendingsc->httpstatus != 200)
                    {
                        if (pendingsc->httpstatus == 500)
                        {
                            fnstats.e500Count++;
                        }
                        else
                        {
                            fnstats.eOthersCount++;
                        }
                    }

                    if (pendingsc->sslcheckfailed)
                    {
                        sslfakeissuer = pendingsc->sslfakeissuer;
                        app->request_error(API_ESSL);
                        sslfakeissuer.clear();

                        if (!retryessl)
                        {
                            *scsn = 0;
                        }
                    }

                    delete pendingsc;
                    pendingsc = NULL;
                }

                // failure, repeat with capped exponential backoff
                btsc.backoff();
                break;

            case REQ_INFLIGHT:
                if (Waiter::ds >= (pendingsc->lastdata + HttpIO::SCREQUESTTIMEOUT))
                {
                    LOG_debug << "sc timeout expired";
                    delete pendingsc;
                    pendingsc = NULL;
                    btsc.reset();
                }
                break;
            default:
                break;
            }
        }

#ifdef ENABLE_SYNC
        if (syncactivity)
        {
            syncops = true;
        }
        syncactivity = false;

        // do not process the SC result until all preconfigured syncs are up and running
        // except if SC packets are required to complete a fetchnodes
        if (!scpaused && jsonsc.pos && (syncsup || !statecurrent) && !syncdownrequired && !syncdownretry)
#else
        if (!scpaused && jsonsc.pos)
#endif
        {
            // FIXME: reload in case of bad JSON
            if (procsc())
            {
                // completed - initiate next SC request
                delete pendingsc;
                pendingsc = NULL;

                btsc.reset();
            }
#ifdef ENABLE_SYNC
            else
            {
                // remote changes require immediate attention of syncdown()
                syncdownrequired = true;
                syncactivity = true;
            }
#endif
        }

        if (!pendingsc && *scsn && btsc.armed())
        {
            pendingsc = new HttpReq();

            if (scnotifyurl.size())
            {
                pendingsc->posturl = scnotifyurl;
            }
            else
            {
                pendingsc->posturl = APIURL;
                pendingsc->posturl.append("wsc");
                scnotifyurl = pendingsc->posturl;
            }

            pendingsc->protect = true;
            pendingsc->posturl.append("?sn=");
            pendingsc->posturl.append(scsn);
            pendingsc->posturl.append(auth);
            pendingsc->type = REQ_JSON;
            pendingsc->post(this);
            jsonsc.pos = NULL;
        }

        if (badhostcs)
        {
            if (badhostcs->status == REQ_SUCCESS)
            {
                LOG_debug << "Successful badhost report";
                btbadhost.reset();
                delete badhostcs;
                badhostcs = NULL;
            }
            else if(badhostcs->status == REQ_FAILURE
                    || (badhostcs->status == REQ_INFLIGHT && Waiter::ds >= (badhostcs->lastdata + HttpIO::REQUESTTIMEOUT)))
            {
                LOG_debug << "Failed badhost report. Retrying...";
                btbadhost.backoff();
                badhosts = badhostcs->outbuf;
                delete badhostcs;
                badhostcs = NULL;
            }
        }

        if (workinglockcs)
        {
            if (workinglockcs->status == REQ_SUCCESS)
            {
                LOG_debug << "Successful lock request";
                btworkinglock.reset();

                if (workinglockcs->in == "1")
                {
                    LOG_warn << "Timeout (server idle)";
                    disconnecttimestamp = Waiter::ds + HttpIO::CONNECTTIMEOUT;
                }
                else if (workinglockcs->in == "0")
                {
                    int creqtag = reqtag;
                    reqtag = 0;
                    sendevent(99425, "Timeout (server busy)");
                    reqtag = creqtag;

                    pendingcs->lastdata = Waiter::ds;
                }
                else
                {
                    LOG_err << "Error in lock request: " << workinglockcs->in;
                }

                delete workinglockcs;
                workinglockcs = NULL;
                requestLock = false;
            }
            else if (workinglockcs->status == REQ_FAILURE
                     || (workinglockcs->status == REQ_INFLIGHT && Waiter::ds >= (workinglockcs->lastdata + HttpIO::REQUESTTIMEOUT)))
            {
                LOG_warn << "Failed lock request. Retrying...";
                btworkinglock.backoff();
                delete workinglockcs;
                workinglockcs = NULL;
            }
        }

        // fill transfer slots from the queue
        dispatchmore(PUT);
        dispatchmore(GET);

#ifndef EMSCRIPTEN
        assert(!asyncfopens);
#endif

        slotit = tslots.begin();

        // handle active unpaused transfers
        while (slotit != tslots.end())
        {
            transferslot_list::iterator it = slotit;

            slotit++;

            if (!xferpaused[(*it)->transfer->type] && (!(*it)->retrying || (*it)->retrybt.armed()))
            {
                (*it)->doio(this);
            }
        }


#ifdef ENABLE_SYNC
        // verify filesystem fingerprints, disable deviating syncs
        // (this covers mountovers, some device removals and some failures)
        sync_list::iterator it;
        for (it = syncs.begin(); it != syncs.end(); it++)
        {
            if ((*it)->fsfp)
            {
                fsfp_t current = (*it)->dirnotify->fsfingerprint();
                if ((*it)->fsfp != current)
                {
                    LOG_err << "Local fingerprint mismatch. Previous: " << (*it)->fsfp
                            << "  Current: " << current;
                    (*it)->errorcode = API_EFAILED;
                    (*it)->changestate(SYNC_FAILED);
                }
            }
        }

        if (!syncsup)
        {
            // set syncsup if there are no initializing syncs
            // this will allow incoming server-client commands to trigger the filesystem
            // actions that have occurred while the sync app was not running
            for (it = syncs.begin(); it != syncs.end(); it++)
            {
                if ((*it)->state == SYNC_INITIALSCAN)
                {
                    break;
                }
            }

            if (it == syncs.end())
            {
                syncsup = true;
                syncactivity = true;
                syncdownrequired = true;
            }
        }

        // process active syncs
        // sync timer: full rescan in case of filesystem notification failures
        if (syncscanfailed && syncscanbt.armed())
        {
            syncscanfailed = false;
            syncops = true;
        }

        // sync timer: file change upload delay timeouts (Nagle algorithm)
        if (syncnagleretry && syncnaglebt.armed())
        {
            syncnagleretry = false;
            syncops = true;
        }

        if (syncextraretry && syncextrabt.armed())
        {
            syncextraretry = false;
            syncops = true;
        }

        // sync timer: read lock retry
        if (syncfslockretry && syncfslockretrybt.armed())
        {
            syncfslockretrybt.backoff(Sync::SCANNING_DELAY_DS);
        }

        // halt all syncing while the local filesystem is pending a lock-blocked operation
        // or while we are fetching nodes
        // FIXME: indicate by callback
        if (!syncdownretry && !syncadding && statecurrent && !syncdownrequired && !fetchingnodes)
        {
            // process active syncs, stop doing so while transient local fs ops are pending
            if (syncs.size() || syncactivity)
            {
                bool prevpending = false;
                for (int q = syncfslockretry ? DirNotify::RETRY : DirNotify::DIREVENTS; q >= DirNotify::DIREVENTS; q--)
                {
                    for (it = syncs.begin(); it != syncs.end(); )
                    {
                        Sync* sync = *it++;
                        prevpending = prevpending || sync->dirnotify->notifyq[q].size();
                        if (prevpending)
                        {
                            break;
                        }
                    }
                    if (prevpending)
                    {
                        break;
                    }
                }

                dstime nds = NEVER;
                dstime mindelay = NEVER;
                for (it = syncs.begin(); it != syncs.end(); )
                {
                    Sync* sync = *it++;
                    if (sync->isnetwork && (sync->state == SYNC_ACTIVE || sync->state == SYNC_INITIALSCAN))
                    {
                        while (sync->dirnotify->notifyq[DirNotify::EXTRA].size())
                        {
                            dstime dsmin = Waiter::ds - Sync::EXTRA_SCANNING_DELAY_DS;
                            Notification &notification = sync->dirnotify->notifyq[DirNotify::EXTRA].front();
                            if (notification.timestamp <= dsmin)
                            {
                                LOG_debug << "Processing extra fs notification";
                                sync->dirnotify->notify(DirNotify::DIREVENTS, notification.localnode,
                                                        notification.path.data(), notification.path.size());
                                sync->dirnotify->notifyq[DirNotify::EXTRA].pop_front();
                            }
                            else
                            {
                                dstime delay = (notification.timestamp - dsmin) + 1;
                                if (delay < mindelay)
                                {
                                    mindelay = delay;
                                }
                                break;
                            }
                        }
                    }
                }
                if (EVER(mindelay))
                {
                    syncextrabt.backoff(mindelay);
                    syncextraretry = true;
                }
                else
                {
                    syncextraretry = false;
                }

                for (int q = syncfslockretry ? DirNotify::RETRY : DirNotify::DIREVENTS; q >= DirNotify::DIREVENTS; q--)
                {
                    if (!syncfsopsfailed)
                    {
                        syncfslockretry = false;

                        // not retrying local operations: process pending notifyqs
                        for (it = syncs.begin(); it != syncs.end(); )
                        {
                            Sync* sync = *it++;

                            if (sync->state == SYNC_CANCELED || sync->state == SYNC_FAILED)
                            {
                                delete sync;
                                continue;
                            }
                            else if (sync->state == SYNC_ACTIVE || sync->state == SYNC_INITIALSCAN)
                            {
                                // process items from the notifyq until depleted
                                if (sync->dirnotify->notifyq[q].size())
                                {
                                    dstime dsretry;

                                    syncops = true;

                                    if ((dsretry = sync->procscanq(q)))
                                    {
                                        // we resume processing after dsretry has elapsed
                                        // (to avoid open-after-creation races with e.g. MS Office)
                                        if (EVER(dsretry))
                                        {
                                            if (!syncnagleretry || (dsretry + 1) < syncnaglebt.backoffdelta())
                                            {
                                                syncnaglebt.backoff(dsretry + 1);
                                            }

                                            syncnagleretry = true;
                                        }
                                        else
                                        {
                                            if (syncnagleretry)
                                            {
                                                syncnaglebt.arm();
                                            }
                                            syncactivity = true;
                                        }

                                        if (syncadding)
                                        {
                                            break;
                                        }
                                    }
                                    else
                                    {
                                        LOG_debug << "Pending MEGA nodes: " << synccreate.size();
                                        if (!syncadding)
                                        {
                                            LOG_debug << "Running syncup to create missing folders";
                                            syncup(&sync->localroot, &nds);
                                            sync->cachenodes();
                                        }

                                        // we interrupt processing the notifyq if the completion
                                        // of a node creation is required to continue
                                        break;
                                    }
                                }

                                if (sync->state == SYNC_INITIALSCAN && q == DirNotify::DIREVENTS && !sync->dirnotify->notifyq[q].size())
                                {
                                    sync->changestate(SYNC_ACTIVE);

                                    // scan for items that were deleted while the sync was stopped
                                    // FIXME: defer this until RETRY queue is processed
                                    sync->scanseqno++;
                                    sync->deletemissing(&sync->localroot);
                                }
                            }
                        }

                        if (syncadding)
                        {
                            break;
                        }
                    }
                }

                size_t totalpending = 0;
                size_t scanningpending = 0;
                for (int q = DirNotify::RETRY; q >= DirNotify::DIREVENTS; q--)
                {
                    for (it = syncs.begin(); it != syncs.end(); )
                    {
                        Sync* sync = *it++;
                        sync->cachenodes();

                        totalpending += sync->dirnotify->notifyq[q].size();
                        if (q == DirNotify::DIREVENTS)
                        {
                            scanningpending += sync->dirnotify->notifyq[q].size();
                        }
                        else if (!syncfslockretry && sync->dirnotify->notifyq[DirNotify::RETRY].size())
                        {
                            syncfslockretrybt.backoff(Sync::SCANNING_DELAY_DS);
                            fsaccess->local2path(&sync->dirnotify->notifyq[DirNotify::RETRY].front().path, &blockedfile);
                            syncfslockretry = true;
                        }
                    }
                }

                if (!syncfslockretry && !syncfsopsfailed)
                {
                    blockedfile.clear();
                }

                if (syncadding)
                {
                    // do not continue processing syncs while adding nodes
                    // just go to evaluate the main do-while loop
                    notifypurge();
                    continue;
                }

                // delete files that were overwritten by folders in checkpath()
                execsyncdeletions();  

                if (synccreate.size())
                {
                    syncupdate();
                }

                // notify the app of the length of the pending scan queue
                if (scanningpending < 4)
                {
                    if (syncscanstate)
                    {
                        LOG_debug << "Scanning finished";
                        app->syncupdate_scanning(false);
                        syncscanstate = false;
                    }
                }
                else if (scanningpending > 10)
                {
                    if (!syncscanstate)
                    {
                        LOG_debug << "Scanning started";
                        app->syncupdate_scanning(true);
                        syncscanstate = true;
                    }
                }

                if (prevpending && !totalpending)
                {
                    LOG_debug << "Scan queue processed, triggering a scan";
                    syncdownrequired = true;
                }

                notifypurge();

                if (!syncadding && (syncactivity || syncops))
                {
                    for (it = syncs.begin(); it != syncs.end(); it++)
                    {
                        // make sure that the remote synced folder still exists
                        if (!(*it)->localroot.node)
                        {
                            LOG_err << "The remote root node doesn't exist";
                            (*it)->errorcode = API_ENOENT;
                            (*it)->changestate(SYNC_FAILED);
                        }
                    }

                    // perform aggregate ops that require all scanqs to be fully processed
                    for (it = syncs.begin(); it != syncs.end(); it++)
                    {
                        if ((*it)->dirnotify->notifyq[DirNotify::DIREVENTS].size()
                          || (*it)->dirnotify->notifyq[DirNotify::RETRY].size())
                        {
                            if (!syncnagleretry && !syncfslockretry)
                            {
                                syncactivity = true;
                            }

                            break;
                        }
                    }

                    if (it == syncs.end())
                    {
                        // execution of notified deletions - these are held in localsyncnotseen and
                        // kept pending until all creations (that might reference them for the purpose of
                        // copying) have completed and all notification queues have run empty (to ensure
                        // that moves are not executed as deletions+additions.
                        if (localsyncnotseen.size() && !synccreate.size())
                        {
                            // ... execute all pending deletions
                            while (localsyncnotseen.size())
                            {
                                delete *localsyncnotseen.begin();
                            }
                        }

                        // process filesystem notifications for active syncs unless we
                        // are retrying local fs writes
                        if (!syncfsopsfailed)
                        {
                            LOG_verbose << "syncops: " << syncactivity << syncnagleretry
                                        << syncfslockretry << synccreate.size();
                            syncops = false;

                            // FIXME: only syncup for subtrees that were actually
                            // updated to reduce CPU load
                            bool repeatsyncup = false;
                            bool syncupdone = false;
                            for (it = syncs.begin(); it != syncs.end(); it++)
                            {
                                if (((*it)->state == SYNC_ACTIVE || (*it)->state == SYNC_INITIALSCAN)
                                 && !syncadding && syncuprequired && !syncnagleretry)
                                {
                                    LOG_debug << "Running syncup on demand";
                                    repeatsyncup |= !syncup(&(*it)->localroot, &nds);
                                    syncupdone = true;
                                    (*it)->cachenodes();
                                }
                            }
                            syncuprequired = !syncupdone || repeatsyncup;

                            if (EVER(nds))
                            {
                                if (!syncnagleretry || (nds - Waiter::ds) < syncnaglebt.backoffdelta())
                                {
                                    syncnaglebt.backoff(nds - Waiter::ds);
                                }

                                syncnagleretry = true;
                                syncuprequired = true;
                            }

                            // delete files that were overwritten by folders in syncup()
                            execsyncdeletions();  

                            if (synccreate.size())
                            {
                                syncupdate();
                            }

                            unsigned totalnodes = 0;

                            // we have no sync-related operations pending - trigger processing if at least one
                            // filesystem item is notified or initiate a full rescan if there has been
                            // an event notification failure (or event notification is unavailable)
                            bool scanfailed = false;
                            for (it = syncs.begin(); it != syncs.end(); it++)
                            {
                                Sync* sync = *it;

                                totalnodes += sync->localnodes[FILENODE] + sync->localnodes[FOLDERNODE];

                                if (sync->state == SYNC_ACTIVE || sync->state == SYNC_INITIALSCAN)
                                {
                                    if (sync->dirnotify->notifyq[DirNotify::DIREVENTS].size()
                                     || sync->dirnotify->notifyq[DirNotify::RETRY].size())
                                    {
                                        break;
                                    }
                                    else
                                    {
                                        if (sync->fullscan)
                                        {
                                            // recursively delete all LocalNodes that were deleted (not moved or renamed!)
                                            sync->deletemissing(&sync->localroot);
                                            sync->cachenodes();
                                        }

                                        // if the directory events notification subsystem is permanently unavailable or
                                        // has signaled a temporary error, initiate a full rescan
                                        if (sync->state == SYNC_ACTIVE)
                                        {
                                            sync->fullscan = false;

                                            if (syncscanbt.armed()
                                                    && (sync->dirnotify->failed || fsaccess->notifyfailed
                                                        || sync->dirnotify->error || fsaccess->notifyerr))
                                            {
                                                LOG_warn << "Sync scan failed " << sync->dirnotify->failed
                                                         << " " << fsaccess->notifyfailed
                                                         << " " << sync->dirnotify->error
                                                         << " " << fsaccess->notifyerr;
                                                if (sync->dirnotify->failed)
                                                {
                                                    LOG_warn << "The cause was: " << sync->dirnotify->failreason;
                                                }
                                                scanfailed = true;

                                                sync->scan(&sync->localroot.localname, NULL);
                                                sync->dirnotify->error = 0;
                                                sync->fullscan = true;
                                                sync->scanseqno++;
                                            }
                                        }
                                    }
                                }
                            }

                            if (scanfailed)
                            {
                                fsaccess->notifyerr = false;
                                dstime backoff = 50 + totalnodes / 128;
                                syncscanbt.backoff(backoff);
                                syncscanfailed = true;
                                LOG_warn << "Next full scan in " << backoff << " ds";
                            }

                            // clear pending global notification error flag if all syncs were marked
                            // to be rescanned
                            if (fsaccess->notifyerr && it == syncs.end())
                            {
                                fsaccess->notifyerr = false;
                            }

                            execsyncdeletions();  
                        }
                    }
                }
            }
        }
        else
        {
            notifypurge();

            // sync timer: retry syncdown() ops in case of local filesystem lock clashes
            if (syncdownretry && syncdownbt.armed())
            {
                syncdownretry = false;
                syncdownrequired = true;
            }

            if (syncdownrequired)
            {
                syncdownrequired = false;
                if (!fetchingnodes)
                {
                    LOG_verbose << "Running syncdown";
                    bool success = true;
                    for (it = syncs.begin(); it != syncs.end(); it++)
                    {
                        // make sure that the remote synced folder still exists
                        if (!(*it)->localroot.node)
                        {
                            LOG_err << "The remote root node doesn't exist";
                            (*it)->errorcode = API_ENOENT;
                            (*it)->changestate(SYNC_FAILED);
                        }
                        else
                        {
                            string localpath = (*it)->localroot.localname;
                            if ((*it)->state == SYNC_ACTIVE || (*it)->state == SYNC_INITIALSCAN)
                            {
                                LOG_debug << "Running syncdown on demand";
                                if (!syncdown(&(*it)->localroot, &localpath, true))
                                {
                                    // a local filesystem item was locked - schedule periodic retry
                                    // and force a full rescan afterwards as the local item may
                                    // be subject to changes that are notified with obsolete paths
                                    success = false;
                                    (*it)->dirnotify->error = true;
                                }

                                (*it)->cachenodes();
                            }
                        }
                    }

                    // notify the app if a lock is being retried
                    if (success)
                    {
                        syncuprequired = true;
                        syncdownretry = false;
                        syncactivity = true;

                        if (syncfsopsfailed)
                        {
                            syncfsopsfailed = false;
                            app->syncupdate_local_lockretry(false);
                        }
                    }
                    else
                    {
                        if (!syncfsopsfailed)
                        {
                            syncfsopsfailed = true;
                            app->syncupdate_local_lockretry(true);
                        }

                        syncdownretry = true;
                        syncdownbt.backoff(50);
                    }
                }
                else
                {
                    LOG_err << "Syncdown requested while fetchingnodes is set";
                }
            }
        }
#endif

        notifypurge();

        if (!badhostcs && badhosts.size() && btbadhost.armed())
        {
            // report hosts affected by failed requests
            LOG_debug << "Sending badhost report: " << badhosts;
            badhostcs = new HttpReq();
            badhostcs->posturl = APIURL;
            badhostcs->posturl.append("pf?h");
            badhostcs->outbuf = badhosts;
            badhostcs->type = REQ_JSON;
            badhostcs->post(this);
            badhosts.clear();
        }

        if (!workinglockcs && requestLock && btworkinglock.armed())
        {
            LOG_debug << "Sending lock request";
            workinglockcs = new HttpReq();
            workinglockcs->posturl = APIURL;
            workinglockcs->posturl.append("cs?");
            workinglockcs->posturl.append(auth);
            workinglockcs->posturl.append("&wlt=1");
            workinglockcs->type = REQ_JSON;
            workinglockcs->post(this);
        }


        for (vector<TimerWithBackoff *>::iterator it = bttimers.begin(); it != bttimers.end(); )
        {
            TimerWithBackoff *bttimer = *it;
            if (bttimer->armed())
            {
                restag = bttimer->tag;
                app->timer_result(API_OK);
                delete bttimer;
                it = bttimers.erase(it);
            }
            else
            {
                ++it;
            }
        }

        httpio->updatedownloadspeed();
        httpio->updateuploadspeed();
    } while (httpio->doio() || execdirectreads() || (!pendingcs && reqs.cmdspending() && btcs.armed()) || looprequested);
}

// get next event time from all subsystems, then invoke the waiter if needed
// returns true if an engine-relevant event has occurred, false otherwise
int MegaClient::wait()
{
    int r = preparewait();
    if (r)
    {
        return r;
    }
    r |= dowait();
    r |= checkevents();
    return r;
}

int MegaClient::preparewait()
{
    dstime nds;

    // get current dstime and clear wait events
    WAIT_CLASS::bumpds();

#ifdef ENABLE_SYNC
    // sync directory scans in progress or still processing sc packet without having
    // encountered a locally locked item? don't wait.
    if (syncactivity || syncdownrequired || (!scpaused && jsonsc.pos && (syncsup || !statecurrent) && !syncdownretry))
    {
        nds = Waiter::ds;
    }
    else
#endif
    {
        // next retry of a failed transfer
        nds = NEVER;

        if (httpio->success && chunkfailed)
        {
            // there is a pending transfer retry, don't wait
            nds = Waiter::ds;
        }

        nexttransferretry(PUT, &nds);
        nexttransferretry(GET, &nds);

        // retry transferslots
        for (transferslot_list::iterator it = tslots.begin(); it != tslots.end(); it++)
        {
            if (!(*it)->retrybt.armed())
            {
                (*it)->retrybt.update(&nds);
            }
        }

        for (pendinghttp_map::iterator it = pendinghttp.begin(); it != pendinghttp.end(); it++)
        {
            if (it->second->isbtactive)
            {
                it->second->bt.update(&nds);
            }

            if (it->second->maxbt.nextset())
            {
                it->second->maxbt.update(&nds);
            }
        }

        // retry failed client-server requests
        if (!pendingcs)
        {
            btcs.update(&nds);
        }

        // retry failed server-client requests
        if (!pendingsc && *scsn)
        {
            btsc.update(&nds);
        }

        // retry failed badhost requests
        if (!badhostcs && badhosts.size())
        {
            btbadhost.update(&nds);
        }

        if (!workinglockcs && requestLock)
        {
            btworkinglock.update(&nds);
        }

        for (vector<TimerWithBackoff *>::iterator cit = bttimers.begin(); cit != bttimers.end(); cit++)
        {
            (*cit)->update(&nds);
        }

        // retry failed file attribute puts
        if (faretrying)
        {
            btpfa.update(&nds);
        }

        // retry failed file attribute gets
        for (fafc_map::iterator cit = fafcs.begin(); cit != fafcs.end(); cit++)
        {
            if (cit->second->req.status == REQ_INFLIGHT)
            {
                cit->second->timeout.update(&nds);
            }
            else if (cit->second->fafs[1].size() || cit->second->fafs[0].size())
            {
                cit->second->bt.update(&nds);
            }
        }

        // next pending pread event
        if (!dsdrns.empty())
        {
            if (dsdrns.begin()->first < nds)
            {
                if (dsdrns.begin()->first <= Waiter::ds)
                {
                    nds = Waiter::ds;
                }
                else
                {
                    nds = dsdrns.begin()->first;
                }
            }
        }

#ifdef ENABLE_SYNC
        // sync rescan
        if (syncscanfailed)
        {
            syncscanbt.update(&nds);
        }

        // retrying of transient failed read ops
        if (syncfslockretry && !syncdownretry && !syncadding
                && statecurrent && !syncdownrequired && !syncfsopsfailed)
        {
            LOG_debug << "Waiting for a temporary error checking filesystem notification";
            syncfslockretrybt.update(&nds);
        }

        // retrying of transiently failed syncdown() updates
        if (syncdownretry)
        {
            syncdownbt.update(&nds);
        }

        // triggering of Nagle-delayed sync PUTs
        if (syncnagleretry)
        {
            syncnaglebt.update(&nds);
        }

        if (syncextraretry)
        {
            syncextrabt.update(&nds);
        }
#endif

        // detect stuck network
        if (EVER(httpio->lastdata) && !pendingcs)
        {
            dstime timeout = httpio->lastdata + HttpIO::NETWORKTIMEOUT;

            if (timeout > Waiter::ds && timeout < nds)
            {
                nds = timeout;
            }
            else if (timeout <= Waiter::ds)
            {
                nds = 0;
            }
        }

        if (pendingcs && EVER(pendingcs->lastdata))
        {
            if (EVER(disconnecttimestamp))
            {
                if (disconnecttimestamp > Waiter::ds && disconnecttimestamp < nds)
                {
                    nds = disconnecttimestamp;
                }
                else if (disconnecttimestamp <= Waiter::ds)
                {
                    nds = 0;
                }
            }
            else if (!requestLock && !fetchingnodes)
            {
                dstime timeout = pendingcs->lastdata + HttpIO::REQUESTTIMEOUT;
                if (timeout > Waiter::ds && timeout < nds)
                {
                    nds = timeout;
                }
                else if (timeout <= Waiter::ds)
                {
                    nds = 0;
                }
            }
            else if (workinglockcs && EVER(workinglockcs->lastdata)
                     && workinglockcs->status == REQ_INFLIGHT)
            {
                dstime timeout = workinglockcs->lastdata + HttpIO::REQUESTTIMEOUT;
                if (timeout > Waiter::ds && timeout < nds)
                {
                    nds = timeout;
                }
                else if (timeout <= Waiter::ds)
                {
                    nds = 0;
                }
            }
        }


        if (badhostcs && EVER(badhostcs->lastdata)
                && badhostcs->status == REQ_INFLIGHT)
        {
            dstime timeout = badhostcs->lastdata + HttpIO::REQUESTTIMEOUT;
            if (timeout > Waiter::ds && timeout < nds)
            {
                nds = timeout;
            }
            else if (timeout <= Waiter::ds)
            {
                nds = 0;
            }
        }

        if (!jsonsc.pos && pendingsc && pendingsc->status == REQ_INFLIGHT)
        {
            dstime timeout = pendingsc->lastdata + HttpIO::SCREQUESTTIMEOUT;
            if (timeout > Waiter::ds && timeout < nds)
            {
                nds = timeout;
            }
            else if (timeout <= Waiter::ds)
            {
                nds = 0;
            }
        }
    }

    // immediate action required?
    if (!nds)
    {
        return Waiter::NEEDEXEC;
    }

    // nds is either MAX_INT (== no pending events) or > Waiter::ds
    if (EVER(nds))
    {
        nds -= Waiter::ds;
    }

    waiter->init(nds);

    // set subsystem wakeup criteria (WinWaiter assumes httpio to be set first!)
    waiter->wakeupby(httpio, Waiter::NEEDEXEC);
    waiter->wakeupby(fsaccess, Waiter::NEEDEXEC);

    return 0;
}

int MegaClient::dowait()
{
    return waiter->wait();
}

int MegaClient::checkevents()
{
    int r =  httpio->checkevents(waiter);
    r |= fsaccess->checkevents(waiter);
    if (gfx)
    {
        r |= gfx->checkevents(waiter);
    }
    return r;
}

// reset all backoff timers and transfer retry counters
bool MegaClient::abortbackoff(bool includexfers)
{
    bool r = false;

    WAIT_CLASS::bumpds();

    if (includexfers)
    {
        overquotauntil = 0;
        for (int d = GET; d == GET || d == PUT; d += PUT - GET)
        {
            for (transfer_map::iterator it = transfers[d].begin(); it != transfers[d].end(); it++)
            {
                if (it->second->bt.arm())
                {
                    r = true;
                }

                if (it->second->slot && it->second->slot->retrying)
                {
                    if (it->second->slot->retrybt.arm())
                    {
                        r = true;
                    }
                }
            }
        }

        for (handledrn_map::iterator it = hdrns.begin(); it != hdrns.end();)
        {
            (it++)->second->retry(API_OK);
        }
    }

    for (pendinghttp_map::iterator it = pendinghttp.begin(); it != pendinghttp.end(); it++)
    {
        if (it->second->bt.arm())
        {
            r = true;
        }
    }

    if (btcs.arm())
    {
        r = true;
    }

    if (btbadhost.arm())
    {
        r = true;
    }

    if (btworkinglock.arm())
    {
        r = true;
    }

    if (!pendingsc && btsc.arm())
    {
        r = true;
    }

    if (activefa.size() < MAXPUTFA && btpfa.arm())
    {
        r = true;
    }

    for (fafc_map::iterator it = fafcs.begin(); it != fafcs.end(); it++)
    {
        if (it->second->req.status != REQ_INFLIGHT && it->second->bt.arm())
        {
            r = true;
        }
    }

    return r;
}

// this will dispatch the next queued transfer unless one is already in
// progress and force isn't set
// returns true if dispatch occurred, false otherwise
bool MegaClient::dispatch(direction_t d)
{
    // do we have any transfer slots available?
    if (!slotavail())
    {
        LOG_verbose << "No slots available";
        return false;
    }

    // file attribute jam? halt uploads.
    if (d == PUT && queuedfa.size() > MAXQUEUEDFA)
    {
        LOG_warn << "Attribute queue full: " << queuedfa.size();
        return false;
    }

    Transfer *nexttransfer;
    TransferSlot *ts = NULL;

    for (;;)
    {
        nexttransfer = transferlist.nexttransfer(d);

        // no inactive transfers ready?
        if (!nexttransfer)
        {
            return false;
        }

        if (!nexttransfer->localfilename.size())
        {
            // this is a fresh transfer rather than the resumption of a partly
            // completed and deferred one
            if (d == PUT)
            {
                // generate fresh random encryption key/CTR IV for this file
                byte keyctriv[SymmCipher::KEYLENGTH + sizeof(int64_t)];
                PrnGen::genblock(keyctriv, sizeof keyctriv);
                memcpy(nexttransfer->transferkey, keyctriv, SymmCipher::KEYLENGTH);
                nexttransfer->ctriv = MemAccess::get<uint64_t>((const char*)keyctriv + SymmCipher::KEYLENGTH);
            }
            else
            {
                // set up keys for the decryption of this file (k == NULL => private node)
                Node* n;
                const byte* k = NULL;

                // locate suitable template file
                for (file_list::iterator it = nexttransfer->files.begin(); it != nexttransfer->files.end(); it++)
                {
                    if ((*it)->hprivate && !(*it)->hforeign)
                    {
                        // the size field must be valid right away for
                        // MegaClient::moretransfers()
                        if ((n = nodebyhandle((*it)->h)) && n->type == FILENODE)
                        {
                            k = (const byte*)n->nodekey.data();
                            nexttransfer->size = n->size;
                        }
                    }
                    else
                    {
                        k = (*it)->filekey;
                        nexttransfer->size = (*it)->size;
                    }

                    if (k)
                    {
                        memcpy(nexttransfer->transferkey, k, SymmCipher::KEYLENGTH);
                        SymmCipher::xorblock(k + SymmCipher::KEYLENGTH, nexttransfer->transferkey);
                        nexttransfer->ctriv = MemAccess::get<int64_t>((const char*)k + SymmCipher::KEYLENGTH);
                        nexttransfer->metamac = MemAccess::get<int64_t>((const char*)k + SymmCipher::KEYLENGTH + sizeof(int64_t));
                        break;
                    }
                }

                if (!k)
                {
                    return false;
                }
            }

            nexttransfer->localfilename.clear();

            // set file localnames (ultimate target) and one transfer-wide temp
            // localname
            for (file_list::iterator it = nexttransfer->files.begin();
                 !nexttransfer->localfilename.size() && it != nexttransfer->files.end(); it++)
            {
                (*it)->prepare();
            }

            // app-side transfer preparations (populate localname, create thumbnail...)
            app->transfer_prepare(nexttransfer);
        }

        bool openok;
        bool openfinished = false;

        // verify that a local path was given and start/resume transfer
        if (nexttransfer->localfilename.size())
        {
            if (!nexttransfer->slot)
            {
                // allocate transfer slot
                ts = new TransferSlot(nexttransfer);
            }
            else
            {
                ts = nexttransfer->slot;
            }

            if (ts->fa->asyncavailable())
            {
                if (!nexttransfer->asyncopencontext)
                {
                    LOG_debug << "Starting async open";

                    // try to open file (PUT transfers: open in nonblocking mode)
                    nexttransfer->asyncopencontext = (d == PUT)
                        ? ts->fa->asyncfopen(&nexttransfer->localfilename)
                        : ts->fa->asyncfopen(&nexttransfer->localfilename, false, true, nexttransfer->size);
                    asyncfopens++;
                }

                if (nexttransfer->asyncopencontext->finished)
                {
                    LOG_debug << "Async open finished";
                    openok = !nexttransfer->asyncopencontext->failed;
                    openfinished = true;
                    delete nexttransfer->asyncopencontext;
                    nexttransfer->asyncopencontext = NULL;
                    asyncfopens--;
                }

                assert(!asyncfopens);
                //FIXME: Improve the management of asynchronous fopen when they can
                //be really asynchronous. All transfers could open its file in this
                //stage (not good) and, if we limit it, the transfer queue could hang because
                //it's full of transfers in that state. Transfer moves also complicates
                //the management because transfers that haven't been opened could be
                //placed over transfers that are already being opened.
                //Probably, the best approach is to add the slot of these transfers to
                //the queue and ensure that all operations (transfer moves, pauses)
                //are correctly cancelled when needed
            }
            else
            {
                // try to open file (PUT transfers: open in nonblocking mode)
                openok = (d == PUT)
                        ? ts->fa->fopen(&nexttransfer->localfilename)
                        : ts->fa->fopen(&nexttransfer->localfilename, false, true);
                openfinished = true;
            }

            if (openfinished && openok)
            {
                handle h = UNDEF;
                bool hprivate = true;
                const char *privauth = NULL;
                const char *pubauth = NULL;

                nexttransfer->pos = 0;
                nexttransfer->progresscompleted = 0;

                if (d == GET || nexttransfer->cachedtempurl.size())
                {
                    m_off_t p = 0;

                    // resume at the end of the last contiguous completed block
                    for (chunkmac_map::iterator it = nexttransfer->chunkmacs.begin();
                         it != nexttransfer->chunkmacs.end(); it++)
                    {
                        m_off_t chunkceil = ChunkedHash::chunkceil(it->first, nexttransfer->size);

                        if (nexttransfer->pos == it->first && it->second.finished)
                        {
                            nexttransfer->pos = chunkceil;
                            nexttransfer->progresscompleted = chunkceil;
                        }
                        else if (it->second.finished)
                        {
                            m_off_t chunksize = chunkceil - ChunkedHash::chunkfloor(it->first);
                            nexttransfer->progresscompleted += chunksize;
                        }
                        else
                        {
                            nexttransfer->progresscompleted += it->second.offset;
                            p += it->second.offset;
                        }
                    }

                    if (nexttransfer->progresscompleted > nexttransfer->size)
                    {
                        LOG_err << "Invalid transfer progress!";
                        nexttransfer->pos = nexttransfer->size;
                        nexttransfer->progresscompleted = nexttransfer->size;
                    }

                    LOG_debug << "Resuming transfer at " << nexttransfer->pos
                              << " Completed: " << nexttransfer->progresscompleted
                              << " Partial: " << p << " Size: " << nexttransfer->size
                              << " ultoken: " << (nexttransfer->ultoken != NULL);
                }
                else
                {
                    nexttransfer->chunkmacs.clear();
                }

                ts->progressreported = nexttransfer->progresscompleted;

                if (d == PUT)
                {
                    if (ts->fa->mtime != nexttransfer->mtime || ts->fa->size != nexttransfer->size)
                    {
                        LOG_warn << "Modification detected starting upload.   Size: " << nexttransfer->size << "  Mtime: " << nexttransfer->mtime
                                 << "    FaSize: " << ts->fa->size << "  FaMtime: " << ts->fa->mtime;
                        nexttransfer->failed(API_EREAD);
                        continue;
                    }

                    // create thumbnail/preview imagery, if applicable (FIXME: do not re-create upon restart)
                    if (nexttransfer->localfilename.size() && !nexttransfer->uploadhandle)
                    {
                        nexttransfer->uploadhandle = getuploadhandle();

                        if (!gfxdisabled && gfx && gfx->isgfx(&nexttransfer->localfilename))
                        {
                            // we want all imagery to be safely tucked away before completing the upload, so we bump minfa
                            nexttransfer->minfa += gfx->gendimensionsputfa(ts->fa, &nexttransfer->localfilename, nexttransfer->uploadhandle, nexttransfer->transfercipher(), -1, false);
                        }
                    }
                }
                else
                {
                    for (file_list::iterator it = nexttransfer->files.begin();
                         it != nexttransfer->files.end(); it++)
                    {
                        if (!(*it)->hprivate || (*it)->hforeign || nodebyhandle((*it)->h))
                        {
                            h = (*it)->h;
                            hprivate = (*it)->hprivate;
                            privauth = (*it)->privauth.size() ? (*it)->privauth.c_str() : NULL;
                            pubauth = (*it)->pubauth.size() ? (*it)->pubauth.c_str() : NULL;
                            break;
                        }
                        else
                        {
                            LOG_err << "Unexpected node ownership";
                        }
                    }
                }

                // dispatch request for temporary source/target URL
                if (nexttransfer->cachedtempurl.size())
                {
                    app->transfer_prepare(nexttransfer);
                    ts->tempurl =  nexttransfer->cachedtempurl;
                    nexttransfer->cachedtempurl.clear();
                }
                else
                {
                    reqs.add((ts->pendingcmd = (d == PUT)
                          ? (Command*)new CommandPutFile(this, ts, putmbpscap)
                          : (Command*)new CommandGetFile(this, ts, NULL, h, hprivate, privauth, pubauth)));
                }

                LOG_debug << "Activating transfer";
                ts->slots_it = tslots.insert(tslots.begin(), ts);

                // notify the app about the starting transfer
                for (file_list::iterator it = nexttransfer->files.begin();
                     it != nexttransfer->files.end(); it++)
                {
                    (*it)->start();
                }
                app->transfer_update(nexttransfer);

                return true;
            }
            else if (openfinished)
            {
                string utf8path;
                fsaccess->local2path(&nexttransfer->localfilename, &utf8path);
                if (d == GET)
                {
                    LOG_err << "Error dispatching transfer. Temporary file not writable: " << utf8path;
                    nexttransfer->failed(API_EWRITE);
                }
                else if (!ts->fa->retry)
                {
                    LOG_err << "Error dispatching transfer. Local file permanently unavailable: " << utf8path;
                    nexttransfer->failed(API_EREAD);
                }
                else
                {
                    LOG_warn << "Error dispatching transfer. Local file temporarily unavailable: " << utf8path;
                    nexttransfer->failed(API_EREAD);
                }
            }
        }
        else
        {
            LOG_err << "Error preparing transfer. No localfilename";
            nexttransfer->failed(API_EREAD);
        }
    }
}

// generate upload handle for this upload
// (after 65536 uploads, a node handle clash is possible, but far too unlikely
// to be of real-world concern)
handle MegaClient::getuploadhandle()
{
    byte* ptr = (byte*)(&nextuh + 1);

    while (!++*--ptr);

    return nextuh;
}

// do we have an upload that is still waiting for file attributes before being completed?
void MegaClient::checkfacompletion(handle th, Transfer* t)
{
    if (th)
    {
        bool delayedcompletion;
        handletransfer_map::iterator htit;

        if ((delayedcompletion = !t))
        {
            // abort if upload still running
            if ((htit = faputcompletion.find(th)) == faputcompletion.end())
            {
                LOG_debug << "Upload still running checking a file attribute - " << th;
                return;
            }

            t = htit->second;
        }

        int facount = 0;

        // do we have the pre-set threshold number of file attributes available? complete upload.
        for (fa_map::iterator it = pendingfa.lower_bound(pair<handle, fatype>(th, 0));
             it != pendingfa.end() && it->first.first == th; it++)
        {
            facount++;
        }

        if (facount < t->minfa)
        {
            LOG_debug << "Pending file attributes for upload - " << th <<  " : " << (t->minfa < facount);
            if (!delayedcompletion)
            {
                // we have insufficient file attributes available: remove transfer and put on hold
                t->faputcompletion_it = faputcompletion.insert(pair<handle, Transfer*>(th, t)).first;

                transfers[t->type].erase(t->transfers_it);
                t->transfers_it = transfers[t->type].end();

                delete t->slot;
                t->slot = NULL;

                LOG_debug << "Transfer put on hold. Total: " << faputcompletion.size();
            }

            return;
        }
    }
    else
    {
        LOG_warn << "NULL file attribute handle";
    }

    LOG_debug << "Transfer finished, sending callbacks - " << th;    
    t->state = TRANSFERSTATE_COMPLETED;
    t->completefiles();
    looprequested = true;
    app->transfer_complete(t);
    delete t;
}

// clear transfer queue
void MegaClient::freeq(direction_t d)
{
    for (transfer_map::iterator it = transfers[d].begin(); it != transfers[d].end(); )
    {
        delete it++->second;
    }
}

// determine next scheduled transfer retry
// FIXME: make this an ordered set and only check the first element instead of
// scanning the full map!
void MegaClient::nexttransferretry(direction_t d, dstime* dsmin)
{
    for (transfer_map::iterator it = transfers[d].begin(); it != transfers[d].end(); it++)
    {
        if ((!it->second->slot || !it->second->slot->fa)
         && it->second->bt.nextset())
        {
            it->second->bt.update(dsmin);
            if (it->second->bt.armed())
            {
                // fire the timer only once but keeping it armed
                it->second->bt.set(0);
                LOG_debug << "Disabling armed transfer backoff";
            }
        }
    }
}

// disconnect all HTTP connections (slows down operations, but is semantically neutral)
void MegaClient::disconnect()
{
    if (pendingcs)
    {
        app->request_response_progress(-1, -1);
        pendingcs->disconnect();
    }

    if (pendingsc)
    {
        pendingsc->disconnect();
    }

    abortlockrequest();

    for (pendinghttp_map::iterator it = pendinghttp.begin(); it != pendinghttp.end(); it++)
    {
        it->second->disconnect();
    }

    for (transferslot_list::iterator it = tslots.begin(); it != tslots.end(); it++)
    {
        (*it)->disconnect();
    }

    for (handledrn_map::iterator it = hdrns.begin(); it != hdrns.end();)
    {
        (it++)->second->retry(API_OK);
    }

    for (putfa_list::iterator it = activefa.begin(); it != activefa.end(); it++)
    {
        (*it)->disconnect();
    }

    for (fafc_map::iterator it = fafcs.begin(); it != fafcs.end(); it++)
    {
        it->second->req.disconnect();
    }

    for (transferslot_list::iterator it = tslots.begin(); it != tslots.end(); it++)
    {
        (*it)->errorcount = 0;
    }

    if (badhostcs)
    {
        badhostcs->disconnect();
    }

    httpio->lastdata = NEVER;
    httpio->disconnect();

    app->notify_disconnect();
}

void MegaClient::abortlockrequest()
{
    delete workinglockcs;
    workinglockcs = NULL;
    btworkinglock.reset();
    requestLock = false;
    disconnecttimestamp = NEVER;
}

void MegaClient::logout()
{
    if (loggedin() != FULLACCOUNT)
    {
        removecaches();
        locallogout();

        restag = reqtag;
        app->logout_result(API_OK);
        return;
    }

    reqs.add(new CommandLogout(this));
}

void MegaClient::locallogout()
{
    int i;

    delete sctable;
    sctable = NULL;
    pendingsccommit = false;

    me = UNDEF;
    publichandle = UNDEF;
    cachedscsn = UNDEF;
    achievements_enabled = false;
    isNewSession = false;
    tsLogin = 0;
    versions_disabled = false;
    accountsince = 0;
    gmfa_enabled = false;
    ssrs_enabled = false;
    nsr_enabled = false;

    freeq(GET);
    freeq(PUT);

    disconnect();
    closetc();

    purgenodesusersabortsc();

    reqs.clear();

    delete pendingcs;
    pendingcs = NULL;

    for (putfa_list::iterator it = queuedfa.begin(); it != queuedfa.end(); it++)
    {
        delete *it;
    }

    for (putfa_list::iterator it = activefa.begin(); it != activefa.end(); it++)
    {
        delete *it;
    }

    for (pendinghttp_map::iterator it = pendinghttp.begin(); it != pendinghttp.end(); it++)
    {
        delete it->second;
    }

    for (vector<TimerWithBackoff *>::iterator it = bttimers.begin(); it != bttimers.end();  it++)
    {
        delete *it;
    }

    queuedfa.clear();
    activefa.clear();
    pendinghttp.clear();
    bttimers.clear();
    xferpaused[PUT] = false;
    xferpaused[GET] = false;
    putmbpscap = 0;
    fetchingnodes = false;
    fetchnodestag = 0;
    overquotauntil = 0;
    scpaused = false;

    for (fafc_map::iterator cit = fafcs.begin(); cit != fafcs.end(); cit++)
    {
        for (i = 2; i--; )
        {
    	    for (faf_map::iterator it = cit->second->fafs[i].begin(); it != cit->second->fafs[i].end(); it++)
    	    {
                delete it->second;
    	    }
        }

        delete cit->second;
    }

    fafcs.clear();

    pendingfa.clear();

    // erase keys & session ID
#ifdef ENABLE_CHAT
    resetKeyring();
#endif

    key.setkey(SymmCipher::zeroiv);
    asymkey.resetkey();
    memset((char*)auth.c_str(), 0, auth.size());
    auth.clear();
    sessionkey.clear();
    accountversion = 0;
    accountsalt.clear();
    sid.clear();
    k.clear();

    init();

    if (dbaccess)
    {
        dbaccess->currentDbVersion = DbAccess::LEGACY_DB_VERSION;
    }

#ifdef ENABLE_SYNC
    syncadding = 0;
    totalLocalNodes = 0;
#endif

#ifdef ENABLE_CHAT
    fetchingkeys = false;
#endif
}

void MegaClient::removecaches()
{
    if (sctable)
    {
        sctable->remove();
        delete sctable;
        sctable = NULL;
        pendingsccommit = false;
    }

#ifdef ENABLE_SYNC
    for (sync_list::iterator it = syncs.begin(); it != syncs.end(); it++)
    {
        if ((*it)->statecachetable)
        {
            (*it)->statecachetable->remove();
            delete (*it)->statecachetable;
            (*it)->statecachetable = NULL;
        }
    }
#endif

    disabletransferresumption();
}

const char *MegaClient::version()
{
    return TOSTRING(MEGA_MAJOR_VERSION)
            "." TOSTRING(MEGA_MINOR_VERSION)
            "." TOSTRING(MEGA_MICRO_VERSION);
}

void MegaClient::getlastversion(const char *appKey)
{
    reqs.add(new CommandGetVersion(this, appKey));
}

void MegaClient::getlocalsslcertificate()
{
    reqs.add(new CommandGetLocalSSLCertificate(this));
}

void MegaClient::dnsrequest(const char *hostname)
{
    GenericHttpReq *req = new GenericHttpReq();
    req->tag = reqtag;
    req->maxretries = 0;
    pendinghttp[reqtag] = req;
    req->posturl = (usehttps ? string("https://") : string("http://")) + hostname;
    req->dns(this);
}

void MegaClient::gelbrequest(const char *service, int timeoutds, int retries)
{
    GenericHttpReq *req = new GenericHttpReq();
    req->tag = reqtag;
    req->maxretries = retries;
    if (timeoutds > 0)
    {
        req->maxbt.backoff(timeoutds);
    }
    pendinghttp[reqtag] = req;
    req->posturl = GELBURL;
    req->posturl.append("?service=");
    req->posturl.append(service);
    req->protect = true;
    req->get(this);
}

void MegaClient::sendchatstats(const char *json, int port)
{
    GenericHttpReq *req = new GenericHttpReq();
    req->tag = reqtag;
    req->maxretries = 0;
    pendinghttp[reqtag] = req;
    req->posturl = CHATSTATSURL;
    if (port > 0)
    {
        req->posturl.append(":");
        char stringPort[6];
        sprintf(stringPort, "%d", port);
        req->posturl.append(stringPort);
    }
    req->posturl.append("/stats");
    req->protect = true;
    req->out->assign(json);
    req->post(this);
}

void MegaClient::sendchatlogs(const char *json, const char *aid)
{
    GenericHttpReq *req = new GenericHttpReq();
    req->tag = reqtag;
    req->maxretries = 0;
    pendinghttp[reqtag] = req;
    req->posturl = CHATSTATSURL;
    req->posturl.append("/msglog?aid=");
    req->posturl.append(aid);
    req->posturl.append("&t=e");
    req->protect = true;
    req->out->assign(json);
    req->post(this);
}

void MegaClient::httprequest(const char *url, int method, bool binary, const char *json, int retries)
{
    GenericHttpReq *req = new GenericHttpReq(binary);
    req->tag = reqtag;
    req->maxretries = retries;
    pendinghttp[reqtag] = req;
    if (method == METHOD_GET)
    {
        req->posturl = url;
        req->get(this);
    }
    else
    {
        req->posturl = url;
        if (json)
        {
            req->out->assign(json);
        }
        req->post(this);
    }
}

// process server-client request
bool MegaClient::procsc()
{
    nameid name;

#ifdef ENABLE_SYNC
    char test[] = "},{\"a\":\"t\",\"i\":\"";
    char test2[32] = "\",\"t\":{\"f\":[{\"h\":\"";
    bool stop = false;
    bool newnodes = false;
#endif
    Node* dn = NULL;

    for (;;)
    {
        if (!insca)
        {
            switch (jsonsc.getnameid())
            {
                case 'w':
                    jsonsc.storeobject(&scnotifyurl);
                    break;

                case MAKENAMEID2('s', 'n'):
                    // the sn element is guaranteed to be the last in sequence
                    setscsn(&jsonsc);
                    notifypurge();
                    if (sctable)
                    {
                        if (!pendingcs && !csretrying && !reqs.cmdspending())
                        {
                            sctable->commit();
                            sctable->begin();
                            app->notify_dbcommit();
                            pendingsccommit = false;
                        }
                        else
                        {
                            LOG_debug << "Postponing DB commit until cs requests finish";
                            pendingsccommit = true;
                        }
                    }
                    break;
                    
                case EOO:
                    mergenewshares(1);
                    applykeys();

                    if (!statecurrent)
                    {
                        if (fetchingnodes)
                        {
                            notifypurge();
                            if (sctable)
                            {
                                sctable->commit();
                                sctable->begin();
                                pendingsccommit = false;
                            }

                            WAIT_CLASS::bumpds();
                            fnstats.timeToResult = Waiter::ds - fnstats.startTime;
                            fnstats.timeToCurrent = fnstats.timeToResult;

                            fetchingnodes = false;
                            restag = fetchnodestag;
                            fetchnodestag = 0;
                            app->fetchnodes_result(API_OK);
                            app->notify_dbcommit();

                            WAIT_CLASS::bumpds();
                            fnstats.timeToSyncsResumed = Waiter::ds - fnstats.startTime;
                        }
                        else
                        {
                            WAIT_CLASS::bumpds();
                            fnstats.timeToCurrent = Waiter::ds - fnstats.startTime;
                        }
                        fnstats.nodesCurrent = nodes.size();

                        statecurrent = true;
                        app->nodes_current();
                        LOG_debug << "Local filesystem up to date";

                        if (tctable && cachedfiles.size())
                        {
                            tctable->begin();
                            for (unsigned int i = 0; i < cachedfiles.size(); i++)
                            {
                                direction_t type = NONE;
                                File *file = app->file_resume(&cachedfiles.at(i), &type);
                                if (!file || (type != GET && type != PUT))
                                {
                                    tctable->del(cachedfilesdbids.at(i));
                                    continue;
                                }
                                nextreqtag();
                                file->dbid = cachedfilesdbids.at(i);
                                if (!startxfer(type, file))
                                {
                                    tctable->del(cachedfilesdbids.at(i));
                                    continue;
                                }
                            }
                            cachedfiles.clear();
                            cachedfilesdbids.clear();
                            tctable->commit();
                        }

                        WAIT_CLASS::bumpds();
                        fnstats.timeToTransfersResumed = Waiter::ds - fnstats.startTime;

                        string report;
                        fnstats.toJsonArray(&report);

                        int creqtag = reqtag;
                        reqtag = 0;
                        sendevent(99426, report.c_str());
                        reqtag = creqtag;

                        // NULL vector: "notify all elements"
                        app->nodes_updated(NULL, int(nodes.size()));
                        app->users_updated(NULL, int(users.size()));
                        app->pcrs_updated(NULL, int(pcrindex.size()));
#ifdef ENABLE_CHAT
                        app->chats_updated(NULL, int(chats.size()));
#endif
                        for (node_map::iterator it = nodes.begin(); it != nodes.end(); it++)
                        {
                            memset(&(it->second->changed), 0, sizeof it->second->changed);
                        }
                    }
<<<<<<< HEAD
=======
                
                    jsonsc.storeobject(&scnotifyurl);
                    scnotifyurlts = Waiter::ds;
                    scnotifyurl.append("/1");
                    break;

                case MAKENAMEID2('s', 'n'):
                    // the sn element is guaranteed to be the last in sequence
                    setscsn(&jsonsc);
                    notifypurge();
                    if (sctable)
                    {
                        if (!pendingcs && !csretrying && !reqs.cmdspending())
                        {
                            sctable->commit();
                            sctable->begin();
                            app->notify_dbcommit();
                            pendingsccommit = false;
                        }
                        else
                        {
                            LOG_debug << "Postponing DB commit until cs requests finish";
                            pendingsccommit = true;
                        }
                    }
                    break;
                    
                case EOO:
                    LOG_debug << "Processing of action packets finished";
                    mergenewshares(1);
                    applykeys();
>>>>>>> 6fcf783f
                    return true;

                case 'a':
                    if (jsonsc.enterarray())
                    {
                        LOG_debug << "Processing action packets";
                        insca = true;
                        break;
                    }
                    // fall through
                default:
                    if (!jsonsc.storeobject())
                    {
                        LOG_err << "Error parsing sc request";
                        return true;
                    }
            }
        }

        if (insca)
        {
            if (jsonsc.enterobject())
            {
                // the "a" attribute is guaranteed to be the first in the object
                if (jsonsc.getnameid() == 'a')
                {
                    if (!statecurrent)
                    {
                        fnstats.actionPackets++;
                    }

                    name = jsonsc.getnameid();

                    // only process server-client request if not marked as
                    // self-originating ("i" marker element guaranteed to be following
                    // "a" element if present)
                    if (fetchingnodes || memcmp(jsonsc.pos, "\"i\":\"", 5)
                     || memcmp(jsonsc.pos + 5, sessionid, sizeof sessionid)
                     || jsonsc.pos[5 + sizeof sessionid] != '"')
                    {
                        switch (name)
                        {
                            case 'u':
                                // node update
                                sc_updatenode();
#ifdef ENABLE_SYNC
                                if (!fetchingnodes)
                                {
                                    // run syncdown() before continuing
                                    applykeys();
                                    return false;
                                }
#endif
                                break;

                            case 't':
#ifdef ENABLE_SYNC
                                if (!fetchingnodes && !stop)
                                {
                                    for (int i=4; jsonsc.pos[i] && jsonsc.pos[i] != ']'; i++)
                                    {
                                        if (!memcmp(&jsonsc.pos[i-4], "\"t\":1", 5))
                                        {
                                            stop = true;
                                            break;
                                        }
                                    }
                                }
#endif

                                // node addition
                                sc_newnodes();
                                mergenewshares(1);

#ifdef ENABLE_SYNC
                                if (!fetchingnodes)
                                {
                                    if (stop)
                                    {
                                        // run syncdown() before continuing
                                        applykeys();
                                        return false;
                                    }
                                    else
                                    {
                                        newnodes = true;
                                    }
                                }
#endif
                                break;

                            case 'd':
                                // node deletion
                                dn = sc_deltree();

#ifdef ENABLE_SYNC
                                if (fetchingnodes)
                                {
                                    break;
                                }

                                if (dn && !memcmp(jsonsc.pos, test, 16))
                                {
                                    Base64::btoa((byte *)&dn->nodehandle, sizeof(dn->nodehandle), &test2[18]);
                                    if (!memcmp(&jsonsc.pos[26], test2, 26))
                                    {
                                        // it's a move operation, stop parsing after completing it
                                        stop = true;
                                        break;
                                    }
                                }

                                // run syncdown() to process the deletion before continuing
                                applykeys();
                                return false;
#endif
                                break;

                            case 's':
                            case MAKENAMEID2('s', '2'):
                                // share addition/update/revocation
                                if (sc_shares())
                                {
                                    int creqtag = reqtag;
                                    reqtag = 0;
                                    mergenewshares(1);
                                    reqtag = creqtag;
                                }
                                break;

                            case 'c':
                                // contact addition/update
                                sc_contacts();
                                break;

                            case 'k':
                                // crypto key request
                                sc_keys();
                                break;

                            case MAKENAMEID2('f', 'a'):
                                // file attribute update
                                sc_fileattr();
                                break;

                            case MAKENAMEID2('u', 'a'):
                                // user attribute update
                                sc_userattr();
                                break;

                            case MAKENAMEID4('p', 's', 't', 's'):
                                if (sc_upgrade())
                                {
                                    app->account_updated();
                                    abortbackoff(true);
                                }
                                break;

                            case MAKENAMEID3('i', 'p', 'c'):
                                // incoming pending contact request (to us)
                                sc_ipc();
                                break;

                            case MAKENAMEID3('o', 'p', 'c'):
                                // outgoing pending contact request (from us)
                                sc_opc();
                                break;

                            case MAKENAMEID4('u', 'p', 'c', 'i'):
                                // incoming pending contact request update (accept/deny/ignore)
                                // fall through
                            case MAKENAMEID4('u', 'p', 'c', 'o'):
                                // outgoing pending contact request update (from them, accept/deny/ignore)
                                sc_upc();
                                break;

                            case MAKENAMEID2('p','h'):
                                // public links handles
                                sc_ph();
                                break;

                            case MAKENAMEID2('s','e'):
                                // set email
                                sc_se();
                                break;
#ifdef ENABLE_CHAT
                            case MAKENAMEID3('m', 'c', 'c'):
                                // chat creation / peer's invitation / peer's removal
                                sc_chatupdate();
                                break;

                            case MAKENAMEID4('m', 'c', 'f', 'c'):
                                // chat flags update
                                sc_chatflags();
                                break;

                            case MAKENAMEID4('m', 'c', 'n', 'a'):
                                // granted / revoked access to a node
                                sc_chatnode();
                                break;
#endif
                            case MAKENAMEID3('u', 'a', 'c'):
                                sc_uac();
                                break;
                        }
                    }
                }

                jsonsc.leaveobject();
            }
            else
            {
                jsonsc.leavearray();
                insca = false;

#ifdef ENABLE_SYNC
                if (!fetchingnodes && newnodes)
                {
                    applykeys();
                    return false;
                }
#endif
            }
        }
    }
}

// update the user's local state cache
// (note that if immediate-completion commands have been issued in the
// meantime, the state of the affected nodes
// may be ahead of the recorded scsn - their consistency will be checked by
// subsequent server-client commands.)
// initsc() is called after all initial decryption has been performed, so we
// are tolerant towards incomplete/faulty nodes.
void MegaClient::initsc()
{
    if (sctable)
    {
        bool complete;

        sctable->begin();
        sctable->truncate();

        // 1. write current scsn
        handle tscsn;
        Base64::atob(scsn, (byte*)&tscsn, sizeof tscsn);
        complete = sctable->put(CACHEDSCSN, (char*)&tscsn, sizeof tscsn);

        if (complete)
        {
            // 2. write all users
            for (user_map::iterator it = users.begin(); it != users.end(); it++)
            {
                if (!(complete = sctable->put(CACHEDUSER, &it->second, &key)))
                {
                    break;
                }
            }
        }

        if (complete)
        {
            // 3. write new or modified nodes, purge deleted nodes
            for (node_map::iterator it = nodes.begin(); it != nodes.end(); it++)
            {
                if (!(complete = sctable->put(CACHEDNODE, it->second, &key)))
                {
                    break;
                }
            }
        }

        if (complete)
        {
            // 4. write new or modified pcrs, purge deleted pcrs
            for (handlepcr_map::iterator it = pcrindex.begin(); it != pcrindex.end(); it++)
            {
                if (!(complete = sctable->put(CACHEDPCR, it->second, &key)))
                {
                    break;
                }
            }
        }

#ifdef ENABLE_CHAT
        if (complete)
        {
            // 5. write new or modified chats
            for (textchat_map::iterator it = chats.begin(); it != chats.end(); it++)
            {
                if (!(complete = sctable->put(CACHEDCHAT, it->second, &key)))
                {
                    break;
                }
            }
        }
        LOG_debug << "Saving SCSN " << scsn << " with " << nodes.size() << " nodes, " << users.size() << " users, " << pcrindex.size() << " pcrs and " << chats.size() << " chats to local cache (" << complete << ")";
#else

        LOG_debug << "Saving SCSN " << scsn << " with " << nodes.size() << " nodes and " << users.size() << " users and " << pcrindex.size() << " pcrs to local cache (" << complete << ")";
 #endif
        finalizesc(complete);
    }
}

// erase and and fill user's local state cache
void MegaClient::updatesc()
{
    if (sctable)
    {
        string t;

        sctable->get(CACHEDSCSN, &t);

        if (t.size() != sizeof cachedscsn)
        {
            if (t.size())
            {
                LOG_err << "Invalid scsn size";
            }
            return;
        }

        bool complete;

        // 1. update associated scsn
        handle tscsn;
        Base64::atob(scsn, (byte*)&tscsn, sizeof tscsn);
        complete = sctable->put(CACHEDSCSN, (char*)&tscsn, sizeof tscsn);

        if (complete)
        {
            // 2. write new or update modified users
            for (user_vector::iterator it = usernotify.begin(); it != usernotify.end(); it++)
            {
                char base64[12];
                if ((*it)->show == INACTIVE && (*it)->userhandle != me)
                {
                    if ((*it)->dbid)
                    {
                        LOG_verbose << "Removing inactive user from database: " << (Base64::btoa((byte*)&((*it)->userhandle),MegaClient::USERHANDLE,base64) ? base64 : "");
                        if (!(complete = sctable->del((*it)->dbid)))
                        {
                            break;
                        }
                    }
                }
                else
                {
                    LOG_verbose << "Adding/updating user to database: " << (Base64::btoa((byte*)&((*it)->userhandle),MegaClient::USERHANDLE,base64) ? base64 : "");
                    if (!(complete = sctable->put(CACHEDUSER, *it, &key)))
                    {
                        break;
                    }
                }
            }
        }

        if (complete)
        {
            // 3. write new or modified nodes, purge deleted nodes
            for (node_vector::iterator it = nodenotify.begin(); it != nodenotify.end(); it++)
            {
                char base64[12];
                if ((*it)->changed.removed)
                {
                    if ((*it)->dbid)
                    {
                        LOG_verbose << "Removing node from database: " << (Base64::btoa((byte*)&((*it)->nodehandle),MegaClient::NODEHANDLE,base64) ? base64 : "");
                        if (!(complete = sctable->del((*it)->dbid)))
                        {
                            break;
                        }
                    }
                }
                else
                {
                    LOG_verbose << "Adding node to database: " << (Base64::btoa((byte*)&((*it)->nodehandle),MegaClient::NODEHANDLE,base64) ? base64 : "");
                    if (!(complete = sctable->put(CACHEDNODE, *it, &key)))
                    {
                        break;
                    }
                }
            }
        }

        if (complete)
        {
            // 4. write new or modified pcrs, purge deleted pcrs
            for (pcr_vector::iterator it = pcrnotify.begin(); it != pcrnotify.end(); it++)
            {
                char base64[12];
                if ((*it)->removed())
                {
                    if ((*it)->dbid)
                    {
                        LOG_verbose << "Removing pcr from database: " << (Base64::btoa((byte*)&((*it)->id),MegaClient::PCRHANDLE,base64) ? base64 : "");
                        if (!(complete = sctable->del((*it)->dbid)))
                        {
                            break;
                        }
                    }
                }
                else if (!(*it)->removed())
                {
                    LOG_verbose << "Adding pcr to database: " << (Base64::btoa((byte*)&((*it)->id),MegaClient::PCRHANDLE,base64) ? base64 : "");
                    if (!(complete = sctable->put(CACHEDPCR, *it, &key)))
                    {
                        break;
                    }
                }
            }
        }

#ifdef ENABLE_CHAT
        if (complete)
        {
            // 5. write new or modified chats
            for (textchat_map::iterator it = chatnotify.begin(); it != chatnotify.end(); it++)
            {
                char base64[12];
                LOG_verbose << "Adding chat to database: " << (Base64::btoa((byte*)&(it->second->id),MegaClient::CHATHANDLE,base64) ? base64 : "");
                if (!(complete = sctable->put(CACHEDCHAT, it->second, &key)))
                {
                    break;
                }
            }
        }
        LOG_debug << "Saving SCSN " << scsn << " with " << nodenotify.size() << " modified nodes, " << usernotify.size() << " users, " << pcrnotify.size() << " pcrs and " << chatnotify.size() << " chats to local cache (" << complete << ")";
#else
        LOG_debug << "Saving SCSN " << scsn << " with " << nodenotify.size() << " modified nodes, " << usernotify.size() << " users and " << pcrnotify.size() << " pcrs to local cache (" << complete << ")";
#endif
        finalizesc(complete);
    }
}

// commit or purge local state cache
void MegaClient::finalizesc(bool complete)
{
    if (complete)
    {
        Base64::atob(scsn, (byte*)&cachedscsn, sizeof cachedscsn);
    }
    else
    {
        sctable->remove();

        LOG_err << "Cache update DB write error - disabling caching";

        delete sctable;
        sctable = NULL;
        pendingsccommit = false;
    }
}

// queue node file attribute for retrieval or cancel retrieval
error MegaClient::getfa(handle h, string *fileattrstring, string *nodekey, fatype t, int cancel)
{
    // locate this file attribute type in the nodes's attribute string
    handle fah;
    int p, pp;

    // find position of file attribute or 0 if not present
    if (!(p = Node::hasfileattribute(fileattrstring, t)))
    {
        return API_ENOENT;
    }

    pp = p - 1;

    while (pp && fileattrstring->at(pp - 1) >= '0' && fileattrstring->at(pp - 1) <= '9')
    {
        pp--;
    }

    if (p == pp)
    {
        return API_ENOENT;
    }

    if (Base64::atob(strchr(fileattrstring->c_str() + p, '*') + 1, (byte*)&fah, sizeof(fah)) != sizeof(fah))
    {
        return API_ENOENT;
    }

    int c = atoi(fileattrstring->c_str() + pp);

    if (cancel)
    {
        // cancel pending request
        fafc_map::iterator cit;

        if ((cit = fafcs.find(c)) != fafcs.end())
        {
            faf_map::iterator it;

            for (int i = 2; i--; )
            {
                if ((it = cit->second->fafs[i].find(fah)) != cit->second->fafs[i].end())
                {
                    delete it->second;
                    cit->second->fafs[i].erase(it);

                    // none left: tear down connection
                    if (!cit->second->fafs[1].size() && cit->second->req.status == REQ_INFLIGHT)
                    {
                        cit->second->req.disconnect();
                    }

                    return API_OK;
                }
            }
        }

        return API_ENOENT;
    }
    else
    {
        // add file attribute cluster channel and set cluster reference node handle
        FileAttributeFetchChannel** fafcp = &fafcs[c];

        if (!*fafcp)
        {
            *fafcp = new FileAttributeFetchChannel();
        }

        if (!(*fafcp)->fafs[1].count(fah))
        {
            (*fafcp)->fahref = fah;

            // map returned handle to type/node upon retrieval response
            FileAttributeFetch** fafp = &(*fafcp)->fafs[0][fah];

            if (!*fafp)
            {
                *fafp = new FileAttributeFetch(h, *nodekey, t, reqtag);
            }
            else
            {
                restag = (*fafp)->tag;
                return API_EEXIST;
            }
        }
        else
        {
            FileAttributeFetch** fafp = &(*fafcp)->fafs[1][fah];
            restag = (*fafp)->tag;
            return API_EEXIST;
        }

        return API_OK;
    }
}

// build pending attribute string for this handle and remove
void MegaClient::pendingattrstring(handle h, string* fa)
{
    char buf[128];

    for (fa_map::iterator it = pendingfa.lower_bound(pair<handle, fatype>(h, 0));
         it != pendingfa.end() && it->first.first == h; )
    {
        if (it->first.second != fa_media)
        {
            sprintf(buf, "/%u*", (unsigned)it->first.second);
            Base64::btoa((byte*)&it->second.first, sizeof(it->second.first), strchr(buf + 3, 0));
            fa->append(buf + !fa->size());
            LOG_debug << "Added file attribute to putnodes. Remaining: " << pendingfa.size()-1;
        }
        pendingfa.erase(it++);
    }
}

// attach file attribute to a file (th can be upload or node handle)
// FIXME: to avoid unnecessary roundtrips to the attribute servers, also cache locally
void MegaClient::putfa(handle th, fatype t, SymmCipher* key, string* data, bool checkAccess)
{
    // CBC-encrypt attribute data (padded to next multiple of BLOCKSIZE)
    data->resize((data->size() + SymmCipher::BLOCKSIZE - 1) & -SymmCipher::BLOCKSIZE);
    key->cbc_encrypt((byte*)data->data(), int(data->size()));

    queuedfa.push_back(new HttpReqCommandPutFA(this, th, t, data, checkAccess));
    LOG_debug << "File attribute added to queue - " << th << " : " << queuedfa.size() << " queued, " << activefa.size() << " active";

    // no other file attribute storage request currently in progress? POST this one.
    while (activefa.size() < MAXPUTFA && queuedfa.size())
    {
        putfa_list::iterator curfa = queuedfa.begin();
        HttpReqCommandPutFA *fa = *curfa;
        queuedfa.erase(curfa);
        activefa.push_back(fa);
        fa->status = REQ_INFLIGHT;
        reqs.add(fa);
    }
}

// has the limit of concurrent transfer tslots been reached?
bool MegaClient::slotavail() const
{
    return tslots.size() < MAXTOTALTRANSFERS;
}

// returns 1 if more transfers of the requested type can be dispatched
// (back-to-back overlap pipelining)
// FIXME: support overlapped partial reads (and support partial reads in the
// first place)
bool MegaClient::moretransfers(direction_t d)
{
    m_off_t r = 0;
    unsigned int total = 0;

    // don't dispatch if all tslots busy
    if (!slotavail())
    {
        return false;
    }

    // determine average speed and total amount of data remaining for the given
    // direction
    for (transferslot_list::iterator it = tslots.begin(); it != tslots.end(); it++)
    {
        if ((*it)->transfer->type == d)
        {
            r += (*it)->transfer->size - (*it)->progressreported;
            total++;
        }
    }

    if (total >= MAXTRANSFERS)
    {
        return false;
    }

    m_off_t speed = (d == GET) ? httpio->downloadSpeed : httpio->uploadSpeed;

    // always blindly dispatch transfers up to MINPIPELINE
    // dispatch more transfers if only a a little chunk per transfer left
    // dispatch more if only two seconds of transfers left
    if (r < MINPIPELINE || r < total * 131072 || (speed > 1024 && (r / speed) <= 2))
    {
        return true;
    }

    // otherwise, don't allow more than two concurrent transfers
    if (total >= 2)
    {
        return false;
    }

    // dispatch a second transfer if less than 512KB left
    if (r < 524288)
    {
        return true;
    }
    return false;
}

void MegaClient::dispatchmore(direction_t d)
{
    // keep pipeline full by dispatching additional queued transfers, if
    // appropriate and available
    while (moretransfers(d) && dispatch(d));
}

// server-client node update processing
void MegaClient::sc_updatenode()
{
    handle h = UNDEF;
    handle u = 0;
    const char* a = NULL;
    m_time_t ts = -1;

    for (;;)
    {
        switch (jsonsc.getnameid())
        {
            case 'n':
                h = jsonsc.gethandle();
                break;

            case 'u':
                u = jsonsc.gethandle(USERHANDLE);
                break;

            case MAKENAMEID2('a', 't'):
                a = jsonsc.getvalue();
                break;

            case MAKENAMEID2('t', 's'):
                ts = jsonsc.getint();
                break;

            case EOO:
                if (!ISUNDEF(h))
                {
                    Node* n;
                    bool notify = false;

                    if ((n = nodebyhandle(h)))
                    {
                        if (u && n->owner != u)
                        {
                            n->owner = u;
                            n->changed.owner = true;
                            notify = true;
                        }

                        if (a && ((n->attrstring && strcmp(n->attrstring->c_str(), a)) || !n->attrstring))
                        {
                            if (!n->attrstring)
                            {
                                n->attrstring = new string;
                            }
                            Node::copystring(n->attrstring, a);
                            n->changed.attrs = true;
                            notify = true;
                        }

                        if (ts != -1 && n->ctime != ts)
                        {
                            n->ctime = ts;
                            n->changed.ctime = true;
                            notify = true;
                        }

                        n->applykey();
                        n->setattr();

                        if (notify)
                        {
                            notifynode(n);
                        }
                    }
                }
                return;

            default:
                if (!jsonsc.storeobject())
                {
                    return;
                }
        }
    }
}

// read tree object (nodes and users)
void MegaClient::readtree(JSON* j)
{
    if (j->enterobject())
    {
        for (;;)
        {
            switch (jsonsc.getnameid())
            {
                case 'f':
                    readnodes(j, 1);
                    break;

                case MAKENAMEID2('f', '2'):
                    readnodes(j, 1);
                    break;

                case 'u':
                    readusers(j);
                    break;

                case EOO:
                    j->leaveobject();
                    return;

                default:
                    if (!jsonsc.storeobject())
                    {
                        return;
                    }
            }
        }
    }
}

// server-client newnodes processing
void MegaClient::sc_newnodes()
{
    for (;;)
    {
        switch (jsonsc.getnameid())
        {
            case 't':
                readtree(&jsonsc);
                break;

            case 'u':
                readusers(&jsonsc);
                break;

            case EOO:
                return;

            default:
                if (!jsonsc.storeobject())
                {
                    return;
                }
        }
    }
}

// share requests come in the following flavours:
// - n/k (set share key) (always symmetric)
// - n/o/u[/okd] (share deletion)
// - n/o/u/k/r/ts[/ok][/ha] (share addition) (k can be asymmetric)
// returns 0 in case of a share addition or error, 1 otherwise
bool MegaClient::sc_shares()
{
    handle h = UNDEF;
    handle oh = UNDEF;
    handle uh = UNDEF;
    handle p = UNDEF;
    bool upgrade_pending_to_full = false;
    const char* k = NULL;
    const char* ok = NULL;
    bool okremoved = false;
    byte ha[SymmCipher::BLOCKSIZE];
    byte sharekey[SymmCipher::BLOCKSIZE];
    int have_ha = 0;
    accesslevel_t r = ACCESS_UNKNOWN;
    m_time_t ts = 0;
    int outbound;

    for (;;)
    {
        switch (jsonsc.getnameid())
        {
            case 'p':  // Pending contact request handle for an s2 packet
                p = jsonsc.gethandle(PCRHANDLE);
                break;

            case MAKENAMEID2('o', 'p'):
                upgrade_pending_to_full = true;
                break;

            case 'n':   // share node
                h = jsonsc.gethandle();
                break;

            case 'o':   // owner user
                oh = jsonsc.gethandle(USERHANDLE);
                break;

            case 'u':   // target user
                uh = jsonsc.is(EXPORTEDLINK) ? 0 : jsonsc.gethandle(USERHANDLE);
                break;

            case MAKENAMEID2('o', 'k'):  // owner key
                ok = jsonsc.getvalue();
                break;

            case MAKENAMEID3('o', 'k', 'd'):
                okremoved = (jsonsc.getint() == 1); // owner key removed
                break;

            case MAKENAMEID2('h', 'a'):  // outgoing share signature
                have_ha = Base64::atob(jsonsc.getvalue(), ha, sizeof ha) == sizeof ha;
                break;

            case 'r':   // share access level
                r = (accesslevel_t)jsonsc.getint();
                break;

            case MAKENAMEID2('t', 's'):  // share timestamp
                ts = jsonsc.getint();
                break;

            case 'k':   // share key
                k = jsonsc.getvalue();
                break;

            case EOO:
                // we do not process share commands unless logged into a full
                // account
                if (loggedin() < FULLACCOUNT)
                {
                    return false;
                }

                // need a share node
                if (ISUNDEF(h))
                {
                    return false;
                }

                // ignore unrelated share packets (should never be triggered)
                if (!ISUNDEF(oh) && !(outbound = (oh == me)) && (uh != me))
                {
                    return false;
                }

                // am I the owner of the share? use ok, otherwise k.
                if (ok && oh == me)
                {
                    k = ok;
                }

                if (k)
                {
                    if (!decryptkey(k, sharekey, sizeof sharekey, &key, 1, h))
                    {
                        return false;
                    }

                    if (ISUNDEF(oh) && ISUNDEF(uh))
                    {
                        // share key update on inbound share
                        newshares.push_back(new NewShare(h, 0, UNDEF, ACCESS_UNKNOWN, 0, sharekey));
                        return true;
                    }

                    if (!ISUNDEF(oh) && (!ISUNDEF(uh) || !ISUNDEF(p)))
                    {
                        // new share - can be inbound or outbound
                        newshares.push_back(new NewShare(h, outbound,
                                                         outbound ? uh : oh,
                                                         r, ts, sharekey,
                                                         have_ha ? ha : NULL, 
                                                         p, upgrade_pending_to_full));

                        //Returns false because as this is a new share, the node
                        //could not have been received yet
                        return false;
                    }
                }
                else
                {
                    if (!ISUNDEF(oh) && (!ISUNDEF(uh) || !ISUNDEF(p)))
                    {
                        // share revocation or share without key
                        newshares.push_back(new NewShare(h, outbound,
                                                         outbound ? uh : oh, r, 0, NULL, NULL, p, false, okremoved));
                        return r == ACCESS_UNKNOWN;
                    }
                }

                return false;

            default:
                if (!jsonsc.storeobject())
                {
                    return false;
                }
        }
    }
}

bool MegaClient::sc_upgrade()
{
    string result;
    bool success = false;

    for (;;)
    {
        switch (jsonsc.getnameid())
        {
            case MAKENAMEID2('i', 't'):
                jsonsc.getint(); // itemclass. For now, it's always 0.
                break;

            case 'p':
                jsonsc.getint(); //pro type
                break;

            case 'r':
                jsonsc.storeobject(&result);
                if (result == "s")
                {
                   success = true;
                }
                break;

            case EOO:
                return success;

            default:
                if (!jsonsc.storeobject())
                {
                    return false;
                }
        }
    }
}

// user/contact updates come in the following format:
// u:[{c/m/ts}*] - Add/modify user/contact
void MegaClient::sc_contacts()
{
    for (;;)
    {
        switch (jsonsc.getnameid())
        {
            case 'u':
                readusers(&jsonsc);
                break;

            case EOO:
                return;

            default:
                if (!jsonsc.storeobject())
                {
                    return;
                }
        }
    }
}

// server-client key requests/responses
void MegaClient::sc_keys()
{
    handle h;
    Node* n = NULL;
    node_vector kshares;
    node_vector knodes;

    for (;;)
    {
        switch (jsonsc.getnameid())
        {
            case MAKENAMEID2('s', 'r'):
                procsr(&jsonsc);
                break;

            case 'h':
                // security feature: we only distribute node keys for our own
                // outgoing shares
                if (!ISUNDEF(h = jsonsc.gethandle()) && (n = nodebyhandle(h)) && n->sharekey && !n->inshare)
                {
                    kshares.push_back(n);
                }
                break;

            case 'n':
                if (jsonsc.enterarray())
                {
                    while (!ISUNDEF(h = jsonsc.gethandle()) && (n = nodebyhandle(h)))
                    {
                        knodes.push_back(n);
                    }

                    jsonsc.leavearray();
                }
                break;

            case MAKENAMEID2('c', 'r'):
                proccr(&jsonsc);
                break;

            case EOO:
                cr_response(&kshares, &knodes, NULL);
                return;

            default:
                if (!jsonsc.storeobject())
                {
                    return;
                }
        }
    }
}

// server-client file attribute update
void MegaClient::sc_fileattr()
{
    Node* n = NULL;
    const char* fa = NULL;

    for (;;)
    {
        switch (jsonsc.getnameid())
        {
            case MAKENAMEID2('f', 'a'):
                fa = jsonsc.getvalue();
                break;

            case 'n':
                handle h;
                if (!ISUNDEF(h = jsonsc.gethandle()))
                {
                    n = nodebyhandle(h);
                }
                break;

            case EOO:
                if (fa && n)
                {
                    Node::copystring(&n->fileattrstring, fa);
                    n->changed.fileattrstring = true;
                    notifynode(n);
                }
                return;

            default:
                if (!jsonsc.storeobject())
                {
                    return;
                }
        }
    }
}

// server-client user attribute update notification
void MegaClient::sc_userattr()
{
    handle uh = UNDEF;
    User *u = NULL;

    string ua, uav;
    string_vector ualist;    // stores attribute names
    string_vector uavlist;   // stores attribute versions
    string_vector::const_iterator itua, ituav;

    for (;;)
    {
        switch (jsonsc.getnameid())
        {
            case 'u':
                uh = jsonsc.gethandle(USERHANDLE);
                break;

            case MAKENAMEID2('u', 'a'):
                if (jsonsc.enterarray())
                {
                    while (jsonsc.storeobject(&ua))
                    {
                        ualist.push_back(ua);
                    }
                    jsonsc.leavearray();
                }
                break;

            case 'v':
                if (jsonsc.enterarray())
                {
                    while (jsonsc.storeobject(&uav))
                    {
                        uavlist.push_back(uav);
                    }
                    jsonsc.leavearray();
                }
                break;

            case EOO:
                if (ISUNDEF(uh))
                {
                    LOG_err << "Failed to parse the user :" << uh;
                }
                else if (!(u = finduser(uh)))
                {
                    LOG_debug << "User attributes update for non-existing user";
                }
                // if no version received (very old actionpacket)...
                else if ( !uavlist.size() )
                {
                    // ...invalidate all of the notified user attributes
                    for (itua = ualist.begin(); itua != ualist.end(); itua++)
                    {
                        attr_t type = User::string2attr(itua->c_str());
                        u->invalidateattr(type);
#ifdef ENABLE_CHAT
                        if (type == ATTR_KEYRING)
                        {
                            resetKeyring();
                        }
#endif
                    }
                    u->setTag(0);
                    notifyuser(u);
                }
                else if (ualist.size() == uavlist.size())
                {
                    // invalidate only out-of-date attributes
                    const string *cacheduav;
                    for (itua = ualist.begin(), ituav = uavlist.begin();
                         itua != ualist.end();
                         itua++, ituav++)
                    {
                        attr_t type = User::string2attr(itua->c_str());
                        cacheduav = u->getattrversion(type);
                        if (cacheduav)
                        {
                            if (*cacheduav != *ituav)
                            {
                                u->invalidateattr(type);
#ifdef ENABLE_CHAT
                                if (type == ATTR_KEYRING)
                                {
                                    resetKeyring();
                                }
#endif
                            }
                        }
                        else
                        {
                            u->setChanged(type);

                            // if this attr was just created, add it to cache with empty value and set it as invalid
                            // (it will allow to detect if the attr exists upon resumption from cache, in case the value wasn't received yet)
                            if (type == ATTR_DISABLE_VERSIONS && !u->getattr(type))
                            {
                                string emptyStr;
                                u->setattr(type, &emptyStr, &emptyStr);
                                u->invalidateattr(type);
                            }
                        }

                        // silently fetch-upon-update this critical attribute
                        if (type == ATTR_DISABLE_VERSIONS)
                        {
                            getua(u, type, 0);
                        }
                    }
                    u->setTag(0);
                    notifyuser(u);
                }
                else    // different number of attributes than versions --> error
                {
                    LOG_err << "Unpaired user attributes and versions";
                }
                return;

            default:
                if (!jsonsc.storeobject())
                {
                    return;
                }
        }
    }
}

// Incoming pending contact additions or updates, always triggered by the creator (reminders, deletes, etc)
void MegaClient::sc_ipc()
{
    // fields: m, ts, uts, rts, dts, msg, p, ps
    m_time_t ts = 0;
    m_time_t uts = 0;
    m_time_t rts = 0;
    m_time_t dts = 0;
    m_off_t clv = 0;
    const char *m = NULL;
    const char *msg = NULL;
    handle p = UNDEF;
    PendingContactRequest *pcr;

    bool done = false;
    while (!done)
    {
        switch (jsonsc.getnameid())
        {
            case 'm':
                m = jsonsc.getvalue();
                break;
            case MAKENAMEID2('t', 's'):
                ts = jsonsc.getint();
                break;
            case MAKENAMEID3('u', 't', 's'):
                uts = jsonsc.getint();
                break;
            case MAKENAMEID3('r', 't', 's'):
                rts = jsonsc.getint();
                break;
            case MAKENAMEID3('d', 't', 's'):
                dts = jsonsc.getint();
                break;
            case MAKENAMEID3('m', 's', 'g'):
                msg = jsonsc.getvalue();
                break;
            case MAKENAMEID3('c', 'l', 'v'):
                clv = jsonsc.getint();
                break;
            case 'p':
                p = jsonsc.gethandle(MegaClient::PCRHANDLE);
                break;
            case EOO:
                done = true;
                if (ISUNDEF(p))
                {
                    LOG_err << "p element not provided";
                    break;
                }

                pcr = pcrindex.count(p) ? pcrindex[p] : (PendingContactRequest *) NULL;

                if (dts != 0)
                {
                    //Trying to remove an ignored request
                    if (pcr)
                    {
                        // this is a delete, find the existing object in state
                        pcr->uts = dts;
                        pcr->changed.deleted = true;
                    }
                }
                else if (pcr && rts != 0)
                {
                    // reminder
                    if (uts == 0)
                    {
                        LOG_err << "uts element not provided";
                        break;
                    }

                    pcr->uts = uts;
                    pcr->changed.reminded = true;
                }
                else
                {
                    // new
                    if (!m)
                    {
                        LOG_err << "m element not provided";
                        break;
                    }
                    if (ts == 0)
                    {
                        LOG_err << "ts element not provided";
                        break;
                    }
                    if (uts == 0)
                    {
                        LOG_err << "uts element not provided";
                        break;
                    }

                    pcr = new PendingContactRequest(p, m, NULL, ts, uts, msg, false);
                    mappcr(p, pcr);
                    pcr->autoaccepted = clv;
                }
                notifypcr(pcr);

                break;
            default:
                if (!jsonsc.storeobject())
                {
                    return;
                }
        }
    }
}

// Outgoing pending contact additions or updates, always triggered by the creator (reminders, deletes, etc)
void MegaClient::sc_opc()
{
    // fields: e, m, ts, uts, rts, dts, msg, p
    m_time_t ts = 0;
    m_time_t uts = 0;
    m_time_t rts = 0;
    m_time_t dts = 0;
    const char *e = NULL;
    const char *m = NULL;
    const char *msg = NULL;
    handle p = UNDEF;
    PendingContactRequest *pcr;

    bool done = false;
    while (!done)
    {
        switch (jsonsc.getnameid())
        {
            case 'e':
                e = jsonsc.getvalue();
                break;
            case 'm':
                m = jsonsc.getvalue();
                break;
            case MAKENAMEID2('t', 's'):
                ts = jsonsc.getint();
                break;
            case MAKENAMEID3('u', 't', 's'):
                uts = jsonsc.getint();
                break;
            case MAKENAMEID3('r', 't', 's'):
                rts = jsonsc.getint();
                break;
            case MAKENAMEID3('d', 't', 's'):
                dts = jsonsc.getint();
                break;
            case MAKENAMEID3('m', 's', 'g'):
                msg = jsonsc.getvalue();
                break;
            case 'p':
                p = jsonsc.gethandle(MegaClient::PCRHANDLE);
                break;
            case EOO:
                done = true;
                if (ISUNDEF(p))
                {
                    LOG_err << "p element not provided";
                    break;
                }

                pcr = pcrindex.count(p) ? pcrindex[p] : (PendingContactRequest *) NULL;

                if (dts != 0) // delete PCR
                {
                    // this is a delete, find the existing object in state
                    if (pcr)
                    {
                        pcr->uts = dts;
                        pcr->changed.deleted = true;
                    }
                }
                else if (!e || !m || ts == 0 || uts == 0)
                {
                    LOG_err << "Pending Contact Request is incomplete.";
                    break;
                }
                else if (ts == uts) // add PCR
                {
                    pcr = new PendingContactRequest(p, e, m, ts, uts, msg, true);
                    mappcr(p, pcr);
                }
                else    // remind PCR
                {
                    if (rts == 0)
                    {
                        LOG_err << "Pending Contact Request is incomplete (rts element).";
                        break;
                    }

                    if (pcr)
                    {
                        pcr->uts = rts;
                        pcr->changed.reminded = true;
                    }
                }
                notifypcr(pcr);

                break;
            default:
                if (!jsonsc.storeobject())
                {
                    return;
                }
        }
    }
}

// Incoming pending contact request updates, always triggered by the receiver of the request (accepts, denies, etc)
void MegaClient::sc_upc()
{
    // fields: p, uts, s, m
    m_time_t uts = 0;
    int s = 0;
    const char *m = NULL;
    handle p = UNDEF;
    PendingContactRequest *pcr;

    bool done = false;
    while (!done)
    {
        switch (jsonsc.getnameid())
        {
            case 'm':
                m = jsonsc.getvalue();
                break;
            case MAKENAMEID3('u', 't', 's'):
                uts = jsonsc.getint();
                break; 
            case 's':
                s = int(jsonsc.getint());
                break;
            case 'p':
                p = jsonsc.gethandle(MegaClient::PCRHANDLE);
                break;
            case EOO:
                done = true;
                if (ISUNDEF(p))
                {
                    LOG_err << "p element not provided";
                    break;
                }

                pcr = pcrindex.count(p) ? pcrindex[p] : (PendingContactRequest *) NULL;

                if (!pcr)
                {
                    // As this was an update triggered by us, on an object we must know about, this is kinda a problem.                    
                    LOG_err << "upci PCR not found, huge massive problem";
                    break;
                }
                else
                {                    
                    if (!m)
                    {
                        LOG_err << "m element not provided";
                        break;
                    }
                    if (s == 0)
                    {
                        LOG_err << "s element not provided";
                        break;
                    }
                    if (uts == 0)
                    {
                        LOG_err << "uts element not provided";
                        break;
                    }

                    switch (s)
                    {
                        case 1:
                            // ignored
                            pcr->changed.ignored = true;
                            break;
                        case 2:
                            // accepted
                            pcr->changed.accepted = true;
                            break;
                        case 3:
                            // denied
                            pcr->changed.denied = true;
                            break;
                    }
                    pcr->uts = uts;
                }
                notifypcr(pcr);

                break;
            default:
                if (!jsonsc.storeobject())
                {
                    return;
                }
        }
    }
}
// Public links updates
void MegaClient::sc_ph()
{
    // fields: h, ph, d, n, ets
    handle h = UNDEF;
    handle ph = UNDEF;
    bool deleted = false;
    bool created = false;
    bool updated = false;
    bool takendown = false;
    m_time_t ets = 0;
    Node *n;

    bool done = false;
    while (!done)
    {
        switch (jsonsc.getnameid())
        {
        case 'h':
            h = jsonsc.gethandle(MegaClient::NODEHANDLE);
            break;
        case MAKENAMEID2('p','h'):
            ph = jsonsc.gethandle(MegaClient::NODEHANDLE);
            break;
        case 'd':
            deleted = (jsonsc.getint() == 1);
            break;
        case 'n':
            created = (jsonsc.getint() == 1);
            break;
        case 'u':
            updated = (jsonsc.getint() == 1);
            break;
        case MAKENAMEID4('d','o','w','n'):
            takendown = (jsonsc.getint() == 1);
            break;
        case MAKENAMEID3('e', 't', 's'):
            ets = jsonsc.getint();
            break;
        case EOO:
            done = true;
            if (ISUNDEF(h))
            {
                LOG_err << "h element not provided";
                break;
            }
            if (ISUNDEF(ph))
            {
                LOG_err << "ph element not provided";
                break;
            }
            if (!deleted && !created && !updated && !takendown)
            {
                LOG_err << "d/n/u/down element not provided";
                break;
            }

            n = nodebyhandle(h);
            if (n)
            {
                if (deleted)        // deletion
                {
                    if (n->plink)
                    {
                        delete n->plink;
                        n->plink = NULL;
                    }
                }
                else
                {
                    n->setpubliclink(ph, ets, takendown);
                }

                n->changed.publiclink = true;
                notifynode(n);
            }
            else
            {
                LOG_warn << "node for public link not found";
            }

            break;
        default:
            if (!jsonsc.storeobject())
            {
                return;
            }
        }
    }
}

void MegaClient::sc_se()
{
    // fields: e, s
    string email;
    int status = -1;
    handle uh = UNDEF;
    User *u;

    bool done = false;
    while (!done)
    {
        switch (jsonsc.getnameid())
        {
        case 'e':
            jsonsc.storeobject(&email);
            break;
        case 'u':
            uh = jsonsc.gethandle(USERHANDLE);
            break;
        case 's':
            status = int(jsonsc.getint());
            break;
        case EOO:
            done = true;
            if (email.empty())
            {
                LOG_err << "e element not provided";
                break;
            }
            if (uh == UNDEF)
            {
                LOG_err << "u element not provided";
                break;
            }
            if (status == -1)
            {
                LOG_err << "s element not provided";
                break;
            }
            if (status != EMAIL_REMOVED &&
                    status != EMAIL_PENDING_REMOVED &&
                    status != EMAIL_PENDING_ADDED &&
                    status != EMAIL_FULLY_ACCEPTED)
            {
                LOG_err << "unknown value for s element: " << status;
                break;
            }

            u = finduser(uh);
            if (!u)
            {
                LOG_warn << "user for email change not found. Not a contact?";
            }
            else if (status == EMAIL_FULLY_ACCEPTED)
            {
                LOG_debug << "Email changed from `" << u->email << "` to `" << email << "`";

                mapuser(uh, email.c_str()); // update email used as index for user's map
                u->changed.email = true;               
                notifyuser(u);
            }
            // TODO: manage different status once multiple-emails is supported

            break;
        default:
            if (!jsonsc.storeobject())
            {
                return;
            }
        }
    }
}

#ifdef ENABLE_CHAT
void MegaClient::sc_chatupdate()
{
    // fields: id, u, cs, n, g, ou
    handle chatid = UNDEF;
    userpriv_vector *userpriv = NULL;
    int shard = -1;
    userpriv_vector *upnotif = NULL;
    bool group = false;
    handle ou = UNDEF;
    string title;
    m_time_t ts = -1;

    bool done = false;
    while (!done)
    {
        switch (jsonsc.getnameid())
        {
            case MAKENAMEID2('i','d'):
                chatid = jsonsc.gethandle(MegaClient::CHATHANDLE);
                break;

            case 'u':   // list of users participating in the chat (+privileges)
                userpriv = readuserpriv(&jsonsc);
                break;

            case MAKENAMEID2('c','s'):
                shard = int(jsonsc.getint());
                break;

            case 'n':   // the new user, for notification purposes (not used)
                upnotif = readuserpriv(&jsonsc);
                break;

            case 'g':
                group = jsonsc.getint();
                break;

            case MAKENAMEID2('o','u'):
                ou = jsonsc.gethandle(MegaClient::USERHANDLE);
                break;

            case MAKENAMEID2('c','t'):
                jsonsc.storeobject(&title);
                break;

            case MAKENAMEID2('t', 's'):  // actual creation timestamp
                ts = jsonsc.getint();
                break;

            case EOO:
                done = true;

                if (ISUNDEF(chatid))
                {
                    LOG_err << "Cannot read handle of the chat";
                }
                else if (ISUNDEF(ou))
                {
                    LOG_err << "Cannot read originating user of action packet";
                }
                else if (shard == -1)
                {
                    LOG_err << "Cannot read chat shard";
                }
                else
                {
                    if (chats.find(chatid) == chats.end())
                    {
                        chats[chatid] = new TextChat();
                    }

                    TextChat *chat = chats[chatid];
                    chat->id = chatid;
                    chat->shard = shard;
                    chat->group = group;
                    chat->priv = PRIV_UNKNOWN;
                    chat->ou = ou;
                    chat->title = title;
                    // chat->flags = ?; --> flags are received in other AP: mcfc
                    if (ts != -1)
                    {
                        chat->ts = ts;  // only in APs related to chat creation or when you're added to
                    }

                    bool found = false;
                    userpriv_vector::iterator upvit;
                    if (userpriv)
                    {
                        // find 'me' in the list of participants, get my privilege and remove from peer's list
                        for (upvit = userpriv->begin(); upvit != userpriv->end(); upvit++)
                        {
                            if (upvit->first == me)
                            {
                                found = true;
                                chat->priv = upvit->second;
                                userpriv->erase(upvit);
                                if (userpriv->empty())
                                {
                                    delete userpriv;
                                    userpriv = NULL;
                                }
                                break;
                            }
                        }
                    }
                    // if `me` is not found among participants list and there's a notification list...
                    if (!found && upnotif)
                    {
                        // ...then `me` may have been removed from the chat: get the privilege level=PRIV_RM
                        for (upvit = upnotif->begin(); upvit != upnotif->end(); upvit++)
                        {
                            if (upvit->first == me)
                            {
                                chat->priv = upvit->second;
                                break;
                            }
                        }
                    }
                    delete chat->userpriv;  // discard any existing `userpriv`
                    chat->userpriv = userpriv;

                    chat->setTag(0);    // external change
                    notifychat(chat);
                }

                delete upnotif;
                break;

            default:
                if (!jsonsc.storeobject())
                {                    
                    delete upnotif;
                    return;
                }
        }
    }
}

void MegaClient::sc_chatnode()
{
    handle chatid = UNDEF;
    handle h = UNDEF;
    handle uh = UNDEF;
    bool r = false;
    bool g = false;

    for (;;)
    {
        switch (jsonsc.getnameid())
        {
            case 'g':
                // access granted
                g = jsonsc.getint();
                break;

            case 'r':
                // access revoked
                r = jsonsc.getint();
                break;

            case MAKENAMEID2('i','d'):
                chatid = jsonsc.gethandle(MegaClient::CHATHANDLE);
                break;

            case 'n':
                h = jsonsc.gethandle(MegaClient::NODEHANDLE);
                break;

            case 'u':
                uh = jsonsc.gethandle(MegaClient::USERHANDLE);
                break;

            case EOO:
                if (chatid != UNDEF && h != UNDEF && uh != UNDEF && (r || g))
                {
                    textchat_map::iterator it = chats.find(chatid);
                    if (it == chats.end())
                    {
                        LOG_err << "Unknown chat for user/node access to attachment";
                        return;
                    }

                    TextChat *chat = it->second;
                    if (r)  // access revoked
                    {
                        if(!chat->setNodeUserAccess(h, uh, true))
                        {
                            LOG_err << "Unknown user/node at revoke access to attachment";
                        }
                    }
                    else    // access granted
                    {
                        chat->setNodeUserAccess(h, uh);
                    }

                    chat->setTag(0);    // external change
                    notifychat(chat);
                }
                else
                {
                    LOG_err << "Failed to parse attached node information";
                }
                return;

            default:
                if (!jsonsc.storeobject())
                {
                    return;
                }
        }
    }
}

void MegaClient::sc_chatflags()
{
    bool done = false;
    handle chatid = UNDEF;
    byte flags = 0;
    while(!done)
    {
        switch (jsonsc.getnameid())
        {
            case MAKENAMEID2('i','d'):
                chatid = jsonsc.gethandle(MegaClient::CHATHANDLE);
                break;

            case 'f':
                flags = byte(jsonsc.getint());
                break;

            case EOO:
            {
                done = true;
                textchat_map::iterator it = chats.find(chatid);
                if (it == chats.end())
                {
                    string chatidB64;
                    string tmp((const char*)&chatid, sizeof(chatid));
                    Base64::btoa(tmp, chatidB64);
                    LOG_err << "Received flags for unknown chatid: " << chatidB64.c_str();
                    break;
                }

                TextChat *chat = chats[chatid];
                chat->setFlags(flags);

                chat->setTag(0);    // external change
                notifychat(chat);
                break;
            }

            default:
                if (!jsonsc.storeobject())
                {
                    return;
                }
                break;
        }
    }
}

#endif

void MegaClient::sc_uac()
{
    string email;
    for (;;)
    {
        switch (jsonsc.getnameid())
        {
            case 'm':
                jsonsc.storeobject(&email);
                break;

            case EOO:
                if (email.empty())
                {
                    LOG_warn << "Missing email address in `uac` action packet";
                }
                app->account_updated();
                app->notify_confirmation(email.c_str());
                return;

            default:
                if (!jsonsc.storeobject())
                {
                    LOG_warn << "Failed to parse `uac` action packet";
                    return;
                }
        }
    }
}

// scan notified nodes for
// - name differences with an existing LocalNode
// - appearance of new folders
// - (re)appearance of files
// - deletions
// purge removed nodes after notification
void MegaClient::notifypurge(void)
{
    int i, t;

    handle tscsn = cachedscsn;

    if (*scsn) Base64::atob(scsn, (byte*)&tscsn, sizeof tscsn);

    if (nodenotify.size() || usernotify.size() || pcrnotify.size()
#ifdef ENABLE_CHAT
            || chatnotify.size()
#endif
            || cachedscsn != tscsn)
    {
        updatesc();

#ifdef ENABLE_SYNC
        // update LocalNode <-> Node associations
        for (sync_list::iterator it = syncs.begin(); it != syncs.end(); it++)
        {
            (*it)->cachenodes();
        }
#endif
    }

    if ((t = int(nodenotify.size())))
    {
#ifdef ENABLE_SYNC
        // check for deleted syncs
        for (sync_list::iterator it = syncs.begin(); it != syncs.end(); it++)
        {
            if (((*it)->state == SYNC_ACTIVE || (*it)->state == SYNC_INITIALSCAN)
             && (*it)->localroot.node->changed.removed)
            {
                delsync(*it);
            }
        }
#endif
        applykeys();

        if (!fetchingnodes)
        {
            app->nodes_updated(&nodenotify[0], t);
        }

        // check all notified nodes for removed status and purge
        for (i = 0; i < t; i++)
        {
            Node* n = nodenotify[i];
            if (n->attrstring)
            {
                LOG_err << "NO_KEY node: " << n->type << " " << n->size << " " << n->nodehandle << " " << n->nodekey.size();
#ifdef ENABLE_SYNC
                if (n->localnode)
                {
                    LOG_err << "LocalNode: " << n->localnode->name << " " << n->localnode->type << " " << n->localnode->size;
                }
#endif
            }

            if (n->changed.removed)
            {
                // remove inbound share
                if (n->inshare)
                {
                    n->inshare->user->sharing.erase(n->nodehandle);
                    notifyuser(n->inshare->user);
                }

                nodes.erase(n->nodehandle);
                delete n;
            }
            else
            {
                n->notified = false;
                memset(&(n->changed), 0, sizeof(n->changed));
                n->tag = 0;
            }
        }

        nodenotify.clear();
    }

    if ((t = int(pcrnotify.size())))
    {
        if (!fetchingnodes)
        {
            app->pcrs_updated(&pcrnotify[0], t);
        }

        // check all notified nodes for removed status and purge
        for (i = 0; i < t; i++)
        {
            PendingContactRequest* pcr = pcrnotify[i];

            if (pcr->removed())
            {
                pcrindex.erase(pcr->id);
                delete pcr;
            }
            else
            {
                pcr->notified = false;
                memset(&(pcr->changed), 0, sizeof(pcr->changed));
            }
        }

        pcrnotify.clear();
    }

    // users are never deleted (except at account cancellation)
    if ((t = int(usernotify.size())))
    {
        if (!fetchingnodes)
        {
            app->users_updated(&usernotify[0], t);
        }

        for (i = 0; i < t; i++)
        {
            User *u = usernotify[i];

            u->notified = false;
            u->resetTag();
            memset(&(u->changed), 0, sizeof(u->changed));

            if (u->show == INACTIVE && u->userhandle != me)
            {
                // delete any remaining shares with this user
                for (handle_set::iterator it = u->sharing.begin(); it != u->sharing.end(); it++)
                {
                    Node *n = nodebyhandle(*it);
                    if (n && !n->changed.removed)
                    {
                        int creqtag = reqtag;
                        reqtag = 0;
                        sendevent(99435, "Orphan incoming share");
                        reqtag = creqtag;
                    }
                }
                u->sharing.clear();

                discarduser(u->userhandle);
            }
        }

        usernotify.clear();
    }

#ifdef ENABLE_CHAT
    if ((t = int(chatnotify.size())))
    {
        if (!fetchingnodes)
        {
            app->chats_updated(&chatnotify, t);
        }

        for (textchat_map::iterator it = chatnotify.begin(); it != chatnotify.end(); it++)
        {
            TextChat *chat = it->second;

            chat->notified = false;
            chat->resetTag();
            memset(&(chat->changed), 0, sizeof(chat->changed));
        }

        chatnotify.clear();
    }
#endif

    totalNodes = nodes.size();
}

// return node pointer derived from node handle
Node* MegaClient::nodebyhandle(handle h)
{
    node_map::iterator it;

    if ((it = nodes.find(h)) != nodes.end())
    {
        return it->second;
    }

    return NULL;
}

// server-client deletion
Node* MegaClient::sc_deltree()
{
    Node* n = NULL;

    for (;;)
    {
        switch (jsonsc.getnameid())
        {
            case 'n':
                handle h;

                if (!ISUNDEF((h = jsonsc.gethandle())))
                {
                    n = nodebyhandle(h);
                }
                break;

            case EOO:
                if (n)
                {
                    TreeProcDel td;

                    int creqtag = reqtag;
                    reqtag = 0;
                    proctree(n, &td);
                    reqtag = creqtag;
                }
                return n;

            default:
                if (!jsonsc.storeobject())
                {
                    return NULL;
                }
        }
    }
}

// generate handle authentication token
void MegaClient::handleauth(handle h, byte* auth)
{
    Base64::btoa((byte*)&h, NODEHANDLE, (char*)auth);
    memcpy(auth + sizeof h, auth, sizeof h);
    key.ecb_encrypt(auth);
}

// make attribute string; add magic number prefix
void MegaClient::makeattr(SymmCipher* key, string* attrstring, const char* json, int l) const
{
    if (l < 0)
    {
        l = int(strlen(json));
    }
    int ll = (l + 6 + SymmCipher::KEYLENGTH - 1) & - SymmCipher::KEYLENGTH;
    byte* buf = new byte[ll];

    memcpy(buf, "MEGA{", 5); // check for the presence of the magic number "MEGA"
    memcpy(buf + 5, json, l);
    buf[l + 5] = '}';
    memset(buf + 6 + l, 0, ll - l - 6);

    key->cbc_encrypt(buf, ll);

    attrstring->assign((char*)buf, ll);

    delete[] buf;
}

// update node attributes
// (with speculative instant completion)
error MegaClient::setattr(Node* n, const char *prevattr)
{
    if (!checkaccess(n, FULL))
    {
        return API_EACCESS;
    }

    SymmCipher* cipher;

    if (!(cipher = n->nodecipher()))
    {
        return API_EKEY;
    }

    n->changed.attrs = true;
    n->tag = reqtag;
    notifynode(n);

    reqs.add(new CommandSetAttr(this, n, cipher, prevattr));

    return API_OK;
}

// send new nodes to API for processing
void MegaClient::putnodes(handle h, NewNode* newnodes, int numnodes)
{
    reqs.add(new CommandPutNodes(this, h, NULL, newnodes, numnodes, reqtag));
}

// drop nodes into a user's inbox (must have RSA keypair)
void MegaClient::putnodes(const char* user, NewNode* newnodes, int numnodes)
{
    User* u;

    restag = reqtag;

    if (!(u = finduser(user, 0)) && !user)
    {
        return app->putnodes_result(API_EARGS, USER_HANDLE, newnodes);
    }

    queuepubkeyreq(user, new PubKeyActionPutNodes(newnodes, numnodes, reqtag));
}

// returns 1 if node has accesslevel a or better, 0 otherwise
int MegaClient::checkaccess(Node* n, accesslevel_t a)
{
    // folder link access is always read-only - ignore login status during
    // initial tree fetch
    if ((a < OWNERPRELOGIN) && !loggedin())
    {
        return a == RDONLY;
    }

    // trace back to root node (always full access) or share node
    while (n)
    {
        if (n->inshare)
        {
            return n->inshare->access >= a;
        }

        if (!n->parent)
        {
            return n->type > FOLDERNODE;
        }

        n = n->parent;
    }

    return 0;
}

// returns API_OK if a move operation is permitted, API_EACCESS or
// API_ECIRCULAR otherwise
error MegaClient::checkmove(Node* fn, Node* tn)
{
    // condition #1: cannot move top-level node, must have full access to fn's
    // parent
    if (!fn->parent || !checkaccess(fn->parent, FULL))
    {
        return API_EACCESS;
    }

    // condition #2: target must be folder
    if (tn->type == FILENODE)
    {
        return API_EACCESS;
    }

    // condition #3: must have write access to target
    if (!checkaccess(tn, RDWR))
    {
        return API_EACCESS;
    }

    // condition #4: source can't be a version
    if (fn->parent->type == FILENODE)
    {
        return API_EACCESS;
    }

    // condition #5: tn must not be below fn (would create circular linkage)
    for (;;)
    {
        if (tn == fn)
        {
            return API_ECIRCULAR;
        }

        if (tn->inshare || !tn->parent)
        {
            break;
        }

        tn = tn->parent;
    }

    // condition #6: fn and tn must be in the same tree (same ultimate parent
    // node or shared by the same user)
    for (;;)
    {
        if (fn->inshare || !fn->parent)
        {
            break;
        }

        fn = fn->parent;
    }

    // moves within the same tree or between the user's own trees are permitted
    if (fn == tn || (!fn->inshare && !tn->inshare))
    {
        return API_OK;
    }

    // moves between inbound shares from the same user are permitted
    if (fn->inshare && tn->inshare && fn->inshare->user == tn->inshare->user)
    {
        return API_OK;
    }

    return API_EACCESS;
}

// move node to new parent node (for changing the filename, use setattr and
// modify the 'n' attribute)
error MegaClient::rename(Node* n, Node* p, syncdel_t syncdel, handle prevparent)
{
    error e;

    if ((e = checkmove(n, p)))
    {
        return e;
    }

    Node *prevParent = NULL;
    if (!ISUNDEF(prevparent))
    {
        prevParent = nodebyhandle(prevparent);
    }
    else
    {
        prevParent = n->parent;
    }

    if (n->setparent(p))
    {
        bool setrr = false;
        if (prevParent)
        {
            Node *prevRoot = getrootnode(prevParent);
            Node *newRoot = getrootnode(p);
            handle rubbishHandle = rootnodes[RUBBISHNODE - ROOTNODE];
            nameid rrname = AttrMap::string2nameid("rr");

            if (prevRoot->nodehandle != rubbishHandle
                    && p->nodehandle == rubbishHandle)
            {
                // deleted node
                char base64Handle[12];
                Base64::btoa((byte*)&prevParent->nodehandle, MegaClient::NODEHANDLE, base64Handle);
                if (strcmp(base64Handle, n->attrs.map[rrname].c_str()))
                {
                    LOG_debug << "Adding rr attribute";
                    n->attrs.map[rrname] = base64Handle;
                    setrr = true;
                }
            }
            else if (prevRoot->nodehandle == rubbishHandle
                     && newRoot->nodehandle != rubbishHandle)
            {
                // undeleted node
                attr_map::iterator it = n->attrs.map.find(rrname);
                if (it != n->attrs.map.end())
                {
                    LOG_debug << "Removing rr attribute";
                    n->attrs.map.erase(it);
                    setattr(n);
                }
            }
        }

        n->changed.parent = true;
        n->tag = reqtag;
        notifynode(n);

        // rewrite keys of foreign nodes that are moved out of an outbound share
        rewriteforeignkeys(n);

        reqs.add(new CommandMoveNode(this, n, p, syncdel, prevparent));
        if (setrr)
        {
            setattr(n);
        }
    }

    return API_OK;
}

// delete node tree
error MegaClient::unlink(Node* n, bool keepversions)
{
    if (!n->inshare && !checkaccess(n, FULL))
    {
        return API_EACCESS;
    }

    bool kv = (keepversions && n->type == FILENODE);
    reqs.add(new CommandDelNode(this, n->nodehandle, kv));

    mergenewshares(1);

    if (kv)
    {
        Node *newerversion = n->parent;
        if (n->children.size())
        {
            Node *olderversion = n->children.back();
            olderversion->setparent(newerversion);
            olderversion->changed.parent = true;
            olderversion->tag = reqtag;
            notifynode(olderversion);
        }
    }

    TreeProcDel td;
    proctree(n, &td);

    return API_OK;
}

void MegaClient::unlinkversions()
{
    reqs.add(new CommandDelVersions(this));
}

// emulates the semantics of its JavaScript counterpart
// (returns NULL if the input is invalid UTF-8)
// unfortunately, discards bits 8-31 of multibyte characters for backwards compatibility
char* MegaClient::str_to_a32(const char* str, int* len)
{
    if (!str)
    {
        return NULL;
    }

    int t = int(strlen(str));
    int t2 = 4 * ((t + 3) >> 2);
    char* result = new char[t2]();
    uint32_t* a32 = (uint32_t*)result;
    uint32_t unicode;

    int i = 0;
    int j = 0;

    while (i < t)
    {
        char c = str[i++] & 0xff;

        if (!(c & 0x80))
        {
            unicode = c & 0xff;
        }
        else if ((c & 0xe0) == 0xc0)
        {
            if (i >= t || (str[i] & 0xc0) != 0x80)
            {
                delete[] result;
                return NULL;
            }

            unicode = (c & 0x1f) << 6;
            unicode |= str[i++] & 0x3f;
        }
        else if ((c & 0xf0) == 0xe0)
        {
            if (i + 2 > t || (str[i] & 0xc0) != 0x80 || (str[i + 1] & 0xc0) != 0x80)
            {
                delete[] result;
                return NULL;
            }

            unicode = (c & 0x0f) << 12;
            unicode |= (str[i++] & 0x3f) << 6;
            unicode |= str[i++] & 0x3f;
        }
        else if ((c & 0xf8) == 0xf0)
        {
            if (i + 3 > t
            || (str[i] & 0xc0) != 0x80
            || (str[i + 1] & 0xc0) != 0x80
            || (str[i + 2] & 0xc0) != 0x80)
            {
                delete[] result;
                return NULL;
            }

            unicode = (c & 0x07) << 18;
            unicode |= (str[i++] & 0x3f) << 12;
            unicode |= (str[i++] & 0x3f) << 6;
            unicode |= str[i++] & 0x3f;

            // management of surrogate pairs like the JavaScript code
            uint32_t hi = 0xd800 | ((unicode >> 10) & 0x3F) | (((unicode >> 16) - 1) << 6);
            uint32_t low = 0xdc00 | (unicode & 0x3ff);

            a32[j >> 2] |= htonl(hi << (24 - (j & 3) * 8));
            j++;

            unicode = low;
        }
        else
        {
            delete[] result;
            return NULL;
        }

        a32[j >> 2] |= htonl(unicode << (24 - (j & 3) * 8));
        j++;
    }

    *len = j;
    return result;
}

// compute UTF-8 password hash
error MegaClient::pw_key(const char* utf8pw, byte* key) const
{
    int t;
    char* pw;

    if (!(pw = str_to_a32(utf8pw, &t)))
    {
        return API_EARGS;
    }

    int n = (t + 15) / 16;
    SymmCipher* keys = new SymmCipher[n];

    for (int i = 0; i < n; i++)
    {
        int valid = (i != (n - 1)) ? SymmCipher::BLOCKSIZE : (t - SymmCipher::BLOCKSIZE * i);
        memcpy(key, pw + i * SymmCipher::BLOCKSIZE, valid);
        memset(key + valid, 0, SymmCipher::BLOCKSIZE - valid);
        keys[i].setkey(key);
    }

    memcpy(key, "\x93\xC4\x67\xE3\x7D\xB0\xC7\xA4\xD1\xBE\x3F\x81\x01\x52\xCB\x56", SymmCipher::BLOCKSIZE);

    for (int r = 65536; r--; )
    {
        for (int i = 0; i < n; i++)
        {
            keys[i].ecb_encrypt(key);
        }
    }

    delete[] keys;
    delete[] pw;

    return API_OK;
}

// compute generic string hash
void MegaClient::stringhash(const char* s, byte* hash, SymmCipher* cipher)
{
    int t;

    t = strlen(s) & - SymmCipher::BLOCKSIZE;

    strncpy((char*)hash, s + t, SymmCipher::BLOCKSIZE);

    while (t)
    {
        t -= SymmCipher::BLOCKSIZE;
        SymmCipher::xorblock((byte*)s + t, hash);
    }

    for (t = 16384; t--; )
    {
        cipher->ecb_encrypt(hash);
    }

    memcpy(hash + 4, hash + 8, 4);
}

// (transforms s to lowercase)
uint64_t MegaClient::stringhash64(string* s, SymmCipher* c)
{
    byte hash[SymmCipher::KEYLENGTH];

    transform(s->begin(), s->end(), s->begin(), ::tolower);
    stringhash(s->c_str(), hash, c);

    return MemAccess::get<uint64_t>((const char*)hash);
}

// read and add/verify node array
int MegaClient::readnodes(JSON* j, int notify, putsource_t source, NewNode* nn, int nnsize, int tag)
{
    if (!j->enterarray())
    {
        return 0;
    }

    node_vector dp;
    Node* n;

    while (j->enterobject())
    {
        handle h = UNDEF, ph = UNDEF;
        handle u = 0, su = UNDEF;
        nodetype_t t = TYPE_UNKNOWN;
        const char* a = NULL;
        const char* k = NULL;
        const char* fa = NULL;
        const char *sk = NULL;
        accesslevel_t rl = ACCESS_UNKNOWN;
        m_off_t s = NEVER;
        m_time_t ts = -1, sts = -1;
        nameid name;
        int nni = -1;

        while ((name = j->getnameid()) != EOO)
        {
            switch (name)
            {
                case 'h':   // new node: handle
                    h = j->gethandle();
                    break;

                case 'p':   // parent node
                    ph = j->gethandle();
                    break;

                case 'u':   // owner user
                    u = j->gethandle(USERHANDLE);
                    break;

                case 't':   // type
                    t = (nodetype_t)j->getint();
                    break;

                case 'a':   // attributes
                    a = j->getvalue();
                    break;

                case 'k':   // key(s)
                    k = j->getvalue();
                    break;

                case 's':   // file size
                    s = j->getint();
                    break;

                case 'i':   // related source NewNode index
                    nni = int(j->getint());
                    break;

                case MAKENAMEID2('t', 's'):  // actual creation timestamp
                    ts = j->getint();
                    break;

                case MAKENAMEID2('f', 'a'):  // file attributes
                    fa = j->getvalue();
                    break;

                    // inbound share attributes
                case 'r':   // share access level
                    rl = (accesslevel_t)j->getint();
                    break;

                case MAKENAMEID2('s', 'k'):  // share key
                    sk = j->getvalue();
                    break;

                case MAKENAMEID2('s', 'u'):  // sharing user
                    su = j->gethandle(USERHANDLE);
                    break;

                case MAKENAMEID3('s', 't', 's'):  // share timestamp
                    sts = j->getint();
                    break;

                default:
                    if (!j->storeobject())
                    {
                        return 0;
                    }
            }
        }

        if (ISUNDEF(h))
        {
            warn("Missing node handle");
        }
        else
        {
            if (t == TYPE_UNKNOWN)
            {
                warn("Unknown node type");
            }
            else if (t == FILENODE || t == FOLDERNODE)
            {
                if (ISUNDEF(ph))
                {
                    warn("Missing parent");
                }
                else if (!a)
                {
                    warn("Missing node attributes");
                }
                else if (!k)
                {
                    warn("Missing node key");
                }

                if (t == FILENODE && ISUNDEF(s))
                {
                    warn("File node without file size");
                }
            }
        }

        if (fa && t != FILENODE)
        {
            warn("Spurious file attributes");
        }

        if (!warnlevel())
        {
            if ((n = nodebyhandle(h)))
            {
                Node* p = NULL;
                if (!ISUNDEF(ph))
                {
                    p = nodebyhandle(ph);
                }

                if (n->changed.removed)
                {
                    // node marked for deletion is being resurrected, possibly
                    // with a new parent (server-client move operation)
                    n->changed.removed = false;
                }
                else
                {
                    // node already present - check for race condition
                    if ((n->parent && ph != n->parent->nodehandle && p &&  p->type != FILENODE) || n->type != t)
                    {
                        app->reload("Node inconsistency");

                        static bool reloadnotified = false;
                        if (!reloadnotified)
                        {
                            int creqtag = reqtag;
                            reqtag = 0;
                            sendevent(99437, "Node inconsistency");
                            reqtag = creqtag;
                            reloadnotified = true;
                        }
                    }
                }

                if (!ISUNDEF(ph))
                {
                    if (p)
                    {
                        n->setparent(p);
                        n->changed.parent = true;
                    }
                    else
                    {
                        n->setparent(NULL);
                        n->parenthandle = ph;
                        dp.push_back(n);
                    }
                }

                if (a && k && n->attrstring)
                {
                    LOG_warn << "Updating the key of a NO_KEY node";
                    Node::copystring(n->attrstring, a);
                    Node::copystring(&n->nodekey, k);
                }
            }
            else
            {
                byte buf[SymmCipher::KEYLENGTH];

                if (!ISUNDEF(su))
                {
                    if (t != FOLDERNODE)
                    {
                        warn("Invalid share node type");
                    }

                    if (rl == ACCESS_UNKNOWN)
                    {
                        warn("Missing access level");
                    }

                    if (!sk)
                    {
                        LOG_warn << "Missing share key for inbound share";
                    }

                    if (warnlevel())
                    {
                        su = UNDEF;
                    }
                    else
                    {
                        if (sk)
                        {
                            decryptkey(sk, buf, sizeof buf, &key, 1, h);
                        }
                    }
                }

                string fas;

                Node::copystring(&fas, fa);

                // fallback timestamps
                if (!(ts + 1))
                {
                    ts = m_time();
                }

                if (!(sts + 1))
                {
                    sts = ts;
                }

                n = new Node(this, &dp, h, ph, t, s, u, fas.c_str(), ts);

                n->tag = tag;

                n->attrstring = new string;
                Node::copystring(n->attrstring, a);
                Node::copystring(&n->nodekey, k);

                if (!ISUNDEF(su))
                {
                    newshares.push_back(new NewShare(h, 0, su, rl, sts, sk ? buf : NULL));
                }

                if (nn && nni >= 0 && nni < nnsize)
                {
                    nn[nni].added = true;

#ifdef ENABLE_SYNC
                    if (source == PUTNODES_SYNC)
                    {
                        if (nn[nni].localnode)
                        {
                            // overwrites/updates: associate LocalNode with newly created Node
                            nn[nni].localnode->setnode(n);
                            nn[nni].localnode->newnode = NULL;
                            nn[nni].localnode->treestate(TREESTATE_SYNCED);

                            // updates cache with the new node associated
                            nn[nni].localnode->sync->statecacheadd(nn[nni].localnode);
                        }
                    }
#endif

                    if (nn[nni].source == NEW_UPLOAD)
                    {
                        handle uh = nn[nni].uploadhandle;

                        // do we have pending file attributes for this upload? set them.
                        for (fa_map::iterator it = pendingfa.lower_bound(pair<handle, fatype>(uh, 0));
                             it != pendingfa.end() && it->first.first == uh; )
                        {
                            reqs.add(new CommandAttachFA(this, h, it->first.second, it->second.first, it->second.second));
                            pendingfa.erase(it++);
                        }

                        // FIXME: only do this for in-flight FA writes
                        uhnh.insert(pair<handle, handle>(uh, h));
                    }
                }
            }

            if (notify)
            {
                notifynode(n);
            }
        }
    }

    // any child nodes that arrived before their parents?
    for (size_t i = dp.size(); i--; )
    {
        if ((n = nodebyhandle(dp[i]->parenthandle)))
        {
            dp[i]->setparent(n);
        }
    }

    return j->leavearray();
}

// decrypt and set encrypted sharekey
void MegaClient::setkey(SymmCipher* c, const char* k)
{
    byte newkey[SymmCipher::KEYLENGTH];

    if (Base64::atob(k, newkey, sizeof newkey) == sizeof newkey)
    {
        key.ecb_decrypt(newkey);
        c->setkey(newkey);
    }
}

// read outbound share keys
void MegaClient::readok(JSON* j)
{
    if (j->enterarray())
    {
        while (j->enterobject())
        {
            readokelement(j);
        }

        j->leavearray();

        mergenewshares(0);
    }
}

// - h/ha/k (outbound sharekeys, always symmetric)
void MegaClient::readokelement(JSON* j)
{
    handle h = UNDEF;
    byte ha[SymmCipher::BLOCKSIZE];
    byte buf[SymmCipher::BLOCKSIZE];
    int have_ha = 0;
    const char* k = NULL;

    for (;;)
    {
        switch (j->getnameid())
        {
            case 'h':
                h = j->gethandle();
                break;

            case MAKENAMEID2('h', 'a'):      // share authentication tag
                have_ha = Base64::atob(j->getvalue(), ha, sizeof ha) == sizeof ha;
                break;

            case 'k':           // share key(s)
                k = j->getvalue();
                break;

            case EOO:
                if (ISUNDEF(h))
                {
                    LOG_warn << "Missing outgoing share handle in ok element";
                    return;
                }

                if (!k)
                {
                    LOG_warn << "Missing outgoing share key in ok element";
                    return;
                }

                if (!have_ha)
                {
                    LOG_warn << "Missing outbound share signature";
                    return;
                }

                if (decryptkey(k, buf, SymmCipher::KEYLENGTH, &key, 1, h))
                {
                    newshares.push_back(new NewShare(h, 1, UNDEF, ACCESS_UNKNOWN, 0, buf, ha));
                }
                return;

            default:
                if (!j->storeobject())
                {
                    return;
                }
        }
    }
}

// read outbound shares and pending shares
void MegaClient::readoutshares(JSON* j)
{
    if (j->enterarray())
    {
        while (j->enterobject())
        {
            readoutshareelement(j);
        }

        j->leavearray();

        mergenewshares(0);
    }
}

// - h/u/r/ts/p (outbound share or pending share)
void MegaClient::readoutshareelement(JSON* j)
{
    handle h = UNDEF;
    handle uh = UNDEF;
    handle p = UNDEF;
    accesslevel_t r = ACCESS_UNKNOWN;
    m_time_t ts = 0;

    for (;;)
    {
        switch (j->getnameid())
        {
            case 'h':
                h = j->gethandle();
                break;

            case 'p':
                p = j->gethandle(PCRHANDLE);
                break;

            case 'u':           // share target user
                uh = j->is(EXPORTEDLINK) ? 0 : j->gethandle(USERHANDLE);
                break;

            case 'r':           // access
                r = (accesslevel_t)j->getint();
                break;

            case MAKENAMEID2('t', 's'):      // timestamp
                ts = j->getint();
                break;

            case EOO:
                if (ISUNDEF(h))
                {
                    LOG_warn << "Missing outgoing share node";
                    return;
                }

                if (ISUNDEF(uh) && ISUNDEF(p))
                {
                    LOG_warn << "Missing outgoing share user";
                    return;
                }

                if (r == ACCESS_UNKNOWN)
                {
                    LOG_warn << "Missing outgoing share access";
                    return;
                }

                newshares.push_back(new NewShare(h, 1, uh, r, ts, NULL, NULL, p));
                return;

            default:
                if (!j->storeobject())
                {
                    return;
                }
        }
    }
}

void MegaClient::readipc(JSON *j)
{
    // fields: ps, m, ts, uts, msg, p
    if (j->enterarray())
    {
        while (j->enterobject())
        {
            m_time_t ts = 0;
            m_time_t uts = 0;
            const char *m = NULL;
            const char *msg = NULL;
            handle p = UNDEF;

            bool done = false;
            while (!done)
            {
                switch (j->getnameid()) {
                    case 'm':
                        m = j->getvalue();
                        break;
                    case MAKENAMEID2('t', 's'):
                        ts = j->getint();
                        break;
                    case MAKENAMEID3('u', 't', 's'):
                        uts = j->getint();
                        break;
                    case MAKENAMEID3('m', 's', 'g'):
                        msg = j->getvalue();
                        break;
                    case 'p':
                        p = j->gethandle(MegaClient::PCRHANDLE);
                        break;
                    case EOO:
                        done = true;
                        if (ISUNDEF(p))
                        {
                            LOG_err << "p element not provided";
                            break;
                        }
                        if (!m)
                        {
                            LOG_err << "m element not provided";
                            break;
                        }
                        if (ts == 0)
                        {
                            LOG_err << "ts element not provided";
                            break;
                        }
                        if (uts == 0)
                        {
                            LOG_err << "uts element not provided";
                            break;
                        }

                        if (pcrindex[p] != NULL)
                        {
                            pcrindex[p]->update(m, NULL, ts, uts, msg, false);                        
                        } 
                        else
                        {
                            pcrindex[p] = new PendingContactRequest(p, m, NULL, ts, uts, msg, false);
                        }                       

                        break;
                    default:
                       if (!j->storeobject())
                       {
                            return;
                       }
                }
            }
        }

        j->leavearray();
    }
}

void MegaClient::readopc(JSON *j)
{
    // fields: e, m, ts, uts, rts, msg, p
    if (j->enterarray())
    {
        while (j->enterobject())
        {
            m_time_t ts = 0;
            m_time_t uts = 0;
            const char *e = NULL;
            const char *m = NULL;
            const char *msg = NULL;
            handle p = UNDEF;

            bool done = false;
            while (!done)
            {
                switch (j->getnameid())
                {
                    case 'e':
                        e = j->getvalue();
                        break;
                    case 'm':
                        m = j->getvalue();
                        break;
                    case MAKENAMEID2('t', 's'):
                        ts = j->getint();
                        break;
                    case MAKENAMEID3('u', 't', 's'):
                        uts = j->getint();
                        break;
                    case MAKENAMEID3('m', 's', 'g'):
                        msg = j->getvalue();
                        break;
                    case 'p':
                        p = j->gethandle(MegaClient::PCRHANDLE);
                        break;
                    case EOO:
                        done = true;
                        if (!e)
                        {
                            LOG_err << "e element not provided";
                            break;
                        }
                        if (!m)
                        {
                            LOG_err << "m element not provided";
                            break;
                        }
                        if (ts == 0)
                        {
                            LOG_err << "ts element not provided";
                            break;
                        }
                        if (uts == 0)
                        {
                            LOG_err << "uts element not provided";
                            break;
                        }

                        if (pcrindex[p] != NULL)
                        {
                            pcrindex[p]->update(e, m, ts, uts, msg, true);                        
                        } 
                        else
                        {
                            pcrindex[p] = new PendingContactRequest(p, e, m, ts, uts, msg, true);
                        }

                        break;
                    default:
                       if (!j->storeobject())
                       {
                            return;
                       }
                }
            }
        }

        j->leavearray();
    }
}

void MegaClient::procph(JSON *j)
{
    // fields: h, ph, ets
    if (j->enterarray())
    {
        while (j->enterobject())
        {
            handle h = UNDEF;
            handle ph = UNDEF;
            m_time_t ets = 0;
            Node *n = NULL;
            bool takendown = false;

            bool done = false;
            while (!done)
            {
                switch (j->getnameid())
                {
                    case 'h':
                        h = j->gethandle(MegaClient::NODEHANDLE);
                        break;
                    case MAKENAMEID2('p','h'):
                        ph = j->gethandle(MegaClient::NODEHANDLE);
                        break;
                    case MAKENAMEID3('e', 't', 's'):
                        ets = j->getint();
                        break;
                    case MAKENAMEID4('d','o','w','n'):
                        takendown = (j->getint() == 1);
                        break;
                    case EOO:
                        done = true;
                        if (ISUNDEF(h))
                        {
                            LOG_err << "h element not provided";
                            break;
                        }
                        if (ISUNDEF(ph))
                        {
                            LOG_err << "ph element not provided";
                            break;
                        }

                        n = nodebyhandle(h);
                        if (n)
                        {
                            n->setpubliclink(ph, ets, takendown);
                        }
                        else
                        {
                            LOG_warn << "node for public link not found";
                        }

                        break;
                    default:
                       if (!j->storeobject())
                       {
                            return;
                       }
                }
            }
        }

        j->leavearray();
    }
}

int MegaClient::applykeys()
{
    int t = 0;

    // FIXME: rather than iterating through the whole node set, maintain subset
    // with missing keys
    for (node_map::iterator it = nodes.begin(); it != nodes.end(); it++)
    {
        if (it->second->applykey())
        {
            t++;
        }
    }

    if (sharekeyrewrite.size())
    {
        reqs.add(new CommandShareKeyUpdate(this, &sharekeyrewrite));
        sharekeyrewrite.clear();
    }

    if (nodekeyrewrite.size())
    {
        reqs.add(new CommandNodeKeyUpdate(this, &nodekeyrewrite));
        nodekeyrewrite.clear();
    }

    return t;
}

// user/contact list
bool MegaClient::readusers(JSON* j)
{
    if (!j->enterarray())
    {
        return 0;
    }

    while (j->enterobject())
    {
        handle uh = 0;
        visibility_t v = VISIBILITY_UNKNOWN;    // new share objects do not override existing visibility
        m_time_t ts = 0;
        const char* m = NULL;
        nameid name;

        while ((name = j->getnameid()) != EOO)
        {
            switch (name)
            {
                case 'u':   // new node: handle
                    uh = j->gethandle(USERHANDLE);
                    break;

                case 'c':   // visibility
                    v = (visibility_t)j->getint();
                    break;

                case 'm':   // attributes
                    m = j->getvalue();
                    break;

                case MAKENAMEID2('t', 's'):
                    ts = j->getint();
                    break;

                default:
                    if (!j->storeobject())
                    {
                        return false;
                    }
            }
        }

        if (ISUNDEF(uh))
        {
            warn("Missing contact user handle");
        }

        if (!m)
        {
            warn("Unknown contact user e-mail address");
        }

        if (!warnlevel())
        {
            User* u = finduser(uh, 0);
            bool notify = !u;
            if (u || (u = finduser(uh, 1)))
            {
                mapuser(uh, m);

                if (v != VISIBILITY_UNKNOWN)
                {
                    if (u->show != v || u->ctime != ts)
                    {
                        u->set(v, ts);
                        notify = true;
                    }
                }

                if (notify)
                {
                    notifyuser(u);
                }
            }
        }
    }

    return j->leavearray();
}

error MegaClient::folderaccess(const char *folderlink)
{
    // structure of public folder links: https://mega.nz/#F!<handle>!<key>

    const char* ptr;
    if (!((ptr = strstr(folderlink, "#F!")) && (strlen(ptr)>=11)))
    {
        return API_EARGS;
    }

    const char *f = ptr + 3;
    ptr += 11;

    if (*ptr == '\0')    // no key provided, link is incomplete
    {
        return API_EINCOMPLETE;
    }
    else if (*ptr != '!')
    {
        return API_EARGS;
    }

    const char *k = ptr + 1;

    handle h = 0;
    byte folderkey[SymmCipher::KEYLENGTH];

    if (Base64::atob(f, (byte*)&h, NODEHANDLE) != NODEHANDLE)
    {
        return API_EARGS;
    }

    if (Base64::atob(k, folderkey, sizeof folderkey) != sizeof folderkey)
    {
        return API_EARGS;
    }

    setrootnode(h);
    key.setkey(folderkey);

    return API_OK;
}

void MegaClient::prelogin(const char *email)
{
    reqs.add(new CommandPrelogin(this, email));
}

// create new session
void MegaClient::login(const char* email, const byte* pwkey, const char* pin)
{
    string lcemail(email);

    key.setkey((byte*)pwkey);

    uint64_t emailhash = stringhash64(&lcemail, &key);

    byte sek[SymmCipher::KEYLENGTH];
    PrnGen::genblock(sek, sizeof sek);

    reqs.add(new CommandLogin(this, email, (byte*)&emailhash, sizeof(emailhash), sek, 0, pin));
}

// create new session (v2)
void MegaClient::login2(const char *email, const char *password, string *salt, const char *pin)
{
    string bsalt;
    Base64::atob(*salt, bsalt);

    byte derivedKey[2 * SymmCipher::KEYLENGTH];
    CryptoPP::PKCS5_PBKDF2_HMAC<CryptoPP::SHA512> pbkdf2;
    pbkdf2.DeriveKey(derivedKey, sizeof(derivedKey), 0, (byte *)password, strlen(password),
                     (const byte *)bsalt.data(), bsalt.size(), 100000);

    login2(email, derivedKey, pin);
}

void MegaClient::login2(const char *email, const byte *derivedKey, const char* pin)
{
    key.setkey((byte*)derivedKey);
    const byte *authKey = derivedKey + SymmCipher::KEYLENGTH;

    byte sek[SymmCipher::KEYLENGTH];
    PrnGen::genblock(sek, sizeof sek);

    reqs.add(new CommandLogin(this, email, authKey, SymmCipher::KEYLENGTH, sek, 0, pin));
}

void MegaClient::fastlogin(const char* email, const byte* pwkey, uint64_t emailhash)
{
    key.setkey((byte*)pwkey);

    byte sek[SymmCipher::KEYLENGTH];
    PrnGen::genblock(sek, sizeof sek);

    reqs.add(new CommandLogin(this, email, (byte*)&emailhash, sizeof(emailhash), sek));
}

void MegaClient::getuserdata()
{
    reqs.add(new CommandGetUserData(this));
}

void MegaClient::getpubkey(const char *user)
{
    queuepubkeyreq(user, new PubKeyActionNotifyApp(reqtag));
}

// resume session - load state from local cache, if available
void MegaClient::login(const byte* session, int size)
{   
    int sessionversion = 0;
    if (size == sizeof key.key + SIDLEN + 1)
    {
        sessionversion = session[0];

        if (sessionversion != 1)
        {
            restag = reqtag;
            app->login_result(API_EARGS);
            return;
        }

        session++;
        size--;
    }

    if (size == sizeof key.key + SIDLEN)
    {
        string t;

        key.setkey(session);
        setsid(session + sizeof key.key, size - sizeof key.key);

        opensctable();

        if (sctable && sctable->get(CACHEDSCSN, &t) && t.size() == sizeof cachedscsn)
        {
            cachedscsn = MemAccess::get<handle>(t.data());
        }

        byte sek[SymmCipher::KEYLENGTH];
        PrnGen::genblock(sek, sizeof sek);

        reqs.add(new CommandLogin(this, NULL, NULL, 0, sek, sessionversion));
        getuserdata();
    }
    else
    {
        restag = reqtag;
        app->login_result(API_EARGS);
    }
}

// check password's integrity
error MegaClient::validatepwd(const byte *pwkey)
{
    User *u = finduser(me);
    if (!u)
    {
        return API_EACCESS;
    }

    SymmCipher pwcipher(pwkey);
    pwcipher.setkey((byte*)pwkey);

    string lcemail(u->email.c_str());
    uint64_t emailhash = stringhash64(&lcemail, &pwcipher);

    reqs.add(new CommandValidatePassword(this, lcemail.c_str(), emailhash));

    return API_OK;
}

int MegaClient::dumpsession(byte* session, size_t size)
{
    if (loggedin() == NOTLOGGEDIN)
    {
        return 0;
    }

    if (size < sid.size() + sizeof key.key)
    {
        return API_ERANGE;
    }

    if (sessionkey.size())
    {
        if (size < sid.size() + sizeof key.key + 1)
        {
            return API_ERANGE;
        }

        size = sid.size() + sizeof key.key + 1;

        session[0] = 1;
        session++;

        byte k[SymmCipher::KEYLENGTH];
        SymmCipher cipher;
        cipher.setkey((const byte *)sessionkey.data(), int(sessionkey.size()));
        cipher.ecb_encrypt(key.key, k);
        memcpy(session, k, sizeof k);
    }
    else
    {
        size = sid.size() + sizeof key.key;
        memcpy(session, key.key, sizeof key.key);
    }

    memcpy(session + sizeof key.key, sid.data(), sid.size());
    
    return int(size);
}

void MegaClient::copysession()
{
    reqs.add(new CommandCopySession(this));
}

string *MegaClient::sessiontransferdata(const char *url, string *session)
{
    if (loggedin() != FULLACCOUNT)
    {
        return NULL;
    }

    std::stringstream ss;

    // open array
    ss << "[";

    // add AES key
    string aeskey;
    key.serializekeyforjs(&aeskey);
    ss << aeskey << ",\"";

    // add session ID
    if (session)
    {
        ss << *session;
    }
    else
    {
        string sids;
        sids.resize(sid.size() * 4 / 3 + 4);
        sids.resize(Base64::btoa((byte *)sid.data(), int(sid.size()), (char *)sids.data()));
        ss << sids;
    }
    ss << "\",\"";

    // add URL
    if (url)
    {
        ss << url;
    }
    ss << "\",false]";

    // standard Base64 encoding
    string json = ss.str();
    string *base64 = new string;
    base64->resize(json.size() * 4 / 3 + 4);
    base64->resize(Base64::btoa((byte *)json.data(), int(json.size()), (char *)base64->data()));
    std::replace(base64->begin(), base64->end(), '-', '+');
    std::replace(base64->begin(), base64->end(), '_', '/');
    return base64;
}

void MegaClient::killsession(handle session)
{
    reqs.add(new CommandKillSessions(this, session));
}

// Kill all sessions (except current)
void MegaClient::killallsessions()
{
    reqs.add(new CommandKillSessions(this));
}

void MegaClient::opensctable()
{
    if (dbaccess && !sctable)
    {
        string dbname;

        if (sid.size() >= SIDLEN)
        {
            dbname.resize((SIDLEN - sizeof key.key) * 4 / 3 + 3);
            dbname.resize(Base64::btoa((const byte*)sid.data() + sizeof key.key, SIDLEN - sizeof key.key, (char*)dbname.c_str()));
        }
        else if (publichandle != UNDEF)
        {
            dbname.resize(NODEHANDLE * 4 / 3 + 3);
            dbname.resize(Base64::btoa((const byte*)&publichandle, NODEHANDLE, (char*)dbname.c_str()));
        }

        if (dbname.size())
        {
            sctable = dbaccess->open(fsaccess, &dbname);
            pendingsccommit = false;
        }
    }
}

// verify a static symmetric password challenge
int MegaClient::checktsid(byte* sidbuf, unsigned len)
{
    if (len != SIDLEN)
    {
        return 0;
    }

    key.ecb_encrypt(sidbuf);

    return !memcmp(sidbuf, sidbuf + SIDLEN - SymmCipher::KEYLENGTH, SymmCipher::KEYLENGTH);
}

// locate user by e-mail address or ASCII handle
User* MegaClient::finduser(const char* uid, int add)
{
    // null user for folder links?
    if (!uid || !*uid)
    {
        return NULL;
    }

    if (!strchr(uid, '@'))
    {
        // not an e-mail address: must be ASCII handle
        handle uh;

        if (Base64::atob(uid, (byte*)&uh, sizeof uh) == sizeof uh)
        {
            return finduser(uh, add);
        }

        return NULL;
    }

    string nuid;
    User* u;

    // convert e-mail address to lowercase (ASCII only)
    Node::copystring(&nuid, uid);
    transform(nuid.begin(), nuid.end(), nuid.begin(), ::tolower);

    um_map::iterator it = umindex.find(nuid);

    if (it == umindex.end())
    {
        if (!add)
        {
            return NULL;
        }

        // add user by lowercase e-mail address
        u = &users[++userid];
        u->uid = nuid;
        Node::copystring(&u->email, nuid.c_str());
        umindex[nuid] = userid;

        return u;
    }
    else
    {
        return &users[it->second];
    }
}

// locate user by binary handle
User* MegaClient::finduser(handle uh, int add)
{
    if (!uh)
    {
        return NULL;
    }

    User* u;
    uh_map::iterator it = uhindex.find(uh);

    if (it == uhindex.end())
    {
        if (!add)
        {
            return NULL;
        }

        // add user by binary handle
        u = &users[++userid];

        char uid[12];
        Base64::btoa((byte*)&uh, MegaClient::USERHANDLE, uid);
        u->uid.assign(uid, 11);

        uhindex[uh] = userid;
        u->userhandle = uh;

        return u;
    }
    else
    {
        return &users[it->second];
    }
}

User *MegaClient::ownuser()
{
    return finduser(me);
}

// add missing mapping (handle or email)
// reduce uid to ASCII uh if only known by email
void MegaClient::mapuser(handle uh, const char* email)
{
    if (!email || !*email)
    {
        return;
    }

    User* u;
    string nuid;

    Node::copystring(&nuid, email);
    transform(nuid.begin(), nuid.end(), nuid.begin(), ::tolower);

    // does user uh exist?
    uh_map::iterator hit = uhindex.find(uh);

    if (hit != uhindex.end())
    {
        // yes: add email reference
        u = &users[hit->second];

        um_map::iterator mit = umindex.find(nuid);
        if (mit != umindex.end() && mit->second != hit->second && (users[mit->second].show != INACTIVE || users[mit->second].userhandle == me))
        {
            // duplicated user: one by email, one by handle
            discardnotifieduser(&users[mit->second]);
            assert(!users[mit->second].sharing.size());
            users.erase(mit->second);
        }

        // if mapping a different email, remove old index
        if (strcmp(u->email.c_str(), nuid.c_str()))
        {
            if (u->email.size())
            {
                umindex.erase(u->email);
            }

            Node::copystring(&u->email, nuid.c_str());
        }

        umindex[nuid] = hit->second;

        return;
    }

    // does user email exist?
    um_map::iterator mit = umindex.find(nuid);

    if (mit != umindex.end())
    {
        // yes: add uh reference
        u = &users[mit->second];

        uhindex[uh] = mit->second;
        u->userhandle = uh;

        char uid[12];
        Base64::btoa((byte*)&uh, MegaClient::USERHANDLE, uid);
        u->uid.assign(uid, 11);
    }
}

void MegaClient::discarduser(handle uh)
{
    User *u = finduser(uh);
    if (!u)
    {
        return;
    }

    while (u->pkrs.size())  // protect any pending pubKey request
    {
        PubKeyAction *pka = u->pkrs[0];
        if(pka->cmd)
        {
            pka->cmd->invalidateUser();
        }
        pka->proc(this, u);
        delete pka;
        u->pkrs.pop_front();
    }

    discardnotifieduser(u);

    umindex.erase(u->email);
    users.erase(uhindex[uh]);
    uhindex.erase(uh);
}

void MegaClient::discarduser(const char *email)
{
    User *u = finduser(email);
    if (!u)
    {
        return;
    }

    while (u->pkrs.size())  // protect any pending pubKey request
    {
        PubKeyAction *pka = u->pkrs[0];
        if(pka->cmd)
        {
            pka->cmd->invalidateUser();
        }
        pka->proc(this, u);
        delete pka;
        u->pkrs.pop_front();
    }

    discardnotifieduser(u);

    uhindex.erase(u->userhandle);
    users.erase(umindex[email]);
    umindex.erase(email);
}

PendingContactRequest* MegaClient::findpcr(handle p)
{
    if (ISUNDEF(p))
    {
        return NULL;
    }

    PendingContactRequest* pcr = pcrindex[p];
    if (!pcr)
    {
        pcr = new PendingContactRequest(p);
        pcrindex[p] = pcr;
        assert(fetchingnodes);
        // while fetchingnodes, outgoing shares reference an "empty" PCR that is completed when `opc` is parsed
    }

    return pcrindex[p];
}

void MegaClient::mappcr(handle id, PendingContactRequest *pcr)
{
    delete pcrindex[id];
    pcrindex[id] = pcr;
}

bool MegaClient::discardnotifieduser(User *u)
{
    for (user_vector::iterator it = usernotify.begin(); it != usernotify.end(); it++)
    {
        if (*it == u)
        {
            usernotify.erase(it);
            return true;  // no duplicated users in the notify vector
        }
    }
    return false;
}

// sharekey distribution request - walk array consisting of {node,user+}+ handle tuples
// and submit public key requests
void MegaClient::procsr(JSON* j)
{
    User* u;
    handle sh, uh;

    if (!j->enterarray())
    {
        return;
    }

    while (j->ishandle() && (sh = j->gethandle()))
    {
        if (nodebyhandle(sh))
        {
            // process pending requests
            while (j->ishandle(USERHANDLE) && (uh = j->gethandle(USERHANDLE)))
            {
                if ((u = finduser(uh)))
                {
                    queuepubkeyreq(u, new PubKeyActionSendShareKey(sh));
                }
            }
        }
        else
        {
            // unknown node: skip
            while (j->ishandle(USERHANDLE) && (uh = j->gethandle(USERHANDLE)));
        }
    }

    j->leavearray();
}

#ifdef ENABLE_CHAT
void MegaClient::clearKeys()
{
    User *u = finduser(me);

    u->invalidateattr(ATTR_KEYRING);
    u->invalidateattr(ATTR_ED25519_PUBK);
    u->invalidateattr(ATTR_CU25519_PUBK);
    u->invalidateattr(ATTR_SIG_RSA_PUBK);
    u->invalidateattr(ATTR_SIG_CU255_PUBK);

    fetchingkeys = false;
}

void MegaClient::resetKeyring()
{
    delete signkey;
    signkey = NULL;

    delete chatkey;
    chatkey = NULL;
}
#endif

// process node tree (bottom up)
void MegaClient::proctree(Node* n, TreeProc* tp, bool skipinshares, bool skipversions)
{
    if (!skipversions || n->type != FILENODE)
    {
        for (node_list::iterator it = n->children.begin(); it != n->children.end(); )
        {
            Node *child = *it++;
            if (!(skipinshares && child->inshare))
            {
                proctree(child, tp, skipinshares);
            }
        }
    }

    tp->proc(this, n);
}

// queue PubKeyAction request to be triggered upon availability of the user's
// public key
void MegaClient::queuepubkeyreq(User* u, PubKeyAction* pka)
{
    if (!u || u->pubk.isvalid())
    {
        restag = pka->tag;
        pka->proc(this, u);
        delete pka;
    }
    else
    {
        u->pkrs.push_back(pka);

        if (!u->pubkrequested)
        {
            pka->cmd = new CommandPubKeyRequest(this, u);
            reqs.add(pka->cmd);
            u->pubkrequested = true;
        }
    }
}

void MegaClient::queuepubkeyreq(const char *uid, PubKeyAction *pka)
{
    User *u = finduser(uid, 0);
    if (!u && uid)
    {
        if (strchr(uid, '@'))   // uid is an e-mail address
        {
            string nuid;
            Node::copystring(&nuid, uid);
            transform(nuid.begin(), nuid.end(), nuid.begin(), ::tolower);

            u = new User(nuid.c_str());
            u->uid = nuid;
            u->isTemporary = true;
        }
        else    // not an e-mail address: must be ASCII handle
        {
            handle uh;
            if (Base64::atob(uid, (byte*)&uh, sizeof uh) == sizeof uh)
            {
                u = new User(NULL);
                u->userhandle = uh;
                u->uid = uid;
                u->isTemporary = true;
            }
        }
    }

    queuepubkeyreq(u, pka);
}

// rewrite keys of foreign nodes due to loss of underlying shareufskey
void MegaClient::rewriteforeignkeys(Node* n)
{
    TreeProcForeignKeys rewrite;
    proctree(n, &rewrite);

    if (nodekeyrewrite.size())
    {
        reqs.add(new CommandNodeKeyUpdate(this, &nodekeyrewrite));
        nodekeyrewrite.clear();
    }
}

// if user has a known public key, complete instantly
// otherwise, queue and request public key if not already pending
void MegaClient::setshare(Node* n, const char* user, accesslevel_t a, const char* personal_representation)
{
    size_t total = n->outshares ? n->outshares->size() : 0;
    total += n->pendingshares ? n->pendingshares->size() : 0;
    if (a == ACCESS_UNKNOWN && total == 1)
    {
        // rewrite keys of foreign nodes located in the outbound share that is getting canceled
        // FIXME: verify that it is really getting canceled to prevent benign premature rewrite
        rewriteforeignkeys(n);
    }

    queuepubkeyreq(user, new PubKeyActionCreateShare(n->nodehandle, a, reqtag, personal_representation));
}

// Add/delete/remind outgoing pending contact request
void MegaClient::setpcr(const char* temail, opcactions_t action, const char* msg, const char* oemail, handle contactLink)
{
    reqs.add(new CommandSetPendingContact(this, temail, action, msg, oemail, contactLink));
}

void MegaClient::updatepcr(handle p, ipcactions_t action)
{
    reqs.add(new CommandUpdatePendingContact(this, p, action));
}

// enumerate Pro account purchase options (not fully implemented)
void MegaClient::purchase_enumeratequotaitems()
{
    reqs.add(new CommandEnumerateQuotaItems(this));
}

// begin a new purchase (FIXME: not fully implemented)
void MegaClient::purchase_begin()
{
    purchase_basket.clear();
}

// submit purchased product for payment
void MegaClient::purchase_additem(int itemclass, handle item, unsigned price,
                                  const char* currency, unsigned tax, const char* country,
                                  const char* affiliate)
{
    reqs.add(new CommandPurchaseAddItem(this, itemclass, item, price, currency, tax, country, affiliate));
}

// obtain payment URL for given provider
void MegaClient::purchase_checkout(int gateway)
{
    reqs.add(new CommandPurchaseCheckout(this, gateway));
}

void MegaClient::submitpurchasereceipt(int type, const char *receipt)
{
    reqs.add(new CommandSubmitPurchaseReceipt(this, type, receipt));
}

error MegaClient::creditcardstore(const char *ccplain)
{
    if (!ccplain)
    {
        return API_EARGS;
    }

    string ccnumber, expm, expy, cv2, ccode;
    if (!JSON::extractstringvalue(ccplain, "card_number", &ccnumber)
        || (ccnumber.size() < 10)
        || !JSON::extractstringvalue(ccplain, "expiry_date_month", &expm)
        || (expm.size() != 2)
        || !JSON::extractstringvalue(ccplain, "expiry_date_year", &expy)
        || (expy.size() != 4)
        || !JSON::extractstringvalue(ccplain, "cv2", &cv2)
        || (cv2.size() != 3)
        || !JSON::extractstringvalue(ccplain, "country_code", &ccode)
        || (ccode.size() != 2))
    {
        return API_EARGS;
    }

    string::iterator it = find_if(ccnumber.begin(), ccnumber.end(), char_is_not_digit);
    if (it != ccnumber.end())
    {
        return API_EARGS;
    }

    it = find_if(expm.begin(), expm.end(), char_is_not_digit);
    if (it != expm.end() || atol(expm.c_str()) > 12)
    {
        return API_EARGS;
    }

    it = find_if(expy.begin(), expy.end(), char_is_not_digit);
    if (it != expy.end() || atol(expy.c_str()) < 2015)
    {
        return API_EARGS;
    }

    it = find_if(cv2.begin(), cv2.end(), char_is_not_digit);
    if (it != cv2.end())
    {
        return API_EARGS;
    }


    //Luhn algorithm
    int odd = 1, sum = 0;
    for (size_t i = ccnumber.size(); i--; odd = !odd)
    {
        int digit = ccnumber[i] - '0';
        sum += odd ? digit : ((digit < 5) ? 2 * digit : 2 * (digit - 5) + 1);
    }

    if (sum % 10)
    {
        return API_EARGS;
    }

    byte pubkdata[sizeof(PAYMENT_PUBKEY) * 3 / 4 + 3];
    int pubkdatalen = Base64::atob(PAYMENT_PUBKEY, (byte *)pubkdata, sizeof(pubkdata));

    string ccenc;
    string ccplain1 = ccplain;
    PayCrypter payCrypter;
    if (!payCrypter.hybridEncrypt(&ccplain1, pubkdata, pubkdatalen, &ccenc))
    {
        return API_EARGS;
    }

    string last4 = ccnumber.substr(ccnumber.size() - 4);

    char hashstring[256];
    int ret = snprintf(hashstring, sizeof(hashstring), "{\"card_number\":\"%s\","
            "\"expiry_date_month\":\"%s\","
            "\"expiry_date_year\":\"%s\","
            "\"cv2\":\"%s\"}", ccnumber.c_str(), expm.c_str(), expy.c_str(), cv2.c_str());

    if (ret < 0 || ret >= (int)sizeof(hashstring))
    {
        return API_EARGS;
    }

    HashSHA256 hash;
    string binaryhash;
    hash.add((byte *)hashstring, int(strlen(hashstring)));
    hash.get(&binaryhash);

    static const char hexchars[] = "0123456789abcdef";
    ostringstream oss;
    string hexHash;
    for (size_t i=0;i<binaryhash.size();++i)
    {
        oss.put(hexchars[(binaryhash[i] >> 4) & 0x0F]);
        oss.put(hexchars[binaryhash[i] & 0x0F]);
    }
    hexHash = oss.str();

    string base64cc;
    base64cc.resize(ccenc.size()*4/3+4);
    base64cc.resize(Base64::btoa((byte *)ccenc.data(), int(ccenc.size()), (char *)base64cc.data()));
    std::replace( base64cc.begin(), base64cc.end(), '-', '+');
    std::replace( base64cc.begin(), base64cc.end(), '_', '/');

    reqs.add(new CommandCreditCardStore(this, base64cc.data(), last4.c_str(), expm.c_str(), expy.c_str(), hexHash.data()));
    return API_OK;
}

void MegaClient::creditcardquerysubscriptions()
{
    reqs.add(new CommandCreditCardQuerySubscriptions(this));
}

void MegaClient::creditcardcancelsubscriptions(const char* reason)
{
    reqs.add(new CommandCreditCardCancelSubscriptions(this, reason));
}

void MegaClient::getpaymentmethods()
{
    reqs.add(new CommandGetPaymentMethods(this));
}

// delete or block an existing contact
error MegaClient::removecontact(const char* email, visibility_t show)
{
    if (!strchr(email, '@') || (show != HIDDEN && show != BLOCKED))
    {
        return API_EARGS;
    }

    reqs.add(new CommandRemoveContact(this, email, show));

    return API_OK;
}

/**
 * @brief Attach/update/delete a user attribute.
 *
 * Attributes are stored as base64-encoded binary blobs. They use internal
 * attribute name prefixes:
 *
 * "*" - Private and encrypted. Use a TLV container (key-value)
 * "#" - Protected and plain text, accessible only by contacts.
 * "+" - Public and plain text, accessible by anyone knowing userhandle
 * "^" - Private and non-encrypted.
 *
 * @param an Attribute name.
 * @param av Attribute value.
 * @param avl Attribute value length.
 * @param ctag Tag to identify the request at intermediate layer
 * @return Void.
 */
void MegaClient::putua(attr_t at, const byte* av, unsigned avl, int ctag)
{
    string data;

    if (!av)
    {
        if (at == ATTR_AVATAR)  // remove avatar
        {
            data = "none";
        }

        av = (const byte*) data.data();
        avl = unsigned(data.size());
    }

    int tag = (ctag != -1) ? ctag : reqtag;
    User *u = ownuser();
    assert(u);
    if (!u)
    {
        LOG_err << "Own user not found when attempting to set user attributes";
        restag = tag;
        app->putua_result(API_EACCESS);
        return;
    }
    int needversion = u->needversioning(at);
    if (needversion == -1)
    {
        restag = tag;
        app->putua_result(API_EARGS);   // attribute not recognized
        return;
    }

    if (!needversion)
    {
        reqs.add(new CommandPutUA(this, at, av, avl, tag));
    }
    else
    {
        // if the cached value is outdated, first need to fetch the latest version
        if (u->getattr(at) && !u->isattrvalid(at))
        {
            restag = tag;
            app->putua_result(API_EEXPIRED);
            return;
        }
        reqs.add(new CommandPutUAVer(this, at, av, avl, tag));
    }
}

void MegaClient::putua(userattr_map *attrs, int ctag)
{
    int tag = (ctag != -1) ? ctag : reqtag;
    User *u = ownuser();

    if (!u || !attrs || !attrs->size())
    {
        restag = tag;
        return app->putua_result(API_EARGS);
    }

    for (userattr_map::iterator it = attrs->begin(); it != attrs->end(); it++)
    {
        attr_t type = it->first;;

        if (!User::needversioning(type))
        {
            restag = tag;
            return app->putua_result(API_EARGS);
        }

        // if the cached value is outdated, first need to fetch the latest version
        if (u->getattr(type) && !u->isattrvalid(type))
        {
            restag = tag;
            return app->putua_result(API_EEXPIRED);
        }
    }

    reqs.add(new CommandPutMultipleUAVer(this, attrs, tag));
}

/**
 * @brief Queue a user attribute retrieval.
 *
 * @param u User.
 * @param an Attribute name.
 * @param ctag Tag to identify the request at intermediate layer
 * @return Void.
 */
void MegaClient::getua(User* u, const attr_t at, int ctag)
{
    if (at != ATTR_UNKNOWN)
    {
        // if we can solve those requests locally (cached values)...
        const string *cachedav = u->getattr(at);
        int tag = (ctag != -1) ? ctag : reqtag;

#ifdef ENABLE_CHAT
        if (!fetchingkeys && cachedav && u->isattrvalid(at))
#else
        if (cachedav && u->isattrvalid(at))
#endif
        {
            if (User::scope(at) == '*') // private attribute, TLV encoding
            {
                TLVstore *tlv = TLVstore::containerToTLVrecords(cachedav, &key);
                restag = tag;
                app->getua_result(tlv);
                delete tlv;
                return;
            }
            else
            {
                restag = tag;
                app->getua_result((byte*) cachedav->data(), unsigned(cachedav->size()));
                return;
            }
        }
        else
        {
            reqs.add(new CommandGetUA(this, u->uid.c_str(), at, tag));
        }
    }
}

void MegaClient::getua(const char *email_handle, const attr_t at, int ctag)
{
    if (email_handle && at != ATTR_UNKNOWN)
    {
        reqs.add(new CommandGetUA(this, email_handle, at, (ctag != -1) ? ctag : reqtag));
    }
}

void MegaClient::getUserEmail(const char *uid)
{
    reqs.add(new CommandGetUserEmail(this, uid));
}

#ifdef DEBUG
void MegaClient::delua(const char *an)
{
    if (an)
    {
        reqs.add(new CommandDelUA(this, an));
    }
}
#endif

// queue node for notification
void MegaClient::notifynode(Node* n)
{
    n->applykey();

    if (!fetchingnodes)
    {
        if (n->tag && !n->changed.removed && n->attrstring)
        {
            // report a "NO_KEY" event

            char* buf = new char[n->nodekey.size() * 4 / 3 + 4];
            Base64::btoa((byte *)n->nodekey.data(), int(n->nodekey.size()), buf);

            int changed = 0;
            changed |= (int)n->changed.removed;
            changed |= n->changed.attrs << 1;
            changed |= n->changed.owner << 2;
            changed |= n->changed.ctime << 3;
            changed |= n->changed.fileattrstring << 4;
            changed |= n->changed.inshare << 5;
            changed |= n->changed.outshares << 6;
            changed |= n->changed.parent << 7;
            changed |= n->changed.publiclink << 8;

            int attrlen = int(n->attrstring->size());
            string base64attrstring;
            base64attrstring.resize(attrlen * 4 / 3 + 4);
            base64attrstring.resize(Base64::btoa((byte *)n->attrstring->data(), int(n->attrstring->size()), (char *)base64attrstring.data()));

            char report[512];
            Base64::btoa((const byte *)&n->nodehandle, MegaClient::NODEHANDLE, report);
            sprintf(report + 8, " %d %" PRIu64 " %d %X %.200s %.200s", n->type, n->size, attrlen, changed, buf, base64attrstring.c_str());

            int creqtag = reqtag;
            reqtag = 0;
            reportevent("NK", report);
            sendevent(99400, report);
            reqtag = creqtag;

            delete [] buf;
        }

#ifdef ENABLE_SYNC
        // is this a synced node that was moved to a non-synced location? queue for
        // deletion from LocalNodes.
        if (n->localnode && n->localnode->parent && n->parent && !n->parent->localnode)
        {
            if (n->changed.removed || n->changed.parent)
            {
                if (n->type == FOLDERNODE)
                {
                    app->syncupdate_remote_folder_deletion(n->localnode->sync, n);
                }
                else
                {
                    app->syncupdate_remote_file_deletion(n->localnode->sync, n);
                }
            }

            n->localnode->deleted = true;
            n->localnode->node = NULL;
            n->localnode = NULL;
        }
        else
        {
            // is this a synced node that is not a sync root, or a new node in a
            // synced folder?
            // FIXME: aggregate subtrees!
            if (n->localnode && n->localnode->parent)
            {
                n->localnode->deleted = n->changed.removed;
            }

            if (n->parent && n->parent->localnode && (!n->localnode || (n->localnode->parent != n->parent->localnode)))
            {
                if (n->localnode)
                {
                    n->localnode->deleted = n->changed.removed;
                }

                if (!n->changed.removed && n->changed.parent)
                {
                    if (!n->localnode)
                    {
                        if (n->type == FOLDERNODE)
                        {
                            app->syncupdate_remote_folder_addition(n->parent->localnode->sync, n);
                        }
                        else
                        {
                            app->syncupdate_remote_file_addition(n->parent->localnode->sync, n);
                        }
                    }
                    else
                    {
                        app->syncupdate_remote_move(n->localnode->sync, n,
                            n->localnode->parent ? n->localnode->parent->node : NULL);
                    }
                }
            }
            else if (!n->changed.removed && n->changed.attrs && n->localnode && n->localnode->name.compare(n->displayname()))
            {
                app->syncupdate_remote_rename(n->localnode->sync, n, n->localnode->name.c_str());
            }
        }
#endif
    }

    if (!n->notified)
    {
        n->notified = true;
        nodenotify.push_back(n);
    }
}

void MegaClient::transfercacheadd(Transfer *transfer)
{
    if (tctable)
    {
        LOG_debug << "Caching transfer";
        tctable->put(MegaClient::CACHEDTRANSFER, transfer, &tckey);
    }
}

void MegaClient::transfercachedel(Transfer *transfer)
{
    if (tctable && transfer->dbid)
    {
        LOG_debug << "Removing cached transfer";
        tctable->del(transfer->dbid);
    }
}

void MegaClient::filecacheadd(File *file)
{
    if (tctable && !file->syncxfer)
    {
        LOG_debug << "Caching file";
        tctable->put(MegaClient::CACHEDFILE, file, &tckey);
    }
}

void MegaClient::filecachedel(File *file)
{
    if (tctable && !file->syncxfer)
    {
        LOG_debug << "Removing cached file";
        tctable->del(file->dbid);
    }

    if (file->temporaryfile)
    {
        LOG_debug << "Removing temporary file";
        fsaccess->unlinklocal(&file->localname);
    }
}

// queue user for notification
void MegaClient::notifyuser(User* u)
{
    if (!u->notified)
    {
        u->notified = true;
        usernotify.push_back(u);
    }
}

// queue pcr for notification
void MegaClient::notifypcr(PendingContactRequest* pcr)
{
    if (pcr && !pcr->notified)
    {
        pcr->notified = true;
        pcrnotify.push_back(pcr);
    }
}

#ifdef ENABLE_CHAT
void MegaClient::notifychat(TextChat *chat)
{
    if (!chat->notified)
    {
        chat->notified = true;
        chatnotify[chat->id] = chat;
    }
}
#endif

// process request for share node keys
// builds & emits k/cr command
// returns 1 in case of a valid response, 0 otherwise
void MegaClient::proccr(JSON* j)
{
    node_vector shares, nodes;
    handle h;

    if (j->enterobject())
    {
        for (;;)
        {
            switch (j->getnameid())
            {
                case MAKENAMEID3('s', 'n', 'k'):
                    procsnk(j);
                    break;

                case MAKENAMEID3('s', 'u', 'k'):
                    procsuk(j);
                    break;

                case EOO:
                    j->leaveobject();
                    return;

                default:
                    if (!j->storeobject())
                    {
                        return;
                    }
            }
        }

        return;
    }

    if (!j->enterarray())
    {
        LOG_err << "Malformed CR - outer array";
        return;
    }

    if (j->enterarray())
    {
        while (!ISUNDEF(h = j->gethandle()))
        {
            shares.push_back(nodebyhandle(h));
        }

        j->leavearray();

        if (j->enterarray())
        {
            while (!ISUNDEF(h = j->gethandle()))
            {
                nodes.push_back(nodebyhandle(h));
            }

            j->leavearray();
        }
        else
        {
            LOG_err << "Malformed SNK CR - nodes part";
            return;
        }

        if (j->enterarray())
        {
            cr_response(&shares, &nodes, j);
            j->leavearray();
        }
        else
        {
            LOG_err << "Malformed CR - linkage part";
            return;
        }
    }

    j->leavearray();
}

// share nodekey delivery
void MegaClient::procsnk(JSON* j)
{
    if (j->enterarray())
    {
        handle sh, nh;

        while (j->enterarray())
        {
            if (ISUNDEF((sh = j->gethandle())))
            {
                return;
            }

            if (ISUNDEF((nh = j->gethandle())))
            {
                return;
            }

            Node* sn = nodebyhandle(sh);

            if (sn && sn->sharekey && checkaccess(sn, OWNER))
            {
                Node* n = nodebyhandle(nh);

                if (n && n->isbelow(sn))
                {
                    byte keybuf[FILENODEKEYLENGTH];

                    sn->sharekey->ecb_encrypt((byte*)n->nodekey.data(), keybuf, unsigned(n->nodekey.size()));

                    reqs.add(new CommandSingleKeyCR(sh, nh, keybuf, unsigned(n->nodekey.size())));
                }
            }

            j->leavearray();
        }

        j->leavearray();
    }
}

// share userkey delivery
void MegaClient::procsuk(JSON* j)
{
    if (j->enterarray())
    {
        while (j->enterarray())
        {
            handle sh, uh;

            sh = j->gethandle();

            if (!ISUNDEF(sh))
            {
                uh = j->gethandle();

                if (!ISUNDEF(uh))
                {
                    // FIXME: add support for share user key delivery
                }
            }

            j->leavearray();
        }

        j->leavearray();
    }
}

#ifdef ENABLE_CHAT
void MegaClient::procmcf(JSON *j)
{
    if (j->enterobject())
    {
        bool done = false;
        while (!done)
        {
            switch(j->getnameid())
            {
                case 'c':   // list of chatrooms
                {
                    j->enterarray();

                    while(j->enterobject())   // while there are more chats to read...
                    {
                        handle chatid = UNDEF;
                        privilege_t priv = PRIV_UNKNOWN;
                        int shard = -1;
                        userpriv_vector *userpriv = NULL;
                        bool group = false;
                        string title;
                        m_time_t ts = -1;

                        bool readingChat = true;
                        while(readingChat) // read the chat information
                        {
                            switch (j->getnameid())
                            {
                            case MAKENAMEID2('i','d'):
                                chatid = j->gethandle(MegaClient::CHATHANDLE);
                                break;

                            case 'p':
                                priv = (privilege_t) j->getint();
                                break;

                            case MAKENAMEID2('c','s'):
                                shard = int(j->getint());
                                break;

                            case 'u':   // list of users participating in the chat (+privileges)
                                userpriv = readuserpriv(j);
                                break;

                            case 'g':
                                group = j->getint();
                                break;

                            case MAKENAMEID2('c','t'):
                                j->storeobject(&title);
                                break;

                            case MAKENAMEID2('t', 's'):  // actual creation timestamp
                                ts = j->getint();
                                break;

                            case EOO:
                                if (chatid != UNDEF && priv != PRIV_UNKNOWN && shard != -1)
                                {
                                    if (chats.find(chatid) == chats.end())
                                    {
                                        chats[chatid] = new TextChat();
                                    }

                                    TextChat *chat = chats[chatid];
                                    chat->id = chatid;
                                    chat->priv = priv;
                                    chat->shard = shard;
                                    chat->group = group;
                                    chat->title = title;
                                    chat->ts = (ts != -1) ? ts : 0;

                                    // remove yourself from the list of users (only peers matter)
                                    if (userpriv)
                                    {
                                        userpriv_vector::iterator upvit;
                                        for (upvit = userpriv->begin(); upvit != userpriv->end(); upvit++)
                                        {
                                            if (upvit->first == me)
                                            {
                                                userpriv->erase(upvit);
                                                if (userpriv->empty())
                                                {
                                                    delete userpriv;
                                                    userpriv = NULL;
                                                }
                                                break;
                                            }
                                        }
                                    }
                                    delete chat->userpriv;  // discard any existing `userpriv`
                                    chat->userpriv = userpriv;
                                }
                                else
                                {
                                    LOG_err << "Failed to parse chat information";
                                }
                                readingChat = false;
                                break;

                            default:
                                if (!j->storeobject())
                                {
                                    LOG_err << "Failed to parse chat information";
                                    readingChat = false;
                                    delete userpriv;
                                    userpriv = NULL;
                                }
                                break;
                            }
                        }
                        j->leaveobject();
                    }

                    j->leavearray();
                    break;
                }

                case MAKENAMEID2('c', 'f'):
                {
                    j->enterarray();

                    while(j->enterobject()) // while there are more chatid/flag tuples to read...
                    {
                        handle chatid = UNDEF;
                        byte flags = 0xFF;

                        bool readingFlags = true;
                        while (readingFlags)
                        {
                            switch (j->getnameid())
                            {

                            case MAKENAMEID2('i','d'):
                                chatid = j->gethandle(MegaClient::CHATHANDLE);
                                break;

                            case 'f':
                                flags = byte(j->getint());
                                break;

                            case EOO:
                                if (chatid != UNDEF && flags != 0xFF)
                                {
                                    textchat_map::iterator it = chats.find(chatid);
                                    if (it == chats.end())
                                    {
                                        string chatidB64;
                                        string tmp((const char*)&chatid, sizeof(chatid));
                                        Base64::btoa(tmp, chatidB64);
                                        LOG_err << "Received flags for unknown chatid: " << chatidB64.c_str();
                                    }
                                    else
                                    {
                                        it->second->setFlags(flags);
                                    }
                                }
                                else
                                {
                                    LOG_err << "Failed to parse chat flags";
                                }
                                readingFlags = false;
                                break;

                            default:
                                if (!j->storeobject())
                                {
                                    LOG_err << "Failed to parse chat flags";
                                    readingFlags = false;
                                }
                                break;
                            }
                        }

                        j->leaveobject();
                    }

                    j->leavearray();
                    break;
                }

                case EOO:
                    done = true;
                    j->leaveobject();
                    break;

                default:
                    if (!j->storeobject())
                    {
                        return;
                    }
            }
        }
    }
}

void MegaClient::procmcna(JSON *j)
{
    if (j->enterarray())
    {
        while(j->enterobject())   // while there are more nodes to read...
        {
            handle chatid = UNDEF;
            handle h = UNDEF;
            handle uh = UNDEF;

            bool readingNode = true;
            while(readingNode) // read the attached node information
            {
                switch (j->getnameid())
                {
                case MAKENAMEID2('i','d'):
                    chatid = j->gethandle(MegaClient::CHATHANDLE);
                    break;

                case 'n':
                    h = j->gethandle(MegaClient::NODEHANDLE);
                    break;

                case 'u':
                    uh = j->gethandle(MegaClient::USERHANDLE);
                    break;

                case EOO:
                    if (chatid != UNDEF && h != UNDEF && uh != UNDEF)
                    {
                        textchat_map::iterator it = chats.find(chatid);
                        if (it == chats.end())
                        {
                            LOG_err << "Unknown chat for user/node access to attachment";
                        }
                        else
                        {
                            it->second->setNodeUserAccess(h, uh);
                        }
                    }
                    else
                    {
                        LOG_err << "Failed to parse attached node information";
                    }
                    readingNode = false;
                    break;

                default:
                    if (!j->storeobject())
                    {
                        LOG_err << "Failed to parse attached node information";
                        readingNode = false;
                    }
                    break;
                }
            }
            j->leaveobject();
        }        
        j->leavearray();
    }
}
#endif

// add node to vector, return position, deduplicate
unsigned MegaClient::addnode(node_vector* v, Node* n) const
{
    // linear search not particularly scalable, but fine for the relatively
    // small real-world requests
    for (unsigned i = unsigned(v->size()); i--; )
    {
        if ((*v)[i] == n)
        {
            return i;
        }
    }

    v->push_back(n);
    return unsigned(v->size() - 1);
}

// generate crypto key response
// if !selector, generate all shares*nodes tuples
void MegaClient::cr_response(node_vector* shares, node_vector* nodes, JSON* selector)
{
    node_vector rshares, rnodes;
    unsigned si, ni;
    Node* sn;
    Node* n;
    string crkeys;
    byte keybuf[FILENODEKEYLENGTH];
    char buf[128];
    int setkey = -1;

    // for security reasons, we only respond to key requests affecting our own
    // shares
    for (si = unsigned(shares->size()); si--; )
    {
        if ((*shares)[si] && ((*shares)[si]->inshare || !(*shares)[si]->sharekey))
        {
            LOG_warn << "Attempt to obtain node key for invalid/third-party share foiled";
            (*shares)[si] = NULL;
        }
    }

    if (!selector)
    {
        si = 0;
        ni = 0;
    }

    // estimate required size for requested keys
    // for each node: ",<index>,<index>,"<nodekey>
    crkeys.reserve(nodes->size() * ((5 + 4 * 2) + (FILENODEKEYLENGTH * 4 / 3 + 4)) + 1);
    // we reserve for indexes up to 4 digits per index

    for (;;)
    {
        if (selector)
        {
            if (!selector->isnumeric())
            {
                break;
            }

            si = (unsigned)selector->getint();
            ni = (unsigned)selector->getint();

            if (si >= shares->size())
            {
                LOG_err << "Share index out of range";
                return;
            }

            if (ni >= nodes->size())
            {
                LOG_err << "Node index out of range";
                return;
            }

            if (selector->pos[1] == '"')
            {
                setkey = selector->storebinary(keybuf, sizeof keybuf);
            }
        }
        else
        {
            // no selector supplied
            ni++;

            if (ni >= nodes->size())
            {
                ni = 0;
                if (++si >= shares->size())
                {
                    break;
                }
            }
        }

        if ((sn = (*shares)[si]) && (n = (*nodes)[ni]))
        {
            if (n->isbelow(sn))
            {
                if (setkey >= 0)
                {
                    if (setkey == (int)n->nodekey.size())
                    {
                        sn->sharekey->ecb_decrypt(keybuf, unsigned(n->nodekey.size()));
                        n->setkey(keybuf);
                        setkey = -1;
                    }
                }
                else
                {
                    n->applykey();
                    if (sn->sharekey && n->nodekey.size() ==
                            (unsigned)((n->type == FILENODE) ? FILENODEKEYLENGTH : FOLDERNODEKEYLENGTH))
                    {
                        unsigned nsi, nni;

                        nsi = addnode(&rshares, sn);
                        nni = addnode(&rnodes, n);

                        sprintf(buf, "\",%u,%u,\"", nsi, nni);

                        // generate & queue share nodekey
                        sn->sharekey->ecb_encrypt((byte*)n->nodekey.data(), keybuf, unsigned(n->nodekey.size()));
                        Base64::btoa(keybuf, int(n->nodekey.size()), strchr(buf + 7, 0));
                        crkeys.append(buf);
                    }
                    else
                    {
                        LOG_warn << "Skipping node due to an unavailable key";
                    }
                }
            }
            else
            {
                LOG_warn << "Attempt to obtain key of node outside share foiled";
            }
        }
    }

    if (crkeys.size())
    {
        crkeys.append("\"");
        reqs.add(new CommandKeyCR(this, &rshares, &rnodes, crkeys.c_str() + 2));
    }
}

void MegaClient::getaccountdetails(AccountDetails* ad, bool storage,
                                   bool transfer, bool pro, bool transactions,
                                   bool purchases, bool sessions)
{
    reqs.add(new CommandGetUserQuota(this, ad, storage, transfer, pro));

    if (transactions)
    {
        reqs.add(new CommandGetUserTransactions(this, ad));
    }

    if (purchases)
    {
        reqs.add(new CommandGetUserPurchases(this, ad));
    }

    if (sessions)
    {
        reqs.add(new CommandGetUserSessions(this, ad));
    }
}

void MegaClient::querytransferquota(m_off_t size)
{
    reqs.add(new CommandQueryTransferQuota(this, size));
}

// export node link
error MegaClient::exportnode(Node* n, int del, m_time_t ets)
{
    if (n->plink && !del && !n->plink->takendown
            && (ets == n->plink->ets) && !n->plink->isExpired())
    {
        restag = reqtag;
        app->exportnode_result(n->nodehandle, n->plink->ph);
        return API_OK;
    }

    if (!checkaccess(n, OWNER))
    {
        return API_EACCESS;
    }

    // export node
    switch (n->type)
    {
    case FILENODE:
        getpubliclink(n, del, ets);
        break;

    case FOLDERNODE:
        if (del)
        {
            // deletion of outgoing share also deletes the link automatically
            // need to first remove the link and then the share
            getpubliclink(n, del, ets);
            setshare(n, NULL, ACCESS_UNKNOWN);
        }
        else
        {
            // exporting folder - need to create share first
            setshare(n, NULL, RDONLY);
            // getpubliclink() is called as _result() of the share
        }

        break;

    default:
        return API_EACCESS;
    }

    return API_OK;
}

void MegaClient::getpubliclink(Node* n, int del, m_time_t ets)
{
    reqs.add(new CommandSetPH(this, n, del, ets));
}

// open exported file link
// formats supported: ...#!publichandle!key or publichandle!key
error MegaClient::openfilelink(const char* link, int op)
{
    const char* ptr = NULL;
    handle ph = 0;
    byte key[FILENODEKEYLENGTH];

    if ((ptr = strstr(link, "#!")))
    {
        ptr += 2;
    }
    else    // legacy format without '#'
    {
        ptr = link;
    }

    if (Base64::atob(ptr, (byte*)&ph, NODEHANDLE) == NODEHANDLE)
    {
        ptr += 8;

        if (*ptr == '!')
        {
            ptr++;

            if (Base64::atob(ptr, key, sizeof key) == sizeof key)
            {
                if (op)
                {
                    reqs.add(new CommandGetPH(this, ph, key, op));
                }
                else
                {
                    reqs.add(new CommandGetFile(this, NULL, key, ph, false));
                }

                return API_OK;
            }
        }
        else if (*ptr == '\0')    // no key provided, check only the existence of the node
        {
            if (op)
            {
                reqs.add(new CommandGetPH(this, ph, NULL, op));
                return API_OK;
            }
        }
    }

    return API_EARGS;
}

/* Format of password-protected links
 *
 * algorithm        = 1 byte - A byte to identify which algorithm was used (for future upgradability), initially is set to 0
 * file/folder      = 1 byte - A byte to identify if the link is a file or folder link (0 = folder, 1 = file)
 * public handle    = 6 bytes - The public folder/file handle
 * salt             = 32 bytes - A 256 bit randomly generated salt
 * encrypted key    = 16 or 32 bytes - The encrypted actual folder or file key
 * MAC tag          = 32 bytes - The MAC of all the previous data to ensure integrity of the link i.e. calculated as:
 *                      HMAC-SHA256(MAC key, (algorithm || file/folder || public handle || salt || encrypted key))
 */
error MegaClient::decryptlink(const char *link, const char *pwd, string* decryptedLink)
{
    if (!pwd || !link)
    {
        LOG_err << "Empty link or empty password to decrypt link";
        return API_EARGS;
    }

    const char* ptr = NULL;
    const char* end = NULL;
    if (!(ptr = strstr(link, "#P!")))
    {
        LOG_err << "This link is not password protected";
        return API_EARGS;
    }
    ptr += 3;

    // Decode the link
    int linkLen = 1 + 1 + 6 + 32 + 32 + 32;   // maximum size in binary, for file links
    string linkBin;
    linkBin.resize(linkLen);
    linkLen = Base64::atob(ptr, (byte*)linkBin.data(), linkLen);

    ptr = (char *)linkBin.data();
    end = ptr + linkLen;

    if ((ptr + 2) >= end)
    {
        LOG_err << "This link is too short";
        return API_EINCOMPLETE;
    }

    int algorithm = *ptr++;
    if (algorithm != 1 && algorithm != 2)
    {
        LOG_err << "The algorithm used to encrypt this link is not supported";
        return API_EINTERNAL;
    }

    int isFolder = !(*ptr++);
    if (isFolder > 1)
    {
        LOG_err << "This link doesn't reference any folder or file";
        return API_EARGS;
    }

    size_t encKeyLen = isFolder ? FOLDERNODEKEYLENGTH : FILENODEKEYLENGTH;
    if ((ptr + 38 + encKeyLen + 32) > end)
    {
        LOG_err << "This link is too short";
        return API_EINCOMPLETE;
    }

    handle ph = MemAccess::get<handle>(ptr);
    ptr += 6;

    byte salt[32];
    memcpy((char*)salt, ptr, 32);
    ptr += sizeof salt;

    string encKey;
    encKey.resize(encKeyLen);
    memcpy((byte *)encKey.data(), ptr, encKeyLen);
    ptr += encKeyLen;

    byte hmac[32];
    memcpy((char*)&hmac, ptr, 32);
    ptr += 32;

    // Derive MAC key with salt+pwd
    byte derivedKey[64];
    unsigned int iterations = 100000;
    PBKDF2_HMAC_SHA512 pbkdf2;
    pbkdf2.deriveKey(derivedKey, sizeof derivedKey,
                     (byte*) pwd, strlen(pwd),
                     salt, sizeof salt,
                     iterations);

    byte hmacComputed[32];
    if (algorithm == 1)
    {
        // verify HMAC with macKey(alg, f/F, ph, salt, encKey)
        HMACSHA256 hmacsha256((byte *)linkBin.data(), 40 + encKeyLen);
        hmacsha256.add(derivedKey + 32, 32);
        hmacsha256.get(hmacComputed);
    }
    else // algorithm == 2 (fix legacy Webclient bug: swap data and key)
    {
        // verify HMAC with macKey(alg, f/F, ph, salt, encKey)
        HMACSHA256 hmacsha256(derivedKey + 32, 32);
        hmacsha256.add((byte *)linkBin.data(), unsigned(40 + encKeyLen));
        hmacsha256.get(hmacComputed);
    }
    if (memcmp(hmac, hmacComputed, 32))
    {
        LOG_err << "HMAC verification failed. Possible tampered or corrupted link";
        return API_EKEY;
    }

    if (decryptedLink)
    {
        // Decrypt encKey using X-OR with first 16/32 bytes of derivedKey
        byte key[FILENODEKEYLENGTH];
        for (unsigned int i = 0; i < encKeyLen; i++)
        {
            key[i] = encKey[i] ^ derivedKey[i];
        }

        // generate plain link
        char phStr[9];
        char keyStr[FILENODEKEYLENGTH*4/3+3];

        Base64::btoa((byte*) &ph, MegaClient::NODEHANDLE, phStr);
        Base64::btoa(key, int(encKeyLen), keyStr);

        decryptedLink->clear();
        decryptedLink->append("https://mega.nz/#");
        decryptedLink->append(isFolder ? "F!" : "!");
        decryptedLink->append(phStr);
        decryptedLink->append("!");
        decryptedLink->append(keyStr);
    }

    return API_OK;
}

error MegaClient::encryptlink(const char *link, const char *pwd, string *encryptedLink)
{
    if (!pwd || !link)
    {
        LOG_err << "Empty link or empty password to encrypt link";
        return API_EARGS;
    }

    const char* ptr = NULL;
    const char* end = link + strlen(link);

    if (!(ptr = strstr(link, "#")) || ptr >= end)
    {
        LOG_err << "Invalid format of public link or incomplete";
        return API_EARGS;
    }
    ptr++;  // skip '#'

    int isFolder;
    if (*ptr == 'F')
    {
        isFolder = true;
        ptr++;  // skip 'F'
    }
    else if (*ptr == '!')
    {
        isFolder = false;
    }
    else
    {
        LOG_err << "Invalid format of public link";
        return API_EARGS;
    }
    ptr++;  // skip '!' separator

    if (ptr + 8 >= end)
    {
        LOG_err << "Incomplete public link";
        return API_EINCOMPLETE;
    }

    handle ph;
    if (Base64::atob(ptr, (byte*)&ph, NODEHANDLE) != NODEHANDLE)
    {
        LOG_err << "Invalid format of public link";
        return API_EARGS;
    }
    ptr += 8;   // skip public handle

    if (ptr + 1 >= end || *ptr != '!')
    {
        LOG_err << "Invalid format of public link";
        return API_EARGS;
    }
    ptr++;  // skip '!' separator

    size_t linkKeySize = isFolder ? FOLDERNODEKEYLENGTH : FILENODEKEYLENGTH;
    string linkKey;
    linkKey.resize(linkKeySize);
    if ((size_t) Base64::atob(ptr, (byte *)linkKey.data(), int(linkKey.size())) != linkKeySize)
    {
        LOG_err << "Invalid encryption key in the public link";
        return API_EKEY;
    }

    if (encryptedLink)
    {
        // Derive MAC key with salt+pwd
        byte derivedKey[64];
        byte salt[32];
        PrnGen::genblock(salt, 32);
        unsigned int iterations = 100000;
        PBKDF2_HMAC_SHA512 pbkdf2;
        pbkdf2.deriveKey(derivedKey, sizeof derivedKey,
                         (byte*) pwd, strlen(pwd),
                         salt, sizeof salt,
                         iterations);

        // Prepare encryption key
        string encKey;
        encKey.resize(linkKeySize);
        for (unsigned int i = 0; i < linkKeySize; i++)
        {
            encKey[i] = derivedKey[i] ^ linkKey[i];
        }

        // Preapare payload to derive encryption key
        byte algorithm = 2;
        byte type = isFolder ? 0 : 1;
        string payload;
        payload.append((char*) &algorithm, sizeof algorithm);
        payload.append((char*) &type, sizeof type);
        payload.append((char*) &ph, NODEHANDLE);
        payload.append((char*) salt, sizeof salt);
        payload.append(encKey);


        // Prepare HMAC
        byte hmac[32];
        if (algorithm == 1)
        {
            HMACSHA256 hmacsha256((byte *)payload.data(), payload.size());
            hmacsha256.add(derivedKey + 32, 32);
            hmacsha256.get(hmac);
        }
        else if (algorithm == 2) // fix legacy Webclient bug: swap data and key
        {
            HMACSHA256 hmacsha256(derivedKey + 32, 32);
            hmacsha256.add((byte *)payload.data(), unsigned(payload.size()));
            hmacsha256.get(hmac);
        }
        else
        {
            LOG_err << "Invalid algorithm to encrypt link";
            return API_EINTERNAL;
        }

        // Prepare encrypted link
        string encLinkBytes;
        encLinkBytes.append((char*) &algorithm, sizeof algorithm);
        encLinkBytes.append((char*) &type, sizeof type);
        encLinkBytes.append((char*) &ph, NODEHANDLE);
        encLinkBytes.append((char*) salt, sizeof salt);
        encLinkBytes.append(encKey);
        encLinkBytes.append((char*) hmac, sizeof hmac);

        string encLink;
        Base64::btoa(encLinkBytes, encLink);

        encryptedLink->clear();
        encryptedLink->append("https://mega.nz/#P!");
        encryptedLink->append(encLink);
    }

    return API_OK;
}

sessiontype_t MegaClient::loggedin()
{
    if (ISUNDEF(me))
    {
        return NOTLOGGEDIN;
    }

    User* u = finduser(me);

    if (u && !u->email.size())
    {
        return EPHEMERALACCOUNT;
    }

    if (!asymkey.isvalid())
    {
        return CONFIRMEDACCOUNT;
    }

    return FULLACCOUNT;
}

void MegaClient::whyamiblocked()
{
    reqs.add(new CommandWhyAmIblocked(this));
}

error MegaClient::changepw(const char* password, const char *pin)
{
    User* u;

    if (!loggedin() || !(u = finduser(me)))
    {
        return API_EACCESS;
    }

    if (accountversion == 1)
    {
        error e;
        byte newpwkey[SymmCipher::KEYLENGTH];
        if ((e = pw_key(password, newpwkey)))
        {
            return e;
        }

        byte newkey[SymmCipher::KEYLENGTH];
        SymmCipher pwcipher;
        memcpy(newkey, key.key,  sizeof newkey);
        pwcipher.setkey(newpwkey);
        pwcipher.ecb_encrypt(newkey);

        string email = u->email;
        uint64_t stringhash = stringhash64(&email, &pwcipher);
        reqs.add(new CommandSetMasterKey(this, newkey, (const byte *)&stringhash, sizeof(stringhash), NULL, pin));
        return API_OK;
    }

    byte clientRandomValue[SymmCipher::KEYLENGTH];
    PrnGen::genblock(clientRandomValue, sizeof(clientRandomValue));

    string salt;
    HashSHA256 hasher;
    string buffer = "mega.nz";
    buffer.resize(200, 'P');
    buffer.append((char *)clientRandomValue, sizeof(clientRandomValue));
    hasher.add((const byte*)buffer.data(), buffer.size());
    hasher.get(&salt);

    byte derivedKey[2 * SymmCipher::KEYLENGTH];
    CryptoPP::PKCS5_PBKDF2_HMAC<CryptoPP::SHA512> pbkdf2;
    pbkdf2.DeriveKey(derivedKey, sizeof(derivedKey), 0, (byte *)password, strlen(password),
                     (const byte *)salt.data(), salt.size(), 100000);

    byte encmasterkey[SymmCipher::KEYLENGTH];
    SymmCipher cipher;
    cipher.setkey(derivedKey);
    cipher.ecb_encrypt(key.key, encmasterkey);

    string hashedauthkey;
    byte *authkey = derivedKey + SymmCipher::KEYLENGTH;
    hasher.add(authkey, SymmCipher::KEYLENGTH);
    hasher.get(&hashedauthkey);
    hashedauthkey.resize(SymmCipher::KEYLENGTH);

    // Pass the salt and apply to this->accountsalt if the command succeed to allow posterior checks of the password without getting it from the server
    reqs.add(new CommandSetMasterKey(this, encmasterkey, (byte*)hashedauthkey.data(), SymmCipher::KEYLENGTH, clientRandomValue, pin, &salt));
    return API_OK;
}

// create ephemeral session
void MegaClient::createephemeral()
{
    byte keybuf[SymmCipher::KEYLENGTH];
    byte pwbuf[SymmCipher::KEYLENGTH];
    byte sscbuf[2 * SymmCipher::KEYLENGTH];

    PrnGen::genblock(keybuf, sizeof keybuf);
    PrnGen::genblock(pwbuf, sizeof pwbuf);
    PrnGen::genblock(sscbuf, sizeof sscbuf);

    key.setkey(keybuf);
    key.ecb_encrypt(sscbuf, sscbuf + SymmCipher::KEYLENGTH, SymmCipher::KEYLENGTH);

    key.setkey(pwbuf);
    key.ecb_encrypt(keybuf);

    reqs.add(new CommandCreateEphemeralSession(this, keybuf, pwbuf, sscbuf));
}

void MegaClient::resumeephemeral(handle uh, const byte* pw, int ctag)
{
    reqs.add(new CommandResumeEphemeralSession(this, uh, pw, ctag ? ctag : reqtag));
}

void MegaClient::sendsignuplink(const char* email, const char* name, const byte* pwhash)
{
    SymmCipher pwcipher(pwhash);
    byte c[2 * SymmCipher::KEYLENGTH];

    memcpy(c, key.key, sizeof key.key);
    PrnGen::genblock(c + SymmCipher::KEYLENGTH, SymmCipher::KEYLENGTH / 4);
    memset(c + SymmCipher::KEYLENGTH + SymmCipher::KEYLENGTH / 4, 0, SymmCipher::KEYLENGTH / 2);
    PrnGen::genblock(c + 2 * SymmCipher::KEYLENGTH - SymmCipher::KEYLENGTH / 4, SymmCipher::KEYLENGTH / 4);

    pwcipher.ecb_encrypt(c, c, sizeof c);

    reqs.add(new CommandSendSignupLink(this, email, name, c));
}

string MegaClient::sendsignuplink2(const char *email, const char *password, const char* name)
{
    byte clientrandomvalue[SymmCipher::KEYLENGTH];
    PrnGen::genblock(clientrandomvalue, sizeof(clientrandomvalue));

    string salt;
    HashSHA256 hasher;
    string buffer = "mega.nz";
    buffer.resize(200, 'P');
    buffer.append((char *)clientrandomvalue, sizeof(clientrandomvalue));
    hasher.add((const byte*)buffer.data(), buffer.size());
    hasher.get(&salt);

    byte derivedKey[2 * SymmCipher::KEYLENGTH];
    CryptoPP::PKCS5_PBKDF2_HMAC<CryptoPP::SHA512> pbkdf2;
    pbkdf2.DeriveKey(derivedKey, sizeof(derivedKey), 0, (byte *)password, strlen(password),
                     (const byte *)salt.data(), salt.size(), 100000);

    byte encmasterkey[SymmCipher::KEYLENGTH];
    SymmCipher cipher;
    cipher.setkey(derivedKey);
    cipher.ecb_encrypt(key.key, encmasterkey);

    string hashedauthkey;
    byte *authkey = derivedKey + SymmCipher::KEYLENGTH;
    hasher.add(authkey, SymmCipher::KEYLENGTH);
    hasher.get(&hashedauthkey);
    hashedauthkey.resize(SymmCipher::KEYLENGTH);

    accountversion = 2;
    accountsalt = salt;
    reqs.add(new CommandSendSignupLink2(this, email, name, clientrandomvalue, encmasterkey, (byte*)hashedauthkey.data()));
    return string((const char*)derivedKey, 2 * SymmCipher::KEYLENGTH);
}

void MegaClient::resendsignuplink2(const char *email, const char *name)
{
    reqs.add(new CommandSendSignupLink2(this, email, name));
}

// if query is 0, actually confirm account; just decode/query signup link
// details otherwise
void MegaClient::querysignuplink(const byte* code, unsigned len)
{
    reqs.add(new CommandQuerySignupLink(this, code, len));
}

void MegaClient::confirmsignuplink(const byte* code, unsigned len, uint64_t emailhash)
{
    reqs.add(new CommandConfirmSignupLink(this, code, len, emailhash));
}

void MegaClient::confirmsignuplink2(const byte *code, unsigned len)
{
    reqs.add(new CommandConfirmSignupLink2(this, code, len));
}

// generate and configure encrypted private key, plaintext public key
void MegaClient::setkeypair()
{
    CryptoPP::Integer pubk[AsymmCipher::PUBKEY];

    string privks, pubks;

    asymkey.genkeypair(asymkey.key, pubk, 2048);

    AsymmCipher::serializeintarray(pubk, AsymmCipher::PUBKEY, &pubks);
    AsymmCipher::serializeintarray(asymkey.key, AsymmCipher::PRIVKEY, &privks);

    // add random padding and ECB-encrypt with master key
    unsigned t = unsigned(privks.size());

    privks.resize((t + SymmCipher::BLOCKSIZE - 1) & - SymmCipher::BLOCKSIZE);
    PrnGen::genblock((byte*)(privks.data() + t), int(privks.size() - t));

    key.ecb_encrypt((byte*)privks.data(), (byte*)privks.data(), (unsigned)privks.size());

    reqs.add(new CommandSetKeyPair(this,
                                      (const byte*)privks.data(),
                                      unsigned(privks.size()),
                                      (const byte*)pubks.data(),
                                      unsigned(pubks.size())));
}

bool MegaClient::fetchsc(DbTable* sctable)
{
    uint32_t id;
    string data;
    Node* n;
    User* u;
    PendingContactRequest* pcr;
    node_vector dp;

    LOG_info << "Loading session from local cache";

    sctable->rewind();

    bool hasNext = sctable->next(&id, &data, &key);
    WAIT_CLASS::bumpds();
    fnstats.timeToFirstByte = Waiter::ds - fnstats.startTime;

    while (hasNext)
    {
        switch (id & 15)
        {
            case CACHEDSCSN:
                if (data.size() != sizeof cachedscsn)
                {
                    return false;
                }
                break;

            case CACHEDNODE:
                if ((n = Node::unserialize(this, &data, &dp)))
                {
                    n->dbid = id;
                }
                else
                {
                    LOG_err << "Failed - node record read error";
                    return false;
                }
                break;

            case CACHEDPCR:
                if ((pcr = PendingContactRequest::unserialize(this, &data)))
                {
                    pcr->dbid = id;
                }
                else
                {
                    LOG_err << "Failed - pcr record read error";
                    return false;
                }
                break;

            case CACHEDUSER:
                if ((u = User::unserialize(this, &data)))
                {
                    u->dbid = id;
                }
                else
                {
                    LOG_err << "Failed - user record read error";
                    return false;
                }
                break;

            case CACHEDCHAT:
#ifdef ENABLE_CHAT
                {
                    TextChat *chat;
                    if ((chat = TextChat::unserialize(this, &data)))
                    {
                        chat->dbid = id;
                    }
                    else
                    {
                        LOG_err << "Failed - chat record read error";
                        return false;
                    }
                }
#endif
                break;
        }
        hasNext = sctable->next(&id, &data, &key);
    }

    WAIT_CLASS::bumpds();
    fnstats.timeToLastByte = Waiter::ds - fnstats.startTime;

    // any child nodes arrived before their parents?
    for (size_t i = dp.size(); i--; )
    {
        if ((n = nodebyhandle(dp[i]->parenthandle)))
        {
            dp[i]->setparent(n);
        }
    }

    mergenewshares(0);

    return true;
}

void MegaClient::closetc(bool remove)
{
    bool purgeOrphanTransfers = statecurrent;

#ifdef ENABLE_SYNC
    if (purgeOrphanTransfers && !remove)
    {
        if (!syncsup)
        {
            purgeOrphanTransfers = false;
        }
        else
        {
            for (sync_list::iterator it = syncs.begin(); it != syncs.end(); it++)
            {
                if ((*it)->state != SYNC_ACTIVE)
                {
                    purgeOrphanTransfers = false;
                    break;
                }
            }
        }
    }
#endif

    for (int d = GET; d == GET || d == PUT; d += PUT - GET)
    {
        while (cachedtransfers[d].size())
        {
            transfer_map::iterator it = cachedtransfers[d].begin();
            Transfer *transfer = it->second;
            if (remove || (purgeOrphanTransfers && (m_time() - transfer->lastaccesstime) >= 172500))
            {
                LOG_warn << "Purging orphan transfer";
                transfer->finished = true;
            }

            delete transfer;
            cachedtransfers[d].erase(it);
        }
    }

    pendingtcids.clear();
    cachedfiles.clear();
    cachedfilesdbids.clear();

    if (remove && tctable)
    {
        tctable->remove();
    }
    delete tctable;
    tctable = NULL;
}

void MegaClient::enabletransferresumption(const char *loggedoutid)
{
    if (!dbaccess || tctable)
    {
        return;
    }

    string dbname;
    if (sid.size() >= SIDLEN)
    {
        dbname.resize((SIDLEN - sizeof key.key) * 4 / 3 + 3);
        dbname.resize(Base64::btoa((const byte*)sid.data() + sizeof key.key, SIDLEN - sizeof key.key, (char*)dbname.c_str()));
        tckey = key;
    }
    else if (publichandle != UNDEF)
    {
        dbname.resize(NODEHANDLE * 4 / 3 + 3);
        dbname.resize(Base64::btoa((const byte*)&publichandle, NODEHANDLE, (char*)dbname.c_str()));
        tckey = key;
    }
    else
    {
        dbname = loggedoutid ? loggedoutid : "default";

        string lok;
        Hash hash;
        hash.add((const byte *)dbname.c_str(), unsigned(dbname.size() + 1));
        hash.get(&lok);
        tckey.setkey((const byte*)lok.data());
    }

    dbname.insert(0, "transfers_");

    tctable = dbaccess->open(fsaccess, &dbname, true);
    if (!tctable)
    {
        return;
    }

    uint32_t id;
    string data;
    Transfer* t;

    LOG_info << "Loading transfers from local cache";
    tctable->rewind();
    while (tctable->next(&id, &data, &tckey))
    {
        switch (id & 15)
        {
            case CACHEDTRANSFER:
                if ((t = Transfer::unserialize(this, &data, cachedtransfers)))
                {
                    t->dbid = id;
                    if (t->priority > transferlist.currentpriority)
                    {
                        transferlist.currentpriority = t->priority;
                    }
                    LOG_debug << "Cached transfer loaded";
                }
                else
                {
                    tctable->del(id);
                    LOG_err << "Failed - transfer record read error";
                }
                break;
            case CACHEDFILE:
                cachedfiles.push_back(data);
                cachedfilesdbids.push_back(id);
                LOG_debug << "Cached file loaded";
                break;
        }
    }

    // if we are logged in but the filesystem is not current yet
    // postpone the resumption until the filesystem is updated
    if ((!sid.size() && publichandle == UNDEF) || statecurrent)
    {
        tctable->begin();
        for (unsigned int i = 0; i < cachedfiles.size(); i++)
        {
            direction_t type = NONE;
            File *file = app->file_resume(&cachedfiles.at(i), &type);
            if (!file || (type != GET && type != PUT))
            {
                tctable->del(cachedfilesdbids.at(i));
                continue;
            }
            nextreqtag();
            file->dbid = cachedfilesdbids.at(i);
            if (!startxfer(type, file))
            {
                tctable->del(cachedfilesdbids.at(i));
                continue;
            }
        }
        cachedfiles.clear();
        cachedfilesdbids.clear();
        tctable->commit();
    }
}

void MegaClient::disabletransferresumption(const char *loggedoutid)
{
    if (!dbaccess)
    {
        return;
    }
    closetc(true);

    string dbname;
    if (sid.size() >= SIDLEN)
    {
        dbname.resize((SIDLEN - sizeof key.key) * 4 / 3 + 3);
        dbname.resize(Base64::btoa((const byte*)sid.data() + sizeof key.key, SIDLEN - sizeof key.key, (char*)dbname.c_str()));

    }
    else if (publichandle != UNDEF)
    {
        dbname.resize(NODEHANDLE * 4 / 3 + 3);
        dbname.resize(Base64::btoa((const byte*)&publichandle, NODEHANDLE, (char*)dbname.c_str()));
    }
    else
    {
        dbname = loggedoutid ? loggedoutid : "default";
    }
    dbname.insert(0, "transfers_");

    tctable = dbaccess->open(fsaccess, &dbname, true);
    if (!tctable)
    {
        return;
    }

    closetc(true);
}

void MegaClient::fetchnodes(bool nocache)
{
    if (fetchingnodes)
    {
        return;
    }

    WAIT_CLASS::bumpds();
    fnstats.init();
    if (sid.size() >= SIDLEN)
    {
        fnstats.type = FetchNodesStats::TYPE_ACCOUNT;
    }
    else if (publichandle != UNDEF)
    {
        fnstats.type = FetchNodesStats::TYPE_FOLDER;
    }

    opensctable();

    if (sctable && cachedscsn == UNDEF)
    {
        sctable->truncate();
    }

    // only initial load from local cache
    if (loggedin() == FULLACCOUNT && !nodes.size() && sctable && !ISUNDEF(cachedscsn) && fetchsc(sctable))
    {
        WAIT_CLASS::bumpds();
        fnstats.mode = FetchNodesStats::MODE_DB;
        fnstats.cache = FetchNodesStats::API_NO_CACHE;
        fnstats.nodesCached = nodes.size();
        fnstats.timeToCached = Waiter::ds - fnstats.startTime;
        fnstats.timeToResult = fnstats.timeToCached;

        restag = reqtag;
        statecurrent = false;

        sctable->begin();
        pendingsccommit = false;

        Base64::btoa((byte*)&cachedscsn, sizeof cachedscsn, scsn);
        LOG_info << "Session loaded from local cache. SCSN: " << scsn;

        app->fetchnodes_result(API_OK);

        // if don't know fileversioning is enabled or disabled...
        // (it can happen after AP invalidates the attribute, but app is closed before current value is retrieved and cached)
        User *ownUser = finduser(me);
        const string *av = ownUser->getattr(ATTR_DISABLE_VERSIONS);
        if (av)
        {
            if (ownUser->isattrvalid((ATTR_DISABLE_VERSIONS)))
            {
                versions_disabled = !strcmp(av->c_str(), "1");
                if (versions_disabled)
                {
                    LOG_info << "File versioning is disabled";
                }
                else
                {
                    LOG_info << "File versioning is enabled";
                }
            }
            else
            {
                getua(ownUser, ATTR_DISABLE_VERSIONS, 0);
                LOG_info << "File versioning option exist but is unknown. Fetching...";
            }
        }
        else    // attribute does not exists
        {
            LOG_info << "File versioning is enabled";
            versions_disabled = false;
        }

        WAIT_CLASS::bumpds();
        fnstats.timeToSyncsResumed = Waiter::ds - fnstats.startTime;
    }
    else if (!fetchingnodes)
    {
        fnstats.mode = FetchNodesStats::MODE_API;
        fnstats.cache = nocache ? FetchNodesStats::API_NO_CACHE : FetchNodesStats::API_CACHE;
        fetchingnodes = true;
        pendingsccommit = false;

        // prevent the processing of previous sc requests
        delete pendingsc;
        pendingsc = NULL;
        jsonsc.pos = NULL;
        scnotifyurl.clear();
        insca = false;
        btsc.reset();

        // don't allow to start new sc requests yet
        *scsn = 0;

#ifdef ENABLE_SYNC
        for (sync_list::iterator it = syncs.begin(); it != syncs.end(); it++)
        {
            (*it)->changestate(SYNC_CANCELED);
        }
#endif
#ifdef ENABLE_CHAT
        if (loggedin() == FULLACCOUNT)
        {
            fetchkeys();
        }
#endif
        if (!k.size())
        {
            getuserdata();
        }
        reqs.add(new CommandFetchNodes(this, nocache));

        char me64[12];
        Base64::btoa((const byte*)&me, MegaClient::USERHANDLE, me64);
        reqs.add(new CommandGetUA(this, me64, ATTR_DISABLE_VERSIONS, 0));
    }
}

#ifdef ENABLE_CHAT
void MegaClient::fetchkeys()
{
    fetchingkeys = true;

    resetKeyring();
    discarduser(me);
    User *u = finduser(me, 1);

    int creqtag = reqtag;
    reqtag = 0;
    reqs.add(new CommandPubKeyRequest(this, u));    // public RSA
    reqtag = creqtag;

    getua(u, ATTR_KEYRING, 0);        // private Cu25519 & private Ed25519
    getua(u, ATTR_ED25519_PUBK, 0);
    getua(u, ATTR_CU25519_PUBK, 0);
    getua(u, ATTR_SIG_CU255_PUBK, 0);
    getua(u, ATTR_SIG_RSA_PUBK, 0);   // it triggers MegaClient::initializekeys() --> must be the latest
}

void MegaClient::initializekeys()
{
    User *u = finduser(me);

    // Initialize private keys
    const string *av = (u->isattrvalid(ATTR_KEYRING)) ? u->getattr(ATTR_KEYRING) : NULL;
    if (av)
    {
        TLVstore *tlvRecords = TLVstore::containerToTLVrecords(av, &key);
        if (tlvRecords)
        {

            if (tlvRecords->find(EdDSA::TLV_KEY))
            {
                string prEd255 = tlvRecords->get(EdDSA::TLV_KEY);
                if (prEd255.size() == EdDSA::SEED_KEY_LENGTH)
                {
                    signkey = new EdDSA((unsigned char *) prEd255.data());
                    if (!signkey->initializationOK)
                    {
                        delete signkey;
                        signkey = NULL;
                        clearKeys();
                        return;
                    }
                }
            }

            if (tlvRecords->find(ECDH::TLV_KEY))
            {
                string prCu255 = tlvRecords->get(ECDH::TLV_KEY);
                if (prCu255.size() == ECDH::PRIVATE_KEY_LENGTH)
                {
                    chatkey = new ECDH((unsigned char *) prCu255.data());
                    if (!chatkey->initializationOK)
                    {
                        delete chatkey;
                        chatkey = NULL;
                        clearKeys();
                        return;
                    }
                }
            }
            delete tlvRecords;
        }
        else
        {
            LOG_warn << "Failed to decrypt keyring while initialization";
        }
    }

    string puEd255 = (u->isattrvalid(ATTR_ED25519_PUBK)) ? *u->getattr(ATTR_ED25519_PUBK) : "";
    string puCu255 = (u->isattrvalid(ATTR_CU25519_PUBK)) ? *u->getattr(ATTR_CU25519_PUBK) : "";
    string sigCu255 = (u->isattrvalid(ATTR_SIG_CU255_PUBK)) ? *u->getattr(ATTR_SIG_CU255_PUBK) : "";
    string sigPubk = (u->isattrvalid(ATTR_SIG_RSA_PUBK)) ? *u->getattr(ATTR_SIG_RSA_PUBK) : "";

    if (chatkey && signkey)    // THERE ARE KEYS
    {
        // Check Ed25519 public key against derived version
        if ((puEd255.size() != EdDSA::PUBLIC_KEY_LENGTH) || memcmp(puEd255.data(), signkey->pubKey, EdDSA::PUBLIC_KEY_LENGTH))
        {
            LOG_warn << "Public key for Ed25519 mismatch.";

            int creqtag = reqtag;
            reqtag = 0;
            sendevent(99417, "Ed25519 public key mismatch");
            reqtag = creqtag;

            clearKeys();
            resetKeyring();
            return;
        }

        // Check Cu25519 public key against derive version
        if ((puCu255.size() != ECDH::PUBLIC_KEY_LENGTH) || memcmp(puCu255.data(), chatkey->pubKey, ECDH::PUBLIC_KEY_LENGTH))
        {
            LOG_warn << "Public key for Cu25519 mismatch.";

            int creqtag = reqtag;
            reqtag = 0;
            sendevent(99412, "Cu25519 public key mismatch");
            reqtag = creqtag;

            clearKeys();
            resetKeyring();
            return;
        }

        // Verify signatures for Cu25519
        if (!sigCu255.size() ||
                !signkey->verifyKey((unsigned char*) puCu255.data(),
                                    puCu255.size(),
                                    &sigCu255,
                                    (unsigned char*) puEd255.data()))
        {
            LOG_warn << "Signature of public key for Cu25519 not found or mismatch";

            int creqtag = reqtag;
            reqtag = 0;
            sendevent(99413, "Signature of Cu25519 public key mismatch");
            reqtag = creqtag;

            clearKeys();
            resetKeyring();
            return;
        }

        // Verify signature for RSA public key
        string sigPubk = (u->isattrvalid(ATTR_SIG_RSA_PUBK)) ? *u->getattr(ATTR_SIG_RSA_PUBK) : "";
        string pubkstr;
        if (pubk.isvalid())
        {
            pubk.serializekeyforjs(pubkstr);
        }
        if (!pubkstr.size() || !sigPubk.size())
        {
            int creqtag = reqtag;
            reqtag = 0;

            if (!pubkstr.size())
            {
                LOG_warn << "Error serializing RSA public key";
                sendevent(99421, "Error serializing RSA public key");
            }
            if (!sigPubk.size())
            {
                LOG_warn << "Signature of public key for RSA not found";
                sendevent(99422, "Signature of public key for RSA not found");
            }
            reqtag = creqtag;

            clearKeys();
            resetKeyring();
            return;
        }
        if (!signkey->verifyKey((unsigned char*) pubkstr.data(),
                                    pubkstr.size(),
                                    &sigPubk,
                                    (unsigned char*) puEd255.data()))
        {
            LOG_warn << "Verification of signature of public key for RSA failed";

            int creqtag = reqtag;
            reqtag = 0;
            sendevent(99414, "Verification of signature of public key for RSA failed");
            reqtag = creqtag;

            clearKeys();
            resetKeyring();
            return;
        }

        // if we reached this point, everything is OK
        LOG_info << "Keypairs and signatures loaded successfully";
        fetchingkeys = false;
        return;
    }
    else if (!signkey && !chatkey)       // THERE ARE NO KEYS
    {
        // Check completeness of keypairs
        if (!pubk.isvalid() || puEd255.size() || puCu255.size() || sigCu255.size() || sigPubk.size())
        {
            LOG_warn << "Public keys and/or signatures found witout their respective private key.";

            int creqtag = reqtag;
            reqtag = 0;
            sendevent(99415, "Incomplete keypair detected");
            reqtag = creqtag;

            clearKeys();
            return;
        }
        else    // No keys were set --> generate keypairs and related attributes
        {
            // generate keypairs
            EdDSA *signkey = new EdDSA();
            ECDH *chatkey = new ECDH();

            if (!chatkey->initializationOK || !signkey->initializationOK)
            {
                LOG_err << "Initialization of keys Cu25519 and/or Ed25519 failed";
                clearKeys();
                delete signkey;
                delete chatkey;
                return;
            }

            // prepare the TLV for private keys
            TLVstore tlvRecords;
            tlvRecords.set(EdDSA::TLV_KEY, string((const char*)signkey->keySeed, EdDSA::SEED_KEY_LENGTH));
            tlvRecords.set(ECDH::TLV_KEY, string((const char*)chatkey->privKey, ECDH::PRIVATE_KEY_LENGTH));
            string *tlvContainer = tlvRecords.tlvRecordsToContainer(&key);

            // prepare signatures
            string pubkStr;
            pubk.serializekeyforjs(pubkStr);
            signkey->signKey((unsigned char*)pubkStr.data(), pubkStr.size(), &sigPubk);
            signkey->signKey(chatkey->pubKey, ECDH::PUBLIC_KEY_LENGTH, &sigCu255);

            // store keys into user attributes (skipping the procresult() <-- reqtag=0)
            userattr_map attrs;
            string buf;

            buf.assign(tlvContainer->data(), tlvContainer->size());
            attrs[ATTR_KEYRING] = buf;

            buf.assign((const char *) signkey->pubKey, EdDSA::PUBLIC_KEY_LENGTH);
            attrs[ATTR_ED25519_PUBK] = buf;

            buf.assign((const char *) chatkey->pubKey, ECDH::PUBLIC_KEY_LENGTH);
            attrs[ATTR_CU25519_PUBK] = buf;

            buf.assign(sigPubk.data(), sigPubk.size());
            attrs[ATTR_SIG_RSA_PUBK] = buf;

            buf.assign(sigCu255.data(), sigCu255.size());
            attrs[ATTR_SIG_CU255_PUBK] = buf;

            putua(&attrs, 0);

            delete tlvContainer;
            delete chatkey;
            delete signkey; // MegaClient::signkey & chatkey are created on putua::procresult()

            LOG_info << "Creating new keypairs and signatures";
            fetchingkeys = false;
            return;
        }
    }
    else    // there is chatkey but no signing key, or viceversa
    {
        LOG_warn << "Keyring exists, but it's incomplete.";

        int creqtag = reqtag;
        reqtag = 0;
        if (!chatkey)
        {
            sendevent(99416, "Incomplete keyring detected: private key for Cu25519 not found.");
        }
        else // !signkey
        {
            sendevent(99423, "Incomplete keyring detected: private key for Ed25519 not found.");
        }
        reqtag = creqtag;

        resetKeyring();
        clearKeys();
        return;
    }
}
#endif  // ENABLE_CHAT

void MegaClient::purgenodesusersabortsc()
{
    app->clearing();

    while (!hdrns.empty())
    {
        delete hdrns.begin()->second;
    }

#ifdef ENABLE_SYNC
    for (sync_list::iterator it = syncs.begin(); it != syncs.end(); )
    {
        (*it)->changestate(SYNC_CANCELED);
        delete *(it++);
    }

    syncs.clear();
#endif

    for (node_map::iterator it = nodes.begin(); it != nodes.end(); it++)
    {
        delete it->second;
    }

    nodes.clear();

#ifdef ENABLE_SYNC
    todebris.clear();
    tounlink.clear();
    fingerprints.clear();
#endif

    for (fafc_map::iterator cit = fafcs.begin(); cit != fafcs.end(); cit++)
    {
        for (int i = 2; i--; )
        {
            for (faf_map::iterator it = cit->second->fafs[i].begin(); it != cit->second->fafs[i].end(); it++)
            {
                delete it->second;
            }

            cit->second->fafs[i].clear();
        }
    }

    for (newshare_list::iterator it = newshares.begin(); it != newshares.end(); it++)
    {
        delete *it;
    }

    newshares.clear();

    nodenotify.clear();
    usernotify.clear();
    pcrnotify.clear();

#ifndef ENABLE_CHAT
    users.clear();
    uhindex.clear();
    umindex.clear();
#else
    for (textchat_map::iterator it = chats.begin(); it != chats.end();)
    {
        delete it->second;
        chats.erase(it++);
    }
    chatnotify.clear();

    for (user_map::iterator it = users.begin(); it != users.end(); )
    {
        User *u = &(it->second);
        if (u->userhandle != me || u->userhandle == UNDEF)
        {
            umindex.erase(u->email);
            uhindex.erase(u->userhandle);
            users.erase(it++);
        }
        else
        {
            u->dbid = 0;
            u->notified = false;
            it++;
        }
    }

    assert(users.size() <= 1 && uhindex.size() <= 1 && umindex.size() <= 1);
#endif

    for (handlepcr_map::iterator it = pcrindex.begin(); it != pcrindex.end(); it++)
    {
        delete it->second;
    }

    pcrindex.clear();

    *scsn = 0;

    if (pendingsc)
    {
        app->request_response_progress(-1, -1);
        pendingsc->disconnect();
    }

    init();
}

// request direct read by node pointer
void MegaClient::pread(Node* n, m_off_t count, m_off_t offset, void* appdata)
{
    queueread(n->nodehandle, true, n->nodecipher(), MemAccess::get<int64_t>((const char*)n->nodekey.data() + SymmCipher::KEYLENGTH), count, offset, appdata);
}

// request direct read by exported handle / key
void MegaClient::pread(handle ph, SymmCipher* key, int64_t ctriv, m_off_t count, m_off_t offset, void* appdata, bool isforeign)
{
    queueread(ph, isforeign, key, ctriv, count, offset, appdata);
}

// since only the first six bytes of a handle are in use, we use the seventh to encode its type
void MegaClient::encodehandletype(handle* hp, bool p)
{
    if (p)
    {
        ((char*)hp)[NODEHANDLE] = 1;
    }
}

bool MegaClient::isprivatehandle(handle* hp)
{
    return ((char*)hp)[NODEHANDLE] != 0;
}

void MegaClient::queueread(handle h, bool p, SymmCipher* key, int64_t ctriv, m_off_t offset, m_off_t count, void* appdata)
{
    handledrn_map::iterator it;

    encodehandletype(&h, p);

    it = hdrns.find(h);

    if (it == hdrns.end())
    {
        // this handle is not being accessed yet: insert
        it = hdrns.insert(hdrns.end(), pair<handle, DirectReadNode*>(h, new DirectReadNode(this, h, p, key, ctriv)));
        it->second->hdrn_it = it;
        it->second->enqueue(offset, count, reqtag, appdata);

        if (overquotauntil && overquotauntil > Waiter::ds)
        {
            dstime timeleft = dstime(overquotauntil - Waiter::ds);
            app->pread_failure(API_EOVERQUOTA, 0, appdata, timeleft);
            it->second->schedule(timeleft);
        }
        else
        {
            it->second->dispatch();
        }
    }
    else
    {
        it->second->enqueue(offset, count, reqtag, appdata);
        if (overquotauntil && overquotauntil > Waiter::ds)
        {
            dstime timeleft = dstime(overquotauntil - Waiter::ds);
            app->pread_failure(API_EOVERQUOTA, 0, appdata, timeleft);
            it->second->schedule(timeleft);
        }
    }
}

// cancel direct read by node pointer / count / count
void MegaClient::preadabort(Node* n, m_off_t offset, m_off_t count)
{
    abortreads(n->nodehandle, true, offset, count);
}

// cancel direct read by exported handle / offset / count
void MegaClient::preadabort(handle ph, m_off_t offset, m_off_t count)
{
    abortreads(ph, false, offset, count);
}

void MegaClient::abortreads(handle h, bool p, m_off_t offset, m_off_t count)
{
    handledrn_map::iterator it;
    DirectReadNode* drn;

    encodehandletype(&h, p);
    
    if ((it = hdrns.find(h)) != hdrns.end())
    {
        drn = it->second;

        for (dr_list::iterator it = drn->reads.begin(); it != drn->reads.end(); )
        {
            if ((offset < 0 || offset == (*it)->offset) && (count < 0 || count == (*it)->count))
            {
                app->pread_failure(API_EINCOMPLETE, (*it)->drn->retries, (*it)->appdata, 0);

                delete *(it++);
            }
            else it++;
        }
    }
}

// execute pending directreads
bool MegaClient::execdirectreads()
{
    bool r = false;
    DirectReadSlot* drs;

    if (drq.size() < MAXDRSLOTS)
    {
        // fill slots
        for (dr_list::iterator it = drq.begin(); it != drq.end(); it++)
        {
            if (!(*it)->drs)
            {
                drs = new DirectReadSlot(*it);
                (*it)->drs = drs;
                r = true;

                if (drq.size() >= MAXDRSLOTS) break;
            }
        }
    }

    // perform slot I/O
    for (drs_list::iterator it = drss.begin(); it != drss.end(); )
    {
        if ((*(it++))->doio())
        {
            r = true;
            break;
        }
    }

    while (!dsdrns.empty() && dsdrns.begin()->first <= Waiter::ds)
    {
        if (dsdrns.begin()->second->reads.size() && (dsdrns.begin()->second->tempurl.size() || dsdrns.begin()->second->pendingcmd))
        {
            LOG_warn << "DirectRead scheduled retry";
            dsdrns.begin()->second->retry(API_EAGAIN);
        }
        else
        {
            LOG_debug << "Dispatching scheduled streaming";
            dsdrns.begin()->second->dispatch();
        }
    }

    return r;
}

// recreate filenames of active PUT transfers
void MegaClient::updateputs()
{
    for (transferslot_list::iterator it = tslots.begin(); it != tslots.end(); it++)
    {
        if ((*it)->transfer->type == PUT && (*it)->transfer->files.size())
        {
            (*it)->transfer->files.front()->prepare();
        }
    }
}

error MegaClient::isnodesyncable(Node *remotenode, bool *isinshare)
{
#ifdef ENABLE_SYNC
    // cannot sync files, rubbish bins or inboxes
    if (remotenode->type != FOLDERNODE && remotenode->type != ROOTNODE)
    {
        return API_EACCESS;
    }

    Node* n;
    bool inshare;

    // any active syncs below?
    for (sync_list::iterator it = syncs.begin(); it != syncs.end(); it++)
    {
        if ((*it)->state == SYNC_ACTIVE || (*it)->state == SYNC_INITIALSCAN)
        {
            n = (*it)->localroot.node;

            do {
                if (n == remotenode)
                {
                    return API_EEXIST;
                }
            } while ((n = n->parent));
        }
    }

    // any active syncs above?
    n = remotenode;
    inshare = false;

    do {
        for (sync_list::iterator it = syncs.begin(); it != syncs.end(); it++)
        {
            if (((*it)->state == SYNC_ACTIVE || (*it)->state == SYNC_INITIALSCAN)
             && n == (*it)->localroot.node)
            {
                return API_EEXIST;
            }
        }

        if (n->inshare && !inshare)
        {
            // we need FULL access to sync
            // FIXME: allow downsyncing from RDONLY and limited syncing to RDWR shares
            if (n->inshare->access != FULL) return API_EACCESS;

            inshare = true;
        }
    } while ((n = n->parent));

    if (inshare)
    {
        // this sync is located in an inbound share - make sure that there
        // are no access restrictions in place anywhere in the sync's tree
        for (user_map::iterator uit = users.begin(); uit != users.end(); uit++)
        {
            User* u = &uit->second;

            if (u->sharing.size())
            {
                for (handle_set::iterator sit = u->sharing.begin(); sit != u->sharing.end(); sit++)
                {
                    if ((n = nodebyhandle(*sit)) && n->inshare && n->inshare->access != FULL)
                    {
                        do {
                            if (n == remotenode)
                            {
                                return API_EACCESS;
                            }
                        } while ((n = n->parent));
                    }
                }
            }
        }
    }

    if (isinshare)
    {
        *isinshare = inshare;
    }
    return API_OK;
#else
    return API_EINCOMPLETE;
#endif
}

error MegaClient::addtimer(TimerWithBackoff *twb)
{
    bttimers.push_back(twb);
    return API_OK;
}

// check sync path, add sync if folder
// disallow nested syncs (there is only one LocalNode pointer per node)
// (FIXME: perform the same check for local paths!)
error MegaClient::addsync(string* rootpath, const char* debris, string* localdebris, Node* remotenode, fsfp_t fsfp, int tag, void *appData)
{
#ifdef ENABLE_SYNC
    bool inshare = false;
    error e = isnodesyncable(remotenode, &inshare);
    if (e)
    {
        return e;
    }

    if (rootpath->size() >= fsaccess->localseparator.size()
     && !memcmp(rootpath->data() + (int(rootpath->size()) & -int(fsaccess->localseparator.size())) - fsaccess->localseparator.size(),
                fsaccess->localseparator.data(),
                fsaccess->localseparator.size()))
    {
        rootpath->resize((int(rootpath->size()) & -int(fsaccess->localseparator.size())) - fsaccess->localseparator.size());
    }
    
    bool isnetwork = false;
    if (!fsaccess->issyncsupported(rootpath, &isnetwork))
    {
        LOG_warn << "Unsupported filesystem";
        return API_EFAILED;
    }

    FileAccess* fa = fsaccess->newfileaccess();
    if (fa->fopen(rootpath, true, false))
    {
        if (fa->type == FOLDERNODE)
        {
            string utf8path;
            fsaccess->local2path(rootpath, &utf8path);
            LOG_debug << "Adding sync: " << utf8path;

            Sync* sync = new Sync(this, rootpath, debris, localdebris, remotenode, fsfp, inshare, tag, appData);
            sync->isnetwork = isnetwork;

            if (sync->scan(rootpath, fa))
            {
                syncsup = false;
                e = API_OK;
                sync->initializing = false;
                LOG_debug << "Initial scan finished. New / modified files: " << sync->dirnotify->notifyq[DirNotify::DIREVENTS].size();
            }
            else
            {
                LOG_err << "Initial scan failed";
                sync->changestate(SYNC_FAILED);
                delete sync;
                e = API_EFAILED;
            }

            syncactivity = true;
        }
        else
        {
            e = API_EACCESS;    // cannot sync individual files
        }
    }
    else
    {
        e = fa->retry ? API_ETEMPUNAVAIL : API_ENOENT;
    }

    delete fa;

    return e;
#else
    return API_EINCOMPLETE;
#endif
}

#ifdef ENABLE_SYNC
// syncids are usable to indicate putnodes()-local parent linkage
handle MegaClient::nextsyncid()
{
    byte* ptr = (byte*)&currsyncid;

    while (!++*ptr && ptr < (byte*)&currsyncid + NODEHANDLE)
    {
        ptr++;
    }

    return currsyncid;
}

// recursively stop all transfers
void MegaClient::stopxfers(LocalNode* l)
{
    if (l->type != FILENODE)
    {
        for (localnode_map::iterator it = l->children.begin(); it != l->children.end(); it++)
        {
            stopxfers(it->second);
        }
    }
  
    stopxfer(l);
}

// add child to nchildren hash (deterministically prefer newer/larger versions
// of identical names to avoid flapping)
// apply standard unescaping, if necessary (use *strings as ephemeral storage
// space)
void MegaClient::addchild(remotenode_map* nchildren, string* name, Node* n, list<string>* strings) const
{
    Node** npp;

    if (name->find('%') + 1)
    {
        string tmplocalname;

        // perform one round of unescaping to ensure that the resulting local
        // filename matches
        fsaccess->path2local(name, &tmplocalname);
        fsaccess->local2name(&tmplocalname);

        strings->push_back(tmplocalname);
        name = &strings->back();
    }

    npp = &(*nchildren)[name];

    if (!*npp
     || n->mtime > (*npp)->mtime
     || (n->mtime == (*npp)->mtime && n->size > (*npp)->size)
     || (n->mtime == (*npp)->mtime && n->size == (*npp)->size && memcmp(n->crc, (*npp)->crc, sizeof n->crc) > 0))
    {
        *npp = n;
    }
}

// downward sync - recursively scan for tree differences and execute them locally
// this is first called after the local node tree is complete
// actions taken:
// * create missing local folders
// * initiate GET transfers to missing local files (but only if the target
// folder was created successfully)
// * attempt to execute renames, moves and deletions (deletions require the
// rubbish flag to be set)
// returns false if any local fs op failed transiently
bool MegaClient::syncdown(LocalNode* l, string* localpath, bool rubbish)
{
    // only use for LocalNodes with a corresponding and properly linked Node
    if (l->type != FOLDERNODE || !l->node || (l->parent && l->node->parent->localnode != l->parent))
    {
        return true;
    }

    list<string> strings;
    remotenode_map nchildren;
    remotenode_map::iterator rit;

    bool success = true;

    // build array of sync-relevant (in case of clashes, the newest alias wins)
    // remote children by name
    string localname;

    // build child hash - nameclash resolution: use newest/largest version
    for (node_list::iterator it = l->node->children.begin(); it != l->node->children.end(); it++)
    {
        attr_map::iterator ait;        

        // node must be syncable, alive, decrypted and have its name defined to
        // be considered - also, prevent clashes with the local debris folder
        if (((*it)->syncdeleted == SYNCDEL_NONE
             && !(*it)->attrstring
             && (ait = (*it)->attrs.map.find('n')) != (*it)->attrs.map.end()
             && ait->second.size())
         && (l->parent || l->sync->debris != ait->second))
        {
            size_t t = localpath->size();
            string localname = ait->second;
            fsaccess->name2local(&localname);
            localpath->append(fsaccess->localseparator);
            localpath->append(localname);
            if (app->sync_syncable(l->sync, ait->second.c_str(), localpath, *it))
            {
                addchild(&nchildren, &ait->second, *it, &strings);
            }
            else
            {
                LOG_debug << "Node excluded " << LOG_NODEHANDLE((*it)->nodehandle) << "  Name: " << (*it)->displayname();
            }
            localpath->resize(t);
        }
        else
        {
            LOG_debug << "Node skipped " << LOG_NODEHANDLE((*it)->nodehandle) << "  Name: " << (*it)->displayname();
        }
    }

    // remove remote items that exist locally from hash, recurse into existing folders
    for (localnode_map::iterator lit = l->children.begin(); lit != l->children.end(); )
    {
        LocalNode* ll = lit->second;

        rit = nchildren.find(&ll->name);

        size_t t = localpath->size();

        localpath->append(fsaccess->localseparator);
        localpath->append(ll->localname);

        // do we have a corresponding remote child?
        if (rit != nchildren.end())
        {
            // corresponding remote node exists
            // local: folder, remote: file - ignore
            // local: file, remote: folder - ignore
            // local: folder, remote: folder - recurse
            // local: file, remote: file - overwrite if newer
            if (ll->type != rit->second->type)
            {
                // folder/file clash: do nothing (rather than attempting to
                // second-guess the user)
                LOG_warn << "Type changed: " << ll->name << " LNtype: " << ll->type << " Ntype: " << rit->second->type;
                nchildren.erase(rit);
            }
            else if (ll->type == FILENODE)
            {
                if (ll->node != rit->second)
                {
                    ll->sync->statecacheadd(ll);
                }

                ll->setnode(rit->second);

                if (*ll == *(FileFingerprint*)rit->second)
                {
                    // both files are identical
                    nchildren.erase(rit);
                }
                // file exists on both sides - do not overwrite if local version newer or same
                else if (ll->mtime > rit->second->mtime)
                {
                    // local version is newer
                    LOG_debug << "LocalNode is newer: " << ll->name << " LNmtime: " << ll->mtime << " Nmtime: " << rit->second->mtime;
                    nchildren.erase(rit);
                }
                else if (ll->mtime == rit->second->mtime
                         && (ll->size > rit->second->size
                             || (ll->size == rit->second->size && memcmp(ll->crc, rit->second->crc, sizeof ll->crc) > 0)))

                {
                    if (ll->size < rit->second->size)
                    {
                        LOG_warn << "Syncdown. Same mtime but lower size: " << ll->name
                                 << " mtime: " << ll->mtime << " LNsize: " << ll->size << " Nsize: " << rit->second->size
                                 << " Nhandle: " << LOG_NODEHANDLE(rit->second->nodehandle);
                    }
                    else
                    {
                        LOG_warn << "Syncdown. Same mtime and size, but bigger CRC: " << ll->name
                                 << " mtime: " << ll->mtime << " size: " << ll->size << " Nhandle: " << LOG_NODEHANDLE(rit->second->nodehandle);
                    }

                    nchildren.erase(rit);
                }
                else
                {
                    // means that the localnode is going to be overwritten
                    if (rit->second->localnode && rit->second->localnode->transfer)
                    {
                        LOG_debug << "Stopping an unneeded upload";
                        stopxfer(rit->second->localnode);
                    }

                    rit->second->localnode = (LocalNode*)~0;
                }
            }
            else
            {
                if (ll->node != rit->second)
                {
                    ll->setnode(rit->second);
                    ll->sync->statecacheadd(ll);
                }

                // recurse into directories of equal name
                if (!syncdown(ll, localpath, rubbish) && success)
                {
                    success = false;
                }

                nchildren.erase(rit);
            }

            lit++;
        }
        else if (rubbish && ll->deleted)    // no corresponding remote node: delete local item
        {
            if (ll->type == FILENODE)
            {
                // only delete the file if it is unchanged
                string tmplocalpath;

                ll->getlocalpath(&tmplocalpath);

                FileAccess* fa = fsaccess->newfileaccess();

                if (fa->fopen(&tmplocalpath, true, false))
                {
                    FileFingerprint fp;
                    fp.genfingerprint(fa);

                    if (!(fp == *(FileFingerprint*)ll))
                    {
                        ll->deleted = false;
                    }
                }

                delete fa;
            }

            if (ll->deleted)
            {
                // attempt deletion and re-queue for retry in case of a transient failure
                ll->treestate(TREESTATE_SYNCING);

                if (l->sync->movetolocaldebris(localpath) || !fsaccess->transient_error)
                {
                    delete lit++->second;
                }
                else
                {
                    fsaccess->local2path(localpath, &blockedfile);
                    LOG_warn << "Transient error deleting " << blockedfile;
                    success = false;
                    lit++;
                }
            }
        }
        else
        {
            lit++;
        }

        localpath->resize(t);
    }

    // create/move missing local folders / FolderNodes, initiate downloads of
    // missing local files
    for (rit = nchildren.begin(); rit != nchildren.end(); rit++)
    {
        size_t t = localpath->size();

        localname = rit->second->attrs.map.find('n')->second;

        fsaccess->name2local(&localname);
        localpath->append(fsaccess->localseparator);
        localpath->append(localname);

        string utf8path;
        fsaccess->local2path(localpath, &utf8path);
        LOG_debug << "Unsynced remote node in syncdown: " << utf8path << " Nsize: " << rit->second->size
                  << " Nmtime: " << rit->second->mtime << " Nhandle: " << LOG_NODEHANDLE(rit->second->nodehandle);

        // does this node already have a corresponding LocalNode under
        // a different name or elsewhere in the filesystem?
        if (rit->second->localnode && rit->second->localnode != (LocalNode*)~0)
        {
            LOG_debug << "has a previous localnode: " << rit->second->localnode->name;
            if (rit->second->localnode->parent)
            {
                LOG_debug << "with a previous parent: " << rit->second->localnode->parent->name;
                string curpath;

                rit->second->localnode->getlocalpath(&curpath);
                rit->second->localnode->treestate(TREESTATE_SYNCING);

                LOG_debug << "Renaming/moving from the previous location to the new one";
                if (fsaccess->renamelocal(&curpath, localpath))
                {
                    fsaccess->local2path(localpath, &localname);
                    app->syncupdate_local_move(rit->second->localnode->sync,
                                               rit->second->localnode, localname.c_str());

                    // update LocalNode tree to reflect the move/rename
                    rit->second->localnode->setnameparent(l, localpath);

                    rit->second->localnode->sync->statecacheadd(rit->second->localnode);

                    // update filenames so that PUT transfers can continue seamlessly
                    updateputs();
                    syncactivity = true;

                    rit->second->localnode->treestate(TREESTATE_SYNCED);
                }
                else if (success && fsaccess->transient_error)
                {
                    // schedule retry
                    fsaccess->local2path(&curpath, &blockedfile);
                    LOG_debug << "Transient error moving localnode " << blockedfile;
                    success = false;
                }
            }
            else
            {
                LOG_debug << "without a previous parent. Skipping";
            }
        }
        else
        {
            LOG_debug << "doesn't have a previous localnode";
            // missing node is not associated with an existing LocalNode
            if (rit->second->type == FILENODE)
            {
                bool download = true;
                FileAccess *f = fsaccess->newfileaccess();
                if (rit->second->localnode != (LocalNode*)~0
                        && f->fopen(localpath, true, false))
                {
                    LOG_debug << "Skipping download over an unscanned file/folder";
                    download = false;
                }
                delete f;
                rit->second->localnode = NULL;

                // start fetching this node, unless fetch is already in progress
                // FIXME: to cover renames that occur during the
                // download, reconstruct localname in complete()
                if (download && !rit->second->syncget)
                {
                    LOG_debug << "Start fetching file node";
                    fsaccess->local2path(localpath, &localname);
                    app->syncupdate_get(l->sync, rit->second, localname.c_str());

                    rit->second->syncget = new SyncFileGet(l->sync, rit->second, localpath);
                    nextreqtag();
                    startxfer(GET, rit->second->syncget);
                    syncactivity = true;
                }
            }
            else
            {
                LOG_debug << "Creating local folder";

                // create local path, add to LocalNodes and recurse
                if (fsaccess->mkdirlocal(localpath))
                {
                    LocalNode* ll = l->sync->checkpath(l, localpath, &localname);

                    if (ll && ll != (LocalNode*)~0)
                    {
                        LOG_debug << "Local folder created, continuing syncdown";

                        ll->setnode(rit->second);
                        ll->sync->statecacheadd(ll);

                        if (!syncdown(ll, localpath, rubbish) && success)
                        {
                            LOG_debug << "Syncdown not finished";
                            success = false;
                        }
                    }
                    else
                    {
                        LOG_debug << "Checkpath() failed " << (ll == NULL);
                    }
                }
                else if (success && fsaccess->transient_error)
                {
                    fsaccess->local2path(localpath, &blockedfile);
                    LOG_debug << "Transient error creating folder " << blockedfile;
                    success = false;
                }
                else if (!fsaccess->transient_error)
                {
                    LOG_debug << "Non transient error creating folder";
                }
            }
        }

        localpath->resize(t);
    }

    return success;
}

// recursively traverse tree of LocalNodes and match with remote Nodes
// mark nodes to be rubbished in deleted. with their nodehandle
// mark additional nodes to to rubbished (those overwritten) by accumulating
// their nodehandles in rubbish.
// nodes to be added are stored in synccreate. - with nodehandle set to parent
// if attached to an existing node
// l and n are assumed to be folders and existing on both sides or scheduled
// for creation
bool MegaClient::syncup(LocalNode* l, dstime* nds)
{
    bool insync = true;

    list<string> strings;
    remotenode_map nchildren;
    remotenode_map::iterator rit;

    // build array of sync-relevant (newest alias wins) remote children by name
    attr_map::iterator ait;

    // UTF-8 converted local name
    string localname;

    if (l->node)
    {
        // corresponding remote node present: build child hash - nameclash
        // resolution: use newest version
        for (node_list::iterator it = l->node->children.begin(); it != l->node->children.end(); it++)
        {
            // node must be alive
            if ((*it)->syncdeleted == SYNCDEL_NONE)
            {
                // check if there is a crypto key missing...
                if ((*it)->attrstring)
                {
                    if (!l->reported)
                    {
                        char* buf = new char[(*it)->nodekey.size() * 4 / 3 + 4];
                        Base64::btoa((byte *)(*it)->nodekey.data(), int((*it)->nodekey.size()), buf);

                        LOG_warn << "Sync: Undecryptable child node. " << buf;

                        l->reported = true;

                        char report[256];

                        Base64::btoa((const byte *)&(*it)->nodehandle, MegaClient::NODEHANDLE, report);
                        
                        sprintf(report + 8, " %d %.200s", (*it)->type, buf);

                        // report an "undecrypted child" event
                        int creqtag = reqtag;
                        reqtag = 0;
                        reportevent("CU", report);
                        reqtag = creqtag;

                        delete [] buf;
                    }

                    continue;
                }

                // ...or a node name attribute missing
                if ((ait = (*it)->attrs.map.find('n')) == (*it)->attrs.map.end())
                {
                    LOG_warn << "Node name missing, not syncing subtree: " << l->name.c_str();

                    if (!l->reported)
                    {
                        l->reported = true;

                        // report a "no-name child" event
                        int creqtag = reqtag;
                        reqtag = 0;
                        reportevent("CN");
                        reqtag = creqtag;
                    }

                    continue;
                }

                addchild(&nchildren, &ait->second, *it, &strings);
            }
        }
    }

    // check for elements that need to be created, deleted or updated on the
    // remote side
    for (localnode_map::iterator lit = l->children.begin(); lit != l->children.end(); lit++)
    {
        LocalNode* ll = lit->second;

        if (ll->deleted)
        {
            LOG_debug << "LocalNode deleted " << ll->name;
            continue;
        }

        localname = *lit->first;
        fsaccess->local2name(&localname);
        if (!localname.size() || !ll->name.size())
        {
            if (!ll->reported)
            {
                ll->reported = true;

                char report[256];
                sprintf(report, "%d %d %d %d", (int)lit->first->size(), (int)localname.size(), (int)ll->name.size(), (int)ll->type);

                // report a "no-name localnode" event
                int creqtag = reqtag;
                reqtag = 0;
                reportevent("LN", report);
                reqtag = creqtag;
            }
            continue;
        }

        rit = nchildren.find(&localname);

        // do we have a corresponding remote child?
        if (rit != nchildren.end())
        {
            // corresponding remote node exists
            // local: folder, remote: file - overwrite
            // local: file, remote: folder - overwrite
            // local: folder, remote: folder - recurse
            // local: file, remote: file - overwrite if newer
            if (ll->type != rit->second->type)
            {
                insync = false;
                LOG_warn << "Type changed: " << localname << " LNtype: " << ll->type << " Ntype: " << rit->second->type;
                movetosyncdebris(rit->second, l->sync->inshare);
            }
            else
            {
                // file on both sides - do not overwrite if local version older or identical
                if (ll->type == FILENODE)
                {
                    if (ll->node != rit->second)
                    {
                        ll->sync->statecacheadd(ll);
                    }
                    ll->setnode(rit->second);

                    // check if file is likely to be identical
                    if (*ll == *(FileFingerprint*)rit->second)
                    {
                        // files have the same size and the same mtime (or the
                        // same fingerprint, if available): no action needed
                        if (!ll->checked)
                        {
                            if (!gfxdisabled && gfx && gfx->isgfx(&ll->localname))
                            {
                                int missingattr = 0;

                                // check for missing imagery
                                if (!ll->node->hasfileattribute(GfxProc::THUMBNAIL))
                                {
                                    missingattr |= 1 << GfxProc::THUMBNAIL;
                                }

                                if (!ll->node->hasfileattribute(GfxProc::PREVIEW))
                                {
                                    missingattr |= 1 << GfxProc::PREVIEW;
                                }

                                if (missingattr && checkaccess(ll->node, OWNER)
                                        && !gfx->isvideo(&ll->localname))
                                {
                                    char me64[12];
                                    Base64::btoa((const byte*)&me, MegaClient::USERHANDLE, me64);
                                    if (ll->node->attrs.map.find('f') == ll->node->attrs.map.end() || ll->node->attrs.map['f'] != me64)
                                    {
                                        LOG_debug << "Restoring missing attributes: " << ll->name;
                                        string localpath;
                                        ll->getlocalpath(&localpath);
                                        SymmCipher *symmcipher = ll->node->nodecipher();
                                        gfx->gendimensionsputfa(NULL, &localpath, ll->node->nodehandle, symmcipher, missingattr);
                                    }
                                }
                            }

                            ll->checked = true;
                        }

                        // if this node is being fetched, but it's already synced
                        if (rit->second->syncget)
                        {
                            LOG_debug << "Stopping unneeded download";
                            delete rit->second->syncget;
                            rit->second->syncget = NULL;
                        }

                        // if this localnode is being uploaded, but it's already synced
                        if (ll->transfer)
                        {
                            LOG_debug << "Stopping unneeded upload";
                            stopxfer(ll);
                        }

                        ll->treestate(TREESTATE_SYNCED);
                        continue;
                    }

                    // skip if remote file is newer
                    if (ll->mtime < rit->second->mtime)
                    {
                        LOG_debug << "LocalNode is older: " << ll->name << " LNmtime: " << ll->mtime << " Nmtime: " << rit->second->mtime;
                        continue;
                    }                           

                    if (ll->mtime == rit->second->mtime)
                    {
                        if (ll->size < rit->second->size)
                        {
                            LOG_warn << "Syncup. Same mtime but lower size: " << ll->name
                                     << " LNmtime: " << ll->mtime << " LNsize: " << ll->size << " Nsize: " << rit->second->size
                                     << " Nhandle: " << LOG_NODEHANDLE(rit->second->nodehandle) ;

                            continue;
                        }

                        if (ll->size == rit->second->size && memcmp(ll->crc, rit->second->crc, sizeof ll->crc) < 0)
                        {
                            LOG_warn << "Syncup. Same mtime and size, but lower CRC: " << ll->name
                                     << " mtime: " << ll->mtime << " size: " << ll->size << " Nhandle: " << LOG_NODEHANDLE(rit->second->nodehandle);

                            continue;
                        }
                    }

                    LOG_debug << "LocalNode change detected on syncupload: " << ll->name << " LNsize: " << ll->size << " LNmtime: " << ll->mtime
                              << " NSize: " << rit->second->size << " Nmtime: " << rit->second->mtime << " Nhandle: " << LOG_NODEHANDLE(rit->second->nodehandle);

#ifdef WIN32
                    if(ll->size == ll->node->size && !memcmp(ll->crc, ll->node->crc, sizeof(ll->crc)))
                    {
                        LOG_debug << "Modification time changed only";
                        FileAccess *f = fsaccess->newfileaccess();
                        string lpath;
                        ll->getlocalpath(&lpath);
                        string stream = lpath;
                        stream.append((const char *)(const wchar_t*)L":$CmdTcID:$DATA", 30);
                        if (f->fopen(&stream))
                        {
                            LOG_warn << "COMODO detected";
                            HKEY hKey;
                            if (RegOpenKeyEx(HKEY_LOCAL_MACHINE,
                                            L"SYSTEM\\CurrentControlSet\\Services\\CmdAgent\\CisConfigs\\0\\HIPS\\SBSettings",
                                            0,
                                            KEY_QUERY_VALUE,
                                            &hKey ) == ERROR_SUCCESS)
                            {
                                DWORD value = 0;
                                DWORD size = sizeof(value);
                                if (RegQueryValueEx(hKey, L"EnableSourceTracking", NULL, NULL, (LPBYTE)&value, &size) == ERROR_SUCCESS)
                                {
                                    if (value == 1 && fsaccess->setmtimelocal(&lpath, ll->node->mtime))
                                    {
                                        LOG_warn << "Fixed modification time probably changed by COMODO";
                                        ll->mtime = ll->node->mtime;
                                        ll->treestate(TREESTATE_SYNCED);
                                        RegCloseKey(hKey);
                                        delete f;
                                        continue;
                                    }
                                }
                                RegCloseKey(hKey);
                            }
                        }

                        lpath.append((const char *)(const wchar_t*)L":OECustomProperty", 34);
                        if (f->fopen(&lpath))
                        {
                            LOG_warn << "Windows Search detected";
                            delete f;
                            continue;
                        }

                        delete f;
                    }
#endif

                    // if this node is being fetched, but has to be upsynced
                    if (rit->second->syncget)
                    {
                        LOG_debug << "Stopping unneeded download";
                        delete rit->second->syncget;
                        rit->second->syncget = NULL;
                    }
                }
                else
                {
                    insync = false;

                    if (ll->node != rit->second)
                    {
                        ll->setnode(rit->second);
                        ll->sync->statecacheadd(ll);
                    }

                    // recurse into directories of equal name
                    if (!syncup(ll, nds))
                    {
                        return false;
                    }
                    continue;
                }
            }
        }

        if (ll->type == FILENODE)
        {
            // do not begin transfer until the file size / mtime has stabilized
            insync = false;

            if (ll->transfer)
            {
                continue;
            }

            LOG_verbose << "Unsynced LocalNode (file): " << ll->name << " " << ll << " " << (ll->transfer != 0);
            ll->treestate(TREESTATE_PENDING);

            if (Waiter::ds < ll->nagleds)
            {
                LOG_debug << "Waiting for the upload delay: " << ll->name << " " << ll->nagleds;
                if (ll->nagleds < *nds)
                {
                    *nds = ll->nagleds;
                }

                continue;
            }
            else
            {
                Node *currentVersion = ll->node;
                if (currentVersion)
                {
                    m_time_t delay = 0;
                    m_time_t currentTime = m_time();
                    if (currentVersion->ctime > currentTime + 30)
                    {
                        // with more than 30 seconds of detecteed clock drift,
                        // we don't apply any version rate control for now
                        LOG_err << "Incorrect local time detected";
                    }
                    else
                    {
                        int recentVersions = 0;
                        m_time_t startInterval = currentTime - Sync::RECENT_VERSION_INTERVAL_SECS;
                        Node *version = currentVersion;
                        while (true)
                        {
                            if (version->ctime < startInterval)
                            {
                                break;
                            }

                            recentVersions++;
                            if (!version->children.size())
                            {
                                break;
                            }

                            version = version->children.back();
                        }

                        if (recentVersions > 10)
                        {
                            // version rate control starts with more than 10 recent versions
                            delay = 7 * (recentVersions / 10) * (recentVersions - 10);
                        }

                        LOG_debug << "Number of recent versions: " << recentVersions << " delay: " << delay
                                  << " prev: " << currentVersion->ctime << " current: " << currentTime;
                    }

                    if (delay)
                    {
                        m_time_t next = currentVersion->ctime + delay;
                        if (next > currentTime)
                        {
                            dstime backoffds = dstime((next - currentTime) * 10);
                            ll->nagleds = waiter->ds + backoffds;
                            LOG_debug << "Waiting for the version rate limit delay during " << backoffds << " ds";

                            if (ll->nagleds < *nds)
                            {
                                *nds = ll->nagleds;
                            }
                            continue;
                        }
                        else
                        {
                            LOG_debug << "Version rate limit delay already expired";
                        }
                    }
                }

                string localpath;
                bool t;
                FileAccess* fa = fsaccess->newfileaccess();

                ll->getlocalpath(&localpath);

                if (!(t = fa->fopen(&localpath, true, false))
                 || fa->size != ll->size
                 || fa->mtime != ll->mtime)
                {
                    if (t)
                    {
                        ll->sync->localbytes -= ll->size;
                        ll->genfingerprint(fa);
                        ll->sync->localbytes += ll->size;                        

                        ll->sync->statecacheadd(ll);
                    }

                    ll->bumpnagleds();

                    LOG_debug << "Localnode not stable yet: " << ll->name << " " << t << " " << fa->size << " " << ll->size
                              << " " << fa->mtime << " " << ll->mtime << " " << ll->nagleds;

                    delete fa;

                    if (ll->nagleds < *nds)
                    {
                        *nds = ll->nagleds;
                    }

                    continue;
                }

                delete fa;
                
                ll->created = false;
            }
        }
        else
        {
            LOG_verbose << "Unsynced LocalNode (folder): " << ll->name;
        }

        if (ll->created)
        {
            if (!ll->reported)
            {
                ll->reported = true;

                // FIXME: remove created flag and associated safeguards after
                // positively verifying the absence of a related repetitive node creation bug
                LOG_err << "Internal error: Duplicate node creation: " << ll->name.c_str();

                char report[256];

                // always report LocalNode's type, name length, mtime, file size
                sprintf(report, "[%u %u %d %d %d] %d %d %d %d %d %" PRIi64,
                    (int)nchildren.size(),
                    (int)l->children.size(),
                    l->node ? (int)l->node->children.size() : -1,
                    (int)synccreate.size(),
                    syncadding,
                    ll->type,
                    (int)ll->name.size(),
                    (int)ll->mtime,
                    (int)ll->sync->state,
                    (int)ll->sync->inshare,
                    ll->size);

                if (ll->node)
                {
                    int namelen;

                    if ((ait = ll->node->attrs.map.find('n')) != ll->node->attrs.map.end())
                    {
                        namelen = int(ait->second.size());
                    }
                    else
                    {
                        namelen = -1;
                    }

                    // additionally, report corresponding Node's type, name length, mtime, file size and handle
                    sprintf(strchr(report, 0), " %d %d %d %" PRIi64 " %d ", ll->node->type, namelen, (int)ll->node->mtime, ll->node->size, ll->node->syncdeleted);
                    Base64::btoa((const byte *)&ll->node->nodehandle, MegaClient::NODEHANDLE, strchr(report, 0));
                }

                // report a "dupe" event
                int creqtag = reqtag;
                reqtag = 0;
                reportevent("D2", report);
                reqtag = creqtag;
            }
            else
            {
                LOG_err << "LocalNode created and reported " << ll->name;
            }
        }
        else
        {
            ll->created = true;

            // create remote folder or send file
            LOG_debug << "Adding local file to synccreate: " << ll->name << " " << synccreate.size();
            synccreate.push_back(ll);
            syncactivity = true;

            if (synccreate.size() >= MAX_NEWNODES)
            {
                LOG_warn << "Stopping syncup due to MAX_NEWNODES";
                return false;
            }
        }

        if (ll->type == FOLDERNODE)
        {
            if (!syncup(ll, nds))
            {
                return false;
            }
        }
    }

    if (insync && l->node)
    {
        l->treestate(TREESTATE_SYNCED);
    }

    return true;
}

// execute updates stored in synccreate[]
// must not be invoked while the previous creation operation is still in progress
void MegaClient::syncupdate()
{
    // split synccreate[] in separate subtrees and send off to putnodes() for
    // creation on the server
    unsigned i, start, end;
    SymmCipher tkey;
    string tattrstring;
    AttrMap tattrs;
    Node* n;
    NewNode* nn;
    NewNode* nnp;
    LocalNode* l;

    for (start = 0; start < synccreate.size(); start = end)
    {
        // determine length of distinct subtree beneath existing node
        for (end = start; end < synccreate.size(); end++)
        {
            if ((end > start) && synccreate[end]->parent->node)
            {
                break;
            }
        }

        // add nodes that can be created immediately: folders & existing files;
        // start uploads of new files
        nn = nnp = new NewNode[end - start];

        for (i = start; i < end; i++)
        {
            n = NULL;
            l = synccreate[i];

            if (l->type == FOLDERNODE || (n = nodebyfingerprint(l)))
            {
                // create remote folder or copy file if it already exists
                nnp->source = NEW_NODE;
                nnp->type = l->type;
                nnp->syncid = l->syncid;
                nnp->localnode = l;
                l->newnode = nnp;
                nnp->nodehandle = n ? n->nodehandle : l->syncid;
                nnp->parenthandle = i > start ? l->parent->syncid : UNDEF;

                if (n)
                {
                    // overwriting an existing remote node? tag it as the previous version or move to SyncDebris
                    if (l->node && l->node->parent && l->node->parent->localnode)
                    {
                        if (versions_disabled)
                        {
                            movetosyncdebris(l->node, l->sync->inshare);
                        }
                        else
                        {
                            nnp->ovhandle = l->node->nodehandle;
                        }
                    }

                    // this is a file - copy, use original key & attributes
                    // FIXME: move instead of creating a copy if it is in
                    // rubbish to reduce node creation load
                    nnp->nodekey = n->nodekey;
                    tattrs.map = n->attrs.map;

                    nameid rrname = AttrMap::string2nameid("rr");
                    attr_map::iterator it = tattrs.map.find(rrname);
                    if (it != tattrs.map.end())
                    {
                        LOG_debug << "Removing rr attribute";
                        tattrs.map.erase(it);
                    }

                    app->syncupdate_remote_copy(l->sync, l->name.c_str());
                }
                else
                {
                    // this is a folder - create, use fresh key & attributes
                    nnp->nodekey.resize(FOLDERNODEKEYLENGTH);
                    PrnGen::genblock((byte*)nnp->nodekey.data(), FOLDERNODEKEYLENGTH);
                    tattrs.map.clear();
                }

                // set new name, encrypt and attach attributes
                tattrs.map['n'] = l->name;
                tattrs.getjson(&tattrstring);
                tkey.setkey((const byte*)nnp->nodekey.data(), nnp->type);
                nnp->attrstring = new string;
                makeattr(&tkey, nnp->attrstring, tattrstring.c_str());

                l->treestate(TREESTATE_SYNCING);
                nnp++;
            }
            else if (l->type == FILENODE)
            {
                l->treestate(TREESTATE_PENDING);

                // the overwrite will happen upon PUT completion
                string tmppath, tmplocalpath;

                nextreqtag();
                startxfer(PUT, l);

                l->getlocalpath(&tmplocalpath, true);
                fsaccess->local2path(&tmplocalpath, &tmppath);
                app->syncupdate_put(l->sync, l, tmppath.c_str());
            }
        }

        if (nnp == nn)
        {
            delete[] nn;
        }
        else
        {
            // add nodes unless parent node has been deleted
            if (synccreate[start]->parent->node)
            {
                syncadding++;

                reqs.add(new CommandPutNodes(this,
                                                synccreate[start]->parent->node->nodehandle,
                                                NULL, nn, int(nnp - nn),
                                                synccreate[start]->sync->tag,
                                                PUTNODES_SYNC));

                syncactivity = true;
            }
        }
    }

    synccreate.clear();
}

void MegaClient::putnodes_sync_result(error e, NewNode* nn, int nni)
{
    // check for file nodes that failed to copy and remove them from fingerprints
    // FIXME: retrigger sync decision upload them immediately
    while (nni--)
    {
        Node* n;
        if (nn[nni].type == FILENODE && !nn[nni].added)
        {
            if ((n = nodebyhandle(nn[nni].nodehandle)))
            {
                if (n->fingerprint_it != fingerprints.end())
                {
                    fingerprints.erase(n->fingerprint_it);
                    n->fingerprint_it = fingerprints.end();
                }
            }
        }
        else if (nn[nni].localnode && (n = nn[nni].localnode->node))
        {
            if (n->type == FOLDERNODE)
            {
                app->syncupdate_remote_folder_addition(nn[nni].localnode->sync, n);
            }
            else
            {
                app->syncupdate_remote_file_addition(nn[nni].localnode->sync, n);
            }
        }

        if (e && e != API_EEXPIRED && nn[nni].localnode && nn[nni].localnode->sync)
        {
            nn[nni].localnode->sync->errorcode = e;
            nn[nni].localnode->sync->changestate(SYNC_FAILED);
        }
    }

    delete[] nn;

    syncadding--;
    syncactivity = true;
}

// move node to //bin, then on to the SyncDebris folder of the day (to prevent
// dupes)
void MegaClient::movetosyncdebris(Node* dn, bool unlink)
{
    dn->syncdeleted = SYNCDEL_DELETED;

    // detach node from LocalNode
    if (dn->localnode)
    {
        dn->tag = dn->localnode->sync->tag;
        dn->localnode->node = NULL;
        dn->localnode = NULL;
    }

    Node* n = dn;

    // at least one parent node already on the way to SyncDebris?
    while ((n = n->parent) && n->syncdeleted == SYNCDEL_NONE);

    // no: enqueue this one
    if (!n)
    {
        if (unlink)
        {
            dn->tounlink_it = tounlink.insert(dn).first;
        }
        else
        {
            dn->todebris_it = todebris.insert(dn).first;        
        }
    }
}

void MegaClient::execsyncdeletions()
{                
    if (todebris.size())
    {
        execmovetosyncdebris();
    }

    if (tounlink.size())
    {
        execsyncunlink();
    }
}

void MegaClient::proclocaltree(LocalNode* n, LocalTreeProc* tp)
{
    if (n->type != FILENODE)
    {
        for (localnode_map::iterator it = n->children.begin(); it != n->children.end(); )
        {
            LocalNode *child = it->second;
            it++;
            proclocaltree(child, tp);
        }
    }

    tp->proc(this, n);
}

void MegaClient::execsyncunlink()
{
    Node* n;
    Node* tn;
    node_set::iterator it;

    // delete tounlink nodes
    do {
        n = tn = *tounlink.begin();

        while ((n = n->parent) && n->syncdeleted == SYNCDEL_NONE);

        if (!n)
        {
            int creqtag = reqtag;
            reqtag = tn->tag;
            unlink(tn);
            reqtag = creqtag;
        }

        tn->tounlink_it = tounlink.end();
        tounlink.erase(tounlink.begin());
    } while (tounlink.size());
}

// immediately moves pending todebris items to //bin
// also deletes tounlink items directly
void MegaClient::execmovetosyncdebris()
{
    Node* n;
    Node* tn;
    node_set::iterator it;

    m_time_t ts;
    struct tm tms;
    char buf[32];
    syncdel_t target;

    // attempt to move the nodes in node_set todebris to the following
    // locations (in falling order):
    // - //bin/SyncDebris/yyyy-mm-dd
    // - //bin/SyncDebris
    // - //bin

    // (if no rubbish bin is found, we should probably reload...)
    if (!(tn = nodebyhandle(rootnodes[RUBBISHNODE - ROOTNODE])))
    {
        return;
    }

    target = SYNCDEL_BIN;

    ts = m_time();
    struct tm* ptm = m_localtime(ts, &tms);
    sprintf(buf, "%04d-%02d-%02d", ptm->tm_year + 1900, ptm->tm_mon + 1, ptm->tm_mday);
    m_time_t currentminute = ts / 60;

    // locate //bin/SyncDebris
    if ((n = childnodebyname(tn, SYNCDEBRISFOLDERNAME)) && n->type == FOLDERNODE)
    {
        tn = n;
        target = SYNCDEL_DEBRIS;

        // locate //bin/SyncDebris/yyyy-mm-dd
        if ((n = childnodebyname(tn, buf)) && n->type == FOLDERNODE)
        {
            tn = n;
            target = SYNCDEL_DEBRISDAY;
        }
    }

    // in order to reduce the API load, we move
    // - SYNCDEL_DELETED nodes to any available target
    // - SYNCDEL_BIN/SYNCDEL_DEBRIS nodes to SYNCDEL_DEBRISDAY
    // (move top-level nodes only)
    for (it = todebris.begin(); it != todebris.end(); )
    {
        n = *it;

        if (n->syncdeleted == SYNCDEL_DELETED
         || n->syncdeleted == SYNCDEL_BIN
         || n->syncdeleted == SYNCDEL_DEBRIS)
        {
            while ((n = n->parent) && n->syncdeleted == SYNCDEL_NONE);

            if (!n)
            {
                n = *it;

                if (n->syncdeleted == SYNCDEL_DELETED
                 || ((n->syncdeleted == SYNCDEL_BIN
                   || n->syncdeleted == SYNCDEL_DEBRIS)
                      && target == SYNCDEL_DEBRISDAY))
                {
                    n->syncdeleted = SYNCDEL_INFLIGHT;
                    int creqtag = reqtag;
                    reqtag = n->tag;
                    LOG_debug << "Moving to Syncdebris: " << n->displayname() << " in " << tn->displayname() << " Nhandle: " << LOG_NODEHANDLE(n->nodehandle);
                    rename(n, tn, target, n->parent ? n->parent->nodehandle : UNDEF);
                    reqtag = creqtag;
                    it++;
                }
                else
                {
                    LOG_debug << "SyncDebris daily folder not created. Final target: " << n->syncdeleted;
                    n->syncdeleted = SYNCDEL_NONE;
                    n->todebris_it = todebris.end();
                    todebris.erase(it++);
                }
            }
            else
            {
                it++;
            }
        }
        else if (n->syncdeleted == SYNCDEL_DEBRISDAY
                 || n->syncdeleted == SYNCDEL_FAILED)
        {
            LOG_debug << "Move to SyncDebris finished. Final target: " << n->syncdeleted;
            n->syncdeleted = SYNCDEL_NONE;
            n->todebris_it = todebris.end();
            todebris.erase(it++);
        }
        else
        {
            it++;
        }
    }

    if (target != SYNCDEL_DEBRISDAY && todebris.size() && !syncdebrisadding
            && (target == SYNCDEL_BIN || syncdebrisminute != currentminute))
    {
        syncdebrisadding = true;
        syncdebrisminute = currentminute;
        LOG_debug << "Creating daily SyncDebris folder: " << buf << " Target: " << target;

        // create missing component(s) of the sync debris folder of the day
        NewNode* nn;
        SymmCipher tkey;
        string tattrstring;
        AttrMap tattrs;
        int i = (target == SYNCDEL_DEBRIS) ? 1 : 2;

        nn = new NewNode[i] + i;

        while (i--)
        {
            nn--;

            nn->source = NEW_NODE;
            nn->type = FOLDERNODE;
            nn->nodehandle = i;
            nn->parenthandle = i ? 0 : UNDEF;

            nn->nodekey.resize(FOLDERNODEKEYLENGTH);
            PrnGen::genblock((byte*)nn->nodekey.data(), FOLDERNODEKEYLENGTH);

            // set new name, encrypt and attach attributes
            tattrs.map['n'] = (i || target == SYNCDEL_DEBRIS) ? buf : SYNCDEBRISFOLDERNAME;
            tattrs.getjson(&tattrstring);
            tkey.setkey((const byte*)nn->nodekey.data(), FOLDERNODE);
            nn->attrstring = new string;
            makeattr(&tkey, nn->attrstring, tattrstring.c_str());
        }

        reqs.add(new CommandPutNodes(this, tn->nodehandle, NULL, nn,
                                        (target == SYNCDEL_DEBRIS) ? 1 : 2, -reqtag,
                                        PUTNODES_SYNCDEBRIS));
    }
}

// we cannot delete the Sync object directly, as it might have pending
// operations on it
void MegaClient::delsync(Sync* sync, bool deletecache)
{
    sync->changestate(SYNC_CANCELED);

    if (deletecache && sync->statecachetable)
    {
        sync->statecachetable->remove();
        delete sync->statecachetable;
        sync->statecachetable = NULL;
    }

    syncactivity = true;
}

void MegaClient::putnodes_syncdebris_result(error, NewNode* nn)
{
    delete[] nn;

    syncdebrisadding = false;
}
#endif

// inject file into transfer subsystem
// if file's fingerprint is not valid, it will be obtained from the local file
// (PUT) or the file's key (GET)
bool MegaClient::startxfer(direction_t d, File* f, bool skipdupes)
{
    if (!f->transfer)
    {
        if (d == PUT)
        {
            if (!f->isvalid)    // (sync LocalNodes always have this set)
            {
                // missing FileFingerprint for local file - generate
                FileAccess* fa = fsaccess->newfileaccess();

                if (fa->fopen(&f->localname, d == PUT, d == GET))
                {
                    f->genfingerprint(fa);
                }

                delete fa;
            }

            // if we are unable to obtain a valid file FileFingerprint, don't proceed
            if (!f->isvalid)
            {
                LOG_err << "Unable to get a fingerprint " << f->name;
                return false;
            }

            #ifdef USE_MEDIAINFO
            mediaFileInfo.requestCodecMappingsOneTime(this, &f->localname);  
            #endif
        }
        else
        {
            if (!f->isvalid)
            {
                // no valid fingerprint: use filekey as its replacement
                memcpy(f->crc, f->filekey, sizeof f->crc);
            }
        }

        Transfer* t = NULL;
        transfer_map::iterator it = transfers[d].find(f);

        if (it != transfers[d].end())
        {
            t = it->second;
            if (skipdupes)
            {
                for (file_list::iterator fi = t->files.begin(); fi != t->files.end(); fi++)
                {
                    if ((d == GET && f->localname == (*fi)->localname)
                            || (d == PUT && f->h != UNDEF
                                && f->h == (*fi)->h
                                && !f->targetuser.size()
                                && !(*fi)->targetuser.size()
                                && f->name == (*fi)->name))
                    {
                        LOG_warn << "Skipping duplicated transfer";
                        return false;
                    }
                }
            }
            f->file_it = t->files.insert(t->files.end(), f);
            f->transfer = t;
            f->tag = reqtag;
            if (!f->dbid)
            {
                filecacheadd(f);
            }
            app->file_added(f);

            if (overquotauntil && overquotauntil > Waiter::ds)
            {
                dstime timeleft = dstime(overquotauntil - Waiter::ds);
                t->failed(API_EOVERQUOTA, timeleft);
            }
        }
        else
        {
            it = cachedtransfers[d].find(f);
            if (it != cachedtransfers[d].end())
            {
                LOG_debug << "Resumable transfer detected";
                t = it->second;
                if ((d == GET && !t->pos) || ((m_time() - t->lastaccesstime) >= 172500))
                {
                    LOG_warn << "Discarding temporary URL (" << t->pos << ", " << t->lastaccesstime << ")";
                    t->cachedtempurl.clear();

                    if (d == PUT)
                    {
                        t->chunkmacs.clear();
                        t->progresscompleted = 0;
                        delete [] t->ultoken;
                        t->ultoken = NULL;
                        t->pos = 0;
                    }
                }

                FileAccess* fa = fsaccess->newfileaccess();
                if (!fa->fopen(&t->localfilename))
                {
                    if (d == PUT)
                    {
                        LOG_warn << "Local file not found";
                        // the transfer will be retried to ensure that the file
                        // is not just just temporarily blocked
                    }
                    else
                    {
                        LOG_warn << "Temporary file not found";
                        t->localfilename.clear();
                        t->chunkmacs.clear();
                        t->progresscompleted = 0;
                        t->pos = 0;
                    }
                }
                else
                {
                    if (d == PUT)
                    {
                        if (f->genfingerprint(fa))
                        {
                            LOG_warn << "The local file has been modified";
                            t->cachedtempurl.clear();
                            t->chunkmacs.clear();
                            t->progresscompleted = 0;
                            delete [] t->ultoken;
                            t->ultoken = NULL;
                            t->pos = 0;
                        }
                    }
                    else
                    {
                        if (t->progresscompleted > fa->size)
                        {
                            LOG_warn << "Truncated temporary file";
                            t->chunkmacs.clear();
                            t->progresscompleted = 0;
                            t->pos = 0;
                        }
                    }
                }
                delete fa;
                cachedtransfers[d].erase(it);
                LOG_debug << "Transfer resumed";
            }

            if (!t)
            {
                t = new Transfer(this, d);
                *(FileFingerprint*)t = *(FileFingerprint*)f;
            }

            t->lastaccesstime = m_time();
            t->tag = reqtag;
            f->tag = reqtag;
            t->transfers_it = transfers[d].insert(pair<FileFingerprint*, Transfer*>((FileFingerprint*)t, t)).first;

            f->file_it = t->files.insert(t->files.end(), f);
            f->transfer = t;
            if (!f->dbid)
            {
                filecacheadd(f);
            }

            transferlist.addtransfer(t);
            app->transfer_added(t);
            app->file_added(f);
            looprequested = true;

            if (overquotauntil && overquotauntil > Waiter::ds)
            {
                dstime timeleft = dstime(overquotauntil - Waiter::ds);
                t->failed(API_EOVERQUOTA, timeleft);
            }
        }
    }

    return true;
}

// remove file from transfer subsystem
void MegaClient::stopxfer(File* f)
{
    if (f->transfer)
    {
        LOG_debug << "Stopping transfer: " << f->name;

        Transfer *transfer = f->transfer;
        transfer->files.erase(f->file_it);
        filecachedel(f);
        app->file_removed(f, API_EINCOMPLETE);
        f->transfer = NULL;
        f->terminated();

        // last file for this transfer removed? shut down transfer.
        if (!transfer->files.size())
        {
            looprequested = true;
            transfer->finished = true;
            transfer->state = TRANSFERSTATE_CANCELLED;
            app->transfer_removed(transfer);
            delete transfer;
        }
        else
        {
            if (transfer->type == PUT && transfer->localfilename.size())
            {
                LOG_debug << "Updating transfer path";
                transfer->files.front()->prepare();
            }
        }
    }
}

// pause/unpause transfers
void MegaClient::pausexfers(direction_t d, bool pause, bool hard)
{
    xferpaused[d] = pause;

    if (!pause || hard)
    {
        WAIT_CLASS::bumpds();

        for (transferslot_list::iterator it = tslots.begin(); it != tslots.end(); )
        {
            if ((*it)->transfer->type == d)
            {
                if (pause)
                {
                    if (hard)
                    {
                        (*it++)->disconnect();
                    }
                }
                else
                {
                    (*it)->lastdata = Waiter::ds;
                    (*it++)->doio(this);
                }
            }
            else
            {
                it++;
            }
        }
    }
}

void MegaClient::setmaxconnections(direction_t d, int num)
{
    if (num > 0)
    {
         if ((unsigned int) num > MegaClient::MAX_NUM_CONNECTIONS)
        {
            num = MegaClient::MAX_NUM_CONNECTIONS;
        }

        if (connections[d] != num)
        {
            connections[d] = (unsigned char)num;
            for (transferslot_list::iterator it = tslots.begin(); it != tslots.end(); )
            {
                TransferSlot *slot = *it++;
                if (slot->transfer->type == d)
                {
                    slot->transfer->state = TRANSFERSTATE_QUEUED;
                    slot->transfer->bt.arm();
                    slot->transfer->cachedtempurl = slot->tempurl;
                    delete slot;
                }
            }
        }
    }
}

Node* MegaClient::nodebyfingerprint(FileFingerprint* fingerprint)
{
    fingerprint_set::iterator it;

    if ((it = fingerprints.find(fingerprint)) != fingerprints.end())
    {
        return (Node*)*it;
    }

    return NULL;
}

node_vector *MegaClient::nodesbyfingerprint(FileFingerprint* fingerprint)
{
    node_vector *nodes = new node_vector();
    pair<fingerprint_set::iterator, fingerprint_set::iterator> p = fingerprints.equal_range(fingerprint);
    for (fingerprint_set::iterator it = p.first; it != p.second; it++)
    {
        nodes->push_back((Node*)*it);
    }
    return nodes;
}


// a chunk transfer request failed: record failed protocol & host
void MegaClient::setchunkfailed(string* url)
{
    if (!chunkfailed && url->size() > 19)
    {
        LOG_debug << "Adding badhost report for URL " << *url;
        chunkfailed = true;
        httpio->success = false;

        // record protocol and hostname
        if (badhosts.size())
        {
            badhosts.append(",");
        }

        const char* ptr = url->c_str()+4;

        if (*ptr == 's')
        {
            badhosts.append("S");
            ptr++;
        }
        
        badhosts.append(ptr+6,7);
        btbadhost.reset();
    }
}

bool MegaClient::toggledebug()
{
     SimpleLogger::setLogLevel((SimpleLogger::logCurrentLevel >= logDebug) ? logWarning : logDebug);
     return debugstate();
}

bool MegaClient::debugstate()
{
    return SimpleLogger::logCurrentLevel >= logDebug;
}

void MegaClient::reportevent(const char* event, const char* details)
{
    LOG_err << "SERVER REPORT: " << event << " DETAILS: " << details;
    reqs.add(new CommandReportEvent(this, event, details));
}

bool MegaClient::setmaxdownloadspeed(m_off_t bpslimit)
{
    return httpio->setmaxdownloadspeed(bpslimit >= 0 ? bpslimit : 0);
}

bool MegaClient::setmaxuploadspeed(m_off_t bpslimit)
{
    return httpio->setmaxuploadspeed(bpslimit >= 0 ? bpslimit : 0);
}

m_off_t MegaClient::getmaxdownloadspeed()
{
    return httpio->getmaxdownloadspeed();
}

m_off_t MegaClient::getmaxuploadspeed()
{
    return httpio->getmaxuploadspeed();
}

handle MegaClient::getovhandle(Node *parent, string *name)
{
    handle ovhandle = UNDEF;
    if (parent && name)
    {
        Node *ovn = childnodebyname(parent, name->c_str(), true);
        if (ovn)
        {
            ovhandle = ovn->nodehandle;
        }
    }
    return ovhandle;
}

void MegaClient::userfeedbackstore(const char *message)
{
    string type = "feedback.";
    type.append(&(appkey[4]));
    type.append(".");

    string base64userAgent;
    base64userAgent.resize(useragent.size() * 4 / 3 + 4);
    Base64::btoa((byte *)useragent.data(), int(useragent.size()), (char *)base64userAgent.data());
    type.append(base64userAgent);

    reqs.add(new CommandUserFeedbackStore(this, type.c_str(), message, NULL));
}

void MegaClient::sendevent(int event, const char *desc)
{
    LOG_warn << "Event " << event << ": " << desc;
    reqs.add(new CommandSendEvent(this, event, desc));
}

void MegaClient::cleanrubbishbin()
{
    reqs.add(new CommandCleanRubbishBin(this));
}

#ifdef ENABLE_CHAT
void MegaClient::createChat(bool group, const userpriv_vector *userpriv)
{
    reqs.add(new CommandChatCreate(this, group, userpriv));
}

void MegaClient::inviteToChat(handle chatid, handle uh, int priv, const char *title)
{
    reqs.add(new CommandChatInvite(this, chatid, uh, (privilege_t) priv, title));
}

void MegaClient::removeFromChat(handle chatid, handle uh)
{
    reqs.add(new CommandChatRemove(this, chatid, uh));
}

void MegaClient::getUrlChat(handle chatid)
{
    reqs.add(new CommandChatURL(this, chatid));
}

userpriv_vector *MegaClient::readuserpriv(JSON *j)
{
    userpriv_vector *userpriv = NULL;

    if (j->enterarray())
    {
        while(j->enterobject())
        {
            handle uh = UNDEF;
            privilege_t priv = PRIV_UNKNOWN;

            bool readingUsers = true;
            while(readingUsers)
            {
                switch (j->getnameid())
                {
                    case 'u':
                        uh = j->gethandle(MegaClient::USERHANDLE);
                        break;

                    case 'p':
                        priv = (privilege_t) j->getint();
                        break;

                    case EOO:
                        if(uh == UNDEF || priv == PRIV_UNKNOWN)
                        {
                            delete userpriv;
                            return NULL;
                        }

                        if (!userpriv)
                        {
                            userpriv = new userpriv_vector;
                        }

                        userpriv->push_back(userpriv_pair(uh, priv));
                        readingUsers = false;
                        break;

                    default:
                        if (!j->storeobject())
                        {
                            delete userpriv;
                            return NULL;
                        }
                        break;
                    }
            }
            j->leaveobject();
        }
        j->leavearray();
    }

    return userpriv;
}

void MegaClient::grantAccessInChat(handle chatid, handle h, const char *uid)
{
    reqs.add(new CommandChatGrantAccess(this, chatid, h, uid));
}

void MegaClient::removeAccessInChat(handle chatid, handle h, const char *uid)
{
    reqs.add(new CommandChatRemoveAccess(this, chatid, h, uid));
}

void MegaClient::updateChatPermissions(handle chatid, handle uh, int priv)
{
    reqs.add(new CommandChatUpdatePermissions(this, chatid, uh, (privilege_t) priv));
}

void MegaClient::truncateChat(handle chatid, handle messageid)
{
    reqs.add(new CommandChatTruncate(this, chatid, messageid));
}

void MegaClient::setChatTitle(handle chatid, const char *title)
{
    reqs.add(new CommandChatSetTitle(this, chatid, title));
}

void MegaClient::getChatPresenceUrl()
{
    reqs.add(new CommandChatPresenceURL(this));
}

void MegaClient::registerPushNotification(int deviceType, const char *token)
{
    reqs.add(new CommandRegisterPushNotification(this, deviceType, token));
}

void MegaClient::archiveChat(handle chatid, bool archived)
{
    reqs.add(new CommandArchiveChat(this, chatid, archived));
}

void MegaClient::richlinkrequest(const char *url)
{
    reqs.add(new CommandRichLink(this, url));
}
#endif

void MegaClient::getaccountachievements(AchievementsDetails *details)
{
    reqs.add(new CommandGetMegaAchievements(this, details));
}

void MegaClient::getmegaachievements(AchievementsDetails *details)
{
    reqs.add(new CommandGetMegaAchievements(this, details, false));
}

void MegaClient::getwelcomepdf()
{
    reqs.add(new CommandGetWelcomePDF(this));
}

FetchNodesStats::FetchNodesStats()
{
    init();
}

void FetchNodesStats::init()
{
    mode = MODE_NONE;
    type = TYPE_NONE;
    cache = API_NONE;
    nodesCached = 0;
    nodesCurrent = 0;
    actionPackets = 0;

    eAgainCount = 0;
    e500Count = 0;
    eOthersCount = 0;

    startTime = Waiter::ds;
    timeToFirstByte = NEVER;
    timeToLastByte = NEVER;
    timeToCached = NEVER;
    timeToResult = NEVER;
    timeToSyncsResumed = NEVER;
    timeToCurrent = NEVER;
    timeToTransfersResumed = NEVER;
}

void FetchNodesStats::toJsonArray(string *json)
{
    if (!json)
    {
        return;
    }

    ostringstream oss;
    oss << "[" << mode << "," << type << ","
        << nodesCached << "," << nodesCurrent << "," << actionPackets << ","
        << eAgainCount << "," << e500Count << "," << eOthersCount << ","
        << timeToFirstByte << "," << timeToLastByte << ","
        << timeToCached << "," << timeToResult << ","
        << timeToSyncsResumed << "," << timeToCurrent << ","
        << timeToTransfersResumed << "," << cache << "]";
    json->append(oss.str());
}

} // namespace<|MERGE_RESOLUTION|>--- conflicted
+++ resolved
@@ -3648,6 +3648,7 @@
                     break;
                     
                 case EOO:
+                    LOG_debug << "Processing of action packets finished";
                     mergenewshares(1);
                     applykeys();
 
@@ -3735,40 +3736,6 @@
                             memset(&(it->second->changed), 0, sizeof it->second->changed);
                         }
                     }
-<<<<<<< HEAD
-=======
-                
-                    jsonsc.storeobject(&scnotifyurl);
-                    scnotifyurlts = Waiter::ds;
-                    scnotifyurl.append("/1");
-                    break;
-
-                case MAKENAMEID2('s', 'n'):
-                    // the sn element is guaranteed to be the last in sequence
-                    setscsn(&jsonsc);
-                    notifypurge();
-                    if (sctable)
-                    {
-                        if (!pendingcs && !csretrying && !reqs.cmdspending())
-                        {
-                            sctable->commit();
-                            sctable->begin();
-                            app->notify_dbcommit();
-                            pendingsccommit = false;
-                        }
-                        else
-                        {
-                            LOG_debug << "Postponing DB commit until cs requests finish";
-                            pendingsccommit = true;
-                        }
-                    }
-                    break;
-                    
-                case EOO:
-                    LOG_debug << "Processing of action packets finished";
-                    mergenewshares(1);
-                    applykeys();
->>>>>>> 6fcf783f
                     return true;
 
                 case 'a':
