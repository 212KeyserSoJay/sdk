/**
 * @file megaclient.cpp
 * @brief Client access engine core logic
 *
 * (c) 2013-2014 by Mega Limited, Auckland, New Zealand
 *
 * This file is part of the MEGA SDK - Client Access Engine.
 *
 * Applications using the MEGA API must present a valid application key
 * and comply with the the rules set forth in the Terms of Service.
 *
 * The MEGA SDK is distributed in the hope that it will be useful,
 * but WITHOUT ANY WARRANTY; without even the implied warranty of
 * MERCHANTABILITY or FITNESS FOR A PARTICULAR PURPOSE.
 *
 * @copyright Simplified (2-clause) BSD License.
 *
 * You should have received a copy of the license along with this
 * program.
 */

#include "mega.h"
#include "mega/mediafileattribute.h"
#include <cctype>
#include <algorithm>

#undef min // avoid issues with std::min and std::max
#undef max

namespace mega {

// FIXME: generate cr element for file imports
// FIXME: support invite links (including responding to sharekey requests)
// FIXME: instead of copying nodes, move if the source is in the rubbish to reduce node creation load on the servers
// FIXME: prevent synced folder from being moved into another synced folder

bool MegaClient::disablepkp = false;

// root URL for API access
string MegaClient::APIURL = "https://g.api.mega.co.nz/";

// root URL for GeLB requests
string MegaClient::GELBURL = "https://gelb.karere.mega.nz/";

// root URL for chat stats
string MegaClient::CHATSTATSURL = "https://stats.karere.mega.nz";

// maximum number of concurrent transfers (uploads + downloads)
const unsigned MegaClient::MAXTOTALTRANSFERS = 768;

// maximum number of concurrent transfers (uploads or downloads)
const unsigned MegaClient::MAXTRANSFERS = 512;

// maximum number of queued putfa before halting the upload queue
const int MegaClient::MAXQUEUEDFA = 30;

// maximum number of concurrent putfa
const int MegaClient::MAXPUTFA = 10;

#ifdef ENABLE_SYNC
// //bin/SyncDebris/yyyy-mm-dd base folder name
const char* const MegaClient::SYNCDEBRISFOLDERNAME = "SyncDebris";
#endif

// exported link marker
const char* const MegaClient::EXPORTEDLINK = "EXP";

// public key to send payment details
const char MegaClient::PAYMENT_PUBKEY[] =
        "CADB-9t4WSMCs6we8CNcAmq97_bP-eXa9pn7SwGPxXpTuScijDrLf_ooneCQnnRBDvE"
        "MNqTK3ULj1Q3bt757SQKDZ0snjbwlU2_D-rkBBbjWCs-S61R0Vlg8AI5q6oizH0pjpD"
        "eOhpsv2DUlvCa4Hjgy_bRpX8v9fJvbKI2bT3GXJWE7tu8nlKHgz8Q7NE3Ycj5XuUfCW"
        "GgOvPGBC-8qPOyg98Vloy53vja2mBjw4ycodx-ZFCt8i8b9Z8KongRMROmvoB4jY8ge"
        "ym1mA5iSSsMroGLypv9PueOTfZlG3UTpD83v6F3w8uGHY9phFZ-k2JbCd_-s-7gyfBE"
        "TpPvuz-oZABEBAAE";

// default number of seconds to wait after a bandwidth overquota
dstime MegaClient::DEFAULT_BW_OVERQUOTA_BACKOFF_SECS = 3600;

// default number of seconds to wait after a bandwidth overquota
dstime MegaClient::USER_DATA_EXPIRATION_BACKOFF_SECS = 86400; // 1 day

// stats id
char* MegaClient::statsid = NULL;

// decrypt key (symmetric or asymmetric), rewrite asymmetric to symmetric key
bool MegaClient::decryptkey(const char* sk, byte* tk, int tl, SymmCipher* sc, int type, handle node)
{
    int sl;
    const char* ptr = sk;

    // measure key length
    while (*ptr && *ptr != '"' && *ptr != '/')
    {
        ptr++;
    }

    sl = int(ptr - sk);

    if (sl > 4 * FILENODEKEYLENGTH / 3 + 1)
    {
        // RSA-encrypted key - decrypt and update on the server to save space & client CPU time
        sl = sl / 4 * 3 + 3;

        if (sl > 4096)
        {
            return false;
        }

        byte* buf = new byte[sl];

        sl = Base64::atob(sk, buf, sl);

        // decrypt and set session ID for subsequent API communication
        if (!asymkey.decrypt(buf, sl, tk, tl))
        {
            delete[] buf;
            LOG_warn << "Corrupt or invalid RSA node key";
            return false;
        }

        delete[] buf;

        if (!ISUNDEF(node))
        {
            if (type)
            {
                sharekeyrewrite.push_back(node);
            }
            else
            {
                nodekeyrewrite.push_back(node);
            }
        }
    }
    else
    {
        if (Base64::atob(sk, tk, tl) != tl)
        {
            LOG_warn << "Corrupt or invalid symmetric node key";
            return false;
        }

        sc->ecb_decrypt(tk, tl);
    }

    return true;
}

// apply queued new shares
void MegaClient::mergenewshares(bool notify)
{
    newshare_list::iterator it;

    for (it = newshares.begin(); it != newshares.end(); )
    {
        NewShare* s = *it;

        mergenewshare(s, notify);

        delete s;
        newshares.erase(it++);
    }
}

void MegaClient::mergenewshare(NewShare *s, bool notify)
{
    bool skreceived = false;
    Node* n;

    if ((n = nodebyhandle(s->h)))
    {
        if (s->have_key && (!n->sharekey || memcmp(s->key, n->sharekey->key, SymmCipher::KEYLENGTH)))
        {
            // setting an outbound sharekey requires node authentication
            // unless coming from a trusted source (the local cache)
            bool auth = true;

            if (s->outgoing > 0)
            {
                if (!checkaccess(n, OWNERPRELOGIN))
                {
                    LOG_warn << "Attempt to create dislocated outbound share foiled";
                    auth = false;
                }
                else
                {
                    byte buf[SymmCipher::KEYLENGTH];

                    handleauth(s->h, buf);

                    if (memcmp(buf, s->auth, sizeof buf))
                    {
                        LOG_warn << "Attempt to create forged outbound share foiled";
                        auth = false;
                    }
                }
            }

            if (auth)
            {
                if (n->sharekey)
                {
                    if (!fetchingnodes)
                    {
                        sendevent(99428,"Replacing share key", 0);
                    }
                    delete n->sharekey;
                }
                n->sharekey = new SymmCipher(s->key);
                skreceived = true;
            }
        }

        if (s->access == ACCESS_UNKNOWN && !s->have_key)
        {
            // share was deleted
            if (s->outgoing)
            {
                bool found = false;
                if (n->outshares)
                {
                    // outgoing share to user u deleted
                    share_map::iterator shareit = n->outshares->find(s->peer);
                    if (shareit != n->outshares->end())
                    {
                        Share *delshare = shareit->second;
                        n->outshares->erase(shareit);
                        found = true;
                        if (notify)
                        {
                            n->changed.outshares = true;
                            notifynode(n);
                        }
                        delete delshare;
                    }

                    if (!n->outshares->size())
                    {
                        delete n->outshares;
                        n->outshares = NULL;
                    }
                }
                if (n->pendingshares && !found && s->pending)
                {
                    // delete the pending share
                    share_map::iterator shareit = n->pendingshares->find(s->pending);
                    if (shareit != n->pendingshares->end())
                    {
                        Share *delshare = shareit->second;
                        n->pendingshares->erase(shareit);
                        found = true;
                        if (notify)
                        {
                            n->changed.pendingshares = true;
                            notifynode(n);
                        }
                        delete delshare;
                    }

                    if (!n->pendingshares->size())
                    {
                        delete n->pendingshares;
                        n->pendingshares = NULL;
                    }
                }

                // Erase sharekey if no outgoing shares (incl pending) exist
                if (s->remove_key && !n->outshares && !n->pendingshares)
                {
                    rewriteforeignkeys(n);

                    delete n->sharekey;
                    n->sharekey = NULL;
                }
            }
            else
            {
                // incoming share deleted - remove tree
                if (!n->parent)
                {
                    TreeProcDel td;
                    proctree(n, &td, true);
                }
                else
                {
                    if (n->inshare)
                    {
                        n->inshare->user->sharing.erase(n->nodehandle);
                        notifyuser(n->inshare->user);
                        n->inshare = NULL;
                    }
                }
            }
        }
        else
        {
            if (s->outgoing)
            {
                if ((!s->upgrade_pending_to_full && (!ISUNDEF(s->peer) || !ISUNDEF(s->pending)))
                    || (s->upgrade_pending_to_full && !ISUNDEF(s->peer) && !ISUNDEF(s->pending)))
                {
                    // perform mandatory verification of outgoing shares:
                    // only on own nodes and signed unless read from cache
                    if (checkaccess(n, OWNERPRELOGIN))
                    {
                        Share** sharep;
                        if (!ISUNDEF(s->pending))
                        {
                            // Pending share
                            if (!n->pendingshares)
                            {
                                n->pendingshares = new share_map();
                            }

                            if (s->upgrade_pending_to_full)
                            {
                                share_map::iterator shareit = n->pendingshares->find(s->pending);
                                if (shareit != n->pendingshares->end())
                                {
                                    // This is currently a pending share that needs to be upgraded to a full share
                                    // erase from pending shares & delete the pending share list if needed
                                    Share *delshare = shareit->second;
                                    n->pendingshares->erase(shareit);
                                    if (notify)
                                    {
                                        n->changed.pendingshares = true;
                                        notifynode(n);
                                    }
                                    delete delshare;
                                }

                                if (!n->pendingshares->size())
                                {
                                    delete n->pendingshares;
                                    n->pendingshares = NULL;
                                }

                                // clear this so we can fall through to below and have it re-create the share in
                                // the outshares list
                                s->pending = UNDEF;

                                // create the outshares list if needed
                                if (!n->outshares)
                                {
                                    n->outshares = new share_map();
                                }

                                sharep = &((*n->outshares)[s->peer]);
                            }
                            else
                            {
                                sharep = &((*n->pendingshares)[s->pending]);
                            }
                        }
                        else
                        {
                            // Normal outshare
                            if (!n->outshares)
                            {
                                n->outshares = new share_map();
                            }

                            sharep = &((*n->outshares)[s->peer]);
                        }

                        // modification of existing share or new share
                        if (*sharep)
                        {
                            (*sharep)->update(s->access, s->ts, findpcr(s->pending));
                        }
                        else
                        {
                            *sharep = new Share(ISUNDEF(s->peer) ? NULL : finduser(s->peer, 1), s->access, s->ts, findpcr(s->pending));
                        }

                        if (notify)
                        {
                            if (!ISUNDEF(s->pending))
                            {
                                n->changed.pendingshares = true;
                            }
                            else
                            {
                                n->changed.outshares = true;
                            }
                            notifynode(n);
                        }
                    }
                }
                else
                {
                    LOG_debug << "Merging share without peer information.";
                    // Outgoing shares received during fetchnodes are merged in two steps:
                    // 1. From readok(), a NewShare is created with the 'sharekey'
                    // 2. From readoutshares(), a NewShare is created with the 'peer' information
                }
            }
            else
            {
                if (!ISUNDEF(s->peer))
                {
                    if (s->peer)
                    {
                        if (!checkaccess(n, OWNERPRELOGIN))
                        {
                            // modification of existing share or new share
                            if (n->inshare)
                            {
                                n->inshare->update(s->access, s->ts);
                            }
                            else
                            {
                                n->inshare = new Share(finduser(s->peer, 1), s->access, s->ts, NULL);
                                n->inshare->user->sharing.insert(n->nodehandle);
                                mNodeCounters[n->nodehandle] = n->subnodeCounts();
                            }

                            if (notify)
                            {
                                n->changed.inshare = true;
                                notifynode(n);
                            }
                        }
                        else
                        {
                            LOG_warn << "Invalid inbound share location";
                        }
                    }
                    else
                    {
                        LOG_warn << "Invalid null peer on inbound share";
                    }
                }
                else
                {
                    if (skreceived && notify)
                    {
                        TreeProcApplyKey td;
                        proctree(n, &td);
                    }
                }
            }
        }
#ifdef ENABLE_SYNC
        if (n->inshare && s->access != FULL)
        {
            // check if the low(ered) access level is affecting any syncs
            // a) have we just cut off full access to a subtree of a sync?
            do {
                if (n->localnode && (n->localnode->sync->state == SYNC_ACTIVE || n->localnode->sync->state == SYNC_INITIALSCAN))
                {
                    LOG_warn << "Existing inbound share sync or part thereof lost full access";
                    n->localnode->sync->errorcode = API_EACCESS;
                    n->localnode->sync->changestate(SYNC_FAILED);
                }
            } while ((n = n->parent));

            // b) have we just lost full access to the subtree a sync is in?
            for (sync_list::iterator it = syncs.begin(); it != syncs.end(); it++)
            {
                if ((*it)->inshare && ((*it)->state == SYNC_ACTIVE || (*it)->state == SYNC_INITIALSCAN) && !checkaccess((*it)->localroot.node, FULL))
                {
                    LOG_warn << "Existing inbound share sync lost full access";
                    (*it)->errorcode = API_EACCESS;
                    (*it)->changestate(SYNC_FAILED);
                }
            }

        }
#endif
    }
}

// configure for full account session access
void MegaClient::setsid(const byte* newsid, unsigned len)
{
    auth = "&sid=";

    size_t t = auth.size();
    auth.resize(t + len * 4 / 3 + 4);
    auth.resize(t + Base64::btoa(newsid, len, (char*)(auth.c_str() + t)));
    
    sid.assign((const char*)newsid, len);
}

// configure for exported folder links access
void MegaClient::setrootnode(handle h)
{
    char buf[12];

    Base64::btoa((byte*)&h, NODEHANDLE, buf);

    auth = "&n=";
    auth.append(buf);
    publichandle = h;

    if (accountauth.size())
    {
        auth.append("&sid=");
        auth.append(accountauth);
    }
}

bool MegaClient::setlang(string *code)
{
    if (code && code->size() == 2)
    {
        lang = "&lang=";
        lang.append(*code);
        return true;
    }

    lang.clear();
    LOG_err << "Invalid language code: " << (code ? *code : "(null)");
    return false;
}

handle MegaClient::getrootpublicfolder()
{
    // if we logged into a folder...
    if (auth.find("&n=") != auth.npos)
    {
        return rootnodes[0];
    }
    else
    {
        return UNDEF;
    }
}

handle MegaClient::getpublicfolderhandle()
{
    return publichandle;
}

Node *MegaClient::getrootnode(Node *node)
{
    if (!node)
    {
        return NULL;
    }

    Node *n = node;
    while (n->parent)
    {
        n = n->parent;
    }
    return n;
}

// set server-client sequence number
bool MegaClient::setscsn(JSON* j)
{
    handle t;

    if (j->storebinary((byte*)&t, sizeof t) != sizeof t)
    {
        return false;
    }

    Base64::btoa((byte*)&t, sizeof t, scsn);

    return true;
}

int MegaClient::nextreqtag()
{
    return ++reqtag;
}

int MegaClient::hexval(char c)
{
    return c > '9' ? c - 'a' + 10 : c - '0';
}

void MegaClient::exportDatabase(string filename)
{
    FILE *fp = NULL;
    fp = fopen(filename.c_str(), "w");
    if (!fp)
    {
        LOG_warn << "Cannot export DB to file \"" << filename << "\"";
        return;
    }

    LOG_info << "Exporting database...";

    sctable->rewind();

    uint32_t id;
    string data;

    std::map<uint32_t, string> entries;
    while (sctable->next(&id, &data, &key))
    {
        entries.insert(std::pair<uint32_t, string>(id,data));
    }

    for (map<uint32_t, string>::iterator it = entries.begin(); it != entries.end(); it++)
    {
        fprintf(fp, "%8." PRIu32 "\t%s\n", it->first, it->second.c_str());
    }

    fclose(fp);

    LOG_info << "Database exported successfully to \"" << filename << "\"";
}

bool MegaClient::compareDatabases(string filename1, string filename2)
{
    LOG_info << "Comparing databases: \"" << filename1 << "\" and \"" << filename2 << "\"";
    FILE *fp1 = fopen(filename1.data(), "r");
    if (!fp1)
    {
        LOG_info << "Cannot open " << filename1;
        return false;
    }

    FILE *fp2 = fopen(filename2.data(), "r");
    if (!fp2)
    {
        fclose(fp1);

        LOG_info << "Cannot open " << filename2;
        return false;
    }

    const int N = 8192;
    char buf1[N];
    char buf2[N];

    do
    {
        size_t r1 = fread(buf1, 1, N, fp1);
        size_t r2 = fread(buf2, 1, N, fp2);

        if (r1 != r2 || memcmp(buf1, buf2, r1))
        {
            fclose(fp1);
            fclose(fp2);

            LOG_info << "Databases are different";
            return false;
        }
    }
    while (!feof(fp1) || !feof(fp2));

    fclose(fp1);
    fclose(fp2);

    LOG_info << "Databases are equal";
    return true;
}

void MegaClient::getrecoverylink(const char *email, bool hasMasterkey)
{
    reqs.add(new CommandGetRecoveryLink(this, email,
                hasMasterkey ? RECOVER_WITH_MASTERKEY : RECOVER_WITHOUT_MASTERKEY));
}

void MegaClient::queryrecoverylink(const char *code)
{
    reqs.add(new CommandQueryRecoveryLink(this, code));
}

void MegaClient::getprivatekey(const char *code)
{
    reqs.add(new CommandGetPrivateKey(this, code));
}

void MegaClient::confirmrecoverylink(const char *code, const char *email, const char *password, const byte *masterkeyptr, int accountversion)
{
    if (accountversion == 1)
    {
        byte pwkey[SymmCipher::KEYLENGTH];
        pw_key(password, pwkey);
        SymmCipher pwcipher(pwkey);

        string emailstr = email;
        uint64_t loginHash = stringhash64(&emailstr, &pwcipher);

        if (masterkeyptr)
        {
            // encrypt provided masterkey using the new password
            byte encryptedMasterKey[SymmCipher::KEYLENGTH];
            memcpy(encryptedMasterKey, masterkeyptr, sizeof encryptedMasterKey);
            pwcipher.ecb_encrypt(encryptedMasterKey);

            reqs.add(new CommandConfirmRecoveryLink(this, code, (byte*)&loginHash, sizeof(loginHash), NULL, encryptedMasterKey, NULL));
        }
        else
        {
            // create a new masterkey
            byte newmasterkey[SymmCipher::KEYLENGTH];
            rng.genblock(newmasterkey, sizeof newmasterkey);

            // generate a new session
            byte initialSession[2 * SymmCipher::KEYLENGTH];
            rng.genblock(initialSession, sizeof initialSession);
            key.setkey(newmasterkey);
            key.ecb_encrypt(initialSession, initialSession + SymmCipher::KEYLENGTH, SymmCipher::KEYLENGTH);

            // and encrypt the master key to the new password
            pwcipher.ecb_encrypt(newmasterkey);

            reqs.add(new CommandConfirmRecoveryLink(this, code, (byte*)&loginHash, sizeof(loginHash), NULL, newmasterkey, initialSession));
        }
    }
    else
    {
        byte clientkey[SymmCipher::KEYLENGTH];
        rng.genblock(clientkey, sizeof(clientkey));

        string salt;
        HashSHA256 hasher;
        string buffer = "mega.nz";
        buffer.resize(200, 'P');
        buffer.append((char *)clientkey, sizeof(clientkey));
        hasher.add((const byte*)buffer.data(), unsigned(buffer.size()));
        hasher.get(&salt);

        byte derivedKey[2 * SymmCipher::KEYLENGTH];
        CryptoPP::PKCS5_PBKDF2_HMAC<CryptoPP::SHA512> pbkdf2;
        pbkdf2.DeriveKey(derivedKey, sizeof(derivedKey), 0, (byte *)password, strlen(password),
                         (const byte *)salt.data(), salt.size(), 100000);

        string hashedauthkey;
        byte *authkey = derivedKey + SymmCipher::KEYLENGTH;
        hasher.add(authkey, SymmCipher::KEYLENGTH);
        hasher.get(&hashedauthkey);
        hashedauthkey.resize(SymmCipher::KEYLENGTH);

        SymmCipher cipher;
        cipher.setkey(derivedKey);

        if (masterkeyptr)
        {
            // encrypt provided masterkey using the new password
            byte encryptedMasterKey[SymmCipher::KEYLENGTH];
            memcpy(encryptedMasterKey, masterkeyptr, sizeof encryptedMasterKey);
            cipher.ecb_encrypt(encryptedMasterKey);
            reqs.add(new CommandConfirmRecoveryLink(this, code, (byte*)hashedauthkey.data(), SymmCipher::KEYLENGTH, clientkey, encryptedMasterKey, NULL));
        }
        else
        {
            // create a new masterkey
            byte newmasterkey[SymmCipher::KEYLENGTH];
            rng.genblock(newmasterkey, sizeof newmasterkey);

            // generate a new session
            byte initialSession[2 * SymmCipher::KEYLENGTH];
            rng.genblock(initialSession, sizeof initialSession);
            key.setkey(newmasterkey);
            key.ecb_encrypt(initialSession, initialSession + SymmCipher::KEYLENGTH, SymmCipher::KEYLENGTH);

            // and encrypt the master key to the new password
            cipher.ecb_encrypt(newmasterkey);
            reqs.add(new CommandConfirmRecoveryLink(this, code, (byte*)hashedauthkey.data(), SymmCipher::KEYLENGTH, clientkey, newmasterkey, initialSession));
        }
    }
}

void MegaClient::getcancellink(const char *email, const char *pin)
{
    reqs.add(new CommandGetRecoveryLink(this, email, CANCEL_ACCOUNT, pin));
}

void MegaClient::confirmcancellink(const char *code)
{
    reqs.add(new CommandConfirmCancelLink(this, code));
}

void MegaClient::getemaillink(const char *email, const char *pin)
{
    reqs.add(new CommandGetEmailLink(this, email, 1, pin));
}

void MegaClient::confirmemaillink(const char *code, const char *email, const byte *pwkey)
{
    if (pwkey)
    {
        SymmCipher pwcipher(pwkey);
        string emailstr = email;
        uint64_t loginHash = stringhash64(&emailstr, &pwcipher);
        reqs.add(new CommandConfirmEmailLink(this, code, email, (const byte*)&loginHash, true));
    }
    else
    {
        reqs.add(new CommandConfirmEmailLink(this, code, email, NULL, true));
    }
}

void MegaClient::contactlinkcreate(bool renew)
{
    reqs.add(new CommandContactLinkCreate(this, renew));
}

void MegaClient::contactlinkquery(handle h)
{
    reqs.add(new CommandContactLinkQuery(this, h));
}

void MegaClient::contactlinkdelete(handle h)
{
    reqs.add(new CommandContactLinkDelete(this, h));
}

void MegaClient::multifactorauthsetup(const char *pin)
{
    reqs.add(new CommandMultiFactorAuthSetup(this, pin));
}

void MegaClient::multifactorauthcheck(const char *email)
{
    reqs.add(new CommandMultiFactorAuthCheck(this, email));
}

void MegaClient::multifactorauthdisable(const char *pin)
{
    reqs.add(new CommandMultiFactorAuthDisable(this, pin));
}

void MegaClient::fetchtimezone()
{
    string timeoffset;
    m_time_t rawtime = m_time(NULL);
    if (rawtime != -1)
    {
        struct tm lt, ut, it;
        memset(&lt, 0, sizeof(struct tm));
        memset(&ut, 0, sizeof(struct tm));
        memset(&it, 0, sizeof(struct tm));
        m_localtime(rawtime, &lt);
        m_gmtime(rawtime, &ut);
        if (memcmp(&ut, &it, sizeof(struct tm)) && memcmp(&lt, &it, sizeof(struct tm)))
        {
            m_time_t local_time = m_mktime(&lt);
            m_time_t utc_time = m_mktime(&ut);
            if (local_time != -1 && utc_time != -1)
            {
                double foffset = difftime(local_time, utc_time);
                int offset = int(fabs(foffset));
                if (offset <= 43200)
                {
                    ostringstream oss;
                    oss << ((foffset >= 0) ? "+" : "-");
                    oss << (offset / 3600) << ":";
                    int minutes = ((offset % 3600) / 60);
                    if (minutes < 10)
                    {
                        oss << "0";
                    }
                    oss << minutes;
                    timeoffset = oss.str();
                }
            }
        }
    }

    reqs.add(new CommandFetchTimeZone(this, "", timeoffset.c_str()));
}

void MegaClient::keepmealive(int type, bool enable)
{
    reqs.add(new CommandKeepMeAlive(this, type, enable));
}

void MegaClient::getpsa()
{
    reqs.add(new CommandGetPSA(this));
}

void MegaClient::acknowledgeuseralerts()
{
    useralerts.acknowledgeAll();
}

void MegaClient::activateoverquota(dstime timeleft)
{
    if (timeleft)
    {
        LOG_warn << "Bandwidth overquota";
        overquotauntil = Waiter::ds + timeleft;
        for (int d = GET; d == GET || d == PUT; d += PUT - GET)
        {
            for (transfer_map::iterator it = transfers[d].begin(); it != transfers[d].end(); it++)
            {
                Transfer *t = it->second;
                t->bt.backoff(timeleft);
                if (t->slot && (t->state != TRANSFERSTATE_RETRYING
                                || !t->slot->retrying
                                || t->slot->retrybt.nextset() != overquotauntil))
                {
                    t->state = TRANSFERSTATE_RETRYING;
                    t->slot->retrybt.backoff(timeleft);
                    t->slot->retrying = true;
                    app->transfer_failed(t, API_EOVERQUOTA, timeleft);
                    ++performanceStats.transferTempErrors;
                }
            }
        }
    }
    else if (setstoragestatus(STORAGE_RED))
    {
        LOG_warn << "Storage overquota";
        for (transfer_map::iterator it = transfers[PUT].begin(); it != transfers[PUT].end(); it++)
        {
            Transfer *t = it->second;
            t->bt.backoff(NEVER);
            if (t->slot)
            {
                t->state = TRANSFERSTATE_RETRYING;
                t->slot->retrybt.backoff(NEVER);
                t->slot->retrying = true;
                app->transfer_failed(t, API_EOVERQUOTA, 0);
                ++performanceStats.transferTempErrors;
            }
        }
    }
    looprequested = true;
}

// set warn level
void MegaClient::warn(const char* msg)
{
    LOG_warn << msg;
    warned = true;
}

// reset and return warnlevel
bool MegaClient::warnlevel()
{
    return warned ? (warned = false) | true : false;
}

// returns a matching child node by UTF-8 name (does not resolve name clashes)
// folder nodes take precedence over file nodes
Node* MegaClient::childnodebyname(Node* p, const char* name, bool skipfolders)
{
    string nname = name;
    Node *found = NULL;

    if (!p || p->type == FILENODE)
    {
        return NULL;
    }

    fsaccess->normalize(&nname);

    for (node_list::iterator it = p->children.begin(); it != p->children.end(); it++)
    {
        if (!strcmp(nname.c_str(), (*it)->displayname()))
        {
            if ((*it)->type != FILENODE && !skipfolders)
            {
                return *it;
            }

            found = *it;
            if (skipfolders)
            {
                return found;
            }
        }
    }

    return found;
}

// returns all the matching child nodes by UTF-8 name
vector<Node*> MegaClient::childnodesbyname(Node* p, const char* name, bool skipfolders)
{
    string nname = name;
    vector<Node*> found;

    if (!p || p->type == FILENODE)
    {
        return found;
    }

    fsaccess->normalize(&nname);

    for (node_list::iterator it = p->children.begin(); it != p->children.end(); it++)
    {
        if (nname == (*it)->displayname())
        {
            if ((*it)->type == FILENODE || !skipfolders)
            {
                found.push_back(*it);
            }
        }
    }

    return found;
}

void MegaClient::init()
{
    warned = false;
    csretrying = false;
    chunkfailed = false;
    statecurrent = false;
    totalNodes = 0;
    faretrying = false;

#ifdef ENABLE_SYNC
    syncactivity = false;
    syncops = false;
    syncdebrisadding = false;
    syncdebrisminute = 0;
    syncscanfailed = false;
    syncfslockretry = false;
    syncfsopsfailed = false;
    syncdownretry = false;
    syncnagleretry = false;
    syncextraretry = false;
    syncsup = true;
    syncdownrequired = false;
    syncuprequired = false;

    if (syncscanstate)
    {
        app->syncupdate_scanning(false);
        syncscanstate = false;
    }
#endif

    for (int i = sizeof rootnodes / sizeof *rootnodes; i--; )
    {
        rootnodes[i] = UNDEF;
    }

    delete pendingsc;
    pendingsc = NULL;
    stopsc = false;

    btcs.reset();
    btsc.reset();
    btpfa.reset();
    btbadhost.reset();

    abortlockrequest();

    jsonsc.pos = NULL;
    insca = false;
    scnotifyurl.clear();
    *scsn = 0;

    notifyStorageChangeOnStateCurrent = false;
    mNotifiedSumSize = 0;
    mNodeCounters = NodeCounterMap();
}

MegaClient::MegaClient(MegaApp* a, Waiter* w, HttpIO* h, FileSystemAccess* f, DbAccess* d, GfxProc* g, const char* k, const char* u)
    : useralerts(*this), btugexpiration(rng), btcs(rng), btbadhost(rng), btworkinglock(rng), btsc(rng), btpfa(rng)
#ifdef ENABLE_SYNC
    ,syncfslockretrybt(rng), syncdownbt(rng), syncnaglebt(rng), syncextrabt(rng), syncscanbt(rng)
#endif
{
    sctable = NULL;
    pendingsccommit = false;
    tctable = NULL;
    me = UNDEF;
    publichandle = UNDEF;
    followsymlinks = false;
    usealtdownport = false;
    usealtupport = false;
    retryessl = false;
    workinglockcs = NULL;
    scpaused = false;
    asyncfopens = 0;
    achievements_enabled = false;
    isNewSession = false;
    tsLogin = 0;
    versions_disabled = false;
    accountsince = 0;
    accountversion = 0;
    gmfa_enabled = false;
    gfxdisabled = false;
    ssrs_enabled = false;
    nsr_enabled = false;
    aplvp_enabled = false;
    mSmsVerificationState = SMS_STATE_UNKNOWN;
    loggingout = 0;
    cachedug = false;
    minstreamingrate = -1;

#ifndef EMSCRIPTEN
    autodownport = true;
    autoupport = true;
    usehttps = false;
    orderdownloadedchunks = false;
#else
    autodownport = false;
    autoupport = false;
    usehttps = true;
    orderdownloadedchunks = true;
#endif
    
    fetchingnodes = false;
    fetchnodestag = 0;

#ifdef ENABLE_SYNC
    syncscanstate = false;
    syncadding = 0;
    currsyncid = 0;
    totalLocalNodes = 0;
#endif

    pendingcs = NULL;
    pendingsc = NULL;

    xferpaused[PUT] = false;
    xferpaused[GET] = false;
    putmbpscap = 0;
    overquotauntil = 0;
    mBizGracePeriodTs = 0;
    mBizExpirationTs = 0;
    mBizMode = BIZ_MODE_UNKNOWN;
    mBizStatus = BIZ_STATUS_UNKNOWN;

    ststatus = STORAGE_UNKNOWN;
    looprequested = false;

    mFetchingAuthrings = false;
    fetchingkeys = false;
    signkey = NULL;
    chatkey = NULL;

    init();

    f->client = this;
    f->waiter = w;
    transferlist.client = this;

    if ((app = a))
    {
        a->client = this;
    }

    waiter = w;
    httpio = h;
    fsaccess = f;
    dbaccess = d;

    if ((gfx = g))
    {
        g->client = this;
    }

    slotit = tslots.end();

    userid = 0;

    connections[PUT] = 3;
    connections[GET] = 4;

    int i;

    // initialize random client application instance ID (for detecting own
    // actions in server-client stream)
    for (i = sizeof sessionid; i--; )
    {
        sessionid[i] = static_cast<char>('a' + rng.genuint32(26));
    }

    // initialize random API request sequence ID (server API is idempotent)
    for (i = sizeof reqid; i--; )
    {
        reqid[i] = static_cast<char>('a' + rng.genuint32(26));
    }

    nextuh = 0;  
    reqtag = 0;

    badhostcs = NULL;

    scsn[sizeof scsn - 1] = 0;
    cachedscsn = UNDEF;

    snprintf(appkey, sizeof appkey, "&ak=%s", k);

    // initialize useragent
    useragent = u;

    useragent.append(" (");
    fsaccess->osversion(&useragent);

    useragent.append(") MegaClient/" TOSTRING(MEGA_MAJOR_VERSION)
                     "." TOSTRING(MEGA_MINOR_VERSION)
                     "." TOSTRING(MEGA_MICRO_VERSION));

    LOG_debug << "User-Agent: " << useragent;
    LOG_debug << "Cryptopp version: " << CRYPTOPP_VERSION;

    h->setuseragent(&useragent);
    h->setmaxdownloadspeed(0);
    h->setmaxuploadspeed(0);
}

MegaClient::~MegaClient()
{
    locallogout();

    delete pendingcs;
    delete pendingsc;
    delete badhostcs;
    delete workinglockcs;
    delete sctable;
    delete tctable;
    delete dbaccess;
}

std::string MegaClient::getPublicLink(bool newLinkFormat, nodetype_t type, handle ph, const char *key)
{
    string strlink = "https://mega.nz/";
    string nodeType;
    if (newLinkFormat)
    {
        nodeType = (type == FOLDERNODE ?  "folder/" : "file/");
    }
    else
    {
        nodeType = (type == FOLDERNODE ? "#F!" : "#!");
    }

    strlink += nodeType;

    Base64Str<MegaClient::NODEHANDLE> base64ph(ph);
    strlink += base64ph;
    strlink += (newLinkFormat ? "#" : "");

    if (key)
    {
        strlink += (newLinkFormat ? "" : "!");
        strlink += key;
    }

    return strlink;
}

// nonblocking state machine executing all operations currently in progress
void MegaClient::exec()
{
    CodeCounter::ScopeTimer ccst(performanceStats.execFunction);

    WAIT_CLASS::bumpds();

    if (overquotauntil && overquotauntil < Waiter::ds)
    {
        overquotauntil = 0;
    }

    if (httpio->inetisback())
    {
        LOG_info << "Internet connectivity returned - resetting all backoff timers";
        abortbackoff(overquotauntil <= Waiter::ds);
    }

    if (EVER(httpio->lastdata) && Waiter::ds >= httpio->lastdata + HttpIO::NETWORKTIMEOUT
            && !pendingcs)
    {
        LOG_debug << "Network timeout. Reconnecting";
        disconnect();
    }
    else if (EVER(disconnecttimestamp))
    {
        if (disconnecttimestamp <= Waiter::ds)
        {
            sendevent(99427, "Timeout (server idle)", 0);

            disconnect();
        }
    }
    else if (pendingcs && EVER(pendingcs->lastdata) && !requestLock && !fetchingnodes
            &&  Waiter::ds >= pendingcs->lastdata + HttpIO::REQUESTTIMEOUT)
    {
        LOG_debug << "Request timeout. Triggering a lock request";
        requestLock = true;
    }

    // successful network operation with a failed transfer chunk: increment error count
    // and continue transfers
    if (httpio->success && chunkfailed)
    {
        chunkfailed = false;

        for (transferslot_list::iterator it = tslots.begin(); it != tslots.end(); it++)
        {
            if ((*it)->failure)
            {
                (*it)->lasterror = API_EFAILED;
                (*it)->errorcount++;
                (*it)->failure = false;
                (*it)->lastdata = Waiter::ds;
                LOG_warn << "Transfer error count raised: " << (*it)->errorcount;
            }
        }
    }

    bool first = true;

    do
    {
        if (!first)
        {
            WAIT_CLASS::bumpds();
        }
        first = false;

        looprequested = false;

        if (cachedug && btugexpiration.armed())
        {
            LOG_debug << "Cached user data expired";
            getuserdata();
            fetchtimezone();
        }

        if (pendinghttp.size())
        {
            pendinghttp_map::iterator it = pendinghttp.begin();
            while (it != pendinghttp.end())
            {
                GenericHttpReq *req = it->second;
                switch (req->status)
                {
                case REQ_FAILURE:
                    if (!req->httpstatus && (!req->maxretries || (req->numretry + 1) < req->maxretries))
                    {
                        req->numretry++;
                        req->status = REQ_PREPARED;
                        req->bt.backoff();
                        req->isbtactive = true;
                        LOG_warn << "Request failed (" << req->posturl << ") retrying ("
                                    << (req->numretry + 1) << " of " << req->maxretries << ")";
                        it++;
                        break;
                    }
                    // no retry -> fall through
                case REQ_SUCCESS:
                    restag = it->first;
                    app->http_result(req->httpstatus ? API_OK : API_EFAILED,
                                        req->httpstatus,
                                        req->buf ? (byte *)req->buf : (byte *)req->in.data(),
                                        int(req->buf ? req->bufpos : req->in.size()));
                    delete req;
                    pendinghttp.erase(it++);
                    break;
                case REQ_PREPARED:
                    if (req->bt.armed())
                    {
                        req->isbtactive = false;
                        LOG_debug << "Sending retry for " << req->posturl;
                        switch (req->method)
                        {
                            case METHOD_GET:
                                req->get(this);
                                break;
                            case METHOD_POST:
                                req->post(this);
                                break;
                            case METHOD_NONE:
                                req->dns(this);
                                break;
                        }
                        it++;
                        break;
                    }
                    // no retry -> fall through
                case REQ_INFLIGHT:
                    if (req->maxbt.nextset() && req->maxbt.armed())
                    {
                        LOG_debug << "Max total time exceeded for request: " << req->posturl;
                        restag = it->first;
                        app->http_result(API_EFAILED, 0, NULL, 0);
                        delete req;
                        pendinghttp.erase(it++);
                        break;
                    }
                default:
                    it++;
                }
            }
        }

        // file attribute puts (handled sequentially as a FIFO)
        if (activefa.size())
        {
            putfa_list::iterator curfa = activefa.begin();
            while (curfa != activefa.end())
            {
                HttpReqCommandPutFA* fa = *curfa;
                m_off_t p = fa->transferred(this);
                if (fa->progressreported < p)
                {
                    httpio->updateuploadspeed(p - fa->progressreported);
                    fa->progressreported = p;
                }

                switch (fa->status)
                {
                    case REQ_SUCCESS:
                        if (fa->in.size() == sizeof(handle))
                        {
                            LOG_debug << "File attribute uploaded OK - " << fa->th;

                            // successfully wrote file attribute - store handle &
                            // remove from list
                            handle fah = MemAccess::get<handle>(fa->in.data());

                            if (fa->th == UNDEF)
                            {
                                // client app requested the upload without a node yet, and it will use the fa handle
                                app->putfa_result(fah, fa->type, nullptr);
                            }
                            else
                            {
                                Node* n;
                                handle h;
                                handlepair_set::iterator it;

                                // do we have a valid upload handle?
                                h = fa->th;

                                it = uhnh.lower_bound(pair<handle, handle>(h, 0));

                                if (it != uhnh.end() && it->first == h)
                                {
                                    h = it->second;
                                }

                                // are we updating a live node? issue command directly.
                                // otherwise, queue for processing upon upload
                                // completion.
                                if ((n = nodebyhandle(h)) || (n = nodebyhandle(fa->th)))
                                {
                                    LOG_debug << "Attaching file attribute";
                                    reqs.add(new CommandAttachFA(this, n->nodehandle, fa->type, fah, fa->tag));
                                }
                                else
                                {
                                    pendingfa[pair<handle, fatype>(fa->th, fa->type)] = pair<handle, int>(fah, fa->tag);
                                    LOG_debug << "Queueing pending file attribute. Total: " << pendingfa.size();
                                    checkfacompletion(fa->th);
                                }
                            }
                        }
                        else
                        {
                            LOG_warn << "Error attaching attribute";
                            Transfer *transfer = NULL;
                            handletransfer_map::iterator htit = faputcompletion.find(fa->th);
                            if (htit != faputcompletion.end())
                            {
                                // the failed attribute belongs to a pending upload
                                transfer = htit->second;
                            }
                            else
                            {
                                // check if the failed attribute belongs to an active upload
                                for (transfer_map::iterator it = transfers[PUT].begin(); it != transfers[PUT].end(); it++)
                                {
                                    if (it->second->uploadhandle == fa->th)
                                    {
                                        transfer = it->second;
                                        break;
                                    }
                                }
                            }

                            if (transfer)
                            {
                                // reduce the number of required attributes to let the upload continue
                                transfer->minfa--;
                                checkfacompletion(fa->th);
                                sendevent(99407,"Attribute attach failed during active upload", 0);
                            }
                            else
                            {
                                LOG_debug << "Transfer related to failed attribute not found: " << fa->th;
                            }
                        }

                        delete fa;
                        curfa = activefa.erase(curfa);
                        LOG_debug << "Remaining file attributes: " << activefa.size() << " active, " << queuedfa.size() << " queued";
                        btpfa.reset();
                        faretrying = false;
                        break;

                    case REQ_FAILURE:
                        // repeat request with exponential backoff
                        LOG_warn << "Error setting file attribute";
                        curfa = activefa.erase(curfa);
                        fa->status = REQ_READY;
                        queuedfa.push_back(fa);
                        btpfa.backoff();
                        faretrying = true;
                        break;

                    default:
                        curfa++;
                }
            }
        }

        if (btpfa.armed())
        {
            faretrying = false;
            while (queuedfa.size() && activefa.size() < MAXPUTFA)
            {
                // dispatch most recent file attribute put
                putfa_list::iterator curfa = queuedfa.begin();
                HttpReqCommandPutFA* fa = *curfa;
                queuedfa.erase(curfa);
                activefa.push_back(fa);

                LOG_debug << "Adding file attribute to the request queue";
                fa->status = REQ_INFLIGHT;
                reqs.add(fa);
            }
        }

        if (fafcs.size())
        {
            // file attribute fetching (handled in parallel on a per-cluster basis)
            // cluster channels are never purged
            fafc_map::iterator cit;
            FileAttributeFetchChannel* fc;

            for (cit = fafcs.begin(); cit != fafcs.end(); cit++)
            {
                fc = cit->second;

                // is this request currently in flight?
                switch (fc->req.status)
                {
                    case REQ_SUCCESS:
                        if (fc->req.contenttype.find("text/html") != string::npos
                            && !memcmp(fc->req.posturl.c_str(), "http:", 5))
                        {
                            LOG_warn << "Invalid Content-Type detected downloading file attr: " << fc->req.contenttype;
                            fc->urltime = 0;
                            usehttps = true;
                            app->notify_change_to_https();

                            sendevent(99436, "Automatic change to HTTPS", 0);
                        }
                        else
                        {
                            fc->parse(cit->first, true);
                        }

                        // notify app in case some attributes were not returned, then redispatch
                        fc->failed();
                        fc->req.disconnect();
                        fc->req.status = REQ_PREPARED;
                        fc->timeout.reset();
                        fc->bt.reset();
                        break;

                    case REQ_INFLIGHT:
                        if (!fc->req.httpio)
                        {
                            break;
                        }

                        if (fc->inbytes != fc->req.in.size())
                        {
                            httpio->lock();
                            fc->parse(cit->first, false);
                            httpio->unlock();

                            fc->timeout.backoff(100);

                            fc->inbytes = fc->req.in.size();
                        }

                        if (!fc->timeout.armed()) break;

                        LOG_warn << "Timeout getting file attr";
                        // timeout! fall through...
                    case REQ_FAILURE:
                        LOG_warn << "Error getting file attr";

                        if (fc->req.httpstatus && fc->req.contenttype.find("text/html") != string::npos
                                && !memcmp(fc->req.posturl.c_str(), "http:", 5))
                        {
                            LOG_warn << "Invalid Content-Type detected on failed file attr: " << fc->req.contenttype;
                            usehttps = true;
                            app->notify_change_to_https();

                            sendevent(99436, "Automatic change to HTTPS", 0);
                        }

                        fc->failed();
                        fc->timeout.reset();
                        fc->bt.backoff();
                        fc->urltime = 0;
                        fc->req.disconnect();
                        fc->req.status = REQ_PREPARED;
                    default:
                        ;
                }

                if (fc->req.status != REQ_INFLIGHT && fc->bt.armed() && (fc->fafs[1].size() || fc->fafs[0].size()))
                {
                    fc->req.in.clear();

                    if (!fc->urltime || (Waiter::ds - fc->urltime) > 600)
                    {
                        // fetches pending for this unconnected channel - dispatch fresh connection
                        LOG_debug << "Getting fresh download URL";
                        fc->timeout.reset();
                        reqs.add(new CommandGetFA(this, cit->first, fc->fahref));
                        fc->req.status = REQ_INFLIGHT;
                    }
                    else
                    {
                        // redispatch cached URL if not older than one minute
                        LOG_debug << "Using cached download URL";
                        fc->dispatch();
                    }
                }
            }
        }

        // handle API client-server requests
        for (;;)
        {
            // do we have an API request outstanding?
            if (pendingcs)
            {
                // handle retry reason for requests
                retryreason_t reason = RETRY_NONE;

                if (pendingcs->status == REQ_SUCCESS || pendingcs->status == REQ_FAILURE)
                {
                    performanceStats.csRequestWaitTime.stop();
                }

                switch (pendingcs->status)
                {
                    case REQ_READY:
                        break;

                    case REQ_INFLIGHT:
                        if (pendingcs->contentlength > 0)
                        {
                            if (fetchingnodes && fnstats.timeToFirstByte == NEVER
                                    && pendingcs->bufpos > 10)
                            {
								WAIT_CLASS::bumpds();
                                fnstats.timeToFirstByte = WAIT_CLASS::ds - fnstats.startTime;
                            }

                            if (pendingcs->bufpos > pendingcs->notifiedbufpos)
                            {
                                abortlockrequest();
                                app->request_response_progress(pendingcs->bufpos, pendingcs->contentlength);
                                pendingcs->notifiedbufpos = pendingcs->bufpos;
                            }
                        }
                        break;

                    case REQ_SUCCESS:
                        abortlockrequest();
                        app->request_response_progress(pendingcs->bufpos, -1);

                        if (pendingcs->in != "-3" && pendingcs->in != "-4")
                        {
                            if (*pendingcs->in.c_str() == '[')
                            {
                                if (fetchingnodes && fnstats.timeToFirstByte == NEVER)
                                {
									WAIT_CLASS::bumpds();
                                    fnstats.timeToFirstByte = WAIT_CLASS::ds - fnstats.startTime;
                                }

                                if (csretrying)
                                {
                                    app->notify_retry(0, RETRY_NONE);
                                    csretrying = false;
                                }

                                // request succeeded, process result array
                                reqs.serverresponse(std::move(pendingcs->in), this);

                                WAIT_CLASS::bumpds();

                                delete pendingcs;
                                pendingcs = NULL;

                                notifypurge();
                                if (sctable && pendingsccommit && !reqs.cmdspending())
                                {
                                    LOG_debug << "Executing postponed DB commit";
                                    sctable->commit();
                                    sctable->begin();
                                    app->notify_dbcommit();
                                    pendingsccommit = false;
                                }

                                // increment unique request ID
                                for (int i = sizeof reqid; i--; )
                                {
                                    if (reqid[i]++ < 'z')
                                    {
                                        break;
                                    }
                                    else
                                    {
                                        reqid[i] = 'a';
                                    }
                                }
                            }
                            else
                            {
                                // request failed
                                error e = (error)atoi(pendingcs->in.c_str());

                                if (!e)
                                {
                                    e = API_EINTERNAL;
                                }

                                app->request_error(e);
                                delete pendingcs;
                                pendingcs = NULL;
                                csretrying = false;

                                reqs.servererror(e, this);
                                break;
                            }

                            btcs.reset();
                            break;
                        }
                        else
                        {
                            if (pendingcs->in == "-3")
                            {
                                reason = RETRY_API_LOCK;
                            }
                            else
                            {
                                reason = RETRY_RATE_LIMIT;
                            }
                            if (fetchingnodes)
                            {
                                fnstats.eAgainCount++;
                            }
                        }

                    // fall through
                    case REQ_FAILURE:
                        if (!reason && pendingcs->httpstatus != 200)
                        {
                            if (pendingcs->httpstatus == 500)
                            {
                                reason = RETRY_SERVERS_BUSY;
                            }
                            else if (pendingcs->httpstatus == 0)
                            {
                                reason = RETRY_CONNECTIVITY;
                            }
                            else
                            {
                                reason = RETRY_UNKNOWN;
                            }
                        }

                        if (fetchingnodes && pendingcs->httpstatus != 200)
                        {
                            if (pendingcs->httpstatus == 500)
                            {
                                fnstats.e500Count++;
                            }
                            else
                            {
                                fnstats.eOthersCount++;
                            }
                        }

                        abortlockrequest();
                        if (pendingcs->sslcheckfailed)
                        {
                            sslfakeissuer = pendingcs->sslfakeissuer;
                            app->request_error(API_ESSL);
                            sslfakeissuer.clear();

                            if (!retryessl)
                            {
                                delete pendingcs;
                                pendingcs = NULL;
                                csretrying = false;

                                reqs.servererror(API_ESSL, this);
                                break;
                            }
                        }

                        // failure, repeat with capped exponential backoff
                        app->request_response_progress(pendingcs->bufpos, -1);

                        delete pendingcs;
                        pendingcs = NULL;

                        btcs.backoff();
                        app->notify_retry(btcs.retryin(), reason);
                        csretrying = true;

                        reqs.requeuerequest();

                    default:
                        ;
                }

                if (pendingcs)
                {
                    break;
                }
            }

            if (btcs.armed())
            {
                if (reqs.cmdspending())
                {
                    pendingcs = new HttpReq();
                    pendingcs->protect = true;
                    pendingcs->logname = clientname + "cs ";

                    bool suppressSID = true;
                    reqs.serverrequest(pendingcs->out, suppressSID);

                    pendingcs->posturl = APIURL;

                    pendingcs->posturl.append("cs?id=");
                    pendingcs->posturl.append(reqid, sizeof reqid);
                    if (!suppressSID)
                    {
                        pendingcs->posturl.append(auth);
                    }
                    pendingcs->posturl.append(appkey);
                    if (lang.size())
                    {
                        pendingcs->posturl.append(lang);
                    }
                    pendingcs->type = REQ_JSON;

                    performanceStats.csRequestWaitTime.start();
                    pendingcs->post(this);
                    continue;
                }
                else
                {
                    btcs.reset();
                }
            }
            break;
        }

        // handle API server-client requests
        if (!jsonsc.pos && pendingsc && !loggingout)
        {
            switch (pendingsc->status)
            {
            case REQ_SUCCESS:
                if (pendingsc->contentlength == 1
                        && pendingsc->in.size()
                        && pendingsc->in[0] == '0')
                {
                    LOG_debug << "Waitd keep-alive received";
                    delete pendingsc;
                    pendingsc = NULL;
                    btsc.reset();
                    break;
                }

                if (*pendingsc->in.c_str() == '{')
                {
                    jsonsc.begin(pendingsc->in.c_str());
                    jsonsc.enterobject();
                    break;
                }
                else
                {
                    error e = (error)atoi(pendingsc->in.c_str());
                    if (e == API_ESID)
                    {
                        app->request_error(API_ESID);
                        *scsn = 0;
                    }
                    else if (e == API_ETOOMANY)
                    {
                        LOG_warn << "Too many pending updates - reloading local state";
                        int creqtag = reqtag;
                        reqtag = fetchnodestag; // associate with ongoing request, if any
                        fetchingnodes = false;
                        fetchnodestag = 0;
                        fetchnodes(true);
                        reqtag = creqtag;
                    }
                    else if (e == API_EAGAIN || e == API_ERATELIMIT)
                    {
                        if (!statecurrent)
                        {
                            fnstats.eAgainCount++;
                        }
                    }
                    else
                    {
                        LOG_err << "Unexpected sc response: " << pendingsc->in;
                        if (useralerts.begincatchup)
                        {
                            useralerts.begincatchup = false;
                            useralerts.catchupdone = true;
                        }
                        stopsc = true;
                    }
                }

                // fall through
            case REQ_FAILURE:
                if (pendingsc)
                {
                    if (!statecurrent && pendingsc->httpstatus != 200)
                    {
                        if (pendingsc->httpstatus == 500)
                        {
                            fnstats.e500Count++;
                        }
                        else
                        {
                            fnstats.eOthersCount++;
                        }
                    }

                    if (pendingsc->sslcheckfailed)
                    {
                        sslfakeissuer = pendingsc->sslfakeissuer;
                        app->request_error(API_ESSL);
                        sslfakeissuer.clear();

                        if (!retryessl)
                        {
                            *scsn = 0;
                        }
                    }

                    delete pendingsc;
                    pendingsc = NULL;
                }

                if (stopsc)
                {
                    btsc.backoff(NEVER);
                }
                else
                {
                    // failure, repeat with capped exponential backoff
                    btsc.backoff();
                }
                break;

            case REQ_INFLIGHT:
                if (Waiter::ds >= (pendingsc->lastdata + HttpIO::SCREQUESTTIMEOUT))
                {
                    LOG_debug << "sc timeout expired";
                    delete pendingsc;
                    pendingsc = NULL;
                    btsc.reset();
                }
                break;
            default:
                break;
            }
        }

#ifdef ENABLE_SYNC
        if (syncactivity)
        {
            syncops = true;
        }
        syncactivity = false;

        // do not process the SC result until all preconfigured syncs are up and running
        // except if SC packets are required to complete a fetchnodes
        if (!scpaused && jsonsc.pos && (syncsup || !statecurrent) && !syncdownrequired && !syncdownretry)
#else
        if (!scpaused && jsonsc.pos)
#endif
        {
            // FIXME: reload in case of bad JSON
            bool r;
            if (useralerts.begincatchup)
            {
                r = useralerts.procsc_useralert(jsonsc);
                if (r)
                {
                    // NULL vector: "notify all elements"
                    app->useralerts_updated(NULL, int(useralerts.alerts.size()));
                }
            }
            else
            {
                r = procsc();
            }

            if (r)
            {
                // completed - initiate next SC request
                delete pendingsc;
                pendingsc = NULL;

                btsc.reset();
            }
#ifdef ENABLE_SYNC
            else
            {
                // remote changes require immediate attention of syncdown()
                syncdownrequired = true;
                syncactivity = true;
            }
#endif
        }

        if (!pendingsc && *scsn && btsc.armed() && !stopsc)
        {
            pendingsc = new HttpReq();
            pendingsc->logname = clientname + "sc ";

            if (scnotifyurl.size() && !useralerts.begincatchup)
            {
                pendingsc->posturl = scnotifyurl;
            }
            else
            {
                pendingsc->posturl = APIURL;
                pendingsc->posturl.append("wsc");
            }

            pendingsc->protect = true;

            if (useralerts.begincatchup)
            {
                assert(!fetchingnodes);
                pendingsc->posturl.append("?c=50");
            }
            else
            {
                pendingsc->posturl.append("?sn=");
                pendingsc->posturl.append(scsn);
            }
            pendingsc->posturl.append(auth);
            pendingsc->type = REQ_JSON;
            LOG_debug << "Sending keep-alive to waitd";
            pendingsc->post(this);
            jsonsc.pos = NULL;
        }

        if (badhostcs)
        {
            if (badhostcs->status == REQ_SUCCESS)
            {
                LOG_debug << "Successful badhost report";
                btbadhost.reset();
                delete badhostcs;
                badhostcs = NULL;
            }
            else if(badhostcs->status == REQ_FAILURE
                    || (badhostcs->status == REQ_INFLIGHT && Waiter::ds >= (badhostcs->lastdata + HttpIO::REQUESTTIMEOUT)))
            {
                LOG_debug << "Failed badhost report. Retrying...";
                btbadhost.backoff();
                badhosts = badhostcs->outbuf;
                delete badhostcs;
                badhostcs = NULL;
            }
        }

        if (workinglockcs)
        {
            if (workinglockcs->status == REQ_SUCCESS)
            {
                LOG_debug << "Successful lock request";
                btworkinglock.reset();

                if (workinglockcs->in == "1")
                {
                    LOG_warn << "Timeout (server idle)";
                    disconnecttimestamp = Waiter::ds + HttpIO::CONNECTTIMEOUT;
                }
                else if (workinglockcs->in == "0")
                {
                    sendevent(99425, "Timeout (server busy)", 0);
                    pendingcs->lastdata = Waiter::ds;
                }
                else
                {
                    LOG_err << "Error in lock request: " << workinglockcs->in;
                    disconnecttimestamp = Waiter::ds + HttpIO::CONNECTTIMEOUT;
                }

                delete workinglockcs;
                workinglockcs = NULL;
                requestLock = false;
            }
            else if (workinglockcs->status == REQ_FAILURE
                        || (workinglockcs->status == REQ_INFLIGHT && Waiter::ds >= (workinglockcs->lastdata + HttpIO::REQUESTTIMEOUT)))
            {
                LOG_warn << "Failed lock request. Retrying...";
                btworkinglock.backoff();
                delete workinglockcs;
                workinglockcs = NULL;
            }
        }

        // fill transfer slots from the queue

        dispatchTransfers();

#ifndef EMSCRIPTEN
        assert(!asyncfopens);
#endif

        slotit = tslots.begin();

        // handle active unpaused transfers
        {
            DBTableTransactionCommitter committer(tctable);

            while (slotit != tslots.end())
            {
                transferslot_list::iterator it = slotit;

                slotit++;

                if (!xferpaused[(*it)->transfer->type] && (!(*it)->retrying || (*it)->retrybt.armed()))
                {
                    (*it)->doio(this, committer);
                }
            }
        }

#ifdef ENABLE_SYNC
        // verify filesystem fingerprints, disable deviating syncs
        // (this covers mountovers, some device removals and some failures)
        sync_list::iterator it;
        for (it = syncs.begin(); it != syncs.end(); it++)
        {
            if ((*it)->fsfp)
            {
                fsfp_t current = (*it)->dirnotify->fsfingerprint();
                if ((*it)->fsfp != current)
                {
                    LOG_err << "Local fingerprint mismatch. Previous: " << (*it)->fsfp
                            << "  Current: " << current;
                    (*it)->errorcode = API_EFAILED;
                    (*it)->changestate(SYNC_FAILED);
                }
            }
        }

        if (!syncsup)
        {
            // set syncsup if there are no initializing syncs
            // this will allow incoming server-client commands to trigger the filesystem
            // actions that have occurred while the sync app was not running
            for (it = syncs.begin(); it != syncs.end(); it++)
            {
                if ((*it)->state == SYNC_INITIALSCAN)
                {
                    break;
                }
            }

            if (it == syncs.end())
            {
                syncsup = true;
                syncactivity = true;
                syncdownrequired = true;
            }
        }

        // process active syncs
        // sync timer: full rescan in case of filesystem notification failures
        if (syncscanfailed && syncscanbt.armed())
        {
            syncscanfailed = false;
            syncops = true;
        }

        // sync timer: file change upload delay timeouts (Nagle algorithm)
        if (syncnagleretry && syncnaglebt.armed())
        {
            syncnagleretry = false;
            syncops = true;
        }

        if (syncextraretry && syncextrabt.armed())
        {
            syncextraretry = false;
            syncops = true;
        }

        // sync timer: read lock retry
        if (syncfslockretry && syncfslockretrybt.armed())
        {
            syncfslockretrybt.backoff(Sync::SCANNING_DELAY_DS);
        }

        // halt all syncing while the local filesystem is pending a lock-blocked operation
        // or while we are fetching nodes
        // FIXME: indicate by callback
        if (!syncdownretry && !syncadding && statecurrent && !syncdownrequired && !fetchingnodes)
        {
            // process active syncs, stop doing so while transient local fs ops are pending
            if (syncs.size() || syncactivity)
            {
                bool prevpending = false;
                for (int q = syncfslockretry ? DirNotify::RETRY : DirNotify::DIREVENTS; q >= DirNotify::DIREVENTS; q--)
                {
                    for (it = syncs.begin(); it != syncs.end(); )
                    {
                        Sync* sync = *it++;
                        prevpending = prevpending || sync->dirnotify->notifyq[q].size();
                        if (prevpending)
                        {
                            break;
                        }
                    }
                    if (prevpending)
                    {
                        break;
                    }
                }

                dstime nds = NEVER;
                dstime mindelay = NEVER;
                for (it = syncs.begin(); it != syncs.end(); )
                {
                    Sync* sync = *it++;
                    if (sync->isnetwork && (sync->state == SYNC_ACTIVE || sync->state == SYNC_INITIALSCAN))
                    {
                        while (sync->dirnotify->notifyq[DirNotify::EXTRA].size())
                        {
                            dstime dsmin = Waiter::ds - Sync::EXTRA_SCANNING_DELAY_DS;
                            Notification &notification = sync->dirnotify->notifyq[DirNotify::EXTRA].front();
                            if (notification.timestamp <= dsmin)
                            {
                                LOG_debug << "Processing extra fs notification";
                                sync->dirnotify->notify(DirNotify::DIREVENTS, notification.localnode,
                                                        notification.path.data(), notification.path.size());
                                sync->dirnotify->notifyq[DirNotify::EXTRA].pop_front();
                            }
                            else
                            {
                                dstime delay = (notification.timestamp - dsmin) + 1;
                                if (delay < mindelay)
                                {
                                    mindelay = delay;
                                }
                                break;
                            }
                        }
                    }
                }
                if (EVER(mindelay))
                {
                    syncextrabt.backoff(mindelay);
                    syncextraretry = true;
                }
                else
                {
                    syncextraretry = false;
                }

                for (int q = syncfslockretry ? DirNotify::RETRY : DirNotify::DIREVENTS; q >= DirNotify::DIREVENTS; q--)
                {
                    if (!syncfsopsfailed)
                    {
                        syncfslockretry = false;

                        // not retrying local operations: process pending notifyqs
                        for (it = syncs.begin(); it != syncs.end(); )
                        {
                            Sync* sync = *it++;

                            if (sync->state == SYNC_CANCELED || sync->state == SYNC_FAILED)
                            {
                                delete sync;
                                continue;
                            }
                            else if (sync->state == SYNC_ACTIVE || sync->state == SYNC_INITIALSCAN)
                            {
                                // process items from the notifyq until depleted
                                if (sync->dirnotify->notifyq[q].size())
                                {
                                    dstime dsretry;

                                    syncops = true;

                                    if ((dsretry = sync->procscanq(q)))
                                    {
                                        // we resume processing after dsretry has elapsed
                                        // (to avoid open-after-creation races with e.g. MS Office)
                                        if (EVER(dsretry))
                                        {
                                            if (!syncnagleretry || (dsretry + 1) < syncnaglebt.backoffdelta())
                                            {
                                                syncnaglebt.backoff(dsretry + 1);
                                            }

                                            syncnagleretry = true;
                                        }
                                        else
                                        {
                                            if (syncnagleretry)
                                            {
                                                syncnaglebt.arm();
                                            }
                                            syncactivity = true;
                                        }

                                        if (syncadding)
                                        {
                                            break;
                                        }
                                    }
                                    else
                                    {
                                        LOG_debug << "Pending MEGA nodes: " << synccreate.size();
                                        if (!syncadding)
                                        {
                                            LOG_debug << "Running syncup to create missing folders";
                                            syncup(&sync->localroot, &nds);
                                            sync->cachenodes();
                                        }

                                        // we interrupt processing the notifyq if the completion
                                        // of a node creation is required to continue
                                        break;
                                    }
                                }

                                if (sync->state == SYNC_INITIALSCAN && q == DirNotify::DIREVENTS && !sync->dirnotify->notifyq[q].size())
                                {
                                    sync->changestate(SYNC_ACTIVE);

                                    // scan for items that were deleted while the sync was stopped
                                    // FIXME: defer this until RETRY queue is processed
                                    sync->scanseqno++;
                                    sync->deletemissing(&sync->localroot);
                                }
                            }
                        }

                        if (syncadding)
                        {
                            break;
                        }
                    }
                }

                size_t totalpending = 0;
                size_t scanningpending = 0;
                for (int q = DirNotify::RETRY; q >= DirNotify::DIREVENTS; q--)
                {
                    for (it = syncs.begin(); it != syncs.end(); )
                    {
                        Sync* sync = *it++;
                        sync->cachenodes();

                        totalpending += sync->dirnotify->notifyq[q].size();
                        if (q == DirNotify::DIREVENTS)
                        {
                            scanningpending += sync->dirnotify->notifyq[q].size();
                        }
                        else if (!syncfslockretry && sync->dirnotify->notifyq[DirNotify::RETRY].size())
                        {
                            syncfslockretrybt.backoff(Sync::SCANNING_DELAY_DS);
                            fsaccess->local2path(&sync->dirnotify->notifyq[DirNotify::RETRY].front().path, &blockedfile);
                            syncfslockretry = true;
                        }
                    }
                }

                if (!syncfslockretry && !syncfsopsfailed)
                {
                    blockedfile.clear();
                }

                if (syncadding)
                {
                    // do not continue processing syncs while adding nodes
                    // just go to evaluate the main do-while loop
                    notifypurge();
                    continue;
                }

                // delete files that were overwritten by folders in checkpath()
                execsyncdeletions();  

                if (synccreate.size())
                {
                    syncupdate();
                }

                // notify the app of the length of the pending scan queue
                if (scanningpending < 4)
                {
                    if (syncscanstate)
                    {
                        LOG_debug << "Scanning finished";
                        app->syncupdate_scanning(false);
                        syncscanstate = false;
                    }
                }
                else if (scanningpending > 10)
                {
                    if (!syncscanstate)
                    {
                        LOG_debug << "Scanning started";
                        app->syncupdate_scanning(true);
                        syncscanstate = true;
                    }
                }

                if (prevpending && !totalpending)
                {
                    LOG_debug << "Scan queue processed, triggering a scan";
                    syncdownrequired = true;
                }

                notifypurge();

                if (!syncadding && (syncactivity || syncops))
                {
                    for (it = syncs.begin(); it != syncs.end(); it++)
                    {
                        // make sure that the remote synced folder still exists
                        if (!(*it)->localroot.node)
                        {
                            LOG_err << "The remote root node doesn't exist";
                            (*it)->errorcode = API_ENOENT;
                            (*it)->changestate(SYNC_FAILED);
                        }
                    }

                    // perform aggregate ops that require all scanqs to be fully processed
                    for (it = syncs.begin(); it != syncs.end(); it++)
                    {
                        if ((*it)->dirnotify->notifyq[DirNotify::DIREVENTS].size()
                            || (*it)->dirnotify->notifyq[DirNotify::RETRY].size())
                        {
                            if (!syncnagleretry && !syncfslockretry)
                            {
                                syncactivity = true;
                            }

                            break;
                        }
                    }

                    if (it == syncs.end())
                    {
                        // execution of notified deletions - these are held in localsyncnotseen and
                        // kept pending until all creations (that might reference them for the purpose of
                        // copying) have completed and all notification queues have run empty (to ensure
                        // that moves are not executed as deletions+additions.
                        if (localsyncnotseen.size() && !synccreate.size())
                        {
                            // ... execute all pending deletions
                            string path;
                            FileAccess *fa = fsaccess->newfileaccess();
                            while (localsyncnotseen.size())
                            {
                                LocalNode* l = *localsyncnotseen.begin();
                                unlinkifexists(l, fa, &path);
                                delete l;
                            }
                            delete fa;
                        }

                        // process filesystem notifications for active syncs unless we
                        // are retrying local fs writes
                        if (!syncfsopsfailed)
                        {
                            LOG_verbose << "syncops: " << syncactivity << syncnagleretry
                                        << syncfslockretry << synccreate.size();
                            syncops = false;

                            // FIXME: only syncup for subtrees that were actually
                            // updated to reduce CPU load
                            bool repeatsyncup = false;
                            bool syncupdone = false;
                            for (it = syncs.begin(); it != syncs.end(); it++)
                            {
                                if (((*it)->state == SYNC_ACTIVE || (*it)->state == SYNC_INITIALSCAN)
                                    && !syncadding && syncuprequired && !syncnagleretry)
                                {
                                    LOG_debug << "Running syncup on demand";
                                    repeatsyncup |= !syncup(&(*it)->localroot, &nds);
                                    syncupdone = true;
                                    (*it)->cachenodes();
                                }
                            }
                            syncuprequired = !syncupdone || repeatsyncup;

                            if (EVER(nds))
                            {
                                if (!syncnagleretry || (nds - Waiter::ds) < syncnaglebt.backoffdelta())
                                {
                                    syncnaglebt.backoff(nds - Waiter::ds);
                                }

                                syncnagleretry = true;
                                syncuprequired = true;
                            }

                            // delete files that were overwritten by folders in syncup()
                            execsyncdeletions();  

                            if (synccreate.size())
                            {
                                syncupdate();
                            }

                            unsigned totalnodes = 0;

                            // we have no sync-related operations pending - trigger processing if at least one
                            // filesystem item is notified or initiate a full rescan if there has been
                            // an event notification failure (or event notification is unavailable)
                            bool scanfailed = false;
                            for (it = syncs.begin(); it != syncs.end(); it++)
                            {
                                Sync* sync = *it;

                                totalnodes += sync->localnodes[FILENODE] + sync->localnodes[FOLDERNODE];

                                if (sync->state == SYNC_ACTIVE || sync->state == SYNC_INITIALSCAN)
                                {
                                    if (sync->dirnotify->notifyq[DirNotify::DIREVENTS].size()
                                        || sync->dirnotify->notifyq[DirNotify::RETRY].size())
                                    {
                                        break;
                                    }
                                    else
                                    {
                                        if (sync->fullscan)
                                        {
                                            // recursively delete all LocalNodes that were deleted (not moved or renamed!)
                                            sync->deletemissing(&sync->localroot);
                                            sync->cachenodes();
                                        }

                                        // if the directory events notification subsystem is permanently unavailable or
                                        // has signaled a temporary error, initiate a full rescan
                                        if (sync->state == SYNC_ACTIVE)
                                        {
                                            sync->fullscan = false;

                                            if (syncscanbt.armed()
                                                    && (sync->dirnotify->failed || fsaccess->notifyfailed
                                                        || sync->dirnotify->error || fsaccess->notifyerr))
                                            {
                                                LOG_warn << "Sync scan failed " << sync->dirnotify->failed
                                                            << " " << fsaccess->notifyfailed
                                                            << " " << sync->dirnotify->error
                                                            << " " << fsaccess->notifyerr;
                                                if (sync->dirnotify->failed)
                                                {
                                                    LOG_warn << "The cause was: " << sync->dirnotify->failreason;
                                                }
                                                scanfailed = true;

                                                sync->scan(&sync->localroot.localname, NULL);
                                                sync->dirnotify->error = 0;
                                                sync->fullscan = true;
                                                sync->scanseqno++;
                                            }
                                        }
                                    }
                                }
                            }

                            if (scanfailed)
                            {
                                fsaccess->notifyerr = false;
                                dstime backoff = 300 + totalnodes / 128;
                                syncscanbt.backoff(backoff);
                                syncscanfailed = true;
                                LOG_warn << "Next full scan in " << backoff << " ds";
                            }

                            // clear pending global notification error flag if all syncs were marked
                            // to be rescanned
                            if (fsaccess->notifyerr && it == syncs.end())
                            {
                                fsaccess->notifyerr = false;
                            }

                            execsyncdeletions();  
                        }
                    }
                }
            }
        }
        else
        {
            notifypurge();

            // sync timer: retry syncdown() ops in case of local filesystem lock clashes
            if (syncdownretry && syncdownbt.armed())
            {
                syncdownretry = false;
                syncdownrequired = true;
            }

            if (syncdownrequired)
            {
                syncdownrequired = false;
                if (!fetchingnodes)
                {
                    LOG_verbose << "Running syncdown";
                    bool success = true;
                    for (it = syncs.begin(); it != syncs.end(); it++)
                    {
                        // make sure that the remote synced folder still exists
                        if (!(*it)->localroot.node)
                        {
                            LOG_err << "The remote root node doesn't exist";
                            (*it)->errorcode = API_ENOENT;
                            (*it)->changestate(SYNC_FAILED);
                        }
                        else
                        {
                            string localpath = (*it)->localroot.localname;
                            if ((*it)->state == SYNC_ACTIVE || (*it)->state == SYNC_INITIALSCAN)
                            {
                                LOG_debug << "Running syncdown on demand";
                                if (!syncdown(&(*it)->localroot, &localpath, true))
                                {
                                    // a local filesystem item was locked - schedule periodic retry
                                    // and force a full rescan afterwards as the local item may
                                    // be subject to changes that are notified with obsolete paths
                                    success = false;
                                    (*it)->dirnotify->error = true;
                                }

                                (*it)->cachenodes();
                            }
                        }
                    }

                    // notify the app if a lock is being retried
                    if (success)
                    {
                        syncuprequired = true;
                        syncdownretry = false;
                        syncactivity = true;

                        if (syncfsopsfailed)
                        {
                            syncfsopsfailed = false;
                            app->syncupdate_local_lockretry(false);
                        }
                    }
                    else
                    {
                        if (!syncfsopsfailed)
                        {
                            syncfsopsfailed = true;
                            app->syncupdate_local_lockretry(true);
                        }

                        syncdownretry = true;
                        syncdownbt.backoff(50);
                    }
                }
                else
                {
                    LOG_err << "Syncdown requested while fetchingnodes is set";
                }
            }
        }
#endif

        notifypurge();

        if (!badhostcs && badhosts.size() && btbadhost.armed())
        {
            // report hosts affected by failed requests
            LOG_debug << "Sending badhost report: " << badhosts;
            badhostcs = new HttpReq();
            badhostcs->posturl = APIURL;
            badhostcs->posturl.append("pf?h");
            badhostcs->outbuf = badhosts;
            badhostcs->type = REQ_JSON;
            badhostcs->post(this);
            badhosts.clear();
        }

        if (!workinglockcs && requestLock && btworkinglock.armed())
        {
            LOG_debug << "Sending lock request";
            workinglockcs = new HttpReq();
            workinglockcs->posturl = APIURL;
            workinglockcs->posturl.append("cs?");
            workinglockcs->posturl.append(auth);
            workinglockcs->posturl.append("&wlt=1");
            workinglockcs->type = REQ_JSON;
            workinglockcs->post(this);
        }


        for (vector<TimerWithBackoff *>::iterator it = bttimers.begin(); it != bttimers.end(); )
        {
            TimerWithBackoff *bttimer = *it;
            if (bttimer->armed())
            {
                restag = bttimer->tag;
                app->timer_result(API_OK);
                delete bttimer;
                it = bttimers.erase(it);
            }
            else
            {
                ++it;
            }
        }

        httpio->updatedownloadspeed();
        httpio->updateuploadspeed();

    } while (httpio->doio() || execdirectreads() || (!pendingcs && reqs.cmdspending() && btcs.armed()) || looprequested);

    NodeCounter storagesum;
    for (auto& nc : mNodeCounters)
    {
        if (nc.first == rootnodes[0] || nc.first == rootnodes[1] || nc.first == rootnodes[2])
        {
            storagesum += nc.second;
        }
    }
    if (mNotifiedSumSize != storagesum.storage)
    {
        mNotifiedSumSize = storagesum.storage;
        app->storagesum_changed(mNotifiedSumSize);
    }

#ifdef MEGA_MEASURE_CODE
    performanceStats.transfersActiveTime.start(!tslots.empty() && !performanceStats.transfersActiveTime.inprogress());
    performanceStats.transfersActiveTime.stop(tslots.empty() && performanceStats.transfersActiveTime.inprogress());

    static auto lasttime = Waiter::ds;
    if (Waiter::ds > lasttime + 1200)
    {
        lasttime = Waiter::ds;
        LOG_info << performanceStats.report(false, httpio, waiter);
    }
#endif
}

// get next event time from all subsystems, then invoke the waiter if needed
// returns true if an engine-relevant event has occurred, false otherwise
int MegaClient::wait()
{
    int r = preparewait();
    if (r)
    {
        return r;
    }
    r |= dowait();
    r |= checkevents();
    return r;
}

int MegaClient::preparewait()
{
    CodeCounter::ScopeTimer ccst(performanceStats.prepareWait);

    dstime nds;

    // get current dstime and clear wait events
    WAIT_CLASS::bumpds();

#ifdef ENABLE_SYNC
    // sync directory scans in progress or still processing sc packet without having
    // encountered a locally locked item? don't wait.
    if (syncactivity || syncdownrequired || (!scpaused && jsonsc.pos && (syncsup || !statecurrent) && !syncdownretry))
    {
        nds = Waiter::ds;
    }
    else
#endif
    {
        // next retry of a failed transfer
        nds = NEVER;

        if (httpio->success && chunkfailed)
        {
            // there is a pending transfer retry, don't wait
            nds = Waiter::ds;
        }

        nexttransferretry(PUT, &nds);
        nexttransferretry(GET, &nds);

        // retry transferslots
        tslotsbackoff.update(&nds, false);

        for (pendinghttp_map::iterator it = pendinghttp.begin(); it != pendinghttp.end(); it++)
        {
            if (it->second->isbtactive)
            {
                it->second->bt.update(&nds);
            }

            if (it->second->maxbt.nextset())
            {
                it->second->maxbt.update(&nds);
            }
        }

        // retry failed client-server requests
        if (!pendingcs)
        {
            btcs.update(&nds);
        }

        // retry failed server-client requests
        if (!pendingsc && *scsn && !stopsc)
        {
            btsc.update(&nds);
        }

        // retry failed badhost requests
        if (!badhostcs && badhosts.size())
        {
            btbadhost.update(&nds);
        }

        if (!workinglockcs && requestLock)
        {
            btworkinglock.update(&nds);
        }

        for (vector<TimerWithBackoff *>::iterator cit = bttimers.begin(); cit != bttimers.end(); cit++)
        {
            (*cit)->update(&nds);
        }

        // retry failed file attribute puts
        if (faretrying)
        {
            btpfa.update(&nds);
        }

        // retry failed file attribute gets
        for (fafc_map::iterator cit = fafcs.begin(); cit != fafcs.end(); cit++)
        {
            if (cit->second->req.status == REQ_INFLIGHT)
            {
                cit->second->timeout.update(&nds);
            }
            else if (cit->second->fafs[1].size() || cit->second->fafs[0].size())
            {
                cit->second->bt.update(&nds);
            }
        }

        // next pending pread event
        if (!dsdrns.empty())
        {
            if (dsdrns.begin()->first < nds)
            {
                if (dsdrns.begin()->first <= Waiter::ds)
                {
                    nds = Waiter::ds;
                }
                else
                {
                    nds = dsdrns.begin()->first;
                }
            }
        }

        if (cachedug)
        {
            btugexpiration.update(&nds);
        }

#ifdef ENABLE_SYNC
        // sync rescan
        if (syncscanfailed)
        {
            syncscanbt.update(&nds);
        }

        // retrying of transient failed read ops
        if (syncfslockretry && !syncdownretry && !syncadding
            && statecurrent && !syncdownrequired && !syncfsopsfailed)
        {
            LOG_debug << "Waiting for a temporary error checking filesystem notification";
            syncfslockretrybt.update(&nds);
        }

        // retrying of transiently failed syncdown() updates
        if (syncdownretry)
        {
            syncdownbt.update(&nds);
        }

        // triggering of Nagle-delayed sync PUTs
        if (syncnagleretry)
        {
            syncnaglebt.update(&nds);
        }

        if (syncextraretry)
        {
            syncextrabt.update(&nds);
        }
#endif

        // detect stuck network
        if (EVER(httpio->lastdata) && !pendingcs)
        {
            dstime timeout = httpio->lastdata + HttpIO::NETWORKTIMEOUT;

            if (timeout > Waiter::ds && timeout < nds)
            {
                nds = timeout;
            }
            else if (timeout <= Waiter::ds)
            {
                nds = 0;
            }
        }

        if (pendingcs && EVER(pendingcs->lastdata))
        {
            if (EVER(disconnecttimestamp))
            {
                if (disconnecttimestamp > Waiter::ds && disconnecttimestamp < nds)
                {
                    nds = disconnecttimestamp;
                }
                else if (disconnecttimestamp <= Waiter::ds)
                {
                    nds = 0;
                }
            }
            else if (!requestLock && !fetchingnodes)
            {
                dstime timeout = pendingcs->lastdata + HttpIO::REQUESTTIMEOUT;
                if (timeout > Waiter::ds && timeout < nds)
                {
                    nds = timeout;
                }
                else if (timeout <= Waiter::ds)
                {
                    nds = 0;
                }
            }
            else if (workinglockcs && EVER(workinglockcs->lastdata)
                && workinglockcs->status == REQ_INFLIGHT)
            {
                dstime timeout = workinglockcs->lastdata + HttpIO::REQUESTTIMEOUT;
                if (timeout > Waiter::ds && timeout < nds)
                {
                    nds = timeout;
                }
                else if (timeout <= Waiter::ds)
                {
                    nds = 0;
                }
            }
        }


        if (badhostcs && EVER(badhostcs->lastdata)
            && badhostcs->status == REQ_INFLIGHT)
        {
            dstime timeout = badhostcs->lastdata + HttpIO::REQUESTTIMEOUT;
            if (timeout > Waiter::ds && timeout < nds)
            {
                nds = timeout;
            }
            else if (timeout <= Waiter::ds)
            {
                nds = 0;
            }
        }

        if (!jsonsc.pos && pendingsc && pendingsc->status == REQ_INFLIGHT)
        {
            dstime timeout = pendingsc->lastdata + HttpIO::SCREQUESTTIMEOUT;
            if (timeout > Waiter::ds && timeout < nds)
            {
                nds = timeout;
            }
            else if (timeout <= Waiter::ds)
            {
                nds = 0;
            }
        }
    }

    // immediate action required?
    if (!nds)
    {
        ++performanceStats.prepwaitImmediate;
        return Waiter::NEEDEXEC;
    }

    // nds is either MAX_INT (== no pending events) or > Waiter::ds
    if (EVER(nds))
    {
        nds -= Waiter::ds;
    }

<<<<<<< HEAD
    if (nds == 0)
    {
        ++performanceStats.prepwaitZero;
    }
=======
#ifdef MEGA_MEASURE_CODE
    bool reasonGiven = false;
    if (nds == 0)
    {
        ++performanceStats.prepwaitZero;
        reasonGiven = true;
    }
#endif
>>>>>>> 195e0906

    waiter->init(nds);

    // set subsystem wakeup criteria (WinWaiter assumes httpio to be set first!)
    waiter->wakeupby(httpio, Waiter::NEEDEXEC);

<<<<<<< HEAD
    if (waiter->maxds == 0)
    {
        ++performanceStats.prepwaitHttpio;
    }

    waiter->wakeupby(fsaccess, Waiter::NEEDEXEC);

    if (waiter->maxds == 0)
    {
        ++performanceStats.prepwaitFsaccess;
    }
=======
#ifdef MEGA_MEASURE_CODE
    if (waiter->maxds == 0 && !reasonGiven)
    {
        ++performanceStats.prepwaitHttpio;
        reasonGiven = true;
    }
#endif

    waiter->wakeupby(fsaccess, Waiter::NEEDEXEC);

#ifdef MEGA_MEASURE_CODE
    if (waiter->maxds == 0 && !reasonGiven)
    {
        ++performanceStats.prepwaitFsaccess;
        reasonGiven = true;
    }
    if (!reasonGiven)
    {
        ++performanceStats.nonzeroWait;
    }
#endif
>>>>>>> 195e0906

    return 0;
}

int MegaClient::dowait()
{
    CodeCounter::ScopeTimer ccst(performanceStats.doWait);

    return waiter->wait();
}

int MegaClient::checkevents()
{
    CodeCounter::ScopeTimer ccst(performanceStats.checkEvents);

    int r =  httpio->checkevents(waiter);
    r |= fsaccess->checkevents(waiter);
    if (gfx)
    {
        r |= gfx->checkevents(waiter);
    }
    return r;
}

// reset all backoff timers and transfer retry counters
bool MegaClient::abortbackoff(bool includexfers)
{
    bool r = false;

    WAIT_CLASS::bumpds();

    if (includexfers)
    {
        overquotauntil = 0;
        int end = (ststatus != STORAGE_RED) ? PUT : GET;
        for (int d = GET; d <= end; d += PUT - GET)
        {
            for (transfer_map::iterator it = transfers[d].begin(); it != transfers[d].end(); it++)
            {
                if (it->second->bt.arm())
                {
                    r = true;
                }

                if (it->second->slot && it->second->slot->retrying)
                {
                    if (it->second->slot->retrybt.arm())
                    {
                        r = true;
                    }
                }
            }
        }

        for (handledrn_map::iterator it = hdrns.begin(); it != hdrns.end();)
        {
            (it++)->second->retry(API_OK);
        }
    }

    for (pendinghttp_map::iterator it = pendinghttp.begin(); it != pendinghttp.end(); it++)
    {
        if (it->second->bt.arm())
        {
            r = true;
        }
    }

    if (btcs.arm())
    {
        r = true;
    }

    if (btbadhost.arm())
    {
        r = true;
    }

    if (btworkinglock.arm())
    {
        r = true;
    }

    if (!pendingsc && btsc.arm())
    {
        r = true;
    }

    if (activefa.size() < MAXPUTFA && btpfa.arm())
    {
        r = true;
    }

    for (fafc_map::iterator it = fafcs.begin(); it != fafcs.end(); it++)
    {
        if (it->second->req.status != REQ_INFLIGHT && it->second->bt.arm())
        {
            r = true;
        }
    }

    return r;
}

// activate enough queued transfers as necessary to keep the system busy - but not too busy
void MegaClient::dispatchTransfers()
{
    if (lastDispatchTransfersDs == Waiter::ds)
    {
        // don't run this too often or it may use a lot of cpu without starting new transfers, if the list is long
        return;
    }

    lastDispatchTransfersDs = Waiter::ds;

    // do we have any transfer slots available?
    if (!slotavail())
    {
        LOG_verbose << "No slots available";
        return;
    }

    CodeCounter::ScopeTimer ccst(performanceStats.dispatchTransfers);

    struct counter 
    { 
        m_off_t remainingsum = 0; 
        unsigned total = 0; 
        unsigned added = 0;
        bool hasVeryBig = false;

        void addexisting(m_off_t size, m_off_t progressed)
        {
            remainingsum += size - progressed;
            total += 1;
            if (size > 100 * 1024 * 1024 && (size - progressed) > 5 * 1024 * 1024)
            {
                hasVeryBig = true;
            }
        }
        void addnew(m_off_t size)
        {
            addexisting(size, 0);
            added += 1;
        }
    };
    std::array<counter, 6> counters;

    // determine average speed and total amount of data remaining for the given
    // direction
    for (TransferSlot* ts : tslots)
    {
        TransferCategory tc(ts->transfer);
        counters[tc.index()].addexisting(ts->transfer->size, ts->progressreported);
        counters[tc.directionIndex()].addexisting(ts->transfer->size,  ts->progressreported);
    }

    std::function<bool(Transfer*)> continuefunction = [&counters, this](Transfer* t) 
        { 
            TransferCategory tc(t);

            // hard limit on puts/gets
            if (counters[tc.directionIndex()].total >= MAXTRANSFERS)
            {
                return false;
            }

            // only request half the max at most, to get a quicker response from the API and get overlap with transfers going
            if (counters[tc.index()].added >= MAXTRANSFERS/2)
            {
                return false;
            }

            // If we have one very big file, that is enough to max out the bandwidth by itself; get that one done quickly.
            if (counters[tc.index()].hasVeryBig)
            {
                return false;
            }

            // queue up enough transfers that we can expect to keep busy for at least the next 30 seconds in this category
            m_off_t speed = (tc.direction == GET) ? httpio->downloadSpeed : httpio->uploadSpeed;
            m_off_t targetOutstanding = 30 * speed;
            targetOutstanding = std::max<m_off_t>(targetOutstanding, 2 * 1024 * 1024);
            targetOutstanding = std::min<m_off_t>(targetOutstanding, 100 * 1024 * 1024);

            if (counters[tc.index()].remainingsum >= targetOutstanding)
            {
                return false;
            }

            counters[tc.index()].addnew(t->size);
            counters[tc.directionIndex()].addnew(t->size);

            return true; 
        };

    std::array<vector<Transfer*>, 6> nextInCategory = transferlist.nexttransfers(continuefunction);


    static const TransferCategory categoryOrder[] = {
        TransferCategory(PUT, LARGEFILE),
        TransferCategory(GET, LARGEFILE),
        TransferCategory(PUT, SMALLFILE),
        TransferCategory(GET, SMALLFILE),
    };

    DBTableTransactionCommitter committer(tctable);

    for (auto category : categoryOrder)
    {

        // file attribute jam? halt uploads.
        if (category.direction == PUT && queuedfa.size() > MAXQUEUEDFA)
        {
            LOG_warn << "Attribute queue full: " << queuedfa.size();
            continue;
        }

        for (Transfer *nexttransfer : nextInCategory[category.index()])
        {
            if (!slotavail())
            {
                return;
            }

            committer.beginOnce();

            if (!nexttransfer->localfilename.size())
            {
                // this is a fresh transfer rather than the resumption of a partly
                // completed and deferred one
                if (nexttransfer->type == PUT)
                {
                    // generate fresh random encryption key/CTR IV for this file
                    byte keyctriv[SymmCipher::KEYLENGTH + sizeof(int64_t)];
                    rng.genblock(keyctriv, sizeof keyctriv);
                    memcpy(nexttransfer->transferkey, keyctriv, SymmCipher::KEYLENGTH);
                    nexttransfer->ctriv = MemAccess::get<uint64_t>((const char*)keyctriv + SymmCipher::KEYLENGTH);
                }
                else
                {
                    // set up keys for the decryption of this file (k == NULL => private node)
                    Node* n;
                    const byte* k = NULL;

                    // locate suitable template file
                    for (file_list::iterator it = nexttransfer->files.begin(); it != nexttransfer->files.end(); it++)
                    {
                        if ((*it)->hprivate && !(*it)->hforeign)
                        {
                            // the size field must be valid right away for
                            // MegaClient::moretransfers()
                            if ((n = nodebyhandle((*it)->h)) && n->type == FILENODE)
                            {
                                k = (const byte*)n->nodekey.data();
                                nexttransfer->size = n->size;
                            }
                        }
                        else
                        {
                            k = (*it)->filekey;
                            nexttransfer->size = (*it)->size;
                        }

                        if (k)
                        {
                            memcpy(nexttransfer->transferkey, k, SymmCipher::KEYLENGTH);
                            SymmCipher::xorblock(k + SymmCipher::KEYLENGTH, nexttransfer->transferkey);
                            nexttransfer->ctriv = MemAccess::get<int64_t>((const char*)k + SymmCipher::KEYLENGTH);
                            nexttransfer->metamac = MemAccess::get<int64_t>((const char*)k + SymmCipher::KEYLENGTH + sizeof(int64_t));
                            break;
                        }
                    }

                    if (!k)
                    {
                        break;
                    }
                }

                nexttransfer->localfilename.clear();

                // set file localnames (ultimate target) and one transfer-wide temp
                // localname
                for (file_list::iterator it = nexttransfer->files.begin();
                    !nexttransfer->localfilename.size() && it != nexttransfer->files.end(); it++)
                {
                    (*it)->prepare();
                }

                // app-side transfer preparations (populate localname, create thumbnail...)
                app->transfer_prepare(nexttransfer);
            }

            bool openok = false;
            bool openfinished = false;

            // verify that a local path was given and start/resume transfer
            if (nexttransfer->localfilename.size())
            {
                TransferSlot *ts = nullptr;

                if (!nexttransfer->slot)
                {
                    // allocate transfer slot
                    ts = new TransferSlot(nexttransfer);
                }
                else
                {
                    ts = nexttransfer->slot;
                }

                if (ts->fa->asyncavailable())
                {
                    if (!nexttransfer->asyncopencontext)
                    {
                        LOG_debug << "Starting async open";

                        // try to open file (PUT transfers: open in nonblocking mode)
                        nexttransfer->asyncopencontext = (nexttransfer->type == PUT)
                            ? ts->fa->asyncfopen(&nexttransfer->localfilename)
                            : ts->fa->asyncfopen(&nexttransfer->localfilename, false, true, nexttransfer->size);
                        asyncfopens++;
                    }

                    if (nexttransfer->asyncopencontext->finished)
                    {
                        LOG_debug << "Async open finished";
                        openok = !nexttransfer->asyncopencontext->failed;
                        openfinished = true;
                        delete nexttransfer->asyncopencontext;
                        nexttransfer->asyncopencontext = NULL;
                        asyncfopens--;
                    }

                    assert(!asyncfopens);
                    //FIXME: Improve the management of asynchronous fopen when they can
                    //be really asynchronous. All transfers could open its file in this
                    //stage (not good) and, if we limit it, the transfer queue could hang because
                    //it's full of transfers in that state. Transfer moves also complicates
                    //the management because transfers that haven't been opened could be
                    //placed over transfers that are already being opened.
                    //Probably, the best approach is to add the slot of these transfers to
                    //the queue and ensure that all operations (transfer moves, pauses)
                    //are correctly cancelled when needed
                }
                else
                {
                    // try to open file (PUT transfers: open in nonblocking mode)
                    openok = (nexttransfer->type == PUT)
                        ? ts->fa->fopen(&nexttransfer->localfilename)
                        : ts->fa->fopen(&nexttransfer->localfilename, false, true);
                    openfinished = true;
                }

                if (openfinished && openok)
                {
                    handle h = UNDEF;
                    bool hprivate = true;
                    const char *privauth = NULL;
                    const char *pubauth = NULL;
                    const char *chatauth = NULL;

                    nexttransfer->pos = 0;
                    nexttransfer->progresscompleted = 0;

                    if (nexttransfer->type == GET || nexttransfer->tempurls.size())
                    {
                        m_off_t p = 0;

                        // resume at the end of the last contiguous completed block
                        nexttransfer->chunkmacs.calcprogress(nexttransfer->size, nexttransfer->pos, nexttransfer->progresscompleted, &p);

                        if (nexttransfer->progresscompleted > nexttransfer->size)
                        {
                            LOG_err << "Invalid transfer progress!";
                            nexttransfer->pos = nexttransfer->size;
                            nexttransfer->progresscompleted = nexttransfer->size;
                        }

                        ts->updatecontiguousprogress();
                        LOG_debug << "Resuming transfer at " << nexttransfer->pos
                            << " Completed: " << nexttransfer->progresscompleted
                            << " Contiguous: " << ts->progresscontiguous
                            << " Partial: " << p << " Size: " << nexttransfer->size
                            << " ultoken: " << (nexttransfer->ultoken != NULL);
                    }
                    else
                    {
                        nexttransfer->chunkmacs.clear();
                    }

                    ts->progressreported = nexttransfer->progresscompleted;

                    if (nexttransfer->type == PUT)
                    {
                        if (ts->fa->mtime != nexttransfer->mtime || ts->fa->size != nexttransfer->size)
                        {
                            LOG_warn << "Modification detected starting upload.   Size: " << nexttransfer->size << "  Mtime: " << nexttransfer->mtime
                                << "    FaSize: " << ts->fa->size << "  FaMtime: " << ts->fa->mtime;
                            nexttransfer->failed(API_EREAD, committer);
                            continue;
                        }

                        // create thumbnail/preview imagery, if applicable (FIXME: do not re-create upon restart)
                        if (nexttransfer->localfilename.size() && !nexttransfer->uploadhandle)
                        {
                            nexttransfer->uploadhandle = getuploadhandle();

                            if (!gfxdisabled && gfx && gfx->isgfx(&nexttransfer->localfilename))
                            {
                                // we want all imagery to be safely tucked away before completing the upload, so we bump minfa
                                nexttransfer->minfa += gfx->gendimensionsputfa(ts->fa, &nexttransfer->localfilename, nexttransfer->uploadhandle, nexttransfer->transfercipher(), -1, false);
                            }
                        }
                    }
                    else
                    {
                        for (file_list::iterator it = nexttransfer->files.begin();
                            it != nexttransfer->files.end(); it++)
                        {
                            if (!(*it)->hprivate || (*it)->hforeign || nodebyhandle((*it)->h))
                            {
                                h = (*it)->h;
                                hprivate = (*it)->hprivate;
                                privauth = (*it)->privauth.size() ? (*it)->privauth.c_str() : NULL;
                                pubauth = (*it)->pubauth.size() ? (*it)->pubauth.c_str() : NULL;
                                chatauth = (*it)->chatauth;
                                break;
                            }
                            else
                            {
                                LOG_err << "Unexpected node ownership";
                            }
                        }
                    }

                    // dispatch request for temporary source/target URL
                    if (nexttransfer->tempurls.size())
                    {
                        ts->transferbuf.setIsRaid(nexttransfer, nexttransfer->tempurls, nexttransfer->pos, ts->maxRequestSize);
                        app->transfer_prepare(nexttransfer);
                    }
                    else
                    {
                        reqs.add((ts->pendingcmd = (nexttransfer->type == PUT)
                            ? (Command*)new CommandPutFile(this, ts, putmbpscap)
                            : (Command*)new CommandGetFile(this, ts, NULL, h, hprivate, privauth, pubauth, chatauth)));
                    }

                    LOG_debug << "Activating transfer";
                    ts->slots_it = tslots.insert(tslots.begin(), ts);

                    // notify the app about the starting transfer
                    for (file_list::iterator it = nexttransfer->files.begin();
                        it != nexttransfer->files.end(); it++)
                    {
                        (*it)->start();
                    }
                    app->transfer_update(nexttransfer);

<<<<<<< HEAD
                    performanceStats.transferStarts += 1;
                    continue;
=======
                performanceStats.transferStarts += 1;
                return true;
            }
            else if (openfinished)
            {
                string utf8path;
                fsaccess->local2path(&nexttransfer->localfilename, &utf8path);
                if (d == GET)
                {
                    LOG_err << "Error dispatching transfer. Temporary file not writable: " << utf8path;
                    nexttransfer->failed(API_EWRITE);
                }
                else if (!ts->fa->retry)
                {
                    LOG_err << "Error dispatching transfer. Local file permanently unavailable: " << utf8path;
                    nexttransfer->failed(API_EREAD);
>>>>>>> 195e0906
                }
                else if (openfinished)
                {
                    string utf8path;
                    fsaccess->local2path(&nexttransfer->localfilename, &utf8path);
                    if (nexttransfer->type == GET)
                    {
                        LOG_err << "Error dispatching transfer. Temporary file not writable: " << utf8path;
                        nexttransfer->failed(API_EWRITE, committer);
                    }
                    else if (!ts->fa->retry)
                    {
                        LOG_err << "Error dispatching transfer. Local file permanently unavailable: " << utf8path;
                        nexttransfer->failed(API_EREAD, committer);
                    }
                    else
                    {
                        LOG_warn << "Error dispatching transfer. Local file temporarily unavailable: " << utf8path;
                        nexttransfer->failed(API_EREAD, committer);
                    }
                }
            }
            else
            {
                LOG_err << "Error preparing transfer. No localfilename";
                nexttransfer->failed(API_EREAD, committer);
            }
            break;
        }
    }
}

// generate upload handle for this upload
// (after 65536 uploads, a node handle clash is possible, but far too unlikely
// to be of real-world concern)
handle MegaClient::getuploadhandle()
{
    byte* ptr = (byte*)(&nextuh + 1);

    while (!++*--ptr);

    return nextuh;
}

// do we have an upload that is still waiting for file attributes before being completed?
void MegaClient::checkfacompletion(handle th, Transfer* t)
{
    if (th)
    {
        bool delayedcompletion;
        handletransfer_map::iterator htit;

        if ((delayedcompletion = !t))
        {
            // abort if upload still running
            if ((htit = faputcompletion.find(th)) == faputcompletion.end())
            {
                LOG_debug << "Upload still running checking a file attribute - " << th;
                return;
            }

            t = htit->second;
        }

        int facount = 0;

        // do we have the pre-set threshold number of file attributes available? complete upload.
        for (fa_map::iterator it = pendingfa.lower_bound(pair<handle, fatype>(th, fatype(0)));
             it != pendingfa.end() && it->first.first == th; it++)
        {
            facount++;
        }

        if (facount < t->minfa)
        {
            LOG_debug << "Pending file attributes for upload - " << th <<  " : " << (t->minfa < facount);
            if (!delayedcompletion)
            {
                // we have insufficient file attributes available: remove transfer and put on hold
                t->faputcompletion_it = faputcompletion.insert(pair<handle, Transfer*>(th, t)).first;

                transfers[t->type].erase(t->transfers_it);
                t->transfers_it = transfers[t->type].end();

                delete t->slot;
                t->slot = NULL;

                LOG_debug << "Transfer put on hold. Total: " << faputcompletion.size();
            }

            return;
        }
    }
    else
    {
        LOG_warn << "NULL file attribute handle";
    }

    LOG_debug << "Transfer finished, sending callbacks - " << th;    
    t->state = TRANSFERSTATE_COMPLETED;
    t->completefiles();
    looprequested = true;
    app->transfer_complete(t);
    delete t;
}

// clear transfer queue
void MegaClient::freeq(direction_t d)
{
    for (transfer_map::iterator it = transfers[d].begin(); it != transfers[d].end(); )
    {
        delete it++->second;
    }
}

// determine next scheduled transfer retry
void MegaClient::nexttransferretry(direction_t d, dstime* dsmin)
{
    transferRetryBackoffs[d].update(dsmin, true);
}

// disconnect all HTTP connections (slows down operations, but is semantically neutral)
void MegaClient::disconnect()
{
    if (pendingcs)
    {
        app->request_response_progress(-1, -1);
        pendingcs->disconnect();
    }

    if (pendingsc)
    {
        pendingsc->disconnect();
    }

    abortlockrequest();

    for (pendinghttp_map::iterator it = pendinghttp.begin(); it != pendinghttp.end(); it++)
    {
        it->second->disconnect();
    }

    for (transferslot_list::iterator it = tslots.begin(); it != tslots.end(); it++)
    {
        (*it)->disconnect();
    }

    for (handledrn_map::iterator it = hdrns.begin(); it != hdrns.end();)
    {
        (it++)->second->retry(API_OK);
    }

    for (putfa_list::iterator it = activefa.begin(); it != activefa.end(); it++)
    {
        (*it)->disconnect();
    }

    for (fafc_map::iterator it = fafcs.begin(); it != fafcs.end(); it++)
    {
        it->second->req.disconnect();
    }

    for (transferslot_list::iterator it = tslots.begin(); it != tslots.end(); it++)
    {
        (*it)->errorcount = 0;
    }

    if (badhostcs)
    {
        badhostcs->disconnect();
    }

    httpio->lastdata = NEVER;
    httpio->disconnect();

    app->notify_disconnect();
}

// force retrieval of pending actionpackets immediately
// by closing pending sc, reset backoff and clear waitd URL
void MegaClient::catchup()
{
    if (pendingsc)
    {
        pendingsc->disconnect();

        delete pendingsc;
        pendingsc = NULL;
    }
    btcs.reset();
    scnotifyurl.clear();
}

void MegaClient::abortlockrequest()
{
    delete workinglockcs;
    workinglockcs = NULL;
    btworkinglock.reset();
    requestLock = false;
    disconnecttimestamp = NEVER;
}

void MegaClient::logout()
{
    if (loggedin() != FULLACCOUNT)
    {
        removecaches();
        locallogout();

        restag = reqtag;
        app->logout_result(API_OK);
        return;
    }

    loggingout++;
    reqs.add(new CommandLogout(this));
}

void MegaClient::locallogout()
{
    delete sctable;
    sctable = NULL;
    pendingsccommit = false;

    me = UNDEF;
    uid.clear();
    unshareablekey.clear();
    publichandle = UNDEF;
    cachedscsn = UNDEF;
    achievements_enabled = false;
    isNewSession = false;
    tsLogin = 0;
    versions_disabled = false;
    accountsince = 0;
    gmfa_enabled = false;
    ssrs_enabled = false;
    nsr_enabled = false;
    aplvp_enabled = false;
    mNewLinkFormat = false;
    mSmsVerificationState = SMS_STATE_UNKNOWN;
    mSmsVerifiedPhone.clear();
    loggingout = 0;
    cachedug = false;
    minstreamingrate = -1;
#ifdef USE_MEDIAINFO
    mediaFileInfo = MediaFileInfo();
#endif

    freeq(GET);
    freeq(PUT);

    disconnect();
    closetc();

    purgenodesusersabortsc();

    reqs.clear();

    delete pendingcs;
    pendingcs = NULL;
    stopsc = false;

    for (putfa_list::iterator it = queuedfa.begin(); it != queuedfa.end(); it++)
    {
        delete *it;
    }

    for (putfa_list::iterator it = activefa.begin(); it != activefa.end(); it++)
    {
        delete *it;
    }

    for (pendinghttp_map::iterator it = pendinghttp.begin(); it != pendinghttp.end(); it++)
    {
        delete it->second;
    }

    for (vector<TimerWithBackoff *>::iterator it = bttimers.begin(); it != bttimers.end();  it++)
    {
        delete *it;
    }

    queuedfa.clear();
    activefa.clear();
    pendinghttp.clear();
    bttimers.clear();
    xferpaused[PUT] = false;
    xferpaused[GET] = false;
    putmbpscap = 0;
    fetchingnodes = false;
    fetchnodestag = 0;
    ststatus = STORAGE_UNKNOWN;
    overquotauntil = 0;
    mBizGracePeriodTs = 0;
    mBizExpirationTs = 0;
    mBizMode = BIZ_MODE_UNKNOWN;
    mBizStatus = BIZ_STATUS_UNKNOWN;
    scpaused = false;

    for (fafc_map::iterator cit = fafcs.begin(); cit != fafcs.end(); cit++)
    {
        for (int i = 2; i--; )
        {
    	    for (faf_map::iterator it = cit->second->fafs[i].begin(); it != cit->second->fafs[i].end(); it++)
    	    {
                delete it->second;
    	    }
        }

        delete cit->second;
    }

    fafcs.clear();

    pendingfa.clear();

    // erase keys & session ID
    resetKeyring();

    key.setkey(SymmCipher::zeroiv);
    asymkey.resetkey();
    memset((char*)auth.c_str(), 0, auth.size());
    auth.clear();
    sessionkey.clear();
    accountversion = 0;
    accountsalt.clear();
    sid.clear();
    k.clear();

    mAuthRings.clear();
    mAuthRingsTemp.clear();
    mFetchingAuthrings = false;

    init();

    if (dbaccess)
    {
        dbaccess->currentDbVersion = DbAccess::LEGACY_DB_VERSION;
    }

#ifdef ENABLE_SYNC
    syncadding = 0;
    totalLocalNodes = 0;
#endif

    fetchingkeys = false;
}

void MegaClient::removecaches()
{
    if (sctable)
    {
        sctable->remove();
        delete sctable;
        sctable = NULL;
        pendingsccommit = false;
    }

#ifdef ENABLE_SYNC
    for (sync_list::iterator it = syncs.begin(); it != syncs.end(); it++)
    {
        if ((*it)->statecachetable)
        {
            (*it)->statecachetable->remove();
            delete (*it)->statecachetable;
            (*it)->statecachetable = NULL;
        }
    }
#endif

    disabletransferresumption();
}

const char *MegaClient::version()
{
    return TOSTRING(MEGA_MAJOR_VERSION)
            "." TOSTRING(MEGA_MINOR_VERSION)
            "." TOSTRING(MEGA_MICRO_VERSION);
}

void MegaClient::getlastversion(const char *appKey)
{
    reqs.add(new CommandGetVersion(this, appKey));
}

void MegaClient::getlocalsslcertificate()
{
    reqs.add(new CommandGetLocalSSLCertificate(this));
}

void MegaClient::dnsrequest(const char *hostname)
{
    GenericHttpReq *req = new GenericHttpReq(rng);
    req->tag = reqtag;
    req->maxretries = 0;
    pendinghttp[reqtag] = req;
    req->posturl = (usehttps ? string("https://") : string("http://")) + hostname;
    req->dns(this);
}

void MegaClient::gelbrequest(const char *service, int timeoutds, int retries)
{
    GenericHttpReq *req = new GenericHttpReq(rng);
    req->tag = reqtag;
    req->maxretries = retries;
    if (timeoutds > 0)
    {
        req->maxbt.backoff(timeoutds);
    }
    pendinghttp[reqtag] = req;
    req->posturl = GELBURL;
    req->posturl.append("?service=");
    req->posturl.append(service);
    req->protect = true;
    req->get(this);
}

void MegaClient::sendchatstats(const char *json, int port)
{
    GenericHttpReq *req = new GenericHttpReq(rng);
    req->tag = reqtag;
    req->maxretries = 0;
    pendinghttp[reqtag] = req;
    req->posturl = CHATSTATSURL;
    if (port > 0)
    {
        req->posturl.append(":");
        char stringPort[6];
        sprintf(stringPort, "%d", port);
        req->posturl.append(stringPort);
    }
    req->posturl.append("/stats");
    req->protect = true;
    req->out->assign(json);
    req->post(this);
}

void MegaClient::sendchatlogs(const char *json, const char *aid, int port)
{
    GenericHttpReq *req = new GenericHttpReq(rng);
    req->tag = reqtag;
    req->maxretries = 0;
    pendinghttp[reqtag] = req;
    req->posturl = CHATSTATSURL;
    if (port > 0)
    {
        req->posturl.append(":");
        char stringPort[6];
        sprintf(stringPort, "%d", port);
        req->posturl.append(stringPort);
    }
    req->posturl.append("/msglog?aid=");
    req->posturl.append(aid);
    req->posturl.append("&t=e");
    req->protect = true;
    req->out->assign(json);
    req->post(this);
}

void MegaClient::httprequest(const char *url, int method, bool binary, const char *json, int retries)
{
    GenericHttpReq *req = new GenericHttpReq(rng, binary);
    req->tag = reqtag;
    req->maxretries = retries;
    pendinghttp[reqtag] = req;
    if (method == METHOD_GET)
    {
        req->posturl = url;
        req->get(this);
    }
    else
    {
        req->posturl = url;
        if (json)
        {
            req->out->assign(json);
        }
        req->post(this);
    }
}

// process server-client request
bool MegaClient::procsc()
{
    CodeCounter::ScopeTimer ccst(performanceStats.scProcessingTime);

    nameid name;

#ifdef ENABLE_SYNC
    char test[] = "},{\"a\":\"t\",\"i\":\"";
    char test2[32] = "\",\"t\":{\"f\":[{\"h\":\"";
    bool stop = false;
    bool newnodes = false;
#endif
    Node* dn = NULL;

    for (;;)
    {
        if (!insca)
        {
            switch (jsonsc.getnameid())
            {
                case 'w':
                    jsonsc.storeobject(&scnotifyurl);
                    break;

                case MAKENAMEID2('s', 'n'):
                    // the sn element is guaranteed to be the last in sequence
                    setscsn(&jsonsc);
                    notifypurge();
                    if (sctable)
                    {
                        if (!pendingcs && !csretrying && !reqs.cmdspending())
                        {
                            sctable->commit();
                            sctable->begin();
                            app->notify_dbcommit();
                            pendingsccommit = false;
                        }
                        else
                        {
                            LOG_debug << "Postponing DB commit until cs requests finish";
                            pendingsccommit = true;
                        }
                    }
                    break;
                    
                case EOO:
                    LOG_debug << "Processing of action packets finished";
                    mergenewshares(1);
                    applykeys();

                    if (!statecurrent)
                    {
                        if (fetchingnodes)
                        {
                            notifypurge();
                            if (sctable)
                            {
                                sctable->commit();
                                sctable->begin();
                                pendingsccommit = false;
                            }

                            WAIT_CLASS::bumpds();
                            fnstats.timeToResult = Waiter::ds - fnstats.startTime;
                            fnstats.timeToCurrent = fnstats.timeToResult;

                            fetchingnodes = false;
                            restag = fetchnodestag;
                            fetchnodestag = 0;
                            app->fetchnodes_result(API_OK);
                            app->notify_dbcommit();

                            WAIT_CLASS::bumpds();
                            fnstats.timeToSyncsResumed = Waiter::ds - fnstats.startTime;
                        }
                        else
                        {
                            WAIT_CLASS::bumpds();
                            fnstats.timeToCurrent = Waiter::ds - fnstats.startTime;
                        }
                        fnstats.nodesCurrent = nodes.size();

                        statecurrent = true;
                        app->nodes_current();
                        LOG_debug << "Local filesystem up to date";

                        if (notifyStorageChangeOnStateCurrent)
                        {
                            app->notify_storage(STORAGE_CHANGE);
                            notifyStorageChangeOnStateCurrent = false;
                        }

                        if (tctable && cachedfiles.size())
                        {
                            DBTableTransactionCommitter committer(tctable);
                            for (unsigned int i = 0; i < cachedfiles.size(); i++)
                            {
                                direction_t type = NONE;
                                File *file = app->file_resume(&cachedfiles.at(i), &type);
                                if (!file || (type != GET && type != PUT))
                                {
                                    tctable->del(cachedfilesdbids.at(i));
                                    continue;
                                }
                                nextreqtag();
                                file->dbid = cachedfilesdbids.at(i);
                                if (!startxfer(type, file, committer))
                                {
                                    tctable->del(cachedfilesdbids.at(i));
                                    continue;
                                }
                            }
                            cachedfiles.clear();
                            cachedfilesdbids.clear();
                        }

                        WAIT_CLASS::bumpds();
                        fnstats.timeToTransfersResumed = Waiter::ds - fnstats.startTime;

                        string report;
                        fnstats.toJsonArray(&report);

                        sendevent(99426, report.c_str(), 0);

                        // NULL vector: "notify all elements"
                        app->nodes_updated(NULL, int(nodes.size()));
                        app->users_updated(NULL, int(users.size()));
                        app->pcrs_updated(NULL, int(pcrindex.size()));
#ifdef ENABLE_CHAT
                        app->chats_updated(NULL, int(chats.size()));
#endif
                        for (node_map::iterator it = nodes.begin(); it != nodes.end(); it++)
                        {
                            memset(&(it->second->changed), 0, sizeof it->second->changed);
                        }

                        if (!loggedinfolderlink())
                        {
                            // historic user alerts are not supported for public folders
                            // now that we have loaded cached state, and caught up actionpackets since that state
                            // (or just fetched everything if there was no cache), our next sc request can be for useralerts
                            useralerts.begincatchup = true;
                        }
                    }
                    app->catchup_result();
                    return true;

                case 'a':
                    if (jsonsc.enterarray())
                    {
                        LOG_debug << "Processing action packets";
                        insca = true;
                        break;
                    }
                    // fall through
                default:
                    if (!jsonsc.storeobject())
                    {
                        LOG_err << "Error parsing sc request";
                        return true;
                    }
            }
        }

        if (insca)
        {
            if (jsonsc.enterobject())
            {
                // the "a" attribute is guaranteed to be the first in the object
                if (jsonsc.getnameid() == 'a')
                {
                    if (!statecurrent)
                    {
                        fnstats.actionPackets++;
                    }

                    name = jsonsc.getnameid();

                    // only process server-client request if not marked as
                    // self-originating ("i" marker element guaranteed to be following
                    // "a" element if present)
                    if (fetchingnodes || memcmp(jsonsc.pos, "\"i\":\"", 5)
                     || memcmp(jsonsc.pos + 5, sessionid, sizeof sessionid)
                     || jsonsc.pos[5 + sizeof sessionid] != '"')
                    {
#ifdef ENABLE_CHAT
                        bool readingPublicChat = false;
#endif
                        switch (name)
                        {
                            case 'u':
                                // node update
                                sc_updatenode();
#ifdef ENABLE_SYNC
                                if (!fetchingnodes)
                                {
                                    // run syncdown() before continuing
                                    applykeys();
                                    return false;
                                }
#endif
                                break;

                            case 't':
#ifdef ENABLE_SYNC
                                if (!fetchingnodes && !stop)
                                {
                                    for (int i=4; jsonsc.pos[i] && jsonsc.pos[i] != ']'; i++)
                                    {
                                        if (!memcmp(&jsonsc.pos[i-4], "\"t\":1", 5))
                                        {
                                            stop = true;
                                            break;
                                        }
                                    }
                                }
#endif

                                // node addition
                                {
                                    useralerts.beginNotingSharedNodes();
                                    handle originatingUser = sc_newnodes();
                                    mergenewshares(1);
                                    useralerts.convertNotedSharedNodes(true, originatingUser);
                                }

#ifdef ENABLE_SYNC
                                if (!fetchingnodes)
                                {
                                    if (stop)
                                    {
                                        // run syncdown() before continuing
                                        applykeys();
                                        return false;
                                    }
                                    else
                                    {
                                        newnodes = true;
                                    }
                                }
#endif
                                break;

                            case 'd':
                                // node deletion
                                dn = sc_deltree();

#ifdef ENABLE_SYNC
                                if (fetchingnodes)
                                {
                                    break;
                                }

                                if (dn && !memcmp(jsonsc.pos, test, 16))
                                {
                                    Base64::btoa((byte *)&dn->nodehandle, sizeof(dn->nodehandle), &test2[18]);
                                    if (!memcmp(&jsonsc.pos[26], test2, 26))
                                    {
                                        // it's a move operation, stop parsing after completing it
                                        stop = true;
                                        break;
                                    }
                                }

                                // run syncdown() to process the deletion before continuing
                                applykeys();
                                return false;
#endif
                                break;

                            case 's':
                            case MAKENAMEID2('s', '2'):
                                // share addition/update/revocation
                                if (sc_shares())
                                {
                                    int creqtag = reqtag;
                                    reqtag = 0;
                                    mergenewshares(1);
                                    reqtag = creqtag;
                                }
                                break;

                            case 'c':
                                // contact addition/update
                                sc_contacts();
                                break;

                            case 'k':
                                // crypto key request
                                sc_keys();
                                break;

                            case MAKENAMEID2('f', 'a'):
                                // file attribute update
                                sc_fileattr();
                                break;

                            case MAKENAMEID2('u', 'a'):
                                // user attribute update
                                sc_userattr();
                                break;

                            case MAKENAMEID4('p', 's', 't', 's'):
                                if (sc_upgrade())
                                {
                                    app->account_updated();
                                    abortbackoff(true);
                                }
                                break;

                            case MAKENAMEID4('p', 's', 'e', 's'):
                                sc_paymentreminder();
                                break;

                            case MAKENAMEID3('i', 'p', 'c'):
                                // incoming pending contact request (to us)
                                sc_ipc();
                                break;

                            case MAKENAMEID3('o', 'p', 'c'):
                                // outgoing pending contact request (from us)
                                sc_opc();
                                break;

                            case MAKENAMEID4('u', 'p', 'c', 'i'):
                                // incoming pending contact request update (accept/deny/ignore)
                                sc_upc(true);
                                break;

                            case MAKENAMEID4('u', 'p', 'c', 'o'):
                                // outgoing pending contact request update (from them, accept/deny/ignore)
                                sc_upc(false);
                                break;

                            case MAKENAMEID2('p','h'):
                                // public links handles
                                sc_ph();
                                break;

                            case MAKENAMEID2('s','e'):
                                // set email
                                sc_se();
                                break;
#ifdef ENABLE_CHAT
                            case MAKENAMEID4('m', 'c', 'p', 'c'):      // fall-through
                            {
                                readingPublicChat = true;
                            }
                            case MAKENAMEID3('m', 'c', 'c'):
                                // chat creation / peer's invitation / peer's removal
                                sc_chatupdate(readingPublicChat);
                                break;

                            case MAKENAMEID5('m', 'c', 'f', 'p', 'c'):      // fall-through
                            case MAKENAMEID4('m', 'c', 'f', 'c'):
                                // chat flags update
                                sc_chatflags();
                                break;

                            case MAKENAMEID5('m', 'c', 'p', 'n', 'a'):      // fall-through
                            case MAKENAMEID4('m', 'c', 'n', 'a'):
                                // granted / revoked access to a node
                                sc_chatnode();
                                break;
#endif
                            case MAKENAMEID3('u', 'a', 'c'):
                                sc_uac();
                                break;

                            case MAKENAMEID2('l', 'a'):
                                // last acknowledged
                                sc_la();
                                break;

                            case MAKENAMEID2('u', 'b'):
                                // business account update
                                sc_ub();
                                break;
                        }
                    }
                }

                jsonsc.leaveobject();
            }
            else
            {
                jsonsc.leavearray();
                insca = false;

#ifdef ENABLE_SYNC
                if (!fetchingnodes && newnodes)
                {
                    applykeys();
                    return false;
                }
#endif
            }
        }
    }
}

// update the user's local state cache
// (note that if immediate-completion commands have been issued in the
// meantime, the state of the affected nodes
// may be ahead of the recorded scsn - their consistency will be checked by
// subsequent server-client commands.)
// initsc() is called after all initial decryption has been performed, so we
// are tolerant towards incomplete/faulty nodes.
void MegaClient::initsc()
{
    if (sctable)
    {
        bool complete;

        sctable->begin();
        sctable->truncate();

        // 1. write current scsn
        handle tscsn;
        Base64::atob(scsn, (byte*)&tscsn, sizeof tscsn);
        complete = sctable->put(CACHEDSCSN, (char*)&tscsn, sizeof tscsn);

        if (complete)
        {
            // 2. write all users
            for (user_map::iterator it = users.begin(); it != users.end(); it++)
            {
                if (!(complete = sctable->put(CACHEDUSER, &it->second, &key)))
                {
                    break;
                }
            }
        }

        if (complete)
        {
            // 3. write new or modified nodes, purge deleted nodes
            for (node_map::iterator it = nodes.begin(); it != nodes.end(); it++)
            {
                if (!(complete = sctable->put(CACHEDNODE, it->second, &key)))
                {
                    break;
                }
            }
        }

        if (complete)
        {
            // 4. write new or modified pcrs, purge deleted pcrs
            for (handlepcr_map::iterator it = pcrindex.begin(); it != pcrindex.end(); it++)
            {
                if (!(complete = sctable->put(CACHEDPCR, it->second, &key)))
                {
                    break;
                }
            }
        }

#ifdef ENABLE_CHAT
        if (complete)
        {
            // 5. write new or modified chats
            for (textchat_map::iterator it = chats.begin(); it != chats.end(); it++)
            {
                if (!(complete = sctable->put(CACHEDCHAT, it->second, &key)))
                {
                    break;
                }
            }
        }
        LOG_debug << "Saving SCSN " << scsn << " with " << nodes.size() << " nodes, " << users.size() << " users, " << pcrindex.size() << " pcrs and " << chats.size() << " chats to local cache (" << complete << ")";
#else

        LOG_debug << "Saving SCSN " << scsn << " with " << nodes.size() << " nodes and " << users.size() << " users and " << pcrindex.size() << " pcrs to local cache (" << complete << ")";
 #endif
        finalizesc(complete);
    }
}

// erase and and fill user's local state cache
void MegaClient::updatesc()
{
    if (sctable)
    {
        string t;

        sctable->get(CACHEDSCSN, &t);

        if (t.size() != sizeof cachedscsn)
        {
            if (t.size())
            {
                LOG_err << "Invalid scsn size";
            }
            return;
        }

        bool complete;

        // 1. update associated scsn
        handle tscsn;
        Base64::atob(scsn, (byte*)&tscsn, sizeof tscsn);
        complete = sctable->put(CACHEDSCSN, (char*)&tscsn, sizeof tscsn);

        if (complete)
        {
            // 2. write new or update modified users
            for (user_vector::iterator it = usernotify.begin(); it != usernotify.end(); it++)
            {
                char base64[12];
                if ((*it)->show == INACTIVE && (*it)->userhandle != me)
                {
                    if ((*it)->dbid)
                    {
                        LOG_verbose << "Removing inactive user from database: " << (Base64::btoa((byte*)&((*it)->userhandle),MegaClient::USERHANDLE,base64) ? base64 : "");
                        if (!(complete = sctable->del((*it)->dbid)))
                        {
                            break;
                        }
                    }
                }
                else
                {
                    LOG_verbose << "Adding/updating user to database: " << (Base64::btoa((byte*)&((*it)->userhandle),MegaClient::USERHANDLE,base64) ? base64 : "");
                    if (!(complete = sctable->put(CACHEDUSER, *it, &key)))
                    {
                        break;
                    }
                }
            }
        }

        if (complete)
        {
            // 3. write new or modified nodes, purge deleted nodes
            for (node_vector::iterator it = nodenotify.begin(); it != nodenotify.end(); it++)
            {
                char base64[12];
                if ((*it)->changed.removed)
                {
                    if ((*it)->dbid)
                    {
                        LOG_verbose << "Removing node from database: " << (Base64::btoa((byte*)&((*it)->nodehandle),MegaClient::NODEHANDLE,base64) ? base64 : "");
                        if (!(complete = sctable->del((*it)->dbid)))
                        {
                            break;
                        }
                    }
                }
                else
                {
                    LOG_verbose << "Adding node to database: " << (Base64::btoa((byte*)&((*it)->nodehandle),MegaClient::NODEHANDLE,base64) ? base64 : "");
                    if (!(complete = sctable->put(CACHEDNODE, *it, &key)))
                    {
                        break;
                    }
                }
            }
        }

        if (complete)
        {
            // 4. write new or modified pcrs, purge deleted pcrs
            for (pcr_vector::iterator it = pcrnotify.begin(); it != pcrnotify.end(); it++)
            {
                char base64[12];
                if ((*it)->removed())
                {
                    if ((*it)->dbid)
                    {
                        LOG_verbose << "Removing pcr from database: " << (Base64::btoa((byte*)&((*it)->id),MegaClient::PCRHANDLE,base64) ? base64 : "");
                        if (!(complete = sctable->del((*it)->dbid)))
                        {
                            break;
                        }
                    }
                }
                else if (!(*it)->removed())
                {
                    LOG_verbose << "Adding pcr to database: " << (Base64::btoa((byte*)&((*it)->id),MegaClient::PCRHANDLE,base64) ? base64 : "");
                    if (!(complete = sctable->put(CACHEDPCR, *it, &key)))
                    {
                        break;
                    }
                }
            }
        }

#ifdef ENABLE_CHAT
        if (complete)
        {
            // 5. write new or modified chats
            for (textchat_map::iterator it = chatnotify.begin(); it != chatnotify.end(); it++)
            {
                char base64[12];
                LOG_verbose << "Adding chat to database: " << (Base64::btoa((byte*)&(it->second->id),MegaClient::CHATHANDLE,base64) ? base64 : "");
                if (!(complete = sctable->put(CACHEDCHAT, it->second, &key)))
                {
                    break;
                }
            }
        }
        LOG_debug << "Saving SCSN " << scsn << " with " << nodenotify.size() << " modified nodes, " << usernotify.size() << " users, " << pcrnotify.size() << " pcrs and " << chatnotify.size() << " chats to local cache (" << complete << ")";
#else
        LOG_debug << "Saving SCSN " << scsn << " with " << nodenotify.size() << " modified nodes, " << usernotify.size() << " users and " << pcrnotify.size() << " pcrs to local cache (" << complete << ")";
#endif
        finalizesc(complete);
    }
}

// commit or purge local state cache
void MegaClient::finalizesc(bool complete)
{
    if (complete)
    {
        Base64::atob(scsn, (byte*)&cachedscsn, sizeof cachedscsn);
    }
    else
    {
        sctable->remove();

        LOG_err << "Cache update DB write error - disabling caching";

        delete sctable;
        sctable = NULL;
        pendingsccommit = false;
    }
}

// queue node file attribute for retrieval or cancel retrieval
error MegaClient::getfa(handle h, string *fileattrstring, string *nodekey, fatype t, int cancel)
{
    // locate this file attribute type in the nodes's attribute string
    handle fah;
    int p, pp;

    // find position of file attribute or 0 if not present
    if (!(p = Node::hasfileattribute(fileattrstring, t)))
    {
        return API_ENOENT;
    }

    pp = p - 1;

    while (pp && fileattrstring->at(pp - 1) >= '0' && fileattrstring->at(pp - 1) <= '9')
    {
        pp--;
    }

    if (p == pp)
    {
        return API_ENOENT;
    }

    if (Base64::atob(strchr(fileattrstring->c_str() + p, '*') + 1, (byte*)&fah, sizeof(fah)) != sizeof(fah))
    {
        return API_ENOENT;
    }

    int c = atoi(fileattrstring->c_str() + pp);

    if (cancel)
    {
        // cancel pending request
        fafc_map::iterator cit;

        if ((cit = fafcs.find(c)) != fafcs.end())
        {
            faf_map::iterator it;

            for (int i = 2; i--; )
            {
                if ((it = cit->second->fafs[i].find(fah)) != cit->second->fafs[i].end())
                {
                    delete it->second;
                    cit->second->fafs[i].erase(it);

                    // none left: tear down connection
                    if (!cit->second->fafs[1].size() && cit->second->req.status == REQ_INFLIGHT)
                    {
                        cit->second->req.disconnect();
                    }

                    return API_OK;
                }
            }
        }

        return API_ENOENT;
    }
    else
    {
        // add file attribute cluster channel and set cluster reference node handle
        FileAttributeFetchChannel** fafcp = &fafcs[c];

        if (!*fafcp)
        {
            *fafcp = new FileAttributeFetchChannel(this);
        }

        if (!(*fafcp)->fafs[1].count(fah))
        {
            (*fafcp)->fahref = fah;

            // map returned handle to type/node upon retrieval response
            FileAttributeFetch** fafp = &(*fafcp)->fafs[0][fah];

            if (!*fafp)
            {
                *fafp = new FileAttributeFetch(h, *nodekey, t, reqtag);
            }
            else
            {
                restag = (*fafp)->tag;
                return API_EEXIST;
            }
        }
        else
        {
            FileAttributeFetch** fafp = &(*fafcp)->fafs[1][fah];
            restag = (*fafp)->tag;
            return API_EEXIST;
        }

        return API_OK;
    }
}

// build pending attribute string for this handle and remove
void MegaClient::pendingattrstring(handle h, string* fa)
{
    char buf[128];

    for (fa_map::iterator it = pendingfa.lower_bound(pair<handle, fatype>(h, fatype(0)));
         it != pendingfa.end() && it->first.first == h; )
    {
        if (it->first.second != fa_media)
        {
            sprintf(buf, "/%u*", (unsigned)it->first.second);
            Base64::btoa((byte*)&it->second.first, sizeof(it->second.first), strchr(buf + 3, 0));
            fa->append(buf + !fa->size());
            LOG_debug << "Added file attribute to putnodes. Remaining: " << pendingfa.size()-1;
        }
        pendingfa.erase(it++);
    }
}

// attach file attribute to a file (th can be upload or node handle)
// FIXME: to avoid unnecessary roundtrips to the attribute servers, also cache locally
void MegaClient::putfa(handle th, fatype t, SymmCipher* key, string* data, bool checkAccess)
{
    // CBC-encrypt attribute data (padded to next multiple of BLOCKSIZE)
    data->resize((data->size() + SymmCipher::BLOCKSIZE - 1) & -SymmCipher::BLOCKSIZE);
    key->cbc_encrypt((byte*)data->data(), data->size());

    queuedfa.push_back(new HttpReqCommandPutFA(this, th, t, data, checkAccess));
    LOG_debug << "File attribute added to queue - " << th << " : " << queuedfa.size() << " queued, " << activefa.size() << " active";

    // no other file attribute storage request currently in progress? POST this one.
    while (activefa.size() < MAXPUTFA && queuedfa.size())
    {
        putfa_list::iterator curfa = queuedfa.begin();
        HttpReqCommandPutFA *fa = *curfa;
        queuedfa.erase(curfa);
        activefa.push_back(fa);
        fa->status = REQ_INFLIGHT;
        reqs.add(fa);
    }
}

// has the limit of concurrent transfer tslots been reached?
bool MegaClient::slotavail() const
{
    return tslots.size() < MAXTOTALTRANSFERS;
}

bool MegaClient::setstoragestatus(storagestatus_t status)
{
    if (ststatus != status)
    {
        storagestatus_t pststatus = ststatus;
        ststatus = status;
        app->notify_storage(ststatus);
        if (pststatus == STORAGE_RED)
        {
            abortbackoff(true);
        }
        return true;
    }
    return false;
}

void MegaClient::getpubliclinkinfo(handle h)
{
    reqs.add(new CommandFolderLinkInfo(this, h));
}

error MegaClient::smsverificationsend(const string& phoneNumber, bool reVerifyingWhitelisted)
{
    if (!CommandSMSVerificationSend::isPhoneNumber(phoneNumber))
    {
        return API_EARGS;
    }

    reqs.add(new CommandSMSVerificationSend(this, phoneNumber, reVerifyingWhitelisted));
    if (reVerifyingWhitelisted)
    {
        reqs.add(new CommandGetUserData(this));
    }

    return API_OK;
}

error MegaClient::smsverificationcheck(const std::string &verificationCode)
{
    if (!CommandSMSVerificationCheck::isVerificationCode(verificationCode))
    {
        return API_EARGS;
    }

    reqs.add(new CommandSMSVerificationCheck(this, verificationCode));

    return API_OK;
}

// server-client node update processing
void MegaClient::sc_updatenode()
{
    handle h = UNDEF;
    handle u = 0;
    const char* a = NULL;
    m_time_t ts = -1;

    for (;;)
    {
        switch (jsonsc.getnameid())
        {
            case 'n':
                h = jsonsc.gethandle();
                break;

            case 'u':
                u = jsonsc.gethandle(USERHANDLE);
                break;

            case MAKENAMEID2('a', 't'):
                a = jsonsc.getvalue();
                break;

            case MAKENAMEID2('t', 's'):
                ts = jsonsc.getint();
                break;

            case EOO:
                if (!ISUNDEF(h))
                {
                    Node* n;
                    bool notify = false;

                    if ((n = nodebyhandle(h)))
                    {
                        if (u && n->owner != u)
                        {
                            n->owner = u;
                            n->changed.owner = true;
                            notify = true;
                        }

                        if (a && ((n->attrstring && strcmp(n->attrstring->c_str(), a)) || !n->attrstring))
                        {
                            if (!n->attrstring)
                            {
                                n->attrstring = new string;
                            }
                            Node::copystring(n->attrstring, a);
                            n->changed.attrs = true;
                            notify = true;
                        }

                        if (ts != -1 && n->ctime != ts)
                        {
                            n->ctime = ts;
                            n->changed.ctime = true;
                            notify = true;
                        }

                        n->applykey();
                        n->setattr();

                        if (notify)
                        {
                            notifynode(n);
                        }
                    }
                }
                return;

            default:
                if (!jsonsc.storeobject())
                {
                    return;
                }
        }
    }
}

// read tree object (nodes and users)
void MegaClient::readtree(JSON* j)
{
    if (j->enterobject())
    {
        for (;;)
        {
            switch (jsonsc.getnameid())
            {
                case 'f':
                    readnodes(j, 1);
                    break;

                case MAKENAMEID2('f', '2'):
                    readnodes(j, 1);
                    break;

                case 'u':
                    readusers(j, true);
                    break;

                case EOO:
                    j->leaveobject();
                    return;

                default:
                    if (!jsonsc.storeobject())
                    {
                        return;
                    }
            }
        }
    }
}

// server-client newnodes processing
handle MegaClient::sc_newnodes()
{
    handle originatingUser = UNDEF;
    for (;;)
    {
        switch (jsonsc.getnameid())
        {
            case 't':
                readtree(&jsonsc);
                break;

            case 'u':
                readusers(&jsonsc, true);
                break;

            case MAKENAMEID2('o', 'u'):
                originatingUser = jsonsc.gethandle(USERHANDLE);
                break;

            case EOO:
                return originatingUser;

            default:
                if (!jsonsc.storeobject())
                {
                    return originatingUser;
                }
        }
    }
}

// share requests come in the following flavours:
// - n/k (set share key) (always symmetric)
// - n/o/u[/okd] (share deletion)
// - n/o/u/k/r/ts[/ok][/ha] (share addition) (k can be asymmetric)
// returns 0 in case of a share addition or error, 1 otherwise
bool MegaClient::sc_shares()
{
    handle h = UNDEF;
    handle oh = UNDEF;
    handle uh = UNDEF;
    handle p = UNDEF;
    handle ou = UNDEF;
    bool upgrade_pending_to_full = false;
    const char* k = NULL;
    const char* ok = NULL;
    bool okremoved = false;
    byte ha[SymmCipher::BLOCKSIZE];
    byte sharekey[SymmCipher::BLOCKSIZE];
    int have_ha = 0;
    accesslevel_t r = ACCESS_UNKNOWN;
    m_time_t ts = 0;
    int outbound;

    for (;;)
    {
        switch (jsonsc.getnameid())
        {
            case 'p':  // Pending contact request handle for an s2 packet
                p = jsonsc.gethandle(PCRHANDLE);
                break;

            case MAKENAMEID2('o', 'p'):
                upgrade_pending_to_full = true;
                break;

            case 'n':   // share node
                h = jsonsc.gethandle();
                break;

            case 'o':   // owner user
                oh = jsonsc.gethandle(USERHANDLE);
                break;

            case 'u':   // target user
                uh = jsonsc.is(EXPORTEDLINK) ? 0 : jsonsc.gethandle(USERHANDLE);
                break;

            case MAKENAMEID2('o', 'u'):
                ou = jsonsc.gethandle(USERHANDLE);
                break;

            case MAKENAMEID2('o', 'k'):  // owner key
                ok = jsonsc.getvalue();
                break;

            case MAKENAMEID3('o', 'k', 'd'):
                okremoved = (jsonsc.getint() == 1); // owner key removed
                break;

            case MAKENAMEID2('h', 'a'):  // outgoing share signature
                have_ha = Base64::atob(jsonsc.getvalue(), ha, sizeof ha) == sizeof ha;
                break;

            case 'r':   // share access level
                r = (accesslevel_t)jsonsc.getint();
                break;

            case MAKENAMEID2('t', 's'):  // share timestamp
                ts = jsonsc.getint();
                break;

            case 'k':   // share key
                k = jsonsc.getvalue();
                break;

            case EOO:
                // we do not process share commands unless logged into a full
                // account
                if (loggedin() < FULLACCOUNT)
                {
                    return false;
                }

                // need a share node
                if (ISUNDEF(h))
                {
                    return false;
                }

                // ignore unrelated share packets (should never be triggered)
                outbound = (oh == me);
                if (!ISUNDEF(oh) && !outbound && (uh != me))
                {
                    return false;
                }

                // am I the owner of the share? use ok, otherwise k.
                if (ok && oh == me)
                {
                    k = ok;
                }

                if (k)
                {
                    if (!decryptkey(k, sharekey, sizeof sharekey, &key, 1, h))
                    {
                        return false;
                    }

                    if (ISUNDEF(oh) && ISUNDEF(uh))
                    {
                        // share key update on inbound share
                        newshares.push_back(new NewShare(h, 0, UNDEF, ACCESS_UNKNOWN, 0, sharekey));
                        return true;
                    }

                    if (!ISUNDEF(oh) && (!ISUNDEF(uh) || !ISUNDEF(p)))
                    {
                        if (!outbound && oh != me && oh && statecurrent)
                        {
                            User* u = finduser(oh);
                            useralerts.add(new UserAlert::NewShare(h, oh, u ? u->email : "", ts, useralerts.nextId()));
                            useralerts.ignoreNextSharedNodesUnder(h);  // no need to alert on nodes already in the new share, which are delivered next
                        }

                        // new share - can be inbound or outbound
                        newshares.push_back(new NewShare(h, outbound,
                                                         outbound ? uh : oh,
                                                         r, ts, sharekey,
                                                         have_ha ? ha : NULL,
                                                         p, upgrade_pending_to_full));

                        //Returns false because as this is a new share, the node
                        //could not have been received yet
                        return false;
                    }
                }
                else
                {
                    if (!ISUNDEF(oh) && (!ISUNDEF(uh) || !ISUNDEF(p)))
                    {
                        handle peer = outbound ? uh : oh;
                        if (peer != me && peer && !ISUNDEF(peer) && statecurrent && ou != me)
                        {
                            User* u = finduser(peer);
                            useralerts.add(new UserAlert::DeletedShare(peer, u ? u->email : "", oh, h, ts == 0 ? m_time() : ts, useralerts.nextId()));
                        }

                        // share revocation or share without key
                        newshares.push_back(new NewShare(h, outbound,
                                                         peer, r, 0, NULL, NULL, p, false, okremoved));
                        return r == ACCESS_UNKNOWN;
                    }
                }

                return false;

            default:
                if (!jsonsc.storeobject())
                {
                    return false;
                }
        }
    }
}

bool MegaClient::sc_upgrade()
{
    string result;
    bool success = false;
    int proNumber = 0;
    int itemclass = 0;

    for (;;)
    {
        switch (jsonsc.getnameid())
        {
            case MAKENAMEID2('i', 't'):
                itemclass = int(jsonsc.getint()); // itemclass. For now, it's always 0.
                break;

            case 'p':
                proNumber = int(jsonsc.getint()); //pro type
                break;

            case 'r':
                jsonsc.storeobject(&result);
                if (result == "s")
                {
                   success = true;
                }
                break;

            case EOO:
                if (itemclass == 0 && statecurrent)
                {
                    useralerts.add(new UserAlert::Payment(success, proNumber, m_time(), useralerts.nextId()));
                }
                return success;

            default:
                if (!jsonsc.storeobject())
                {
                    return false;
                }
        }
    }
}

void MegaClient::sc_paymentreminder()
{
    m_time_t expiryts = 0;

    for (;;)
    {
        switch (jsonsc.getnameid())
        {
        case MAKENAMEID2('t', 's'):
            expiryts = int(jsonsc.getint()); // timestamp
            break;

        case EOO:
            if (statecurrent)
            {
                useralerts.add(new UserAlert::PaymentReminder(expiryts ? expiryts : m_time(), useralerts.nextId()));
            }
            return;

        default:
            if (!jsonsc.storeobject())
            {
                return;
            }
        }
    }
}

// user/contact updates come in the following format:
// u:[{c/m/ts}*] - Add/modify user/contact
void MegaClient::sc_contacts()
{
    handle ou = UNDEF;

    for (;;)
    {
        switch (jsonsc.getnameid())
        {
            case 'u':
                useralerts.startprovisional();
                readusers(&jsonsc, true);
                break;

            case MAKENAMEID2('o', 'u'):
                ou = jsonsc.gethandle(MegaClient::USERHANDLE);
                break;

            case EOO:
                useralerts.evalprovisional(ou);
                return;

            default:
                if (!jsonsc.storeobject())
                {
                    return;
                }
        }
    }
}

// server-client key requests/responses
void MegaClient::sc_keys()
{
    handle h;
    Node* n = NULL;
    node_vector kshares;
    node_vector knodes;

    for (;;)
    {
        switch (jsonsc.getnameid())
        {
            case MAKENAMEID2('s', 'r'):
                procsr(&jsonsc);
                break;

            case 'h':
                if (!ISUNDEF(h = jsonsc.gethandle()) && (n = nodebyhandle(h)) && n->sharekey)
                {
                    kshares.push_back(n);   // n->inshare is checked in cr_response
                }
                break;

            case 'n':
                if (jsonsc.enterarray())
                {
                    while (!ISUNDEF(h = jsonsc.gethandle()) && (n = nodebyhandle(h)))
                    {
                        knodes.push_back(n);
                    }

                    jsonsc.leavearray();
                }
                break;

            case MAKENAMEID2('c', 'r'):
                proccr(&jsonsc);
                break;

            case EOO:
                cr_response(&kshares, &knodes, NULL);
                return;

            default:
                if (!jsonsc.storeobject())
                {
                    return;
                }
        }
    }
}

// server-client file attribute update
void MegaClient::sc_fileattr()
{
    Node* n = NULL;
    const char* fa = NULL;

    for (;;)
    {
        switch (jsonsc.getnameid())
        {
            case MAKENAMEID2('f', 'a'):
                fa = jsonsc.getvalue();
                break;

            case 'n':
                handle h;
                if (!ISUNDEF(h = jsonsc.gethandle()))
                {
                    n = nodebyhandle(h);
                }
                break;

            case EOO:
                if (fa && n)
                {
                    Node::copystring(&n->fileattrstring, fa);
                    n->changed.fileattrstring = true;
                    notifynode(n);
                }
                return;

            default:
                if (!jsonsc.storeobject())
                {
                    return;
                }
        }
    }
}

// server-client user attribute update notification
void MegaClient::sc_userattr()
{
    handle uh = UNDEF;
    User *u = NULL;

    string ua, uav;
    string_vector ualist;    // stores attribute names
    string_vector uavlist;   // stores attribute versions
    string_vector::const_iterator itua, ituav;

    for (;;)
    {
        switch (jsonsc.getnameid())
        {
            case 'u':
                uh = jsonsc.gethandle(USERHANDLE);
                break;

            case MAKENAMEID2('u', 'a'):
                if (jsonsc.enterarray())
                {
                    while (jsonsc.storeobject(&ua))
                    {
                        ualist.push_back(ua);
                    }
                    jsonsc.leavearray();
                }
                break;

            case 'v':
                if (jsonsc.enterarray())
                {
                    while (jsonsc.storeobject(&uav))
                    {
                        uavlist.push_back(uav);
                    }
                    jsonsc.leavearray();
                }
                break;

            case EOO:
                if (ISUNDEF(uh))
                {
                    LOG_err << "Failed to parse the user :" << uh;
                }
                else if (!(u = finduser(uh)))
                {
                    LOG_debug << "User attributes update for non-existing user";
                }
                else if (ualist.size() == uavlist.size())
                {
                    assert(ualist.size() && uavlist.size());

                    // invalidate only out-of-date attributes
                    for (itua = ualist.begin(), ituav = uavlist.begin();
                         itua != ualist.end();
                         itua++, ituav++)
                    {
                        attr_t type = User::string2attr(itua->c_str());
                        const string *cacheduav = u->getattrversion(type);
                        if (cacheduav)
                        {
                            if (*cacheduav != *ituav)
                            {
                                u->invalidateattr(type);
                                switch(type)
                                {
                                    case ATTR_KEYRING:
                                    {
                                        resetKeyring();
                                        break;
                                    }
                                    case ATTR_AUTHRING:     // fall-through
                                    case ATTR_AUTHCU255:    // fall-through
                                    case ATTR_AUTHRSA:
                                    {
                                        LOG_debug << User::attr2string(type) << " has changed externally. Fetching...";
                                        mAuthRings.erase(type);
                                        getua(u, type, 0);
                                        break;
                                    }
                                    default:
                                        break;
                                }
                            }
                            else
                            {
                                LOG_info << "User attribute already up to date";
                                return;
                            }
                        }
                        else
                        {
                            u->setChanged(type);

                            // if this attr was just created, add it to cache with empty value and set it as invalid
                            // (it will allow to detect if the attr exists upon resumption from cache, in case the value wasn't received yet)
                            if (type == ATTR_DISABLE_VERSIONS && !u->getattr(type))
                            {
                                string emptyStr;
                                u->setattr(type, &emptyStr, &emptyStr);
                                u->invalidateattr(type);
                            }
                        }

                        if (!fetchingnodes)
                        {
                            // silently fetch-upon-update these critical attributes
                            if (type == ATTR_DISABLE_VERSIONS || type == ATTR_PUSH_SETTINGS)
                            {
                                getua(u, type, 0);
                            }
                            else if (type == ATTR_STORAGE_STATE)
                            {
                                if (!statecurrent)
                                {
                                    notifyStorageChangeOnStateCurrent = true;
                                }
                                else
                                {
                                    LOG_debug << "Possible storage status change";
                                    app->notify_storage(STORAGE_CHANGE);
                                }
                            }
                        }
                    }
                    u->setTag(0);
                    notifyuser(u);
                }
                else    // different number of attributes than versions --> error
                {
                    LOG_err << "Unpaired user attributes and versions";
                }
                return;

            default:
                if (!jsonsc.storeobject())
                {
                    return;
                }
        }
    }
}

// Incoming pending contact additions or updates, always triggered by the creator (reminders, deletes, etc)
void MegaClient::sc_ipc()
{
    // fields: m, ts, uts, rts, dts, msg, p, ps
    m_time_t ts = 0;
    m_time_t uts = 0;
    m_time_t rts = 0;
    m_time_t dts = 0;
    m_off_t clv = 0;
    const char *m = NULL;
    const char *msg = NULL;
    handle p = UNDEF;
    PendingContactRequest *pcr;

    bool done = false;
    while (!done)
    {
        switch (jsonsc.getnameid())
        {
            case 'm':
                m = jsonsc.getvalue();
                break;
            case MAKENAMEID2('t', 's'):
                ts = jsonsc.getint();
                break;
            case MAKENAMEID3('u', 't', 's'):
                uts = jsonsc.getint();
                break;
            case MAKENAMEID3('r', 't', 's'):
                rts = jsonsc.getint();
                break;
            case MAKENAMEID3('d', 't', 's'):
                dts = jsonsc.getint();
                break;
            case MAKENAMEID3('m', 's', 'g'):
                msg = jsonsc.getvalue();
                break;
            case MAKENAMEID3('c', 'l', 'v'):
                clv = jsonsc.getint();
                break;
            case 'p':
                p = jsonsc.gethandle(MegaClient::PCRHANDLE);
                break;
            case EOO:
                done = true;
                if (ISUNDEF(p))
                {
                    LOG_err << "p element not provided";
                    break;
                }

                if (m && statecurrent)
                {
                    string email;
                    Node::copystring(&email, m);
                    useralerts.add(new UserAlert::IncomingPendingContact(dts, rts, p, email, ts, useralerts.nextId()));
                }

                pcr = pcrindex.count(p) ? pcrindex[p] : (PendingContactRequest *) NULL;

                if (dts != 0)
                {
                    //Trying to remove an ignored request
                    if (pcr)
                    {
                        // this is a delete, find the existing object in state
                        pcr->uts = dts;
                        pcr->changed.deleted = true;
                    }
                }
                else if (pcr && rts != 0)
                {
                    // reminder
                    if (uts == 0)
                    {
                        LOG_err << "uts element not provided";
                        break;
                    }

                    pcr->uts = uts;
                    pcr->changed.reminded = true;
                }
                else
                {
                    // new
                    if (!m)
                    {
                        LOG_err << "m element not provided";
                        break;
                    }
                    if (ts == 0)
                    {
                        LOG_err << "ts element not provided";
                        break;
                    }
                    if (uts == 0)
                    {
                        LOG_err << "uts element not provided";
                        break;
                    }

                    pcr = new PendingContactRequest(p, m, NULL, ts, uts, msg, false);
                    mappcr(p, pcr);
                    pcr->autoaccepted = clv;
                }
                notifypcr(pcr);

                break;
            default:
                if (!jsonsc.storeobject())
                {
                    return;
                }
        }
    }
}

// Outgoing pending contact additions or updates, always triggered by the creator (reminders, deletes, etc)
void MegaClient::sc_opc()
{
    // fields: e, m, ts, uts, rts, dts, msg, p
    m_time_t ts = 0;
    m_time_t uts = 0;
    m_time_t rts = 0;
    m_time_t dts = 0;
    const char *e = NULL;
    const char *m = NULL;
    const char *msg = NULL;
    handle p = UNDEF;
    PendingContactRequest *pcr;

    bool done = false;
    while (!done)
    {
        switch (jsonsc.getnameid())
        {
            case 'e':
                e = jsonsc.getvalue();
                break;
            case 'm':
                m = jsonsc.getvalue();
                break;
            case MAKENAMEID2('t', 's'):
                ts = jsonsc.getint();
                break;
            case MAKENAMEID3('u', 't', 's'):
                uts = jsonsc.getint();
                break;
            case MAKENAMEID3('r', 't', 's'):
                rts = jsonsc.getint();
                break;
            case MAKENAMEID3('d', 't', 's'):
                dts = jsonsc.getint();
                break;
            case MAKENAMEID3('m', 's', 'g'):
                msg = jsonsc.getvalue();
                break;
            case 'p':
                p = jsonsc.gethandle(MegaClient::PCRHANDLE);
                break;
            case EOO:
                done = true;
                if (ISUNDEF(p))
                {
                    LOG_err << "p element not provided";
                    break;
                }

                pcr = pcrindex.count(p) ? pcrindex[p] : (PendingContactRequest *) NULL;

                if (dts != 0) // delete PCR
                {
                    // this is a delete, find the existing object in state
                    if (pcr)
                    {
                        pcr->uts = dts;
                        pcr->changed.deleted = true;
                    }
                }
                else if (!e || !m || ts == 0 || uts == 0)
                {
                    LOG_err << "Pending Contact Request is incomplete.";
                    break;
                }
                else if (ts == uts) // add PCR
                {
                    pcr = new PendingContactRequest(p, e, m, ts, uts, msg, true);
                    mappcr(p, pcr);
                }
                else    // remind PCR
                {
                    if (rts == 0)
                    {
                        LOG_err << "Pending Contact Request is incomplete (rts element).";
                        break;
                    }

                    if (pcr)
                    {
                        pcr->uts = rts;
                        pcr->changed.reminded = true;
                    }
                }
                notifypcr(pcr);

                break;
            default:
                if (!jsonsc.storeobject())
                {
                    return;
                }
        }
    }
}

// Incoming pending contact request updates, always triggered by the receiver of the request (accepts, denies, etc)
void MegaClient::sc_upc(bool incoming)
{
    // fields: p, uts, s, m
    m_time_t uts = 0;
    int s = 0;
    const char *m = NULL;
    handle p = UNDEF, ou = UNDEF;
    PendingContactRequest *pcr;

    bool done = false;
    while (!done)
    {
        switch (jsonsc.getnameid())
        {
            case 'm':
                m = jsonsc.getvalue();
                break;
            case MAKENAMEID3('u', 't', 's'):
                uts = jsonsc.getint();
                break; 
            case 's':
                s = int(jsonsc.getint());
                break;
            case 'p':
                p = jsonsc.gethandle(MegaClient::PCRHANDLE);
                break;
            case MAKENAMEID2('o', 'u'):
                ou = jsonsc.gethandle(MegaClient::PCRHANDLE);
                break;
            case EOO:
                done = true;
                if (ISUNDEF(p))
                {
                    LOG_err << "p element not provided";
                    break;
                }

                pcr = pcrindex.count(p) ? pcrindex[p] : (PendingContactRequest *) NULL;

                if (!pcr)
                {
                    // As this was an update triggered by us, on an object we must know about, this is kinda a problem.                    
                    LOG_err << "upci PCR not found, huge massive problem";
                    break;
                }
                else
                {                    
                    if (!m)
                    {
                        LOG_err << "m element not provided";
                        break;
                    }
                    if (s == 0)
                    {
                        LOG_err << "s element not provided";
                        break;
                    }
                    if (uts == 0)
                    {
                        LOG_err << "uts element not provided";
                        break;
                    }

                    switch (s)
                    {
                        case 1:
                            // ignored
                            pcr->changed.ignored = true;
                            break;
                        case 2:
                            // accepted
                            pcr->changed.accepted = true;
                            break;
                        case 3:
                            // denied
                            pcr->changed.denied = true;
                            break;
                    }
                    pcr->uts = uts;
                }

                if (statecurrent && ou != me && (incoming || s != 2))
                {
                    string email;
                    Node::copystring(&email, m);
                    using namespace UserAlert;
                    useralerts.add(incoming ? (Base*) new UpdatedPendingContactIncoming(s, p, email, uts, useralerts.nextId())
                                            : (Base*) new UpdatedPendingContactOutgoing(s, p, email, uts, useralerts.nextId()));
                }

                notifypcr(pcr);

                break;
            default:
                if (!jsonsc.storeobject())
                {
                    return;
                }
        }
    }
}
// Public links updates
void MegaClient::sc_ph()
{
    // fields: h, ph, d, n, ets
    handle h = UNDEF;
    handle ph = UNDEF;
    bool deleted = false;
    bool created = false;
    bool updated = false;
    bool takendown = false;
    bool reinstated = false;
    m_time_t ets = 0;
    m_time_t cts = 0;
    Node *n;

    bool done = false;
    while (!done)
    {
        switch (jsonsc.getnameid())
        {
        case 'h':
            h = jsonsc.gethandle(MegaClient::NODEHANDLE);
            break;
        case MAKENAMEID2('p','h'):
            ph = jsonsc.gethandle(MegaClient::NODEHANDLE);
            break;
        case 'd':
            deleted = (jsonsc.getint() == 1);
            break;
        case 'n':
            created = (jsonsc.getint() == 1);
            break;
        case 'u':
            updated = (jsonsc.getint() == 1);
            break;
        case MAKENAMEID4('d', 'o', 'w', 'n'):
            {
                int down = int(jsonsc.getint());
                takendown = (down == 1);
                reinstated = (down == 0);
            }
            break;
        case MAKENAMEID3('e', 't', 's'):
            ets = jsonsc.getint();
            break;
        case MAKENAMEID2('t', 's'):
            cts = jsonsc.getint();
            break;
        case EOO:
            done = true;
            if (ISUNDEF(h))
            {
                LOG_err << "h element not provided";
                break;
            }
            if (ISUNDEF(ph))
            {
                LOG_err << "ph element not provided";
                break;
            }
            if (!deleted && !created && !updated && !takendown)
            {
                LOG_err << "d/n/u/down element not provided";
                break;
            }
            if (!deleted && !cts)
            {
                LOG_err << "creation timestamp element not provided";
                break;
            }

            n = nodebyhandle(h);
            if (n)
            {
                if ((takendown || reinstated) && !ISUNDEF(h) && statecurrent)
                {
                    useralerts.add(new UserAlert::Takedown(takendown, reinstated, n->type, h, m_time(), useralerts.nextId()));
                }

                if (deleted)        // deletion
                {
                    if (n->plink)
                    {
                        delete n->plink;
                        n->plink = NULL;
                    }
                }
                else
                {
                    n->setpubliclink(ph, cts, ets, takendown);
                }

                n->changed.publiclink = true;
                notifynode(n);
            }
            else
            {
                LOG_warn << "node for public link not found";
            }

            break;
        default:
            if (!jsonsc.storeobject())
            {
                return;
            }
        }
    }
}

void MegaClient::sc_se()
{
    // fields: e, s
    string email;
    int status = -1;
    handle uh = UNDEF;
    User *u;

    bool done = false;
    while (!done)
    {
        switch (jsonsc.getnameid())
        {
        case 'e':
            jsonsc.storeobject(&email);
            break;
        case 'u':
            uh = jsonsc.gethandle(USERHANDLE);
            break;
        case 's':
            status = int(jsonsc.getint());
            break;
        case EOO:
            done = true;
            if (email.empty())
            {
                LOG_err << "e element not provided";
                break;
            }
            if (uh == UNDEF)
            {
                LOG_err << "u element not provided";
                break;
            }
            if (status == -1)
            {
                LOG_err << "s element not provided";
                break;
            }
            if (status != EMAIL_REMOVED &&
                    status != EMAIL_PENDING_REMOVED &&
                    status != EMAIL_PENDING_ADDED &&
                    status != EMAIL_FULLY_ACCEPTED)
            {
                LOG_err << "unknown value for s element: " << status;
                break;
            }

            u = finduser(uh);
            if (!u)
            {
                LOG_warn << "user for email change not found. Not a contact?";
            }
            else if (status == EMAIL_FULLY_ACCEPTED)
            {
                LOG_debug << "Email changed from `" << u->email << "` to `" << email << "`";

                mapuser(uh, email.c_str()); // update email used as index for user's map
                u->changed.email = true;               
                notifyuser(u);
            }
            // TODO: manage different status once multiple-emails is supported

            break;
        default:
            if (!jsonsc.storeobject())
            {
                return;
            }
        }
    }
}

#ifdef ENABLE_CHAT
void MegaClient::sc_chatupdate(bool readingPublicChat)
{
    // fields: id, u, cs, n, g, ou, ct, ts, m, ck
    handle chatid = UNDEF;
    userpriv_vector *userpriv = NULL;
    int shard = -1;
    userpriv_vector *upnotif = NULL;
    bool group = false;
    handle ou = UNDEF;
    string title;
    m_time_t ts = -1;
    bool publicchat = false;
    string unifiedkey;

    bool done = false;
    while (!done)
    {
        switch (jsonsc.getnameid())
        {
            case MAKENAMEID2('i','d'):
                chatid = jsonsc.gethandle(MegaClient::CHATHANDLE);
                break;

            case 'u':   // list of users participating in the chat (+privileges)
                userpriv = readuserpriv(&jsonsc);
                break;

            case MAKENAMEID2('c','s'):
                shard = int(jsonsc.getint());
                break;

            case 'n':   // the new user, for notification purposes (not used)
                upnotif = readuserpriv(&jsonsc);
                break;

            case 'g':
                group = jsonsc.getint();
                break;

            case MAKENAMEID2('o','u'):
                ou = jsonsc.gethandle(MegaClient::USERHANDLE);
                break;

            case MAKENAMEID2('c','t'):
                jsonsc.storeobject(&title);
                break;

            case MAKENAMEID2('t', 's'):  // actual creation timestamp
                ts = jsonsc.getint();
                break;

            case 'm':
                assert(readingPublicChat);
                publicchat = jsonsc.getint();
                break;

            case MAKENAMEID2('c','k'):
                assert(readingPublicChat);
                jsonsc.storeobject(&unifiedkey);
                break;

            case EOO:
                done = true;

                if (ISUNDEF(chatid))
                {
                    LOG_err << "Cannot read handle of the chat";
                }
                else if (ISUNDEF(ou))
                {
                    LOG_err << "Cannot read originating user of action packet";
                }
                else if (shard == -1)
                {
                    LOG_err << "Cannot read chat shard";
                }
                else
                {
                    bool mustHaveUK = false;
                    privilege_t oldPriv = PRIV_UNKNOWN;
                    if (chats.find(chatid) == chats.end())
                    {
                        chats[chatid] = new TextChat();
                        mustHaveUK = true;
                    }
                    else
                    {
                        oldPriv = chats[chatid]->priv;
                    }

                    TextChat *chat = chats[chatid];
                    chat->id = chatid;
                    chat->shard = shard;
                    chat->group = group;
                    chat->priv = PRIV_UNKNOWN;
                    chat->ou = ou;
                    chat->title = title;
                    // chat->flags = ?; --> flags are received in other AP: mcfc
                    if (ts != -1)
                    {
                        chat->ts = ts;  // only in APs related to chat creation or when you're added to
                    }

                    bool found = false;
                    userpriv_vector::iterator upvit;
                    if (userpriv)
                    {
                        // find 'me' in the list of participants, get my privilege and remove from peer's list
                        for (upvit = userpriv->begin(); upvit != userpriv->end(); upvit++)
                        {
                            if (upvit->first == me)
                            {
                                found = true;
                                mustHaveUK = (oldPriv <= PRIV_RM && upvit->second > PRIV_RM);
                                chat->priv = upvit->second;
                                userpriv->erase(upvit);
                                if (userpriv->empty())
                                {
                                    delete userpriv;
                                    userpriv = NULL;
                                }
                                break;
                            }
                        }
                    }
                    // if `me` is not found among participants list and there's a notification list...
                    if (!found && upnotif)
                    {
                        // ...then `me` may have been removed from the chat: get the privilege level=PRIV_RM
                        for (upvit = upnotif->begin(); upvit != upnotif->end(); upvit++)
                        {
                            if (upvit->first == me)
                            {
                                mustHaveUK = (oldPriv <= PRIV_RM && upvit->second > PRIV_RM);
                                chat->priv = upvit->second;
                                break;
                            }
                        }
                    }

                    if (chat->priv == PRIV_RM)
                    {
                        // clear the list of peers because API still includes peers in the
                        // actionpacket, but not in a fresh fetchnodes
                        delete userpriv;
                        userpriv = NULL;
                    }

                    delete chat->userpriv;  // discard any existing `userpriv`
                    chat->userpriv = userpriv;

                    if (readingPublicChat)
                    {
                        chat->setMode(publicchat);
                        if (!unifiedkey.empty())    // not all actionpackets include it
                        {
                            chat->unifiedKey = unifiedkey;
                        }
                        else if (mustHaveUK)
                        {
                            LOG_err << "Public chat without unified key detected";
                        }
                    }

                    chat->setTag(0);    // external change
                    notifychat(chat);
                }

                delete upnotif;
                break;

            default:
                if (!jsonsc.storeobject())
                {                    
                    delete upnotif;
                    return;
                }
        }
    }
}

void MegaClient::sc_chatnode()
{
    handle chatid = UNDEF;
    handle h = UNDEF;
    handle uh = UNDEF;
    bool r = false;
    bool g = false;

    for (;;)
    {
        switch (jsonsc.getnameid())
        {
            case 'g':
                // access granted
                g = jsonsc.getint();
                break;

            case 'r':
                // access revoked
                r = jsonsc.getint();
                break;

            case MAKENAMEID2('i','d'):
                chatid = jsonsc.gethandle(MegaClient::CHATHANDLE);
                break;

            case 'n':
                h = jsonsc.gethandle(MegaClient::NODEHANDLE);
                break;

            case 'u':
                uh = jsonsc.gethandle(MegaClient::USERHANDLE);
                break;

            case EOO:
                if (chatid != UNDEF && h != UNDEF && uh != UNDEF && (r || g))
                {
                    textchat_map::iterator it = chats.find(chatid);
                    if (it == chats.end())
                    {
                        LOG_err << "Unknown chat for user/node access to attachment";
                        return;
                    }

                    TextChat *chat = it->second;
                    if (r)  // access revoked
                    {
                        if(!chat->setNodeUserAccess(h, uh, true))
                        {
                            LOG_err << "Unknown user/node at revoke access to attachment";
                        }
                    }
                    else    // access granted
                    {
                        chat->setNodeUserAccess(h, uh);
                    }

                    chat->setTag(0);    // external change
                    notifychat(chat);
                }
                else
                {
                    LOG_err << "Failed to parse attached node information";
                }
                return;

            default:
                if (!jsonsc.storeobject())
                {
                    return;
                }
        }
    }
}

void MegaClient::sc_chatflags()
{
    bool done = false;
    handle chatid = UNDEF;
    byte flags = 0;
    while(!done)
    {
        switch (jsonsc.getnameid())
        {
            case MAKENAMEID2('i','d'):
                chatid = jsonsc.gethandle(MegaClient::CHATHANDLE);
                break;

            case 'f':
                flags = byte(jsonsc.getint());
                break;

            case EOO:
            {
                done = true;
                textchat_map::iterator it = chats.find(chatid);
                if (it == chats.end())
                {
                    string chatidB64;
                    string tmp((const char*)&chatid, sizeof(chatid));
                    Base64::btoa(tmp, chatidB64);
                    LOG_err << "Received flags for unknown chatid: " << chatidB64.c_str();
                    break;
                }

                TextChat *chat = chats[chatid];
                chat->setFlags(flags);

                chat->setTag(0);    // external change
                notifychat(chat);
                break;
            }

            default:
                if (!jsonsc.storeobject())
                {
                    return;
                }
                break;
        }
    }
}

#endif

void MegaClient::sc_uac()
{
    string email;
    for (;;)
    {
        switch (jsonsc.getnameid())
        {
            case 'm':
                jsonsc.storeobject(&email);
                break;

            case EOO:
                if (email.empty())
                {
                    LOG_warn << "Missing email address in `uac` action packet";
                }
                app->account_updated();
                app->notify_confirmation(email.c_str());
                return;

            default:
                if (!jsonsc.storeobject())
                {
                    LOG_warn << "Failed to parse `uac` action packet";
                    return;
                }
        }
    }
}

void MegaClient::sc_la()
{
    for (;;)
    {
        switch (jsonsc.getnameid())
        {
        case EOO:
            useralerts.onAcknowledgeReceived();
            return;

        default:
            if (!jsonsc.storeobject())
            {
                LOG_warn << "Failed to parse `la` action packet";
                return;
            }
        }
    }
}

void MegaClient::sc_ub()
{
    BizStatus status = BIZ_STATUS_UNKNOWN;
    BizMode mode = BIZ_MODE_UNKNOWN;
    for (;;)
    {
        switch (jsonsc.getnameid())
        {
            case 's':
                status = BizStatus(jsonsc.getint());
                break;

            case 'm':
                mode = BizMode(jsonsc.getint());
                break;

            case EOO:
                if ((status < BIZ_STATUS_EXPIRED || status > BIZ_STATUS_GRACE_PERIOD))
                {
                    std::string err = "Missing or invalid status in `ub` action packet";
                    LOG_err << err;
                    sendevent(99449, err.c_str(), 0);
                    return;
                }
                if ( (mode != BIZ_MODE_MASTER && mode != BIZ_MODE_SUBUSER)
                     && (status != BIZ_STATUS_INACTIVE) )   // when inactive, `m` might be missing (unknown/undefined)
                {
                    LOG_err << "Unexpected mode for business account at `ub`. Mode: " << mode;
                    return;
                }

                mBizStatus = status;
                mBizMode = mode;

                // FIXME: if API decides tp include the expiration ts, remove the block below
                if (mBizStatus == BIZ_STATUS_ACTIVE)
                {
                    // If new status is active, reset timestamps of transitions
                    mBizGracePeriodTs = 0;
                    mBizExpirationTs = 0;
                }

                app->notify_business_status(mBizStatus);
                return;

            default:
                if (!jsonsc.storeobject())
                {
                    LOG_warn << "Failed to parse `ub` action packet";
                    return;
                }
        }
    }

}

// scan notified nodes for
// - name differences with an existing LocalNode
// - appearance of new folders
// - (re)appearance of files
// - deletions
// purge removed nodes after notification
void MegaClient::notifypurge(void)
{
    int i, t;

    handle tscsn = cachedscsn;

    if (*scsn) Base64::atob(scsn, (byte*)&tscsn, sizeof tscsn);

    if (nodenotify.size() || usernotify.size() || pcrnotify.size()
#ifdef ENABLE_CHAT
            || chatnotify.size()
#endif
            || cachedscsn != tscsn)
    {
        updatesc();

#ifdef ENABLE_SYNC
        // update LocalNode <-> Node associations
        for (sync_list::iterator it = syncs.begin(); it != syncs.end(); it++)
        {
            (*it)->cachenodes();
        }
#endif
    }

    if ((t = int(nodenotify.size())))
    {
#ifdef ENABLE_SYNC
        // check for deleted syncs
        for (sync_list::iterator it = syncs.begin(); it != syncs.end(); it++)
        {
            if (((*it)->state == SYNC_ACTIVE || (*it)->state == SYNC_INITIALSCAN)
             && (*it)->localroot.node->changed.removed)
            {
                delsync(*it);
            }
        }
#endif
        applykeys();

        if (!fetchingnodes)
        {
            app->nodes_updated(&nodenotify[0], t);
        }

        // check all notified nodes for removed status and purge
        for (i = 0; i < t; i++)
        {
            Node* n = nodenotify[i];
            if (n->attrstring)
            {
                LOG_err << "NO_KEY node: " << n->type << " " << n->size << " " << n->nodehandle << " " << n->nodekey.size();
#ifdef ENABLE_SYNC
                if (n->localnode)
                {
                    LOG_err << "LocalNode: " << n->localnode->name << " " << n->localnode->type << " " << n->localnode->size;
                }
#endif
            }

            if (n->changed.removed)
            {
                // remove inbound share
                if (n->inshare)
                {
                    n->inshare->user->sharing.erase(n->nodehandle);
                    notifyuser(n->inshare->user);
                }

                nodes.erase(n->nodehandle);
                delete n;
            }
            else
            {
                n->notified = false;
                memset(&(n->changed), 0, sizeof(n->changed));
                n->tag = 0;
            }
        }

        nodenotify.clear();
    }

    if ((t = int(pcrnotify.size())))
    {
        if (!fetchingnodes)
        {
            app->pcrs_updated(&pcrnotify[0], t);
        }

        // check all notified nodes for removed status and purge
        for (i = 0; i < t; i++)
        {
            PendingContactRequest* pcr = pcrnotify[i];

            if (pcr->removed())
            {
                pcrindex.erase(pcr->id);
                delete pcr;
            }
            else
            {
                pcr->notified = false;
                memset(&(pcr->changed), 0, sizeof(pcr->changed));
            }
        }

        pcrnotify.clear();
    }

    // users are never deleted (except at account cancellation)
    if ((t = int(usernotify.size())))
    {
        if (!fetchingnodes)
        {
            app->users_updated(&usernotify[0], t);
        }

        for (i = 0; i < t; i++)
        {
            User *u = usernotify[i];

            u->notified = false;
            u->resetTag();
            memset(&(u->changed), 0, sizeof(u->changed));

            if (u->show == INACTIVE && u->userhandle != me)
            {
                // delete any remaining shares with this user
                for (handle_set::iterator it = u->sharing.begin(); it != u->sharing.end(); it++)
                {
                    Node *n = nodebyhandle(*it);
                    if (n && !n->changed.removed)
                    {
                        sendevent(99435, "Orphan incoming share", 0);
                    }
                }
                u->sharing.clear();

                discarduser(u->userhandle, false);
            }
        }

        usernotify.clear();
    }

    if ((t = int(useralerts.useralertnotify.size())))
    {
        LOG_debug << "Notifying " << t << " user alerts";
        app->useralerts_updated(&useralerts.useralertnotify[0], t);

        for (i = 0; i < t; i++)
        {
            UserAlert::Base *ua = useralerts.useralertnotify[i];
            ua->tag = -1;
        }

        useralerts.useralertnotify.clear();
    }

#ifdef ENABLE_CHAT
    if ((t = int(chatnotify.size())))
    {
        if (!fetchingnodes)
        {
            app->chats_updated(&chatnotify, t);
        }

        for (textchat_map::iterator it = chatnotify.begin(); it != chatnotify.end(); it++)
        {
            TextChat *chat = it->second;

            chat->notified = false;
            chat->resetTag();
            memset(&(chat->changed), 0, sizeof(chat->changed));
        }

        chatnotify.clear();
    }
#endif

    totalNodes = nodes.size();
}

// return node pointer derived from node handle
Node* MegaClient::nodebyhandle(handle h)
{
    node_map::iterator it;

    if ((it = nodes.find(h)) != nodes.end())
    {
        return it->second;
    }

    return NULL;
}

// server-client deletion
Node* MegaClient::sc_deltree()
{
    Node* n = NULL;
    handle originatingUser = UNDEF;

    for (;;)
    {
        switch (jsonsc.getnameid())
        {
            case 'n':
                handle h;

                if (!ISUNDEF((h = jsonsc.gethandle())))
                {
                    n = nodebyhandle(h);
                }
                break;

            case MAKENAMEID2('o', 'u'):
                originatingUser = jsonsc.gethandle(USERHANDLE);
                break;

            case EOO:
                if (n)
                {
                    TreeProcDel td;
                    useralerts.beginNotingSharedNodes();

                    int creqtag = reqtag;
                    reqtag = 0;
                    proctree(n, &td);
                    reqtag = creqtag;
                    
                    useralerts.convertNotedSharedNodes(false, originatingUser);
                }
                return n;

            default:
                if (!jsonsc.storeobject())
                {
                    return NULL;
                }
        }
    }
}

// generate handle authentication token
void MegaClient::handleauth(handle h, byte* auth)
{
    Base64::btoa((byte*)&h, NODEHANDLE, (char*)auth);
    memcpy(auth + sizeof h, auth, sizeof h);
    key.ecb_encrypt(auth);
}

// make attribute string; add magic number prefix
void MegaClient::makeattr(SymmCipher* key, string* attrstring, const char* json, int l) const
{
    if (l < 0)
    {
        l = int(strlen(json));
    }
    int ll = (l + 6 + SymmCipher::KEYLENGTH - 1) & - SymmCipher::KEYLENGTH;
    byte* buf = new byte[ll];

    memcpy(buf, "MEGA{", 5); // check for the presence of the magic number "MEGA"
    memcpy(buf + 5, json, l);
    buf[l + 5] = '}';
    memset(buf + 6 + l, 0, ll - l - 6);

    key->cbc_encrypt(buf, ll);

    attrstring->assign((char*)buf, ll);

    delete[] buf;
}

// update node attributes
// (with speculative instant completion)
error MegaClient::setattr(Node* n, const char *prevattr)
{
    if (!checkaccess(n, FULL))
    {
        return API_EACCESS;
    }

    SymmCipher* cipher;

    if (!(cipher = n->nodecipher()))
    {
        return API_EKEY;
    }

    n->changed.attrs = true;
    n->tag = reqtag;
    notifynode(n);

    reqs.add(new CommandSetAttr(this, n, cipher, prevattr));

    return API_OK;
}

// send new nodes to API for processing
void MegaClient::putnodes(handle h, NewNode* newnodes, int numnodes, const char *cauth)
{
    reqs.add(new CommandPutNodes(this, h, NULL, newnodes, numnodes, reqtag, PUTNODES_APP, cauth));
}

// drop nodes into a user's inbox (must have RSA keypair)
void MegaClient::putnodes(const char* user, NewNode* newnodes, int numnodes)
{
    User* u;

    restag = reqtag;

    if (!(u = finduser(user, 0)) && !user)
    {
        return app->putnodes_result(API_EARGS, USER_HANDLE, newnodes);
    }

    queuepubkeyreq(user, new PubKeyActionPutNodes(newnodes, numnodes, reqtag));
}

// returns 1 if node has accesslevel a or better, 0 otherwise
int MegaClient::checkaccess(Node* n, accesslevel_t a)
{
    // folder link access is always read-only - ignore login status during
    // initial tree fetch
    if ((a < OWNERPRELOGIN) && !loggedin())
    {
        return a == RDONLY;
    }

    // trace back to root node (always full access) or share node
    while (n)
    {
        if (n->inshare)
        {
            return n->inshare->access >= a;
        }

        if (!n->parent)
        {
            return n->type > FOLDERNODE;
        }

        n = n->parent;
    }

    return 0;
}

// returns API_OK if a move operation is permitted, API_EACCESS or
// API_ECIRCULAR otherwise
error MegaClient::checkmove(Node* fn, Node* tn)
{
    // condition #1: cannot move top-level node, must have full access to fn's
    // parent
    if (!fn->parent || !checkaccess(fn->parent, FULL))
    {
        return API_EACCESS;
    }

    // condition #2: target must be folder
    if (tn->type == FILENODE)
    {
        return API_EACCESS;
    }

    // condition #3: must have write access to target
    if (!checkaccess(tn, RDWR))
    {
        return API_EACCESS;
    }

    // condition #4: source can't be a version
    if (fn->parent->type == FILENODE)
    {
        return API_EACCESS;
    }

    // condition #5: tn must not be below fn (would create circular linkage)
    for (;;)
    {
        if (tn == fn)
        {
            return API_ECIRCULAR;
        }

        if (tn->inshare || !tn->parent)
        {
            break;
        }

        tn = tn->parent;
    }

    // condition #6: fn and tn must be in the same tree (same ultimate parent
    // node or shared by the same user)
    for (;;)
    {
        if (fn->inshare || !fn->parent)
        {
            break;
        }

        fn = fn->parent;
    }

    // moves within the same tree or between the user's own trees are permitted
    if (fn == tn || (!fn->inshare && !tn->inshare))
    {
        return API_OK;
    }

    // moves between inbound shares from the same user are permitted
    if (fn->inshare && tn->inshare && fn->inshare->user == tn->inshare->user)
    {
        return API_OK;
    }

    return API_EACCESS;
}

// move node to new parent node (for changing the filename, use setattr and
// modify the 'n' attribute)
error MegaClient::rename(Node* n, Node* p, syncdel_t syncdel, handle prevparent)
{
    error e;

    if ((e = checkmove(n, p)))
    {
        return e;
    }

    Node *prevParent = NULL;
    if (!ISUNDEF(prevparent))
    {
        prevParent = nodebyhandle(prevparent);
    }
    else
    {
        prevParent = n->parent;
    }

    if (n->setparent(p))
    {
        bool setrr = false;
        if (prevParent)
        {
            Node *prevRoot = getrootnode(prevParent);
            Node *newRoot = getrootnode(p);
            handle rubbishHandle = rootnodes[RUBBISHNODE - ROOTNODE];
            nameid rrname = AttrMap::string2nameid("rr");

            if (prevRoot->nodehandle != rubbishHandle
                    && p->nodehandle == rubbishHandle)
            {
                // deleted node
                char base64Handle[12];
                Base64::btoa((byte*)&prevParent->nodehandle, MegaClient::NODEHANDLE, base64Handle);
                if (strcmp(base64Handle, n->attrs.map[rrname].c_str()))
                {
                    LOG_debug << "Adding rr attribute";
                    n->attrs.map[rrname] = base64Handle;
                    setrr = true;
                }
            }
            else if (prevRoot->nodehandle == rubbishHandle
                     && newRoot->nodehandle != rubbishHandle)
            {
                // undeleted node
                attr_map::iterator it = n->attrs.map.find(rrname);
                if (it != n->attrs.map.end())
                {
                    LOG_debug << "Removing rr attribute";
                    n->attrs.map.erase(it);
                    setattr(n);
                }
            }
        }

        n->changed.parent = true;
        n->tag = reqtag;
        notifynode(n);

        // rewrite keys of foreign nodes that are moved out of an outbound share
        rewriteforeignkeys(n);

        reqs.add(new CommandMoveNode(this, n, p, syncdel, prevparent));
        if (setrr)
        {
            setattr(n);
        }
    }

    return API_OK;
}

// delete node tree
error MegaClient::unlink(Node* n, bool keepversions)
{
    if (!n->inshare && !checkaccess(n, FULL))
    {
        return API_EACCESS;
    }

    bool kv = (keepversions && n->type == FILENODE);
    reqs.add(new CommandDelNode(this, n->nodehandle, kv));

    mergenewshares(1);

    if (kv)
    {
        Node *newerversion = n->parent;
        if (n->children.size())
        {
            Node *olderversion = n->children.back();
            olderversion->setparent(newerversion);
            olderversion->changed.parent = true;
            olderversion->tag = reqtag;
            notifynode(olderversion);
        }
    }

    TreeProcDel td;
    proctree(n, &td);

    return API_OK;
}

void MegaClient::unlinkversions()
{
    reqs.add(new CommandDelVersions(this));
}

// Converts a string in UTF8 to array of int32 in the same way than Webclient converts a string in UTF16 to array of 32-bit elements
// (returns NULL if the input is invalid UTF-8)
// unfortunately, discards bits 8-31 of multibyte characters for backwards compatibility
char* MegaClient::utf8_to_a32forjs(const char* str, int* len)
{
    if (!str)
    {
        return NULL;
    }

    int t = int(strlen(str));
    int t2 = 4 * ((t + 3) >> 2);
    char* result = new char[t2]();
    uint32_t* a32 = (uint32_t*)result;
    uint32_t unicode;

    int i = 0;
    int j = 0;

    while (i < t)
    {
        char c = str[i++] & 0xff;

        if (!(c & 0x80))
        {
            unicode = c & 0xff;
        }
        else if ((c & 0xe0) == 0xc0)
        {
            if (i >= t || (str[i] & 0xc0) != 0x80)
            {
                delete[] result;
                return NULL;
            }

            unicode = (c & 0x1f) << 6;
            unicode |= str[i++] & 0x3f;
        }
        else if ((c & 0xf0) == 0xe0)
        {
            if (i + 2 > t || (str[i] & 0xc0) != 0x80 || (str[i + 1] & 0xc0) != 0x80)
            {
                delete[] result;
                return NULL;
            }

            unicode = (c & 0x0f) << 12;
            unicode |= (str[i++] & 0x3f) << 6;
            unicode |= str[i++] & 0x3f;
        }
        else if ((c & 0xf8) == 0xf0)
        {
            if (i + 3 > t
            || (str[i] & 0xc0) != 0x80
            || (str[i + 1] & 0xc0) != 0x80
            || (str[i + 2] & 0xc0) != 0x80)
            {
                delete[] result;
                return NULL;
            }

            unicode = (c & 0x07) << 18;
            unicode |= (str[i++] & 0x3f) << 12;
            unicode |= (str[i++] & 0x3f) << 6;
            unicode |= str[i++] & 0x3f;

            // management of surrogate pairs like the JavaScript code
            uint32_t hi = 0xd800 | ((unicode >> 10) & 0x3F) | (((unicode >> 16) - 1) << 6);
            uint32_t low = 0xdc00 | (unicode & 0x3ff);

            a32[j >> 2] |= htonl(hi << (24 - (j & 3) * 8));
            j++;

            unicode = low;
        }
        else
        {
            delete[] result;
            return NULL;
        }

        a32[j >> 2] |= htonl(unicode << (24 - (j & 3) * 8));
        j++;
    }

    *len = j;
    return result;
}

// compute UTF-8 password hash
error MegaClient::pw_key(const char* utf8pw, byte* key) const
{
    int t;
    char* pw;

    if (!(pw = utf8_to_a32forjs(utf8pw, &t)))
    {
        return API_EARGS;
    }

    int n = (t + 15) / 16;
    SymmCipher* keys = new SymmCipher[n];

    for (int i = 0; i < n; i++)
    {
        int valid = (i != (n - 1)) ? SymmCipher::BLOCKSIZE : (t - SymmCipher::BLOCKSIZE * i);
        memcpy(key, pw + i * SymmCipher::BLOCKSIZE, valid);
        memset(key + valid, 0, SymmCipher::BLOCKSIZE - valid);
        keys[i].setkey(key);
    }

    memcpy(key, "\x93\xC4\x67\xE3\x7D\xB0\xC7\xA4\xD1\xBE\x3F\x81\x01\x52\xCB\x56", SymmCipher::BLOCKSIZE);

    for (int r = 65536; r--; )
    {
        for (int i = 0; i < n; i++)
        {
            keys[i].ecb_encrypt(key);
        }
    }

    delete[] keys;
    delete[] pw;

    return API_OK;
}

// compute generic string hash
void MegaClient::stringhash(const char* s, byte* hash, SymmCipher* cipher)
{
    int t;

    t = strlen(s) & - SymmCipher::BLOCKSIZE;

    strncpy((char*)hash, s + t, SymmCipher::BLOCKSIZE);

    while (t)
    {
        t -= SymmCipher::BLOCKSIZE;
        SymmCipher::xorblock((byte*)s + t, hash);
    }

    for (t = 16384; t--; )
    {
        cipher->ecb_encrypt(hash);
    }

    memcpy(hash + 4, hash + 8, 4);
}

// (transforms s to lowercase)
uint64_t MegaClient::stringhash64(string* s, SymmCipher* c)
{
    byte hash[SymmCipher::KEYLENGTH];

    tolower_string(*s);
    stringhash(s->c_str(), hash, c);

    return MemAccess::get<uint64_t>((const char*)hash);
}

// read and add/verify node array
int MegaClient::readnodes(JSON* j, int notify, putsource_t source, NewNode* nn, int nnsize, int tag, bool applykeys)
{
    if (!j->enterarray())
    {
        return 0;
    }

    node_vector dp;
    Node* n;

    while (j->enterobject())
    {
        handle h = UNDEF, ph = UNDEF;
        handle u = 0, su = UNDEF;
        nodetype_t t = TYPE_UNKNOWN;
        const char* a = NULL;
        const char* k = NULL;
        const char* fa = NULL;
        const char *sk = NULL;
        accesslevel_t rl = ACCESS_UNKNOWN;
        m_off_t s = NEVER;
        m_time_t ts = -1, sts = -1;
        nameid name;
        int nni = -1;

        while ((name = j->getnameid()) != EOO)
        {
            switch (name)
            {
                case 'h':   // new node: handle
                    h = j->gethandle();
                    break;

                case 'p':   // parent node
                    ph = j->gethandle();
                    break;

                case 'u':   // owner user
                    u = j->gethandle(USERHANDLE);
                    break;

                case 't':   // type
                    t = (nodetype_t)j->getint();
                    break;

                case 'a':   // attributes
                    a = j->getvalue();
                    break;

                case 'k':   // key(s)
                    k = j->getvalue();
                    break;

                case 's':   // file size
                    s = j->getint();
                    break;

                case 'i':   // related source NewNode index
                    nni = int(j->getint());
                    break;

                case MAKENAMEID2('t', 's'):  // actual creation timestamp
                    ts = j->getint();
                    break;

                case MAKENAMEID2('f', 'a'):  // file attributes
                    fa = j->getvalue();
                    break;

                    // inbound share attributes
                case 'r':   // share access level
                    rl = (accesslevel_t)j->getint();
                    break;

                case MAKENAMEID2('s', 'k'):  // share key
                    sk = j->getvalue();
                    break;

                case MAKENAMEID2('s', 'u'):  // sharing user
                    su = j->gethandle(USERHANDLE);
                    break;

                case MAKENAMEID3('s', 't', 's'):  // share timestamp
                    sts = j->getint();
                    break;

                default:
                    if (!j->storeobject())
                    {
                        return 0;
                    }
            }
        }

        if (ISUNDEF(h))
        {
            warn("Missing node handle");
        }
        else
        {
            if (t == TYPE_UNKNOWN)
            {
                warn("Unknown node type");
            }
            else if (t == FILENODE || t == FOLDERNODE)
            {
                if (ISUNDEF(ph))
                {
                    warn("Missing parent");
                }
                else if (!a)
                {
                    warn("Missing node attributes");
                }
                else if (!k)
                {
                    warn("Missing node key");
                }

                if (t == FILENODE && ISUNDEF(s))
                {
                    warn("File node without file size");
                }
            }
        }

        if (fa && t != FILENODE)
        {
            warn("Spurious file attributes");
        }

        if (!warnlevel())
        {
            if ((n = nodebyhandle(h)))
            {
                Node* p = NULL;
                if (!ISUNDEF(ph))
                {
                    p = nodebyhandle(ph);
                }

                if (n->changed.removed)
                {
                    // node marked for deletion is being resurrected, possibly
                    // with a new parent (server-client move operation)
                    n->changed.removed = false;
                }
                else
                {
                    // node already present - check for race condition
                    if ((n->parent && ph != n->parent->nodehandle && p &&  p->type != FILENODE) || n->type != t)
                    {
                        app->reload("Node inconsistency");

                        static bool reloadnotified = false;
                        if (!reloadnotified)
                        {
                            sendevent(99437, "Node inconsistency", 0);
                            reloadnotified = true;
                        }
                    }
                }

                if (!ISUNDEF(ph))
                {
                    if (p)
                    {
                        n->setparent(p);
                        n->changed.parent = true;
                    }
                    else
                    {
                        n->setparent(NULL);
                        n->parenthandle = ph;
                        dp.push_back(n);
                    }
                }

                if (a && k && n->attrstring)
                {
                    LOG_warn << "Updating the key of a NO_KEY node";
                    Node::copystring(n->attrstring, a);
                    Node::copystring(&n->nodekey, k);
                }
            }
            else
            {
                byte buf[SymmCipher::KEYLENGTH];

                if (!ISUNDEF(su))
                {
                    if (t != FOLDERNODE)
                    {
                        warn("Invalid share node type");
                    }

                    if (rl == ACCESS_UNKNOWN)
                    {
                        warn("Missing access level");
                    }

                    if (!sk)
                    {
                        LOG_warn << "Missing share key for inbound share";
                    }

                    if (warnlevel())
                    {
                        su = UNDEF;
                    }
                    else
                    {
                        if (sk)
                        {
                            decryptkey(sk, buf, sizeof buf, &key, 1, h);
                        }
                    }
                }

                string fas;

                Node::copystring(&fas, fa);

                // fallback timestamps
                if (!(ts + 1))
                {
                    ts = m_time();
                }

                if (!(sts + 1))
                {
                    sts = ts;
                }

                n = new Node(this, &dp, h, ph, t, s, u, fas.c_str(), ts);

                n->tag = tag;

                n->attrstring = new string;
                Node::copystring(n->attrstring, a);
                Node::copystring(&n->nodekey, k);

                if (!ISUNDEF(su))
                {
                    newshares.push_back(new NewShare(h, 0, su, rl, sts, sk ? buf : NULL));
                }

                if (u != me && !ISUNDEF(u) && !fetchingnodes)
                {
                    useralerts.noteSharedNode(u, t, ts, n);
                }

                if (nn && nni >= 0 && nni < nnsize)
                {
                    nn[nni].added = true;

#ifdef ENABLE_SYNC
                    if (source == PUTNODES_SYNC)
                    {
                        if (nn[nni].localnode)
                        {
                            // overwrites/updates: associate LocalNode with newly created Node
                            nn[nni].localnode->setnode(n);
                            nn[nni].localnode->newnode = NULL;
                            nn[nni].localnode->treestate(TREESTATE_SYNCED);

                            // updates cache with the new node associated
                            nn[nni].localnode->sync->statecacheadd(nn[nni].localnode);
                        }
                    }
#endif

                    if (nn[nni].source == NEW_UPLOAD)
                    {
                        handle uh = nn[nni].uploadhandle;

                        // do we have pending file attributes for this upload? set them.
                        for (fa_map::iterator it = pendingfa.lower_bound(pair<handle, fatype>(uh, fatype(0)));
                             it != pendingfa.end() && it->first.first == uh; )
                        {
                            reqs.add(new CommandAttachFA(this, h, it->first.second, it->second.first, it->second.second));
                            pendingfa.erase(it++);
                        }

                        // FIXME: only do this for in-flight FA writes
                        uhnh.insert(pair<handle, handle>(uh, h));
                    }
                }
            }

            if (notify)
            {
                notifynode(n);
            }

            if (applykeys)
            {
                n->applykey();
            }
        }
    }

    // any child nodes that arrived before their parents?
    for (size_t i = dp.size(); i--; )
    {
        if ((n = nodebyhandle(dp[i]->parenthandle)))
        {
            dp[i]->setparent(n);
        }
    }

    return j->leavearray();
}

// decrypt and set encrypted sharekey
void MegaClient::setkey(SymmCipher* c, const char* k)
{
    byte newkey[SymmCipher::KEYLENGTH];

    if (Base64::atob(k, newkey, sizeof newkey) == sizeof newkey)
    {
        key.ecb_decrypt(newkey);
        c->setkey(newkey);
    }
}

// read outbound share keys
void MegaClient::readok(JSON* j)
{
    if (j->enterarray())
    {
        while (j->enterobject())
        {
            readokelement(j);
        }

        j->leavearray();

        mergenewshares(0);
    }
}

// - h/ha/k (outbound sharekeys, always symmetric)
void MegaClient::readokelement(JSON* j)
{
    handle h = UNDEF;
    byte ha[SymmCipher::BLOCKSIZE];
    byte buf[SymmCipher::BLOCKSIZE];
    int have_ha = 0;
    const char* k = NULL;

    for (;;)
    {
        switch (j->getnameid())
        {
            case 'h':
                h = j->gethandle();
                break;

            case MAKENAMEID2('h', 'a'):      // share authentication tag
                have_ha = Base64::atob(j->getvalue(), ha, sizeof ha) == sizeof ha;
                break;

            case 'k':           // share key(s)
                k = j->getvalue();
                break;

            case EOO:
                if (ISUNDEF(h))
                {
                    LOG_warn << "Missing outgoing share handle in ok element";
                    return;
                }

                if (!k)
                {
                    LOG_warn << "Missing outgoing share key in ok element";
                    return;
                }

                if (!have_ha)
                {
                    LOG_warn << "Missing outbound share signature";
                    return;
                }

                if (decryptkey(k, buf, SymmCipher::KEYLENGTH, &key, 1, h))
                {
                    newshares.push_back(new NewShare(h, 1, UNDEF, ACCESS_UNKNOWN, 0, buf, ha));
                }
                return;

            default:
                if (!j->storeobject())
                {
                    return;
                }
        }
    }
}

// read outbound shares and pending shares
void MegaClient::readoutshares(JSON* j)
{
    if (j->enterarray())
    {
        while (j->enterobject())
        {
            readoutshareelement(j);
        }

        j->leavearray();

        mergenewshares(0);
    }
}

// - h/u/r/ts/p (outbound share or pending share)
void MegaClient::readoutshareelement(JSON* j)
{
    handle h = UNDEF;
    handle uh = UNDEF;
    handle p = UNDEF;
    accesslevel_t r = ACCESS_UNKNOWN;
    m_time_t ts = 0;

    for (;;)
    {
        switch (j->getnameid())
        {
            case 'h':
                h = j->gethandle();
                break;

            case 'p':
                p = j->gethandle(PCRHANDLE);
                break;

            case 'u':           // share target user
                uh = j->is(EXPORTEDLINK) ? 0 : j->gethandle(USERHANDLE);
                break;

            case 'r':           // access
                r = (accesslevel_t)j->getint();
                break;

            case MAKENAMEID2('t', 's'):      // timestamp
                ts = j->getint();
                break;

            case EOO:
                if (ISUNDEF(h))
                {
                    LOG_warn << "Missing outgoing share node";
                    return;
                }

                if (ISUNDEF(uh) && ISUNDEF(p))
                {
                    LOG_warn << "Missing outgoing share user";
                    return;
                }

                if (r == ACCESS_UNKNOWN)
                {
                    LOG_warn << "Missing outgoing share access";
                    return;
                }

                newshares.push_back(new NewShare(h, 1, uh, r, ts, NULL, NULL, p));
                return;

            default:
                if (!j->storeobject())
                {
                    return;
                }
        }
    }
}

void MegaClient::readipc(JSON *j)
{
    // fields: ps, m, ts, uts, msg, p
    if (j->enterarray())
    {
        while (j->enterobject())
        {
            m_time_t ts = 0;
            m_time_t uts = 0;
            const char *m = NULL;
            const char *msg = NULL;
            handle p = UNDEF;

            bool done = false;
            while (!done)
            {
                switch (j->getnameid()) {
                    case 'm':
                        m = j->getvalue();
                        break;
                    case MAKENAMEID2('t', 's'):
                        ts = j->getint();
                        break;
                    case MAKENAMEID3('u', 't', 's'):
                        uts = j->getint();
                        break;
                    case MAKENAMEID3('m', 's', 'g'):
                        msg = j->getvalue();
                        break;
                    case 'p':
                        p = j->gethandle(MegaClient::PCRHANDLE);
                        break;
                    case EOO:
                        done = true;
                        if (ISUNDEF(p))
                        {
                            LOG_err << "p element not provided";
                            break;
                        }
                        if (!m)
                        {
                            LOG_err << "m element not provided";
                            break;
                        }
                        if (ts == 0)
                        {
                            LOG_err << "ts element not provided";
                            break;
                        }
                        if (uts == 0)
                        {
                            LOG_err << "uts element not provided";
                            break;
                        }

                        if (pcrindex[p] != NULL)
                        {
                            pcrindex[p]->update(m, NULL, ts, uts, msg, false);                        
                        } 
                        else
                        {
                            pcrindex[p] = new PendingContactRequest(p, m, NULL, ts, uts, msg, false);
                        }                       

                        break;
                    default:
                       if (!j->storeobject())
                       {
                            return;
                       }
                }
            }
        }

        j->leavearray();
    }
}

void MegaClient::readopc(JSON *j)
{
    // fields: e, m, ts, uts, rts, msg, p
    if (j->enterarray())
    {
        while (j->enterobject())
        {
            m_time_t ts = 0;
            m_time_t uts = 0;
            const char *e = NULL;
            const char *m = NULL;
            const char *msg = NULL;
            handle p = UNDEF;

            bool done = false;
            while (!done)
            {
                switch (j->getnameid())
                {
                    case 'e':
                        e = j->getvalue();
                        break;
                    case 'm':
                        m = j->getvalue();
                        break;
                    case MAKENAMEID2('t', 's'):
                        ts = j->getint();
                        break;
                    case MAKENAMEID3('u', 't', 's'):
                        uts = j->getint();
                        break;
                    case MAKENAMEID3('m', 's', 'g'):
                        msg = j->getvalue();
                        break;
                    case 'p':
                        p = j->gethandle(MegaClient::PCRHANDLE);
                        break;
                    case EOO:
                        done = true;
                        if (!e)
                        {
                            LOG_err << "e element not provided";
                            break;
                        }
                        if (!m)
                        {
                            LOG_err << "m element not provided";
                            break;
                        }
                        if (ts == 0)
                        {
                            LOG_err << "ts element not provided";
                            break;
                        }
                        if (uts == 0)
                        {
                            LOG_err << "uts element not provided";
                            break;
                        }

                        if (pcrindex[p] != NULL)
                        {
                            pcrindex[p]->update(e, m, ts, uts, msg, true);                        
                        } 
                        else
                        {
                            pcrindex[p] = new PendingContactRequest(p, e, m, ts, uts, msg, true);
                        }

                        break;
                    default:
                       if (!j->storeobject())
                       {
                            return;
                       }
                }
            }
        }

        j->leavearray();
    }
}

error MegaClient::readmiscflags(JSON *json)
{
    while (1)
    {
        switch (json->getnameid())
        {
        // mcs:1 --> MegaChat enabled
        // ach:1 --> Mega Achievements enabled
        case MAKENAMEID4('m', 'f', 'a', 'e'):   // multi-factor authentication enabled
            gmfa_enabled = bool(json->getint());
            break;
        case MAKENAMEID4('s', 's', 'r', 's'):   // server-side rubish-bin scheduler (only available when logged in)
            ssrs_enabled = bool(json->getint());
            break;
        case MAKENAMEID4('n', 's', 'r', 'e'):   // new secure registration enabled
            nsr_enabled = bool(json->getint());
            break;
        case MAKENAMEID5('a', 'p', 'l', 'v', 'p'):   // apple VOIP push enabled (only available when logged in)
            aplvp_enabled = bool(json->getint());
            break;
        case MAKENAMEID5('s', 'm', 's', 'v', 'e'):   // 2 = Opt-in and unblock SMS allowed 1 = Only unblock SMS allowed 0 = No SMS allowed
            mSmsVerificationState = static_cast<SmsVerificationState>(json->getint());
            break;
        case MAKENAMEID4('n', 'l', 'f', 'e'):   // new link format enabled
            mNewLinkFormat = static_cast<bool>(json->getint());
            break;
        case EOO:
            return API_OK;
        default:
            if (!json->storeobject())
            {
                return API_EINTERNAL;
            }
        }
    }
}

void MegaClient::procph(JSON *j)
{
    // fields: h, ph, ets
    if (j->enterarray())
    {
        while (j->enterobject())
        {
            handle h = UNDEF;
            handle ph = UNDEF;
            m_time_t ets = 0;
            m_time_t cts = 0;
            Node *n = NULL;
            bool takendown = false;

            bool done = false;
            while (!done)
            {
                switch (j->getnameid())
                {
                    case 'h':
                        h = j->gethandle(MegaClient::NODEHANDLE);
                        break;
                    case MAKENAMEID2('p','h'):
                        ph = j->gethandle(MegaClient::NODEHANDLE);
                        break;
                    case MAKENAMEID3('e', 't', 's'):
                        ets = j->getint();
                        break;
                    case MAKENAMEID2('t', 's'):
                        cts = j->getint();
                        break;
                    case MAKENAMEID4('d','o','w','n'):
                        takendown = (j->getint() == 1);
                        break;
                    case EOO:
                        done = true;
                        if (ISUNDEF(h))
                        {
                            LOG_err << "h element not provided";
                            break;
                        }
                        if (ISUNDEF(ph))
                        {
                            LOG_err << "ph element not provided";
                            break;
                        }
                        if (!cts)
                        {
                            LOG_err << "creation timestamp element not provided";
                            break;
                        }

                        n = nodebyhandle(h);
                        if (n)
                        {
                            n->setpubliclink(ph, cts, ets, takendown);
                        }
                        else
                        {
                            LOG_warn << "node for public link not found";
                        }

                        break;
                    default:
                       if (!j->storeobject())
                       {
                            return;
                       }
                }
            }
        }

        j->leavearray();
    }
}

void MegaClient::applykeys()
{
    CodeCounter::ScopeTimer ccst(performanceStats.applyKeys);

    int t = 0;

    // FIXME: rather than iterating through the whole node set, maintain subset
    // with missing keys
    for (node_map::iterator it = nodes.begin(); it != nodes.end(); it++)
    {
        if (it->second->applykey())
        {
            t++;
        }
    }

    sendkeyrewrites();
}

void MegaClient::sendkeyrewrites()
{
    if (sharekeyrewrite.size())
    {
        reqs.add(new CommandShareKeyUpdate(this, &sharekeyrewrite));
        sharekeyrewrite.clear();
    }

    if (nodekeyrewrite.size())
    {
        reqs.add(new CommandNodeKeyUpdate(this, &nodekeyrewrite));
        nodekeyrewrite.clear();
    }
}

// user/contact list
bool MegaClient::readusers(JSON* j, bool actionpackets)
{
    if (!j->enterarray())
    {
        return 0;
    }

    while (j->enterobject())
    {
        handle uh = 0;
        visibility_t v = VISIBILITY_UNKNOWN;    // new share objects do not override existing visibility
        m_time_t ts = 0;
        const char* m = NULL;
        nameid name;

        while ((name = j->getnameid()) != EOO)
        {
            switch (name)
            {
                case 'u':   // new node: handle
                    uh = j->gethandle(USERHANDLE);
                    break;

                case 'c':   // visibility
                    v = (visibility_t)j->getint();
                    break;

                case 'm':   // attributes
                    m = j->getvalue();
                    break;

                case MAKENAMEID2('t', 's'):
                    ts = j->getint();
                    break;

                default:
                    if (!j->storeobject())
                    {
                        return false;
                    }
            }
        }

        if (ISUNDEF(uh))
        {
            warn("Missing contact user handle");
        }

        if (!m)
        {
            warn("Unknown contact user e-mail address");
        }

        if (!warnlevel())
        {
            if (actionpackets && v >= 0 && v <= 3 && statecurrent)
            {
                string email;
                Node::copystring(&email, m);
                useralerts.add(new UserAlert::ContactChange(v, uh, email, ts, useralerts.nextId()));
            }
            User* u = finduser(uh, 0);
            bool notify = !u;
            if (u || (u = finduser(uh, 1)))
            {
                mapuser(uh, m);

                if (uh != me && !fetchingnodes) // new user --> fetch keys
                {
                    fetchContactKeys(u);
                }

                if (v != VISIBILITY_UNKNOWN)
                {
                    if (u->show != v || u->ctime != ts)
                    {
                        u->set(v, ts);
                        notify = true;
                    }
                }

                if (notify)
                {
                    notifyuser(u);
                }
            }
        }
    }

    return j->leavearray();
}

error MegaClient::parsefolderlink(const char *folderlink, handle &h, byte *key)
{
    // structure of public folder links: https://mega.nz/#F!<handle>!<key> or https://mega.nz/folder/<handle>#<key>

    const char* ptr;
    if (!((ptr = strstr(folderlink, "#F!")) && (strlen(ptr) >= 11)) &&
            !((ptr = strstr(folderlink, "folder/")) && (strlen(ptr) >= 15)))
    {
        return API_EARGS;
    }

    const char *nodeHandleBegining = nullptr;
    if (*ptr == 'f')
    {
        nodeHandleBegining = ptr + 7;
        ptr += 15;
    }
    else
    {
        nodeHandleBegining = ptr + 3;
        ptr += 11;
    }

    if (*ptr == '\0')    // no key provided, link is incomplete
    {
        return API_EINCOMPLETE;
    }
    else if (*ptr != '!' && *ptr != '#')
    {
        return API_EARGS;
    }

    // Node handle size is 6 Bytes, so we init with zeros to avoid comparison problems
    handle auxh = 0;
    if (Base64::atob(nodeHandleBegining, (byte*)&auxh, NODEHANDLE) != NODEHANDLE)
    {
        return API_EARGS;
    }

    byte auxkey[SymmCipher::KEYLENGTH];
    const char *k = ptr + 1;
    if (Base64::atob(k, auxkey, sizeof auxkey) != sizeof auxkey)
    {
        return API_EARGS;
    }

    h = auxh;
    memcpy(key, auxkey, sizeof auxkey);
    return API_OK;
}

error MegaClient::folderaccess(const char *folderlink)
{
    handle h = UNDEF;
    byte folderkey[SymmCipher::KEYLENGTH];

    error e;
    if ((e = parsefolderlink(folderlink, h, folderkey)) == API_OK)
    {
        setrootnode(h);
        key.setkey(folderkey);
    }

    return e;
}

void MegaClient::prelogin(const char *email)
{
    reqs.add(new CommandPrelogin(this, email));
}

// create new session
void MegaClient::login(const char* email, const byte* pwkey, const char* pin)
{
    string lcemail(email);

    key.setkey((byte*)pwkey);

    uint64_t emailhash = stringhash64(&lcemail, &key);

    byte sek[SymmCipher::KEYLENGTH];
    rng.genblock(sek, sizeof sek);

    reqs.add(new CommandLogin(this, email, (byte*)&emailhash, sizeof(emailhash), sek, 0, pin));
}

// create new session (v2)
void MegaClient::login2(const char *email, const char *password, string *salt, const char *pin)
{
    string bsalt;
    Base64::atob(*salt, bsalt);

    byte derivedKey[2 * SymmCipher::KEYLENGTH];
    CryptoPP::PKCS5_PBKDF2_HMAC<CryptoPP::SHA512> pbkdf2;
    pbkdf2.DeriveKey(derivedKey, sizeof(derivedKey), 0, (byte *)password, strlen(password),
                     (const byte *)bsalt.data(), bsalt.size(), 100000);

    login2(email, derivedKey, pin);
}

void MegaClient::login2(const char *email, const byte *derivedKey, const char* pin)
{
    key.setkey((byte*)derivedKey);
    const byte *authKey = derivedKey + SymmCipher::KEYLENGTH;

    byte sek[SymmCipher::KEYLENGTH];
    rng.genblock(sek, sizeof sek);

    reqs.add(new CommandLogin(this, email, authKey, SymmCipher::KEYLENGTH, sek, 0, pin));
}

void MegaClient::fastlogin(const char* email, const byte* pwkey, uint64_t emailhash)
{
    key.setkey((byte*)pwkey);

    byte sek[SymmCipher::KEYLENGTH];
    rng.genblock(sek, sizeof sek);

    reqs.add(new CommandLogin(this, email, (byte*)&emailhash, sizeof(emailhash), sek));
}

void MegaClient::getuserdata()
{
    cachedug = false;
    reqs.add(new CommandGetUserData(this));
}

void MegaClient::getmiscflags()
{
    reqs.add(new CommandGetMiscFlags(this));
}

void MegaClient::getpubkey(const char *user)
{
    queuepubkeyreq(user, new PubKeyActionNotifyApp(reqtag));
}

// resume session - load state from local cache, if available
void MegaClient::login(const byte* session, int size)
{   
    int sessionversion = 0;
    if (size == sizeof key.key + SIDLEN + 1)
    {
        sessionversion = session[0];

        if (sessionversion != 1)
        {
            restag = reqtag;
            app->login_result(API_EARGS);
            return;
        }

        session++;
        size--;
    }

    if (size == sizeof key.key + SIDLEN)
    {
        string t;

        key.setkey(session);
        setsid(session + sizeof key.key, size - sizeof key.key);

        opensctable();

        if (sctable && sctable->get(CACHEDSCSN, &t) && t.size() == sizeof cachedscsn)
        {
            cachedscsn = MemAccess::get<handle>(t.data());
        }

        byte sek[SymmCipher::KEYLENGTH];
        rng.genblock(sek, sizeof sek);

        reqs.add(new CommandLogin(this, NULL, NULL, 0, sek, sessionversion));
        getuserdata();
        fetchtimezone();
    }
    else
    {
        restag = reqtag;
        app->login_result(API_EARGS);
    }
}

// check password's integrity
error MegaClient::validatepwd(const byte *pwkey)
{
    User *u = finduser(me);
    if (!u)
    {
        return API_EACCESS;
    }

    SymmCipher pwcipher(pwkey);
    pwcipher.setkey((byte*)pwkey);

    string lcemail(u->email.c_str());
    uint64_t emailhash = stringhash64(&lcemail, &pwcipher);

    reqs.add(new CommandValidatePassword(this, lcemail.c_str(), emailhash));

    return API_OK;
}

int MegaClient::dumpsession(byte* session, size_t size)
{
    if (loggedin() == NOTLOGGEDIN)
    {
        return 0;
    }

    if (size < sid.size() + sizeof key.key)
    {
        return API_ERANGE;
    }

    if (sessionkey.size())
    {
        if (size < sid.size() + sizeof key.key + 1)
        {
            return API_ERANGE;
        }

        size = sid.size() + sizeof key.key + 1;

        session[0] = 1;
        session++;

        byte k[SymmCipher::KEYLENGTH];
        SymmCipher cipher;
        cipher.setkey((const byte *)sessionkey.data(), int(sessionkey.size()));
        cipher.ecb_encrypt(key.key, k);
        memcpy(session, k, sizeof k);
    }
    else
    {
        size = sid.size() + sizeof key.key;
        memcpy(session, key.key, sizeof key.key);
    }

    memcpy(session + sizeof key.key, sid.data(), sid.size());
    
    return int(size);
}

void MegaClient::copysession()
{
    reqs.add(new CommandCopySession(this));
}

string *MegaClient::sessiontransferdata(const char *url, string *session)
{
    if (loggedin() != FULLACCOUNT)
    {
        return NULL;
    }

    std::stringstream ss;

    // open array
    ss << "[";

    // add AES key
    string aeskey;
    key.serializekeyforjs(&aeskey);
    ss << aeskey << ",\"";

    // add session ID
    if (session)
    {
        ss << *session;
    }
    else
    {
        string sids;
        sids.resize(sid.size() * 4 / 3 + 4);
        sids.resize(Base64::btoa((byte *)sid.data(), int(sid.size()), (char *)sids.data()));
        ss << sids;
    }
    ss << "\",\"";

    // add URL
    if (url)
    {
        ss << url;
    }
    ss << "\",false]";

    // standard Base64 encoding
    string json = ss.str();
    string *base64 = new string;
    base64->resize(json.size() * 4 / 3 + 4);
    base64->resize(Base64::btoa((byte *)json.data(), int(json.size()), (char *)base64->data()));
    std::replace(base64->begin(), base64->end(), '-', '+');
    std::replace(base64->begin(), base64->end(), '_', '/');
    return base64;
}

void MegaClient::killsession(handle session)
{
    reqs.add(new CommandKillSessions(this, session));
}

// Kill all sessions (except current)
void MegaClient::killallsessions()
{
    reqs.add(new CommandKillSessions(this));
}

void MegaClient::opensctable()
{
    if (dbaccess && !sctable)
    {
        string dbname;

        if (sid.size() >= SIDLEN)
        {
            dbname.resize((SIDLEN - sizeof key.key) * 4 / 3 + 3);
            dbname.resize(Base64::btoa((const byte*)sid.data() + sizeof key.key, SIDLEN - sizeof key.key, (char*)dbname.c_str()));
        }
        else if (loggedinfolderlink())
        {
            dbname.resize(NODEHANDLE * 4 / 3 + 3);
            dbname.resize(Base64::btoa((const byte*)&publichandle, NODEHANDLE, (char*)dbname.c_str()));
        }

        if (dbname.size())
        {
            sctable = dbaccess->open(rng, fsaccess, &dbname);
            pendingsccommit = false;
        }
    }
}

// verify a static symmetric password challenge
int MegaClient::checktsid(byte* sidbuf, unsigned len)
{
    if (len != SIDLEN)
    {
        return 0;
    }

    key.ecb_encrypt(sidbuf);

    return !memcmp(sidbuf, sidbuf + SIDLEN - SymmCipher::KEYLENGTH, SymmCipher::KEYLENGTH);
}

// locate user by e-mail address or ASCII handle
User* MegaClient::finduser(const char* uid, int add)
{
    // null user for folder links?
    if (!uid || !*uid)
    {
        return NULL;
    }

    if (!strchr(uid, '@'))
    {
        // not an e-mail address: must be ASCII handle
        handle uh;

        if (Base64::atob(uid, (byte*)&uh, sizeof uh) == sizeof uh)
        {
            return finduser(uh, add);
        }

        return NULL;
    }

    string nuid;
    User* u;

    // convert e-mail address to lowercase (ASCII only)
    Node::copystring(&nuid, uid);
    tolower_string(nuid);

    um_map::iterator it = umindex.find(nuid);

    if (it == umindex.end())
    {
        if (!add)
        {
            return NULL;
        }

        // add user by lowercase e-mail address
        u = &users[++userid];
        u->uid = nuid;
        Node::copystring(&u->email, nuid.c_str());
        umindex[nuid] = userid;

        return u;
    }
    else
    {
        return &users[it->second];
    }
}

// locate user by binary handle
User* MegaClient::finduser(handle uh, int add)
{
    if (!uh)
    {
        return NULL;
    }

    User* u;
    uh_map::iterator it = uhindex.find(uh);

    if (it == uhindex.end())
    {
        if (!add)
        {
            return NULL;
        }

        // add user by binary handle
        u = &users[++userid];

        char uid[12];
        Base64::btoa((byte*)&uh, MegaClient::USERHANDLE, uid);
        u->uid.assign(uid, 11);

        uhindex[uh] = userid;
        u->userhandle = uh;

        return u;
    }
    else
    {
        return &users[it->second];
    }
}

User *MegaClient::ownuser()
{
    return finduser(me);
}

// add missing mapping (handle or email)
// reduce uid to ASCII uh if only known by email
void MegaClient::mapuser(handle uh, const char* email)
{
    if (!email || !*email)
    {
        return;
    }

    User* u;
    string nuid;

    Node::copystring(&nuid, email);
    tolower_string(nuid);

    // does user uh exist?
    uh_map::iterator hit = uhindex.find(uh);

    if (hit != uhindex.end())
    {
        // yes: add email reference
        u = &users[hit->second];

        um_map::iterator mit = umindex.find(nuid);
        if (mit != umindex.end() && mit->second != hit->second && (users[mit->second].show != INACTIVE || users[mit->second].userhandle == me))
        {
            // duplicated user: one by email, one by handle
            discardnotifieduser(&users[mit->second]);
            assert(!users[mit->second].sharing.size());
            users.erase(mit->second);
        }

        // if mapping a different email, remove old index
        if (strcmp(u->email.c_str(), nuid.c_str()))
        {
            if (u->email.size())
            {
                umindex.erase(u->email);
            }

            Node::copystring(&u->email, nuid.c_str());
        }

        umindex[nuid] = hit->second;

        return;
    }

    // does user email exist?
    um_map::iterator mit = umindex.find(nuid);

    if (mit != umindex.end())
    {
        // yes: add uh reference
        u = &users[mit->second];

        uhindex[uh] = mit->second;
        u->userhandle = uh;

        char uid[12];
        Base64::btoa((byte*)&uh, MegaClient::USERHANDLE, uid);
        u->uid.assign(uid, 11);
    }
}

void MegaClient::discarduser(handle uh, bool discardnotified)
{
    User *u = finduser(uh);
    if (!u)
    {
        return;
    }

    while (u->pkrs.size())  // protect any pending pubKey request
    {
        PubKeyAction *pka = u->pkrs[0];
        if(pka->cmd)
        {
            pka->cmd->invalidateUser();
        }
        pka->proc(this, u);
        delete pka;
        u->pkrs.pop_front();
    }

    if (discardnotified)
    {
        discardnotifieduser(u);
    }

    umindex.erase(u->email);
    users.erase(uhindex[uh]);
    uhindex.erase(uh);
}

void MegaClient::discarduser(const char *email)
{
    User *u = finduser(email);
    if (!u)
    {
        return;
    }

    while (u->pkrs.size())  // protect any pending pubKey request
    {
        PubKeyAction *pka = u->pkrs[0];
        if(pka->cmd)
        {
            pka->cmd->invalidateUser();
        }
        pka->proc(this, u);
        delete pka;
        u->pkrs.pop_front();
    }

    discardnotifieduser(u);

    uhindex.erase(u->userhandle);
    users.erase(umindex[email]);
    umindex.erase(email);
}

PendingContactRequest* MegaClient::findpcr(handle p)
{
    if (ISUNDEF(p))
    {
        return NULL;
    }

    PendingContactRequest* pcr = pcrindex[p];
    if (!pcr)
    {
        pcr = new PendingContactRequest(p);
        pcrindex[p] = pcr;
        assert(fetchingnodes);
        // while fetchingnodes, outgoing shares reference an "empty" PCR that is completed when `opc` is parsed
    }

    return pcrindex[p];
}

void MegaClient::mappcr(handle id, PendingContactRequest *pcr)
{
    delete pcrindex[id];
    pcrindex[id] = pcr;
}

bool MegaClient::discardnotifieduser(User *u)
{
    for (user_vector::iterator it = usernotify.begin(); it != usernotify.end(); it++)
    {
        if (*it == u)
        {
            usernotify.erase(it);
            return true;  // no duplicated users in the notify vector
        }
    }
    return false;
}

// sharekey distribution request - walk array consisting of {node,user+}+ handle tuples
// and submit public key requests
void MegaClient::procsr(JSON* j)
{
    User* u;
    handle sh, uh;

    if (!j->enterarray())
    {
        return;
    }

    while (j->ishandle() && (sh = j->gethandle()))
    {
        if (nodebyhandle(sh))
        {
            // process pending requests
            while (j->ishandle(USERHANDLE) && (uh = j->gethandle(USERHANDLE)))
            {
                if ((u = finduser(uh)))
                {
                    queuepubkeyreq(u, new PubKeyActionSendShareKey(sh));
                }
            }
        }
        else
        {
            // unknown node: skip
            while (j->ishandle(USERHANDLE) && (uh = j->gethandle(USERHANDLE)));
        }
    }

    j->leavearray();
}

void MegaClient::clearKeys()
{
    User *u = finduser(me);

    u->invalidateattr(ATTR_KEYRING);
    u->invalidateattr(ATTR_ED25519_PUBK);
    u->invalidateattr(ATTR_CU25519_PUBK);
    u->invalidateattr(ATTR_SIG_RSA_PUBK);
    u->invalidateattr(ATTR_SIG_CU255_PUBK);

    fetchingkeys = false;
}

void MegaClient::resetKeyring()
{
    delete signkey;
    signkey = NULL;

    delete chatkey;
    chatkey = NULL;
}

// process node tree (bottom up)
void MegaClient::proctree(Node* n, TreeProc* tp, bool skipinshares, bool skipversions)
{
    if (!skipversions || n->type != FILENODE)
    {
        for (node_list::iterator it = n->children.begin(); it != n->children.end(); )
        {
            Node *child = *it++;
            if (!(skipinshares && child->inshare))
            {
                proctree(child, tp, skipinshares);
            }
        }
    }

    tp->proc(this, n);
}

// queue PubKeyAction request to be triggered upon availability of the user's
// public key
void MegaClient::queuepubkeyreq(User* u, PubKeyAction* pka)
{
    if (!u || u->pubk.isvalid())
    {
        restag = pka->tag;
        pka->proc(this, u);
        delete pka;
    }
    else
    {
        u->pkrs.push_back(pka);

        if (!u->pubkrequested)
        {
            pka->cmd = new CommandPubKeyRequest(this, u);
            reqs.add(pka->cmd);
            u->pubkrequested = true;
        }
    }
}

void MegaClient::queuepubkeyreq(const char *uid, PubKeyAction *pka)
{
    User *u = finduser(uid, 0);
    if (!u && uid)
    {
        if (strchr(uid, '@'))   // uid is an e-mail address
        {
            string nuid;
            Node::copystring(&nuid, uid);
            tolower_string(nuid);

            u = new User(nuid.c_str());
            u->uid = nuid;
            u->isTemporary = true;
        }
        else    // not an e-mail address: must be ASCII handle
        {
            handle uh;
            if (Base64::atob(uid, (byte*)&uh, sizeof uh) == sizeof uh)
            {
                u = new User(NULL);
                u->userhandle = uh;
                u->uid = uid;
                u->isTemporary = true;
            }
        }
    }

    queuepubkeyreq(u, pka);
}

// rewrite keys of foreign nodes due to loss of underlying shareufskey
void MegaClient::rewriteforeignkeys(Node* n)
{
    TreeProcForeignKeys rewrite;
    proctree(n, &rewrite);

    if (nodekeyrewrite.size())
    {
        reqs.add(new CommandNodeKeyUpdate(this, &nodekeyrewrite));
        nodekeyrewrite.clear();
    }
}

// if user has a known public key, complete instantly
// otherwise, queue and request public key if not already pending
void MegaClient::setshare(Node* n, const char* user, accesslevel_t a, const char* personal_representation)
{
    size_t total = n->outshares ? n->outshares->size() : 0;
    total += n->pendingshares ? n->pendingshares->size() : 0;
    if (a == ACCESS_UNKNOWN && total == 1)
    {
        // rewrite keys of foreign nodes located in the outbound share that is getting canceled
        // FIXME: verify that it is really getting canceled to prevent benign premature rewrite
        rewriteforeignkeys(n);
    }

    queuepubkeyreq(user, new PubKeyActionCreateShare(n->nodehandle, a, reqtag, personal_representation));
}

// Add/delete/remind outgoing pending contact request
void MegaClient::setpcr(const char* temail, opcactions_t action, const char* msg, const char* oemail, handle contactLink)
{
    reqs.add(new CommandSetPendingContact(this, temail, action, msg, oemail, contactLink));
}

void MegaClient::updatepcr(handle p, ipcactions_t action)
{
    reqs.add(new CommandUpdatePendingContact(this, p, action));
}

// enumerate Pro account purchase options (not fully implemented)
void MegaClient::purchase_enumeratequotaitems()
{
    reqs.add(new CommandEnumerateQuotaItems(this));
}

// begin a new purchase (FIXME: not fully implemented)
void MegaClient::purchase_begin()
{
    purchase_basket.clear();
}

// submit purchased product for payment
void MegaClient::purchase_additem(int itemclass, handle item, unsigned price,
                                  const char* currency, unsigned tax, const char* country,
                                  handle lastPublicHandle)
{
    reqs.add(new CommandPurchaseAddItem(this, itemclass, item, price, currency, tax, country, lastPublicHandle));
}

// obtain payment URL for given provider
void MegaClient::purchase_checkout(int gateway)
{
    reqs.add(new CommandPurchaseCheckout(this, gateway));
}

void MegaClient::submitpurchasereceipt(int type, const char *receipt, handle lph)
{
    reqs.add(new CommandSubmitPurchaseReceipt(this, type, receipt, lph));
}

error MegaClient::creditcardstore(const char *ccplain)
{
    if (!ccplain)
    {
        return API_EARGS;
    }

    string ccnumber, expm, expy, cv2, ccode;
    if (!JSON::extractstringvalue(ccplain, "card_number", &ccnumber)
        || (ccnumber.size() < 10)
        || !JSON::extractstringvalue(ccplain, "expiry_date_month", &expm)
        || (expm.size() != 2)
        || !JSON::extractstringvalue(ccplain, "expiry_date_year", &expy)
        || (expy.size() != 4)
        || !JSON::extractstringvalue(ccplain, "cv2", &cv2)
        || (cv2.size() != 3)
        || !JSON::extractstringvalue(ccplain, "country_code", &ccode)
        || (ccode.size() != 2))
    {
        return API_EARGS;
    }

    string::iterator it = find_if(ccnumber.begin(), ccnumber.end(), char_is_not_digit);
    if (it != ccnumber.end())
    {
        return API_EARGS;
    }

    it = find_if(expm.begin(), expm.end(), char_is_not_digit);
    if (it != expm.end() || atol(expm.c_str()) > 12)
    {
        return API_EARGS;
    }

    it = find_if(expy.begin(), expy.end(), char_is_not_digit);
    if (it != expy.end() || atol(expy.c_str()) < 2015)
    {
        return API_EARGS;
    }

    it = find_if(cv2.begin(), cv2.end(), char_is_not_digit);
    if (it != cv2.end())
    {
        return API_EARGS;
    }


    //Luhn algorithm
    int odd = 1, sum = 0;
    for (size_t i = ccnumber.size(); i--; odd = !odd)
    {
        int digit = ccnumber[i] - '0';
        sum += odd ? digit : ((digit < 5) ? 2 * digit : 2 * (digit - 5) + 1);
    }

    if (sum % 10)
    {
        return API_EARGS;
    }

    byte pubkdata[sizeof(PAYMENT_PUBKEY) * 3 / 4 + 3];
    int pubkdatalen = Base64::atob(PAYMENT_PUBKEY, (byte *)pubkdata, sizeof(pubkdata));

    string ccenc;
    string ccplain1 = ccplain;
    PayCrypter payCrypter(rng);
    if (!payCrypter.hybridEncrypt(&ccplain1, pubkdata, pubkdatalen, &ccenc))
    {
        return API_EARGS;
    }

    string last4 = ccnumber.substr(ccnumber.size() - 4);

    char hashstring[256];
    int ret = snprintf(hashstring, sizeof(hashstring), "{\"card_number\":\"%s\","
            "\"expiry_date_month\":\"%s\","
            "\"expiry_date_year\":\"%s\","
            "\"cv2\":\"%s\"}", ccnumber.c_str(), expm.c_str(), expy.c_str(), cv2.c_str());

    if (ret < 0 || ret >= (int)sizeof(hashstring))
    {
        return API_EARGS;
    }

    HashSHA256 hash;
    string binaryhash;
    hash.add((byte *)hashstring, int(strlen(hashstring)));
    hash.get(&binaryhash);

    static const char hexchars[] = "0123456789abcdef";
    ostringstream oss;
    string hexHash;
    for (size_t i=0;i<binaryhash.size();++i)
    {
        oss.put(hexchars[(binaryhash[i] >> 4) & 0x0F]);
        oss.put(hexchars[binaryhash[i] & 0x0F]);
    }
    hexHash = oss.str();

    string base64cc;
    base64cc.resize(ccenc.size()*4/3+4);
    base64cc.resize(Base64::btoa((byte *)ccenc.data(), int(ccenc.size()), (char *)base64cc.data()));
    std::replace( base64cc.begin(), base64cc.end(), '-', '+');
    std::replace( base64cc.begin(), base64cc.end(), '_', '/');

    reqs.add(new CommandCreditCardStore(this, base64cc.data(), last4.c_str(), expm.c_str(), expy.c_str(), hexHash.data()));
    return API_OK;
}

void MegaClient::creditcardquerysubscriptions()
{
    reqs.add(new CommandCreditCardQuerySubscriptions(this));
}

void MegaClient::creditcardcancelsubscriptions(const char* reason)
{
    reqs.add(new CommandCreditCardCancelSubscriptions(this, reason));
}

void MegaClient::getpaymentmethods()
{
    reqs.add(new CommandGetPaymentMethods(this));
}

// delete or block an existing contact
error MegaClient::removecontact(const char* email, visibility_t show)
{
    if (!strchr(email, '@') || (show != HIDDEN && show != BLOCKED))
    {
        return API_EARGS;
    }

    reqs.add(new CommandRemoveContact(this, email, show));

    return API_OK;
}

/**
 * @brief Attach/update/delete a user attribute.
 *
 * Attributes are stored as base64-encoded binary blobs. They use internal
 * attribute name prefixes:
 *
 * "*" - Private and encrypted. Use a TLV container (key-value)
 * "#" - Protected and plain text, accessible only by contacts.
 * "+" - Public and plain text, accessible by anyone knowing userhandle
 * "^" - Private and non-encrypted.
 *
 * @param at Attribute type.
 * @param av Attribute value.
 * @param avl Attribute value length.
 * @param ctag Tag to identify the request at intermediate layer

 */
void MegaClient::putua(attr_t at, const byte* av, unsigned avl, int ctag)
{
    string data;

    if (!av)
    {
        if (at == ATTR_AVATAR)  // remove avatar
        {
            data = "none";
        }

        av = (const byte*) data.data();
        avl = unsigned(data.size());
    }

    int tag = (ctag != -1) ? ctag : reqtag;
    User *u = ownuser();
    assert(u);
    if (!u)
    {
        LOG_err << "Own user not found when attempting to set user attributes";
        restag = tag;
        app->putua_result(API_EACCESS);
        return;
    }
    int needversion = u->needversioning(at);
    if (needversion == -1)
    {
        restag = tag;
        app->putua_result(API_EARGS);   // attribute not recognized
        return;
    }

    if (!needversion)
    {
        reqs.add(new CommandPutUA(this, at, av, avl, tag));
    }
    else
    {
        // if the cached value is outdated, first need to fetch the latest version
        if (u->getattr(at) && !u->isattrvalid(at))
        {
            restag = tag;
            app->putua_result(API_EEXPIRED);
            return;
        }
        reqs.add(new CommandPutUAVer(this, at, av, avl, tag));
    }
}

void MegaClient::putua(userattr_map *attrs, int ctag)
{
    int tag = (ctag != -1) ? ctag : reqtag;
    User *u = ownuser();

    if (!u || !attrs || !attrs->size())
    {
        restag = tag;
        return app->putua_result(API_EARGS);
    }

    for (userattr_map::iterator it = attrs->begin(); it != attrs->end(); it++)
    {
        attr_t type = it->first;;

        if (User::needversioning(type) != 1)
        {
            restag = tag;
            return app->putua_result(API_EARGS);
        }

        // if the cached value is outdated, first need to fetch the latest version
        if (u->getattr(type) && !u->isattrvalid(type))
        {
            restag = tag;
            return app->putua_result(API_EEXPIRED);
        }
    }

    reqs.add(new CommandPutMultipleUAVer(this, attrs, tag));
}

/**
 * @brief Queue a user attribute retrieval.
 *
 * @param u User.
 * @param at Attribute type.
 * @param ctag Tag to identify the request at intermediate layer
 */
void MegaClient::getua(User* u, const attr_t at, int ctag)
{
    if (at != ATTR_UNKNOWN)
    {
        // if we can solve those requests locally (cached values)...
        const string *cachedav = u->getattr(at);
        int tag = (ctag != -1) ? ctag : reqtag;

        if (!fetchingkeys && cachedav && u->isattrvalid(at))
        {
            if (User::scope(at) == '*') // private attribute, TLV encoding
            {
                TLVstore *tlv = TLVstore::containerToTLVrecords(cachedav, &key);
                restag = tag;
                app->getua_result(tlv, at);
                delete tlv;
                return;
            }
            else
            {
                restag = tag;
                app->getua_result((byte*) cachedav->data(), unsigned(cachedav->size()), at);
                return;
            }
        }
        else
        {
            reqs.add(new CommandGetUA(this, u->uid.c_str(), at, NULL, tag));
        }
    }
}

void MegaClient::getua(const char *email_handle, const attr_t at, const char *ph, int ctag)
{
    if (email_handle && at != ATTR_UNKNOWN)
    {
        reqs.add(new CommandGetUA(this, email_handle, at, ph,(ctag != -1) ? ctag : reqtag));
    }
}

void MegaClient::getUserEmail(const char *uid)
{
    reqs.add(new CommandGetUserEmail(this, uid));
}

#ifdef DEBUG
void MegaClient::delua(const char *an)
{
    if (an)
    {
        reqs.add(new CommandDelUA(this, an));
    }
}
#endif

// queue node for notification
void MegaClient::notifynode(Node* n)
{
    n->applykey();

    if (!fetchingnodes)
    {
        if (n->tag && !n->changed.removed && n->attrstring)
        {
            // report a "NO_KEY" event

            char* buf = new char[n->nodekey.size() * 4 / 3 + 4];
            Base64::btoa((byte *)n->nodekey.data(), int(n->nodekey.size()), buf);

            int changed = 0;
            changed |= (int)n->changed.removed;
            changed |= n->changed.attrs << 1;
            changed |= n->changed.owner << 2;
            changed |= n->changed.ctime << 3;
            changed |= n->changed.fileattrstring << 4;
            changed |= n->changed.inshare << 5;
            changed |= n->changed.outshares << 6;
            changed |= n->changed.pendingshares << 7;
            changed |= n->changed.parent << 8;
            changed |= n->changed.publiclink << 9;
            changed |= n->changed.newnode << 10;

            int attrlen = int(n->attrstring->size());
            string base64attrstring;
            base64attrstring.resize(attrlen * 4 / 3 + 4);
            base64attrstring.resize(Base64::btoa((byte *)n->attrstring->data(), int(n->attrstring->size()), (char *)base64attrstring.data()));

            char report[512];
            Base64::btoa((const byte *)&n->nodehandle, MegaClient::NODEHANDLE, report);
            sprintf(report + 8, " %d %" PRIu64 " %d %X %.200s %.200s", n->type, n->size, attrlen, changed, buf, base64attrstring.c_str());

            reportevent("NK", report, 0);
            sendevent(99400, report, 0);

            delete [] buf;
        }

#ifdef ENABLE_SYNC
        // is this a synced node that was moved to a non-synced location? queue for
        // deletion from LocalNodes.
        if (n->localnode && n->localnode->parent && n->parent && !n->parent->localnode)
        {
            if (n->changed.removed || n->changed.parent)
            {
                if (n->type == FOLDERNODE)
                {
                    app->syncupdate_remote_folder_deletion(n->localnode->sync, n);
                }
                else
                {
                    app->syncupdate_remote_file_deletion(n->localnode->sync, n);
                }
            }

            n->localnode->deleted = true;
            n->localnode->node = NULL;
            n->localnode = NULL;
        }
        else
        {
            // is this a synced node that is not a sync root, or a new node in a
            // synced folder?
            // FIXME: aggregate subtrees!
            if (n->localnode && n->localnode->parent)
            {
                n->localnode->deleted = n->changed.removed;
            }

            if (n->parent && n->parent->localnode && (!n->localnode || (n->localnode->parent != n->parent->localnode)))
            {
                if (n->localnode)
                {
                    n->localnode->deleted = n->changed.removed;
                }

                if (!n->changed.removed && n->changed.parent)
                {
                    if (!n->localnode)
                    {
                        if (n->type == FOLDERNODE)
                        {
                            app->syncupdate_remote_folder_addition(n->parent->localnode->sync, n);
                        }
                        else
                        {
                            app->syncupdate_remote_file_addition(n->parent->localnode->sync, n);
                        }
                    }
                    else
                    {
                        app->syncupdate_remote_move(n->localnode->sync, n,
                            n->localnode->parent ? n->localnode->parent->node : NULL);
                    }
                }
            }
            else if (!n->changed.removed && n->changed.attrs && n->localnode && n->localnode->name.compare(n->displayname()))
            {
                app->syncupdate_remote_rename(n->localnode->sync, n, n->localnode->name.c_str());
            }
        }
#endif
    }

    if (!n->notified)
    {
        n->notified = true;
        nodenotify.push_back(n);
    }
}

void MegaClient::transfercacheadd(Transfer *transfer, DBTableTransactionCommitter* committer)
{
    if (tctable && !transfer->skipserialization)
    {
        if (committer)
        {
            committer->beginOnce();
        }
        LOG_debug << "Caching transfer";
        tctable->put(MegaClient::CACHEDTRANSFER, transfer, &tckey);
    }
}

void MegaClient::transfercachedel(Transfer *transfer)
{
    if (tctable && transfer->dbid)
    {
        LOG_debug << "Removing cached transfer";
        tctable->del(transfer->dbid);
    }
}

void MegaClient::filecacheadd(File *file)
{
    if (tctable && !file->syncxfer)
    {
        LOG_debug << "Caching file";
        tctable->put(MegaClient::CACHEDFILE, file, &tckey);
    }
}

void MegaClient::filecachedel(File *file)
{
    if (tctable && !file->syncxfer)
    {
        LOG_debug << "Removing cached file";
        tctable->del(file->dbid);
    }

    if (file->temporaryfile)
    {
        LOG_debug << "Removing temporary file";
        fsaccess->unlinklocal(&file->localname);
    }
}

// queue user for notification
void MegaClient::notifyuser(User* u)
{
    if (!u->notified)
    {
        u->notified = true;
        usernotify.push_back(u);
    }
}

// queue pcr for notification
void MegaClient::notifypcr(PendingContactRequest* pcr)
{
    if (pcr && !pcr->notified)
    {
        pcr->notified = true;
        pcrnotify.push_back(pcr);
    }
}

#ifdef ENABLE_CHAT
void MegaClient::notifychat(TextChat *chat)
{
    if (!chat->notified)
    {
        chat->notified = true;
        chatnotify[chat->id] = chat;
    }
}
#endif

// process request for share node keys
// builds & emits k/cr command
// returns 1 in case of a valid response, 0 otherwise
void MegaClient::proccr(JSON* j)
{
    node_vector shares, nodes;
    handle h;

    if (j->enterobject())
    {
        for (;;)
        {
            switch (j->getnameid())
            {
                case MAKENAMEID3('s', 'n', 'k'):
                    procsnk(j);
                    break;

                case MAKENAMEID3('s', 'u', 'k'):
                    procsuk(j);
                    break;

                case EOO:
                    j->leaveobject();
                    return;

                default:
                    if (!j->storeobject())
                    {
                        return;
                    }
            }
        }

        return;
    }

    if (!j->enterarray())
    {
        LOG_err << "Malformed CR - outer array";
        return;
    }

    if (j->enterarray())
    {
        while (!ISUNDEF(h = j->gethandle()))
        {
            shares.push_back(nodebyhandle(h));
        }

        j->leavearray();

        if (j->enterarray())
        {
            while (!ISUNDEF(h = j->gethandle()))
            {
                nodes.push_back(nodebyhandle(h));
            }

            j->leavearray();
        }
        else
        {
            LOG_err << "Malformed SNK CR - nodes part";
            return;
        }

        if (j->enterarray())
        {
            cr_response(&shares, &nodes, j);
            j->leavearray();
        }
        else
        {
            LOG_err << "Malformed CR - linkage part";
            return;
        }
    }

    j->leavearray();
}

// share nodekey delivery
void MegaClient::procsnk(JSON* j)
{
    if (j->enterarray())
    {
        handle sh, nh;

        while (j->enterarray())
        {
            if (ISUNDEF((sh = j->gethandle())))
            {
                return;
            }

            if (ISUNDEF((nh = j->gethandle())))
            {
                return;
            }

            Node* sn = nodebyhandle(sh);

            if (sn && sn->sharekey && checkaccess(sn, OWNER))
            {
                Node* n = nodebyhandle(nh);

                if (n && n->isbelow(sn))
                {
                    byte keybuf[FILENODEKEYLENGTH];
                    size_t keysize = n->nodekey.size();
                    sn->sharekey->ecb_encrypt((byte*)n->nodekey.data(), keybuf, keysize);
                    reqs.add(new CommandSingleKeyCR(sh, nh, keybuf, keysize));
                }
            }

            j->leavearray();
        }

        j->leavearray();
    }
}

// share userkey delivery
void MegaClient::procsuk(JSON* j)
{
    if (j->enterarray())
    {
        while (j->enterarray())
        {
            handle sh, uh;

            sh = j->gethandle();

            if (!ISUNDEF(sh))
            {
                uh = j->gethandle();

                if (!ISUNDEF(uh))
                {
                    // FIXME: add support for share user key delivery
                }
            }

            j->leavearray();
        }

        j->leavearray();
    }
}

#ifdef ENABLE_CHAT
void MegaClient::procmcf(JSON *j)
{
    if (j->enterobject())
    {
        bool done = false;
        while (!done)
        {
            bool readingPublicChats = false;
            switch(j->getnameid())
            {
                case MAKENAMEID2('p', 'c'):   // list of public and/or formerly public chatrooms
                {
                    readingPublicChats = true;
                }   // fall-through
                case 'c':   // list of chatrooms
                {
                    j->enterarray();

                    while(j->enterobject())   // while there are more chats to read...
                    {
                        handle chatid = UNDEF;
                        privilege_t priv = PRIV_UNKNOWN;
                        int shard = -1;
                        userpriv_vector *userpriv = NULL;
                        bool group = false;
                        string title;
                        string unifiedKey;
                        m_time_t ts = -1;
                        bool publicchat = false;

                        bool readingChat = true;
                        while(readingChat) // read the chat information
                        {
                            switch (j->getnameid())
                            {
                            case MAKENAMEID2('i','d'):
                                chatid = j->gethandle(MegaClient::CHATHANDLE);
                                break;

                            case 'p':
                                priv = (privilege_t) j->getint();
                                break;

                            case MAKENAMEID2('c','s'):
                                shard = int(j->getint());
                                break;

                            case 'u':   // list of users participating in the chat (+privileges)
                                userpriv = readuserpriv(j);
                                break;

                            case 'g':
                                group = j->getint();
                                break;

                            case MAKENAMEID2('c','t'):
                                j->storeobject(&title);
                                break;

                            case MAKENAMEID2('c', 'k'):  // store unified key for public chats
                                assert(readingPublicChats);
                                j->storeobject(&unifiedKey);
                                break;

                            case MAKENAMEID2('t', 's'):  // actual creation timestamp
                                ts = j->getint();
                                break;

                            case 'm':   // operation mode: 1 -> public chat; 0 -> private chat
                                assert(readingPublicChats);
                                publicchat = j->getint();
                                break;

                            case EOO:
                                if (chatid != UNDEF && priv != PRIV_UNKNOWN && shard != -1)
                                {
                                    if (chats.find(chatid) == chats.end())
                                    {
                                        chats[chatid] = new TextChat();
                                    }

                                    TextChat *chat = chats[chatid];
                                    chat->id = chatid;
                                    chat->priv = priv;
                                    chat->shard = shard;
                                    chat->group = group;
                                    chat->title = title;
                                    chat->ts = (ts != -1) ? ts : 0;

                                    if (readingPublicChats)
                                    {
                                        chat->publicchat = publicchat;  // true or false (formerly public, now private)
                                        chat->unifiedKey = unifiedKey;

                                        if (unifiedKey.empty())
                                        {
                                            LOG_err << "Received public (or formerly public) chat without unified key";
                                        }
                                    }

                                    // remove yourself from the list of users (only peers matter)
                                    if (userpriv)
                                    {
                                        if (chat->priv == PRIV_RM)
                                        {
                                            // clear the list of peers because API still includes peers in the
                                            // actionpacket, but not in a fresh fetchnodes
                                            delete userpriv;
                                            userpriv = NULL;
                                        }
                                        else
                                        {
                                            userpriv_vector::iterator upvit;
                                            for (upvit = userpriv->begin(); upvit != userpriv->end(); upvit++)
                                            {
                                                if (upvit->first == me)
                                                {
                                                    userpriv->erase(upvit);
                                                    if (userpriv->empty())
                                                    {
                                                        delete userpriv;
                                                        userpriv = NULL;
                                                    }
                                                    break;
                                                }
                                            }
                                        }
                                    }
                                    delete chat->userpriv;  // discard any existing `userpriv`
                                    chat->userpriv = userpriv;
                                }
                                else
                                {
                                    LOG_err << "Failed to parse chat information";
                                }
                                readingChat = false;
                                break;

                            default:
                                if (!j->storeobject())
                                {
                                    LOG_err << "Failed to parse chat information";
                                    readingChat = false;
                                    delete userpriv;
                                    userpriv = NULL;
                                }
                                break;
                            }
                        }
                        j->leaveobject();
                    }

                    j->leavearray();
                    break;
                }

                case MAKENAMEID3('p', 'c', 'f'):    // list of flags for public and/or formerly public chatrooms
                {
                    readingPublicChats = true;
                }   // fall-through
                case MAKENAMEID2('c', 'f'):
                {
                    j->enterarray();

                    while(j->enterobject()) // while there are more chatid/flag tuples to read...
                    {
                        handle chatid = UNDEF;
                        byte flags = 0xFF;

                        bool readingFlags = true;
                        while (readingFlags)
                        {
                            switch (j->getnameid())
                            {

                            case MAKENAMEID2('i','d'):
                                chatid = j->gethandle(MegaClient::CHATHANDLE);
                                break;

                            case 'f':
                                flags = byte(j->getint());
                                break;

                            case EOO:
                                if (chatid != UNDEF && flags != 0xFF)
                                {
                                    textchat_map::iterator it = chats.find(chatid);
                                    if (it == chats.end())
                                    {
                                        string chatidB64;
                                        string tmp((const char*)&chatid, sizeof(chatid));
                                        Base64::btoa(tmp, chatidB64);
                                        LOG_err << "Received flags for unknown chatid: " << chatidB64.c_str();
                                    }
                                    else
                                    {
                                        it->second->setFlags(flags);
                                        assert(!readingPublicChats || !it->second->unifiedKey.empty());
                                    }
                                }
                                else
                                {
                                    LOG_err << "Failed to parse chat flags";
                                }
                                readingFlags = false;
                                break;

                            default:
                                if (!j->storeobject())
                                {
                                    LOG_err << "Failed to parse chat flags";
                                    readingFlags = false;
                                }
                                break;
                            }
                        }

                        j->leaveobject();
                    }

                    j->leavearray();
                    break;
                }

                case EOO:
                    done = true;
                    j->leaveobject();
                    break;

                default:
                    if (!j->storeobject())
                    {
                        return;
                    }
            }
        }
    }
}

void MegaClient::procmcna(JSON *j)
{
    if (j->enterarray())
    {
        while(j->enterobject())   // while there are more nodes to read...
        {
            handle chatid = UNDEF;
            handle h = UNDEF;
            handle uh = UNDEF;

            bool readingNode = true;
            while(readingNode) // read the attached node information
            {
                switch (j->getnameid())
                {
                case MAKENAMEID2('i','d'):
                    chatid = j->gethandle(MegaClient::CHATHANDLE);
                    break;

                case 'n':
                    h = j->gethandle(MegaClient::NODEHANDLE);
                    break;

                case 'u':
                    uh = j->gethandle(MegaClient::USERHANDLE);
                    break;

                case EOO:
                    if (chatid != UNDEF && h != UNDEF && uh != UNDEF)
                    {
                        textchat_map::iterator it = chats.find(chatid);
                        if (it == chats.end())
                        {
                            LOG_err << "Unknown chat for user/node access to attachment";
                        }
                        else
                        {
                            it->second->setNodeUserAccess(h, uh);
                        }
                    }
                    else
                    {
                        LOG_err << "Failed to parse attached node information";
                    }
                    readingNode = false;
                    break;

                default:
                    if (!j->storeobject())
                    {
                        LOG_err << "Failed to parse attached node information";
                        readingNode = false;
                    }
                    break;
                }
            }
            j->leaveobject();
        }        
        j->leavearray();
    }
}
#endif

// add node to vector, return position, deduplicate
unsigned MegaClient::addnode(node_vector* v, Node* n) const
{
    // linear search not particularly scalable, but fine for the relatively
    // small real-world requests
    for (unsigned i = unsigned(v->size()); i--; )
    {
        if ((*v)[i] == n)
        {
            return i;
        }
    }

    v->push_back(n);
    return unsigned(v->size() - 1);
}

// generate crypto key response
// if !selector, generate all shares*nodes tuples
void MegaClient::cr_response(node_vector* shares, node_vector* nodes, JSON* selector)
{
    node_vector rshares, rnodes;
    unsigned si, ni = unsigned(-1);
    Node* sn;
    Node* n;
    string crkeys;
    byte keybuf[FILENODEKEYLENGTH];
    char buf[128];
    int setkey = -1;

    // for security reasons, we only respond to key requests affecting our own
    // shares
    for (si = unsigned(shares->size()); si--; )
    {
        if ((*shares)[si] && ((*shares)[si]->inshare || !(*shares)[si]->sharekey))
        {
            // security feature: we only distribute node keys for our own outgoing shares.  
            LOG_warn << "Attempt to obtain node key for invalid/third-party share foiled";
            (*shares)[si] = NULL;
            sendevent(99445, "Inshare key request rejected", 0);
        }
    }

    if (!selector)
    {
        si = 0;
        ni = unsigned(-1);
        if (shares->empty() || nodes->empty())
        {
            return;
        }
    }

    // estimate required size for requested keys
    // for each node: ",<index>,<index>,"<nodekey>
    crkeys.reserve(nodes->size() * ((5 + 4 * 2) + (FILENODEKEYLENGTH * 4 / 3 + 4)) + 1);
    // we reserve for indexes up to 4 digits per index

    for (;;)
    {
        if (selector)
        {
            if (!selector->isnumeric())
            {
                break;
            }

            si = (unsigned)selector->getint();
            ni = (unsigned)selector->getint();

            if (si >= shares->size())
            {
                LOG_err << "Share index out of range";
                return;
            }

            if (ni >= nodes->size())
            {
                LOG_err << "Node index out of range";
                return;
            }

            if (selector->pos[1] == '"')
            {
                setkey = selector->storebinary(keybuf, sizeof keybuf);
            }
            else
            {
                setkey = -1;
            }
        }
        else
        {
            // no selector supplied
            ni++;

            if (ni >= nodes->size())
            {
                ni = 0;
                if (++si >= shares->size())
                {
                    break;
                }
            }
        }

        if ((sn = (*shares)[si]) && (n = (*nodes)[ni]))
        {
            if (n->isbelow(sn))
            {
                if (setkey >= 0)
                {
                    if (setkey == (int)n->nodekey.size())
                    {
                        sn->sharekey->ecb_decrypt(keybuf, n->nodekey.size());
                        n->setkey(keybuf);
                        setkey = -1;
                    }
                }
                else
                {
                    n->applykey();
                    int keysize = int(n->nodekey.size());
                    if (sn->sharekey && keysize == (n->type == FILENODE ? FILENODEKEYLENGTH : FOLDERNODEKEYLENGTH))
                    {
                        unsigned nsi, nni;

                        nsi = addnode(&rshares, sn);
                        nni = addnode(&rnodes, n);

                        sprintf(buf, "\",%u,%u,\"", nsi, nni);

                        // generate & queue share nodekey
                        sn->sharekey->ecb_encrypt((byte*)n->nodekey.data(), keybuf, size_t(keysize));
                        Base64::btoa(keybuf, keysize, strchr(buf + 7, 0));
                        crkeys.append(buf);
                    }
                    else
                    {
                        LOG_warn << "Skipping node due to an unavailable key";
                    }
                }
            }
            else
            {
                LOG_warn << "Attempt to obtain key of node outside share foiled";
            }
        }
    }

    if (crkeys.size())
    {
        crkeys.append("\"");
        reqs.add(new CommandKeyCR(this, &rshares, &rnodes, crkeys.c_str() + 2));
    }
}

void MegaClient::getaccountdetails(AccountDetails* ad, bool storage,
                                   bool transfer, bool pro, bool transactions,
                                   bool purchases, bool sessions, int source)
{
    if (storage || transfer || pro)
    {
        reqs.add(new CommandGetUserQuota(this, ad, storage, transfer, pro, source));
    }

    if (transactions)
    {
        reqs.add(new CommandGetUserTransactions(this, ad));
    }

    if (purchases)
    {
        reqs.add(new CommandGetUserPurchases(this, ad));
    }

    if (sessions)
    {
        reqs.add(new CommandGetUserSessions(this, ad));
    }
}

void MegaClient::querytransferquota(m_off_t size)
{
    reqs.add(new CommandQueryTransferQuota(this, size));
}

// export node link
error MegaClient::exportnode(Node* n, int del, m_time_t ets)
{
    if (n->plink && !del && !n->plink->takendown
            && (ets == n->plink->ets) && !n->plink->isExpired())
    {
        restag = reqtag;
        app->exportnode_result(n->nodehandle, n->plink->ph);
        return API_OK;
    }

    if (!checkaccess(n, OWNER))
    {
        return API_EACCESS;
    }

    // export node
    switch (n->type)
    {
    case FILENODE:
        getpubliclink(n, del, ets);
        break;

    case FOLDERNODE:
        if (del)
        {
            // deletion of outgoing share also deletes the link automatically
            // need to first remove the link and then the share
            getpubliclink(n, del, ets);
            setshare(n, NULL, ACCESS_UNKNOWN);
        }
        else
        {
            // exporting folder - need to create share first
            setshare(n, NULL, RDONLY);
            // getpubliclink() is called as _result() of the share
        }

        break;

    default:
        return API_EACCESS;
    }

    return API_OK;
}

void MegaClient::getpubliclink(Node* n, int del, m_time_t ets)
{
    reqs.add(new CommandSetPH(this, n, del, ets));
}

// open exported file link
// formats supported: ...#!publichandle!key, publichandle!key or file/publichandle#key
error MegaClient::openfilelink(const char* link, int op)
{
    const char* ptr = NULL;
    handle ph = 0;
    byte key[FILENODEKEYLENGTH];

    if ((ptr = strstr(link, "#!")))
    {
        ptr += 2;
    }
    else if ((ptr = strstr(link, "file/")))
    {
        ptr += 5;
    }
    else    // legacy format without '#'
    {
        ptr = link;
    }

    if (Base64::atob(ptr, (byte*)&ph, NODEHANDLE) == NODEHANDLE)
    {
        ptr += 8;
        if (*ptr == '!' || (*ptr == '#' && *(ptr + 1) != '\0'))
        {
            ptr++;

            if (Base64::atob(ptr, key, sizeof key) == sizeof key)
            {
                if (op)
                {
                    reqs.add(new CommandGetPH(this, ph, key, op));
                }
                else
                {
                    reqs.add(new CommandGetFile(this, NULL, key, ph, false));
                }

                return API_OK;
            }
        }
        else if (*ptr == '\0' || *ptr == '#')    // no key provided, check only the existence of the node
        {
            if (op)
            {
                reqs.add(new CommandGetPH(this, ph, NULL, op));
                return API_OK;
            }
        }
    }

    return API_EARGS;
}

/* Format of password-protected links
 *
 * algorithm        = 1 byte - A byte to identify which algorithm was used (for future upgradability), initially is set to 0
 * file/folder      = 1 byte - A byte to identify if the link is a file or folder link (0 = folder, 1 = file)
 * public handle    = 6 bytes - The public folder/file handle
 * salt             = 32 bytes - A 256 bit randomly generated salt
 * encrypted key    = 16 or 32 bytes - The encrypted actual folder or file key
 * MAC tag          = 32 bytes - The MAC of all the previous data to ensure integrity of the link i.e. calculated as:
 *                      HMAC-SHA256(MAC key, (algorithm || file/folder || public handle || salt || encrypted key))
 */
error MegaClient::decryptlink(const char *link, const char *pwd, string* decryptedLink)
{
    if (!pwd || !link)
    {
        LOG_err << "Empty link or empty password to decrypt link";
        return API_EARGS;
    }

    const char* ptr = NULL;
    const char* end = NULL;
    if (!(ptr = strstr(link, "#P!")))
    {
        LOG_err << "This link is not password protected";
        return API_EARGS;
    }
    ptr += 3;

    // Decode the link
    int linkLen = 1 + 1 + 6 + 32 + 32 + 32;   // maximum size in binary, for file links
    string linkBin;
    linkBin.resize(linkLen);
    linkLen = Base64::atob(ptr, (byte*)linkBin.data(), linkLen);

    ptr = (char *)linkBin.data();
    end = ptr + linkLen;

    if ((ptr + 2) >= end)
    {
        LOG_err << "This link is too short";
        return API_EINCOMPLETE;
    }

    int algorithm = *ptr++;
    if (algorithm != 1 && algorithm != 2)
    {
        LOG_err << "The algorithm used to encrypt this link is not supported";
        return API_EINTERNAL;
    }

    int isFolder = !(*ptr++);
    if (isFolder > 1)
    {
        LOG_err << "This link doesn't reference any folder or file";
        return API_EARGS;
    }

    size_t encKeyLen = isFolder ? FOLDERNODEKEYLENGTH : FILENODEKEYLENGTH;
    if ((ptr + 38 + encKeyLen + 32) > end)
    {
        LOG_err << "This link is too short";
        return API_EINCOMPLETE;
    }

    handle ph = MemAccess::get<handle>(ptr);
    ptr += 6;

    byte salt[32];
    memcpy((char*)salt, ptr, 32);
    ptr += sizeof salt;

    string encKey;
    encKey.resize(encKeyLen);
    memcpy((byte *)encKey.data(), ptr, encKeyLen);
    ptr += encKeyLen;

    byte hmac[32];
    memcpy((char*)&hmac, ptr, 32);
    ptr += 32;

    // Derive MAC key with salt+pwd
    byte derivedKey[64];
    unsigned int iterations = 100000;
    PBKDF2_HMAC_SHA512 pbkdf2;
    pbkdf2.deriveKey(derivedKey, sizeof derivedKey,
                     (byte*) pwd, strlen(pwd),
                     salt, sizeof salt,
                     iterations);

    byte hmacComputed[32];
    if (algorithm == 1)
    {
        // verify HMAC with macKey(alg, f/F, ph, salt, encKey)
        HMACSHA256 hmacsha256((byte *)linkBin.data(), 40 + encKeyLen);
        hmacsha256.add(derivedKey + 32, 32);
        hmacsha256.get(hmacComputed);
    }
    else // algorithm == 2 (fix legacy Webclient bug: swap data and key)
    {
        // verify HMAC with macKey(alg, f/F, ph, salt, encKey)
        HMACSHA256 hmacsha256(derivedKey + 32, 32);
        hmacsha256.add((byte *)linkBin.data(), unsigned(40 + encKeyLen));
        hmacsha256.get(hmacComputed);
    }
    if (memcmp(hmac, hmacComputed, 32))
    {
        LOG_err << "HMAC verification failed. Possible tampered or corrupted link";
        return API_EKEY;
    }

    if (decryptedLink)
    {
        // Decrypt encKey using X-OR with first 16/32 bytes of derivedKey
        byte key[FILENODEKEYLENGTH];
        for (unsigned int i = 0; i < encKeyLen; i++)
        {
            key[i] = encKey[i] ^ derivedKey[i];
        }

        Base64Str<FILENODEKEYLENGTH> keyStr(key);
        decryptedLink->assign(MegaClient::getPublicLink(mNewLinkFormat, isFolder ? FOLDERNODE : FILENODE, ph, keyStr));
    }

    return API_OK;
}

error MegaClient::encryptlink(const char *link, const char *pwd, string *encryptedLink)
{
    if (!pwd || !link)
    {
        LOG_err << "Empty link or empty password to encrypt link";
        return API_EARGS;
    }

    const char* ptr = NULL;
    const char* end = link + strlen(link);

    if (!(ptr = strstr(link, "#")) || ptr >= end)
    {
        LOG_err << "Invalid format of public link or incomplete";
        return API_EARGS;
    }
    ptr++;  // skip '#'

    int isFolder;
    if (*ptr == 'F')
    {
        isFolder = true;
        ptr++;  // skip 'F'
    }
    else if (*ptr == '!')
    {
        isFolder = false;
    }
    else
    {
        LOG_err << "Invalid format of public link";
        return API_EARGS;
    }
    ptr++;  // skip '!' separator

    if (ptr + 8 >= end)
    {
        LOG_err << "Incomplete public link";
        return API_EINCOMPLETE;
    }

    handle ph;
    if (Base64::atob(ptr, (byte*)&ph, NODEHANDLE) != NODEHANDLE)
    {
        LOG_err << "Invalid format of public link";
        return API_EARGS;
    }
    ptr += 8;   // skip public handle

    if (ptr + 1 >= end || *ptr != '!')
    {
        LOG_err << "Invalid format of public link";
        return API_EARGS;
    }
    ptr++;  // skip '!' separator

    size_t linkKeySize = isFolder ? FOLDERNODEKEYLENGTH : FILENODEKEYLENGTH;
    string linkKey;
    linkKey.resize(linkKeySize);
    if ((size_t) Base64::atob(ptr, (byte *)linkKey.data(), int(linkKey.size())) != linkKeySize)
    {
        LOG_err << "Invalid encryption key in the public link";
        return API_EKEY;
    }

    if (encryptedLink)
    {
        // Derive MAC key with salt+pwd
        byte derivedKey[64];
        byte salt[32];
        rng.genblock(salt, 32);
        unsigned int iterations = 100000;
        PBKDF2_HMAC_SHA512 pbkdf2;
        pbkdf2.deriveKey(derivedKey, sizeof derivedKey,
                         (byte*) pwd, strlen(pwd),
                         salt, sizeof salt,
                         iterations);

        // Prepare encryption key
        string encKey;
        encKey.resize(linkKeySize);
        for (unsigned int i = 0; i < linkKeySize; i++)
        {
            encKey[i] = derivedKey[i] ^ linkKey[i];
        }

        // Preapare payload to derive encryption key
        byte algorithm = 2;
        byte type = isFolder ? 0 : 1;
        string payload;
        payload.append((char*) &algorithm, sizeof algorithm);
        payload.append((char*) &type, sizeof type);
        payload.append((char*) &ph, NODEHANDLE);
        payload.append((char*) salt, sizeof salt);
        payload.append(encKey);


        // Prepare HMAC
        byte hmac[32];
        if (algorithm == 1)
        {
            HMACSHA256 hmacsha256((byte *)payload.data(), payload.size());
            hmacsha256.add(derivedKey + 32, 32);
            hmacsha256.get(hmac);
        }
        else if (algorithm == 2) // fix legacy Webclient bug: swap data and key
        {
            HMACSHA256 hmacsha256(derivedKey + 32, 32);
            hmacsha256.add((byte *)payload.data(), unsigned(payload.size()));
            hmacsha256.get(hmac);
        }
        else
        {
            LOG_err << "Invalid algorithm to encrypt link";
            return API_EINTERNAL;
        }

        // Prepare encrypted link
        string encLinkBytes;
        encLinkBytes.append((char*) &algorithm, sizeof algorithm);
        encLinkBytes.append((char*) &type, sizeof type);
        encLinkBytes.append((char*) &ph, NODEHANDLE);
        encLinkBytes.append((char*) salt, sizeof salt);
        encLinkBytes.append(encKey);
        encLinkBytes.append((char*) hmac, sizeof hmac);

        string encLink;
        Base64::btoa(encLinkBytes, encLink);

        encryptedLink->clear();
        encryptedLink->append("https://mega.nz/#P!");
        encryptedLink->append(encLink);
    }

    return API_OK;
}

bool MegaClient::loggedinfolderlink()
{
    return !ISUNDEF(publichandle);
}

sessiontype_t MegaClient::loggedin()
{
    if (ISUNDEF(me))
    {
        return NOTLOGGEDIN;
    }

    User* u = finduser(me);

    if (u && !u->email.size())
    {
        return EPHEMERALACCOUNT;
    }

    if (!asymkey.isvalid())
    {
        return CONFIRMEDACCOUNT;
    }

    return FULLACCOUNT;
}

void MegaClient::whyamiblocked()
{
    // make sure the smsve flag is up to date when we get the response
    getmiscflags();

    // queue the actual request
    reqs.add(new CommandWhyAmIblocked(this));
}

error MegaClient::changepw(const char* password, const char *pin)
{
    User* u;

    if (!loggedin() || !(u = finduser(me)))
    {
        return API_EACCESS;
    }

    if (accountversion == 1)
    {
        error e;
        byte newpwkey[SymmCipher::KEYLENGTH];
        if ((e = pw_key(password, newpwkey)))
        {
            return e;
        }

        byte newkey[SymmCipher::KEYLENGTH];
        SymmCipher pwcipher;
        memcpy(newkey, key.key,  sizeof newkey);
        pwcipher.setkey(newpwkey);
        pwcipher.ecb_encrypt(newkey);

        string email = u->email;
        uint64_t stringhash = stringhash64(&email, &pwcipher);
        reqs.add(new CommandSetMasterKey(this, newkey, (const byte *)&stringhash, sizeof(stringhash), NULL, pin));
        return API_OK;
    }

    byte clientRandomValue[SymmCipher::KEYLENGTH];
    rng.genblock(clientRandomValue, sizeof(clientRandomValue));

    string salt;
    HashSHA256 hasher;
    string buffer = "mega.nz";
    buffer.resize(200, 'P');
    buffer.append((char *)clientRandomValue, sizeof(clientRandomValue));
    hasher.add((const byte*)buffer.data(), unsigned(buffer.size()));
    hasher.get(&salt);

    byte derivedKey[2 * SymmCipher::KEYLENGTH];
    CryptoPP::PKCS5_PBKDF2_HMAC<CryptoPP::SHA512> pbkdf2;
    pbkdf2.DeriveKey(derivedKey, sizeof(derivedKey), 0, (byte *)password, strlen(password),
                     (const byte *)salt.data(), salt.size(), 100000);

    byte encmasterkey[SymmCipher::KEYLENGTH];
    SymmCipher cipher;
    cipher.setkey(derivedKey);
    cipher.ecb_encrypt(key.key, encmasterkey);

    string hashedauthkey;
    byte *authkey = derivedKey + SymmCipher::KEYLENGTH;
    hasher.add(authkey, SymmCipher::KEYLENGTH);
    hasher.get(&hashedauthkey);
    hashedauthkey.resize(SymmCipher::KEYLENGTH);

    // Pass the salt and apply to this->accountsalt if the command succeed to allow posterior checks of the password without getting it from the server
    reqs.add(new CommandSetMasterKey(this, encmasterkey, (byte*)hashedauthkey.data(), SymmCipher::KEYLENGTH, clientRandomValue, pin, &salt));
    return API_OK;
}

// create ephemeral session
void MegaClient::createephemeral()
{
    byte keybuf[SymmCipher::KEYLENGTH];
    byte pwbuf[SymmCipher::KEYLENGTH];
    byte sscbuf[2 * SymmCipher::KEYLENGTH];

    rng.genblock(keybuf, sizeof keybuf);
    rng.genblock(pwbuf, sizeof pwbuf);
    rng.genblock(sscbuf, sizeof sscbuf);

    key.setkey(keybuf);
    key.ecb_encrypt(sscbuf, sscbuf + SymmCipher::KEYLENGTH, SymmCipher::KEYLENGTH);

    key.setkey(pwbuf);
    key.ecb_encrypt(keybuf);

    reqs.add(new CommandCreateEphemeralSession(this, keybuf, pwbuf, sscbuf));
}

void MegaClient::resumeephemeral(handle uh, const byte* pw, int ctag)
{
    reqs.add(new CommandResumeEphemeralSession(this, uh, pw, ctag ? ctag : reqtag));
}

void MegaClient::cancelsignup()
{
    reqs.add(new CommandCancelSignup(this));
}

void MegaClient::sendsignuplink(const char* email, const char* name, const byte* pwhash)
{
    SymmCipher pwcipher(pwhash);
    byte c[2 * SymmCipher::KEYLENGTH];

    memcpy(c, key.key, sizeof key.key);
    rng.genblock(c + SymmCipher::KEYLENGTH, SymmCipher::KEYLENGTH / 4);
    memset(c + SymmCipher::KEYLENGTH + SymmCipher::KEYLENGTH / 4, 0, SymmCipher::KEYLENGTH / 2);
    rng.genblock(c + 2 * SymmCipher::KEYLENGTH - SymmCipher::KEYLENGTH / 4, SymmCipher::KEYLENGTH / 4);

    pwcipher.ecb_encrypt(c, c, sizeof c);

    reqs.add(new CommandSendSignupLink(this, email, name, c));
}

string MegaClient::sendsignuplink2(const char *email, const char *password, const char* name)
{
    byte clientrandomvalue[SymmCipher::KEYLENGTH];
    rng.genblock(clientrandomvalue, sizeof(clientrandomvalue));

    string salt;
    HashSHA256 hasher;
    string buffer = "mega.nz";
    buffer.resize(200, 'P');
    buffer.append((char *)clientrandomvalue, sizeof(clientrandomvalue));
    hasher.add((const byte*)buffer.data(), unsigned(buffer.size()));
    hasher.get(&salt);

    byte derivedKey[2 * SymmCipher::KEYLENGTH];
    CryptoPP::PKCS5_PBKDF2_HMAC<CryptoPP::SHA512> pbkdf2;
    pbkdf2.DeriveKey(derivedKey, sizeof(derivedKey), 0, (byte *)password, strlen(password),
                     (const byte *)salt.data(), salt.size(), 100000);

    byte encmasterkey[SymmCipher::KEYLENGTH];
    SymmCipher cipher;
    cipher.setkey(derivedKey);
    cipher.ecb_encrypt(key.key, encmasterkey);

    string hashedauthkey;
    byte *authkey = derivedKey + SymmCipher::KEYLENGTH;
    hasher.add(authkey, SymmCipher::KEYLENGTH);
    hasher.get(&hashedauthkey);
    hashedauthkey.resize(SymmCipher::KEYLENGTH);

    accountversion = 2;
    accountsalt = salt;
    reqs.add(new CommandSendSignupLink2(this, email, name, clientrandomvalue, encmasterkey, (byte*)hashedauthkey.data()));
    return string((const char*)derivedKey, 2 * SymmCipher::KEYLENGTH);
}

void MegaClient::resendsignuplink2(const char *email, const char *name)
{
    reqs.add(new CommandSendSignupLink2(this, email, name));
}

// if query is 0, actually confirm account; just decode/query signup link
// details otherwise
void MegaClient::querysignuplink(const byte* code, unsigned len)
{
    reqs.add(new CommandQuerySignupLink(this, code, len));
}

void MegaClient::confirmsignuplink(const byte* code, unsigned len, uint64_t emailhash)
{
    reqs.add(new CommandConfirmSignupLink(this, code, len, emailhash));
}

void MegaClient::confirmsignuplink2(const byte *code, unsigned len)
{
    reqs.add(new CommandConfirmSignupLink2(this, code, len));
}

// generate and configure encrypted private key, plaintext public key
void MegaClient::setkeypair()
{
    CryptoPP::Integer pubk[AsymmCipher::PUBKEY];

    string privks, pubks;

    asymkey.genkeypair(rng, asymkey.key, pubk, 2048);

    AsymmCipher::serializeintarray(pubk, AsymmCipher::PUBKEY, &pubks);
    AsymmCipher::serializeintarray(asymkey.key, AsymmCipher::PRIVKEY, &privks);

    // add random padding and ECB-encrypt with master key
    unsigned t = unsigned(privks.size());

    privks.resize((t + SymmCipher::BLOCKSIZE - 1) & - SymmCipher::BLOCKSIZE);
    rng.genblock((byte*)(privks.data() + t), privks.size() - t);

    key.ecb_encrypt((byte*)privks.data(), (byte*)privks.data(), privks.size());

    reqs.add(new CommandSetKeyPair(this,
                                      (const byte*)privks.data(),
                                      unsigned(privks.size()),
                                      (const byte*)pubks.data(),
                                      unsigned(pubks.size())));
}

bool MegaClient::fetchsc(DbTable* sctable)
{
    uint32_t id;
    string data;
    Node* n;
    User* u;
    PendingContactRequest* pcr;
    node_vector dp;

    LOG_info << "Loading session from local cache";

    sctable->rewind();

    bool hasNext = sctable->next(&id, &data, &key);
    WAIT_CLASS::bumpds();
    fnstats.timeToFirstByte = Waiter::ds - fnstats.startTime;

    while (hasNext)
    {
        switch (id & 15)
        {
            case CACHEDSCSN:
                if (data.size() != sizeof cachedscsn)
                {
                    return false;
                }
                break;

            case CACHEDNODE:
                if ((n = Node::unserialize(this, &data, &dp)))
                {
                    n->dbid = id;
                }
                else
                {
                    LOG_err << "Failed - node record read error";
                    return false;
                }
                break;

            case CACHEDPCR:
                if ((pcr = PendingContactRequest::unserialize(this, &data)))
                {
                    pcr->dbid = id;
                }
                else
                {
                    LOG_err << "Failed - pcr record read error";
                    return false;
                }
                break;

            case CACHEDUSER:
                if ((u = User::unserialize(this, &data)))
                {
                    u->dbid = id;
                }
                else
                {
                    LOG_err << "Failed - user record read error";
                    return false;
                }
                break;

            case CACHEDCHAT:
#ifdef ENABLE_CHAT
                {
                    TextChat *chat;
                    if ((chat = TextChat::unserialize(this, &data)))
                    {
                        chat->dbid = id;
                    }
                    else
                    {
                        LOG_err << "Failed - chat record read error";
                        return false;
                    }
                }
#endif
                break;
        }
        hasNext = sctable->next(&id, &data, &key);
    }

    WAIT_CLASS::bumpds();
    fnstats.timeToLastByte = Waiter::ds - fnstats.startTime;

    // any child nodes arrived before their parents?
    for (size_t i = dp.size(); i--; )
    {
        if ((n = nodebyhandle(dp[i]->parenthandle)))
        {
            dp[i]->setparent(n);
        }
    }

    mergenewshares(0);

    return true;
}

void MegaClient::closetc(bool remove)
{
    bool purgeOrphanTransfers = statecurrent;

#ifdef ENABLE_SYNC
    if (purgeOrphanTransfers && !remove)
    {
        if (!syncsup)
        {
            purgeOrphanTransfers = false;
        }
        else
        {
            for (sync_list::iterator it = syncs.begin(); it != syncs.end(); it++)
            {
                if ((*it)->state != SYNC_ACTIVE)
                {
                    purgeOrphanTransfers = false;
                    break;
                }
            }
        }
    }
#endif

    for (int d = GET; d == GET || d == PUT; d += PUT - GET)
    {
        while (cachedtransfers[d].size())
        {
            transfer_map::iterator it = cachedtransfers[d].begin();
            Transfer *transfer = it->second;
            if (remove || (purgeOrphanTransfers && (m_time() - transfer->lastaccesstime) >= 172500))
            {
                LOG_warn << "Purging orphan transfer";
                transfer->finished = true;
            }

            delete transfer;
            cachedtransfers[d].erase(it);
        }
    }

    pendingtcids.clear();
    cachedfiles.clear();
    cachedfilesdbids.clear();

    if (remove && tctable)
    {
        tctable->remove();
    }
    delete tctable;
    tctable = NULL;
}

void MegaClient::enabletransferresumption(const char *loggedoutid)
{
    if (!dbaccess || tctable)
    {
        return;
    }

    string dbname;
    if (sid.size() >= SIDLEN)
    {
        dbname.resize((SIDLEN - sizeof key.key) * 4 / 3 + 3);
        dbname.resize(Base64::btoa((const byte*)sid.data() + sizeof key.key, SIDLEN - sizeof key.key, (char*)dbname.c_str()));
        tckey = key;
    }
    else if (loggedinfolderlink())
    {
        dbname.resize(NODEHANDLE * 4 / 3 + 3);
        dbname.resize(Base64::btoa((const byte*)&publichandle, NODEHANDLE, (char*)dbname.c_str()));
        tckey = key;
    }
    else
    {
        dbname = loggedoutid ? loggedoutid : "default";

        string lok;
        Hash hash;
        hash.add((const byte *)dbname.c_str(), unsigned(dbname.size() + 1));
        hash.get(&lok);
        tckey.setkey((const byte*)lok.data());
    }

    dbname.insert(0, "transfers_");

    tctable = dbaccess->open(rng, fsaccess, &dbname, true);
    if (!tctable)
    {
        return;
    }

    uint32_t id;
    string data;
    Transfer* t;

    LOG_info << "Loading transfers from local cache";
    tctable->rewind();
    while (tctable->next(&id, &data, &tckey))
    {
        switch (id & 15)
        {
            case CACHEDTRANSFER:
                if ((t = Transfer::unserialize(this, &data, cachedtransfers)))
                {
                    t->dbid = id;
                    if (t->priority > transferlist.currentpriority)
                    {
                        transferlist.currentpriority = t->priority;
                    }
                    LOG_debug << "Cached transfer loaded";
                }
                else
                {
                    tctable->del(id);
                    LOG_err << "Failed - transfer record read error";
                }
                break;
            case CACHEDFILE:
                cachedfiles.push_back(data);
                cachedfilesdbids.push_back(id);
                LOG_debug << "Cached file loaded";
                break;
        }
    }

    // if we are logged in but the filesystem is not current yet
    // postpone the resumption until the filesystem is updated
    if ((!sid.size() && !loggedinfolderlink()) || statecurrent)
    {
        DBTableTransactionCommitter committer(tctable);
        for (unsigned int i = 0; i < cachedfiles.size(); i++)
        {
            direction_t type = NONE;
            File *file = app->file_resume(&cachedfiles.at(i), &type);
            if (!file || (type != GET && type != PUT))
            {
                tctable->del(cachedfilesdbids.at(i));
                continue;
            }
            nextreqtag();
            file->dbid = cachedfilesdbids.at(i);
            if (!startxfer(type, file, committer))
            {
                tctable->del(cachedfilesdbids.at(i));
                continue;
            }
        }
        cachedfiles.clear();
        cachedfilesdbids.clear();
    }
}

void MegaClient::disabletransferresumption(const char *loggedoutid)
{
    if (!dbaccess)
    {
        return;
    }
    closetc(true);

    string dbname;
    if (sid.size() >= SIDLEN)
    {
        dbname.resize((SIDLEN - sizeof key.key) * 4 / 3 + 3);
        dbname.resize(Base64::btoa((const byte*)sid.data() + sizeof key.key, SIDLEN - sizeof key.key, (char*)dbname.c_str()));

    }
    else if (loggedinfolderlink())
    {
        dbname.resize(NODEHANDLE * 4 / 3 + 3);
        dbname.resize(Base64::btoa((const byte*)&publichandle, NODEHANDLE, (char*)dbname.c_str()));
    }
    else
    {
        dbname = loggedoutid ? loggedoutid : "default";
    }
    dbname.insert(0, "transfers_");

    tctable = dbaccess->open(rng, fsaccess, &dbname, true);
    if (!tctable)
    {
        return;
    }

    closetc(true);
}

void MegaClient::fetchnodes(bool nocache)
{
    if (fetchingnodes)
    {
        return;
    }

    WAIT_CLASS::bumpds();
    fnstats.init();
    if (sid.size() >= SIDLEN)
    {
        fnstats.type = FetchNodesStats::TYPE_ACCOUNT;
    }
    else if (loggedinfolderlink())
    {
        fnstats.type = FetchNodesStats::TYPE_FOLDER;
    }

    opensctable();

    if (sctable && cachedscsn == UNDEF)
    {
        sctable->truncate();
    }

    // only initial load from local cache
    if (loggedin() == FULLACCOUNT && !nodes.size() && sctable && !ISUNDEF(cachedscsn) && fetchsc(sctable))
    {
        WAIT_CLASS::bumpds();
        fnstats.mode = FetchNodesStats::MODE_DB;
        fnstats.cache = FetchNodesStats::API_NO_CACHE;
        fnstats.nodesCached = nodes.size();
        fnstats.timeToCached = Waiter::ds - fnstats.startTime;
        fnstats.timeToResult = fnstats.timeToCached;

        restag = reqtag;
        statecurrent = false;

        sctable->begin();
        pendingsccommit = false;

        Base64::btoa((byte*)&cachedscsn, sizeof cachedscsn, scsn);
        LOG_info << "Session loaded from local cache. SCSN: " << scsn;

        app->fetchnodes_result(API_OK);

        // if don't know fileversioning is enabled or disabled...
        // (it can happen after AP invalidates the attribute, but app is closed before current value is retrieved and cached)
        User *ownUser = finduser(me);
        const string *av = ownUser->getattr(ATTR_DISABLE_VERSIONS);
        if (av)
        {
            if (ownUser->isattrvalid((ATTR_DISABLE_VERSIONS)))
            {
                versions_disabled = !strcmp(av->c_str(), "1");
                if (versions_disabled)
                {
                    LOG_info << "File versioning is disabled";
                }
                else
                {
                    LOG_info << "File versioning is enabled";
                }
            }
            else
            {
                getua(ownUser, ATTR_DISABLE_VERSIONS, 0);
                LOG_info << "File versioning option exist but is unknown. Fetching...";
            }
        }
        else    // attribute does not exists
        {
            LOG_info << "File versioning is enabled";
            versions_disabled = false;
        }

        av = ownUser->getattr(ATTR_PUSH_SETTINGS);
        if (av && !ownUser->isattrvalid(ATTR_PUSH_SETTINGS))
        {
            getua(ownUser, ATTR_PUSH_SETTINGS);
        }
        loadAuthrings();

        WAIT_CLASS::bumpds();
        fnstats.timeToSyncsResumed = Waiter::ds - fnstats.startTime;
    }
    else if (!fetchingnodes)
    {
        fnstats.mode = FetchNodesStats::MODE_API;
        fnstats.cache = nocache ? FetchNodesStats::API_NO_CACHE : FetchNodesStats::API_CACHE;
        fetchingnodes = true;
        pendingsccommit = false;

        // prevent the processing of previous sc requests
        delete pendingsc;
        pendingsc = NULL;
        jsonsc.pos = NULL;
        scnotifyurl.clear();
        insca = false;
        btsc.reset();

        // don't allow to start new sc requests yet
        *scsn = 0;

#ifdef ENABLE_SYNC
        for (sync_list::iterator it = syncs.begin(); it != syncs.end(); it++)
        {
            (*it)->changestate(SYNC_CANCELED);
        }
#endif

        if (!loggedinfolderlink())
        {
            if (loggedin() == FULLACCOUNT)
            {
                fetchkeys();
                loadAuthrings();
            }
            if (!k.size())
            {
                getuserdata();
            }

            fetchtimezone();
            reqs.add(new CommandGetUA(this, uid.c_str(), ATTR_PUSH_SETTINGS, NULL, 0));
        }

        reqs.add(new CommandFetchNodes(this, nocache));

        if (!loggedinfolderlink())
        {
            reqs.add(new CommandGetUA(this, uid.c_str(), ATTR_DISABLE_VERSIONS, NULL, 0));
        }
    }

    if (unshareablekey.empty() && !loggedinfolderlink())
    {
        reqs.add(new CommandUnshareableUA(this, true, 5));
    }
}

void MegaClient::fetchkeys()
{
    fetchingkeys = true;

    resetKeyring();
    discarduser(me);
    User *u = finduser(me, 1);

    int creqtag = reqtag;
    reqtag = 0;
    reqs.add(new CommandPubKeyRequest(this, u));    // public RSA
    reqtag = creqtag;

    getua(u, ATTR_KEYRING, 0);        // private Cu25519 & private Ed25519
    getua(u, ATTR_ED25519_PUBK, 0);
    getua(u, ATTR_CU25519_PUBK, 0);
    getua(u, ATTR_SIG_CU255_PUBK, 0);
    getua(u, ATTR_SIG_RSA_PUBK, 0);   // it triggers MegaClient::initializekeys() --> must be the latest
}

void MegaClient::initializekeys()
{
    User *u = finduser(me);

    // Initialize private keys
    const string *av = (u->isattrvalid(ATTR_KEYRING)) ? u->getattr(ATTR_KEYRING) : NULL;
    if (av)
    {
        TLVstore *tlvRecords = TLVstore::containerToTLVrecords(av, &key);
        if (tlvRecords)
        {

            if (tlvRecords->find(EdDSA::TLV_KEY))
            {
                string prEd255 = tlvRecords->get(EdDSA::TLV_KEY);
                if (prEd255.size() == EdDSA::SEED_KEY_LENGTH)
                {
                    signkey = new EdDSA(rng, (unsigned char *) prEd255.data());
                    if (!signkey->initializationOK)
                    {
                        delete signkey;
                        signkey = NULL;
                        clearKeys();
                        return;
                    }
                }
            }

            if (tlvRecords->find(ECDH::TLV_KEY))
            {
                string prCu255 = tlvRecords->get(ECDH::TLV_KEY);
                if (prCu255.size() == ECDH::PRIVATE_KEY_LENGTH)
                {
                    chatkey = new ECDH((unsigned char *) prCu255.data());
                    if (!chatkey->initializationOK)
                    {
                        delete chatkey;
                        chatkey = NULL;
                        clearKeys();
                        return;
                    }
                }
            }
            delete tlvRecords;
        }
        else
        {
            LOG_warn << "Failed to decrypt keyring while initialization";
        }
    }

    string puEd255 = (u->isattrvalid(ATTR_ED25519_PUBK)) ? *u->getattr(ATTR_ED25519_PUBK) : "";
    string puCu255 = (u->isattrvalid(ATTR_CU25519_PUBK)) ? *u->getattr(ATTR_CU25519_PUBK) : "";
    string sigCu255 = (u->isattrvalid(ATTR_SIG_CU255_PUBK)) ? *u->getattr(ATTR_SIG_CU255_PUBK) : "";
    string sigPubk = (u->isattrvalid(ATTR_SIG_RSA_PUBK)) ? *u->getattr(ATTR_SIG_RSA_PUBK) : "";

    if (chatkey && signkey)    // THERE ARE KEYS
    {
        // Check Ed25519 public key against derived version
        if ((puEd255.size() != EdDSA::PUBLIC_KEY_LENGTH) || memcmp(puEd255.data(), signkey->pubKey, EdDSA::PUBLIC_KEY_LENGTH))
        {
            LOG_warn << "Public key for Ed25519 mismatch.";

            sendevent(99417, "Ed25519 public key mismatch", 0);

            clearKeys();
            resetKeyring();
            return;
        }

        // Check Cu25519 public key against derive version
        if ((puCu255.size() != ECDH::PUBLIC_KEY_LENGTH) || memcmp(puCu255.data(), chatkey->pubKey, ECDH::PUBLIC_KEY_LENGTH))
        {
            LOG_warn << "Public key for Cu25519 mismatch.";

            sendevent(99412, "Cu25519 public key mismatch", 0);

            clearKeys();
            resetKeyring();
            return;
        }

        // Verify signatures for Cu25519
        if (!sigCu255.size() ||
                !EdDSA::verifyKey((unsigned char*) puCu255.data(),
                                    puCu255.size(),
                                    &sigCu255,
                                    (unsigned char*) puEd255.data()))
        {
            LOG_warn << "Signature of public key for Cu25519 not found or mismatch";

            sendevent(99413, "Signature of Cu25519 public key mismatch", 0);

            clearKeys();
            resetKeyring();
            return;
        }

        // Verify signature for RSA public key
        string sigPubk = (u->isattrvalid(ATTR_SIG_RSA_PUBK)) ? *u->getattr(ATTR_SIG_RSA_PUBK) : "";
        string pubkstr;
        if (pubk.isvalid())
        {
            pubk.serializekeyforjs(pubkstr);
        }
        if (!pubkstr.size() || !sigPubk.size())
        {
            if (!pubkstr.size())
            {
                LOG_warn << "Error serializing RSA public key";
                sendevent(99421, "Error serializing RSA public key", 0);
            }
            if (!sigPubk.size())
            {
                LOG_warn << "Signature of public key for RSA not found";
                sendevent(99422, "Signature of public key for RSA not found", 0);
            }

            clearKeys();
            resetKeyring();
            return;
        }
        if (!EdDSA::verifyKey((unsigned char*) pubkstr.data(),
                                    pubkstr.size(),
                                    &sigPubk,
                                    (unsigned char*) puEd255.data()))
        {
            LOG_warn << "Verification of signature of public key for RSA failed";

            sendevent(99414, "Verification of signature of public key for RSA failed", 0);

            clearKeys();
            resetKeyring();
            return;
        }

        // if we reached this point, everything is OK
        LOG_info << "Keypairs and signatures loaded successfully";
        fetchingkeys = false;
        return;
    }
    else if (!signkey && !chatkey)       // THERE ARE NO KEYS
    {
        // Check completeness of keypairs
        if (!pubk.isvalid() || puEd255.size() || puCu255.size() || sigCu255.size() || sigPubk.size())
        {
            LOG_warn << "Public keys and/or signatures found without their respective private key.";

            sendevent(99415, "Incomplete keypair detected", 0);

            clearKeys();
            return;
        }
        else    // No keys were set --> generate keypairs and related attributes
        {
            // generate keypairs
            EdDSA *signkey = new EdDSA(rng);
            ECDH *chatkey = new ECDH();

            if (!chatkey->initializationOK || !signkey->initializationOK)
            {
                LOG_err << "Initialization of keys Cu25519 and/or Ed25519 failed";
                clearKeys();
                delete signkey;
                delete chatkey;
                return;
            }

            // prepare the TLV for private keys
            TLVstore tlvRecords;
            tlvRecords.set(EdDSA::TLV_KEY, string((const char*)signkey->keySeed, EdDSA::SEED_KEY_LENGTH));
            tlvRecords.set(ECDH::TLV_KEY, string((const char*)chatkey->privKey, ECDH::PRIVATE_KEY_LENGTH));
            string *tlvContainer = tlvRecords.tlvRecordsToContainer(rng, &key);

            // prepare signatures
            string pubkStr;
            pubk.serializekeyforjs(pubkStr);
            signkey->signKey((unsigned char*)pubkStr.data(), pubkStr.size(), &sigPubk);
            signkey->signKey(chatkey->pubKey, ECDH::PUBLIC_KEY_LENGTH, &sigCu255);

            // store keys into user attributes (skipping the procresult() <-- reqtag=0)
            userattr_map attrs;
            string buf;

            buf.assign(tlvContainer->data(), tlvContainer->size());
            attrs[ATTR_KEYRING] = buf;

            buf.assign((const char *) signkey->pubKey, EdDSA::PUBLIC_KEY_LENGTH);
            attrs[ATTR_ED25519_PUBK] = buf;

            buf.assign((const char *) chatkey->pubKey, ECDH::PUBLIC_KEY_LENGTH);
            attrs[ATTR_CU25519_PUBK] = buf;

            buf.assign(sigPubk.data(), sigPubk.size());
            attrs[ATTR_SIG_RSA_PUBK] = buf;

            buf.assign(sigCu255.data(), sigCu255.size());
            attrs[ATTR_SIG_CU255_PUBK] = buf;

            putua(&attrs, 0);

            delete tlvContainer;
            delete chatkey;
            delete signkey; // MegaClient::signkey & chatkey are created on putua::procresult()

            LOG_info << "Creating new keypairs and signatures";
            fetchingkeys = false;
            return;
        }
    }
    else    // there is chatkey but no signing key, or viceversa
    {
        LOG_warn << "Keyring exists, but it's incomplete.";

        if (!chatkey)
        {
            sendevent(99416, "Incomplete keyring detected: private key for Cu25519 not found.", 0);
        }
        else // !signkey
        {
            sendevent(99423, "Incomplete keyring detected: private key for Ed25519 not found.", 0);
        }

        resetKeyring();
        clearKeys();
        return;
    }
}

void MegaClient::loadAuthrings()
{
    mFetchingAuthrings = true;

    std::set<attr_t> attrs { ATTR_AUTHRING, ATTR_AUTHCU255, ATTR_AUTHRSA };
    for (auto at : attrs)
    {
        User *ownUser = finduser(me);
        const string *av = ownUser->getattr(at);
        if (av)
        {
            if (ownUser->isattrvalid(at))
            {
                std::unique_ptr<TLVstore> tlvRecords(TLVstore::containerToTLVrecords(av, &key));
                if (tlvRecords)
                {
                    mAuthRings.emplace(at, AuthRing(at, *tlvRecords));
                    LOG_info << "Authring succesfully loaded from cache: " << User::attr2string(at);
                }
                else
                {
                    LOG_err << "Failed to decrypt " << User::attr2string(at) << " from cached attribute";
                }

                continue;
            }
            else
            {
                LOG_warn << User::attr2string(at) << "  found in cache, but out of date. Fetching...";
            }
        }
        else
        {
            LOG_warn << User::attr2string(at) << " not found in cache. Fetching...";
        }

        getua(ownUser, at, 0);
    }

    // if all authrings were loaded from cache...
    if (mAuthRings.size() == attrs.size())
    {
        mFetchingAuthrings = false;
        fetchContactsKeys();
    }
}

void MegaClient::fetchContactsKeys()
{
    assert(mAuthRings.size() == 3);
    mAuthRingsTemp = mAuthRings;

    for (auto &it : users)
    {
        User *user = &it.second;
        if (user->userhandle != me)
        {
            fetchContactKeys(user);
        }
    }
}

void MegaClient::fetchContactKeys(User *user)
{
    getua(user, ATTR_ED25519_PUBK, 0);
    getua(user, ATTR_CU25519_PUBK, 0);

    int creqtag = reqtag;
    reqtag = 0;
    getpubkey(user->uid.c_str());
    reqtag = creqtag;
}

error MegaClient::trackKey(attr_t keyType, handle uh, const std::string &pubKey)
{
    User *user = finduser(uh);
    if (!user)
    {
        LOG_err << "Attempt to track a key for an unknown user " << Base64Str<MegaClient::USERHANDLE>(uh) << ": " << User::attr2string(keyType);
        assert(false);
        return API_EARGS;
    }
    const char *uid = user->uid.c_str();
    attr_t authringType = AuthRing::keyTypeToAuthringType(keyType);
    if (authringType == ATTR_UNKNOWN)
    {
        LOG_err << "Attempt to track an unknown type of key for user " << uid << ": " << User::attr2string(keyType);
        assert(false);
        return API_EARGS;
    }

    // If checking authrings for all contacts (new session), accumulate updates for all contacts first
    // in temporal authrings to put them all at once. Otherwise, update authring immediately
    AuthRing *authring = nullptr;
    unique_ptr<AuthRing> aux;
    auto it = mAuthRingsTemp.find(authringType);
    bool temporalAuthring = it != mAuthRingsTemp.end();
    if (temporalAuthring)
    {
        authring = &it->second;  // modify the temporal authring directly
    }
    else
    {
        it = mAuthRings.find(authringType);
        if (it == mAuthRings.end())
        {
            LOG_warn << "Failed to track public key in " << User::attr2string(authringType) << " for user " << uid << ": authring not available";
            assert(false);
            return API_ETEMPUNAVAIL;
        }
        aux = make_unique<AuthRing>(it->second);    // make a copy, once saved in API, it is updated
        authring = aux.get();
    }

    // compute key's fingerprint
    string keyFingerprint = AuthRing::fingerprint(pubKey);
    bool fingerprintMatch = false;

    // check if user's key is already being tracked in the authring
    bool keyTracked = authring->isTracked(uh);
    if (keyTracked)
    {
        fingerprintMatch = (keyFingerprint == authring->getFingerprint(uh));
        if (!fingerprintMatch)
        {
            if (!authring->isSignedKey())
            {
                LOG_err << "Failed to track public key in " << User::attr2string(authringType) << " for user " << uid << ": fingerprint mismatch";

                app->key_modified(uh, keyType);
                sendevent(99451, "Key modification detected");

                return API_EKEY;
            }
            //else --> verify signature, despite fingerprint does not match (it will be checked again later)
        }
        else
        {
            LOG_debug << "Authentication of public key in " << User::attr2string(authringType) << " for user " << uid << " was successful. Auth method: " << AuthRing::authMethodToStr(authring->getAuthMethod(uh));
        }
    }

    if (authring->isSignedKey())
    {
        if (authring->getAuthMethod(uh) != AUTH_METHOD_SIGNATURE || !fingerprintMatch)
        {
            // load public signing key and key signature
            getua(user, ATTR_ED25519_PUBK, 0);

            attr_t attrType = AuthRing::authringTypeToSignatureType(authringType);
            getua(user, attrType, 0); // in getua_result(), we check signature actually matches
        }
    }
    else if (!keyTracked)
    {
        LOG_debug << "Adding public key to " << User::attr2string(authringType) << " as seen for user " << uid;

        // tracking has changed --> persist authring
        authring->add(uh, keyFingerprint, AUTH_METHOD_SEEN);

        // if checking authrings for all contacts, accumulate updates for all contacts first
        bool finished = true;
        if (temporalAuthring)
        {
            for (auto &it : users)
            {
                User *user = &it.second;
                if (user->userhandle != me && !authring->isTracked(user->userhandle))
                {
                    // if only a current user is not tracked yet, update temporal authring
                    finished = false;
                    break;
                }
            }
        }
        if (finished)
        {
            std::unique_ptr<string> newAuthring(authring->serialize(rng, key));
            putua(authringType, reinterpret_cast<const byte *>(newAuthring->data()), static_cast<unsigned>(newAuthring->size()), 0);
            mAuthRingsTemp.erase(authringType); // if(temporalAuthring) --> do nothing
        }
    }

    return API_OK;
}

error MegaClient::trackSignature(attr_t signatureType, handle uh, const std::string &signature)
{
    User *user = finduser(uh);
    if (!user)
    {
        LOG_err << "Attempt to track a key for an unknown user " << Base64Str<MegaClient::USERHANDLE>(uh) << ": " << User::attr2string(signatureType);
        assert(false);
        return API_EARGS;
    }
    const char *uid = user->uid.c_str();
    attr_t authringType = AuthRing::signatureTypeToAuthringType(signatureType);
    if (authringType == ATTR_UNKNOWN)
    {
        LOG_err << "Attempt to track an unknown type of signature for user " << uid << ": " << User::attr2string(signatureType);
        assert(false);
        return API_EARGS;
    }

    // If checking authrings for all contacts (new session), accumulate updates for all contacts first
    // in temporal authrings to put them all at once. Otherwise, send the update immediately
    AuthRing *authring = nullptr;
    unique_ptr<AuthRing> aux;
    auto it = mAuthRingsTemp.find(authringType);
    bool temporalAuthring = it != mAuthRingsTemp.end();
    if (temporalAuthring)
    {
        authring = &it->second;  // modify the temporal authring directly
    }
    else
    {
        it = mAuthRings.find(authringType);
        if (it == mAuthRings.end())
        {
            LOG_warn << "Failed to track signature of public key in " << User::attr2string(authringType) << " for user " << uid << ": authring not available";
            assert(false);
            return API_ETEMPUNAVAIL;
        }
        aux = make_unique<AuthRing>(it->second);    // make a copy, once saved in API, it is updated
        authring = aux.get();
    }

    const string *pubKey;
    string pubKeyBuf;   // for RSA, need to serialize the key
    if (signatureType == ATTR_SIG_CU255_PUBK)
    {
        // retrieve public key whose signature wants to be verified, from cache
        if (!user || !user->isattrvalid(ATTR_CU25519_PUBK))
        {
            LOG_warn << "Failed to verify signature " << User::attr2string(signatureType) << " for user " << uid << ": CU25519 public key is not available";
            assert(false);
            return API_EINTERNAL;
        }
        pubKey = user->getattr(ATTR_CU25519_PUBK);
    }
    else if (signatureType == ATTR_SIG_RSA_PUBK)
    {
        if (!user->pubk.isvalid())
        {
            LOG_warn << "Failed to verify signature " << User::attr2string(signatureType) << " for user " << uid << ": RSA public key is not available";
            assert(false);
            return API_EINTERNAL;
        }
        user->pubk.serializekeyforjs(pubKeyBuf);
        pubKey = &pubKeyBuf;
    }
    else
    {
        LOG_err << "Attempt to track an unknown type of signature: " <<  User::attr2string(signatureType);
        assert(false);
        return API_EINTERNAL;
    }

    // retrieve signing key from cache
    if (!user->isattrvalid(ATTR_ED25519_PUBK))
    {
        LOG_warn << "Failed to verify signature " << User::attr2string(signatureType) << " for user " << uid << ": signing public key is not available";
        assert(false);
        return API_ETEMPUNAVAIL;
    }
    const string *signingPubKey = user->getattr(ATTR_ED25519_PUBK);

    // compute key's fingerprint
    string keyFingerprint = AuthRing::fingerprint(*pubKey);
    bool fingerprintMatch = false;
    bool keyTracked = authring->isTracked(uh);

    // check signature for the public key
    bool signatureVerified = EdDSA::verifyKey((unsigned char*) pubKey->data(), pubKey->size(), (string*)&signature, (unsigned char*) signingPubKey->data());
    if (signatureVerified)
    {
        LOG_debug << "Signature " << User::attr2string(signatureType) << " succesfully verified for user " << user->uid;

        // check if user's key is already being tracked in the authring
        if (keyTracked)
        {
            fingerprintMatch = (keyFingerprint == authring->getFingerprint(uh));
            if (!fingerprintMatch)
            {
                LOG_err << "Failed to track signature of public key in " << User::attr2string(authringType) << " for user " << uid << ": fingerprint mismatch";

                if (authring->isSignedKey()) // for unsigned keys, already notified in trackKey()
                {
                    app->key_modified(uh, signatureType == ATTR_SIG_CU255_PUBK ? ATTR_CU25519_PUBK : ATTR_UNKNOWN);
                    sendevent(99451, "Key modification detected");
                }

                return API_EKEY;
            }
            else
            {
                assert(authring->getAuthMethod(uh) != AUTH_METHOD_SIGNATURE);
                LOG_warn << "Updating authentication method for user " << uid << " to signature verified, currently authenticated as seen";

                authring->update(uh, AUTH_METHOD_SIGNATURE);
            }
        }
        else
        {
            LOG_debug << "Adding public key to " << User::attr2string(authringType) << " as signature verified for user " << uid;

            authring->add(uh, keyFingerprint, AUTH_METHOD_SIGNATURE);
        }

        // if checking authrings for all contacts, accumulate updates for all contacts first
        bool finished = true;
        if (temporalAuthring)
        {
            for (auto &it : users)
            {
                User *user = &it.second;
                if (user->userhandle != me && !authring->isTracked(user->userhandle))
                {
                    // if only a current user is not tracked yet, update temporal authring
                    finished = false;
                    break;
                }
            }
        }
        if (finished)
        {
            std::unique_ptr<string> newAuthring(authring->serialize(rng, key));
            putua(authringType, reinterpret_cast<const byte *>(newAuthring->data()), static_cast<unsigned>(newAuthring->size()), 0);
            mAuthRingsTemp.erase(authringType);
        }
    }
    else
    {
        LOG_err << "Failed to verify signature of public key in " << User::attr2string(authringType) << " for user " << uid << ": signature mismatch";

        app->key_modified(uh, signatureType);
        sendevent(99452, "Signature mismatch for public key");

        return API_EKEY;
    }

    return API_OK;
}

error MegaClient::verifyCredentials(handle uh)
{
    Base64Str<MegaClient::USERHANDLE> uid(uh);
    auto it = mAuthRings.find(ATTR_AUTHRING);
    if (it == mAuthRings.end())
    {
        LOG_warn << "Failed to track public key for user " << uid << ": authring not available";
        assert(false);
        return API_ETEMPUNAVAIL;
    }

    AuthRing authring = it->second; // copy, do not modify yet the cached authring
    AuthMethod authMethod = authring.getAuthMethod(uh);
    switch (authMethod)
    {
    case AUTH_METHOD_SEEN:
        LOG_debug << "Updating authentication method of Ed25519 public key for user " << uid << " from seen to signature verified";
        authring.update(uh, AUTH_METHOD_FINGERPRINT);
        break;

    case AUTH_METHOD_FINGERPRINT:
        LOG_err << "Failed to verify credentials for user " << uid << ": already verified";
        return API_EEXIST;

    case AUTH_METHOD_SIGNATURE:
        LOG_err << "Failed to verify credentials for user " << uid << ": invalid authentication method";
        return API_EINTERNAL;

    case AUTH_METHOD_UNKNOWN:
    {
        User *user = finduser(uh);
        const string *pubKey = user ? user->getattr(ATTR_ED25519_PUBK) : nullptr;
        if (pubKey)
        {
            string keyFingerprint = AuthRing::fingerprint(*pubKey);
            LOG_warn << "Adding authentication method of Ed25519 public key for user " << uid << ": key is not tracked yet";
            authring.add(uh, keyFingerprint, AUTH_METHOD_FINGERPRINT);
        }
        else
        {
            LOG_err << "Failed to verify credentials for user " << uid << ": key not tracked and not available";
            return API_ETEMPUNAVAIL;
        }
        break;
    }
    }

    std::unique_ptr<string> newAuthring(authring.serialize(rng, key));
    putua(ATTR_AUTHRING, reinterpret_cast<const byte *>(newAuthring->data()), static_cast<unsigned>(newAuthring->size()));

    return API_OK;
}

error MegaClient::resetCredentials(handle uh)
{
    Base64Str<MegaClient::USERHANDLE> uid(uh);
    if (mAuthRings.size() != 3)
    {
        LOG_warn << "Failed to reset credentials for user " << uid << ": authring/s not available";
        // TODO: after testing, if not hit, remove assertion below
        assert(false);
        return API_ETEMPUNAVAIL;
    }

    // store all required changes into user attributes
    userattr_map attrs;
    for (auto &it : mAuthRings)
    {
        AuthRing authring = it.second; // copy, do not update cached authring yet
        if (authring.remove(uh))
        {
            attrs[it.first] = *authring.serialize(rng, key);
        }
    }

    if (attrs.size())
    {
        LOG_debug << "Removing credentials for user " << uid << "...";
        putua(&attrs);
    }
    else
    {
        LOG_warn << "Failed to reset credentials for user " << uid << ": keys not tracked yet";
        return API_ENOENT;
    }

    return API_OK;
}

bool MegaClient::areCredentialsVerified(handle uh)
{
    AuthRingsMap::const_iterator it = mAuthRings.find(ATTR_AUTHRING);
    if (it != mAuthRings.end())
    {
        return it->second.areCredentialsVerified(uh);
    }
    return false;
}

void MegaClient::purgenodesusersabortsc()
{
    app->clearing();

    while (!hdrns.empty())
    {
        delete hdrns.begin()->second;
    }

#ifdef ENABLE_SYNC
    for (sync_list::iterator it = syncs.begin(); it != syncs.end(); )
    {
        (*it)->changestate(SYNC_CANCELED);
        delete *(it++);
    }

    syncs.clear();
#endif

    for (node_map::iterator it = nodes.begin(); it != nodes.end(); it++)
    {
        delete it->second;
    }

    nodes.clear();

#ifdef ENABLE_SYNC
    todebris.clear();
    tounlink.clear();
    mFingerprints.clear();
#endif

    for (fafc_map::iterator cit = fafcs.begin(); cit != fafcs.end(); cit++)
    {
        for (int i = 2; i--; )
        {
            for (faf_map::iterator it = cit->second->fafs[i].begin(); it != cit->second->fafs[i].end(); it++)
            {
                delete it->second;
            }

            cit->second->fafs[i].clear();
        }
    }

    for (newshare_list::iterator it = newshares.begin(); it != newshares.end(); it++)
    {
        delete *it;
    }

    newshares.clear();

    nodenotify.clear();
    usernotify.clear();
    pcrnotify.clear();
    useralerts.clear();

#ifdef ENABLE_CHAT
    for (textchat_map::iterator it = chats.begin(); it != chats.end();)
    {
        delete it->second;
        chats.erase(it++);
    }
    chatnotify.clear();
#endif

    for (user_map::iterator it = users.begin(); it != users.end(); )
    {
        User *u = &(it->second);
        if (u->userhandle != me || u->userhandle == UNDEF)
        {
            umindex.erase(u->email);
            uhindex.erase(u->userhandle);
            users.erase(it++);
        }
        else
        {
            u->dbid = 0;
            u->notified = false;
            it++;
        }
    }
    assert(users.size() <= 1 && uhindex.size() <= 1 && umindex.size() <= 1);

    for (handlepcr_map::iterator it = pcrindex.begin(); it != pcrindex.end(); it++)
    {
        delete it->second;
    }

    pcrindex.clear();

    *scsn = 0;

    if (pendingsc)
    {
        app->request_response_progress(-1, -1);
        pendingsc->disconnect();
    }

    init();
}

// request direct read by node pointer
void MegaClient::pread(Node* n, m_off_t count, m_off_t offset, void* appdata)
{
    queueread(n->nodehandle, true, n->nodecipher(), MemAccess::get<int64_t>((const char*)n->nodekey.data() + SymmCipher::KEYLENGTH), count, offset, appdata);
}

// request direct read by exported handle / key
void MegaClient::pread(handle ph, SymmCipher* key, int64_t ctriv, m_off_t count, m_off_t offset, void* appdata, bool isforeign, const char *privauth, const char *pubauth, const char *cauth)
{
    queueread(ph, isforeign, key, ctriv, count, offset, appdata, privauth, pubauth, cauth);
}

// since only the first six bytes of a handle are in use, we use the seventh to encode its type
void MegaClient::encodehandletype(handle* hp, bool p)
{
    if (p)
    {
        ((char*)hp)[NODEHANDLE] = 1;
    }
}

bool MegaClient::isprivatehandle(handle* hp)
{
    return ((char*)hp)[NODEHANDLE] != 0;
}

void MegaClient::queueread(handle h, bool p, SymmCipher* key, int64_t ctriv, m_off_t offset, m_off_t count, void* appdata, const char* privauth, const char *pubauth, const char *cauth)
{
    handledrn_map::iterator it;

    encodehandletype(&h, p);

    it = hdrns.find(h);

    if (it == hdrns.end())
    {
        // this handle is not being accessed yet: insert
        it = hdrns.insert(hdrns.end(), pair<handle, DirectReadNode*>(h, new DirectReadNode(this, h, p, key, ctriv, privauth, pubauth, cauth)));
        it->second->hdrn_it = it;
        it->second->enqueue(offset, count, reqtag, appdata);

        if (overquotauntil && overquotauntil > Waiter::ds)
        {
            dstime timeleft = dstime(overquotauntil - Waiter::ds);
            app->pread_failure(API_EOVERQUOTA, 0, appdata, timeleft);
            it->second->schedule(timeleft);
        }
        else
        {
            it->second->dispatch();
        }
    }
    else
    {
        it->second->enqueue(offset, count, reqtag, appdata);
        if (overquotauntil && overquotauntil > Waiter::ds)
        {
            dstime timeleft = dstime(overquotauntil - Waiter::ds);
            app->pread_failure(API_EOVERQUOTA, 0, appdata, timeleft);
            it->second->schedule(timeleft);
        }
    }
}

// cancel direct read by node pointer / count / count
void MegaClient::preadabort(Node* n, m_off_t offset, m_off_t count)
{
    abortreads(n->nodehandle, true, offset, count);
}

// cancel direct read by exported handle / offset / count
void MegaClient::preadabort(handle ph, m_off_t offset, m_off_t count)
{
    abortreads(ph, false, offset, count);
}

void MegaClient::abortreads(handle h, bool p, m_off_t offset, m_off_t count)
{
    handledrn_map::iterator it;
    DirectReadNode* drn;

    encodehandletype(&h, p);
    
    if ((it = hdrns.find(h)) != hdrns.end())
    {
        drn = it->second;

        for (dr_list::iterator it = drn->reads.begin(); it != drn->reads.end(); )
        {
            if ((offset < 0 || offset == (*it)->offset) && (count < 0 || count == (*it)->count))
            {
                app->pread_failure(API_EINCOMPLETE, (*it)->drn->retries, (*it)->appdata, 0);

                delete *(it++);
            }
            else it++;
        }
    }
}

// execute pending directreads
bool MegaClient::execdirectreads()
{
    CodeCounter::ScopeTimer ccst(performanceStats.execdirectreads);

    bool r = false;
    DirectReadSlot* drs;

    if (drq.size() < MAXDRSLOTS)
    {
        // fill slots
        for (dr_list::iterator it = drq.begin(); it != drq.end(); it++)
        {
            if (!(*it)->drs)
            {
                drs = new DirectReadSlot(*it);
                (*it)->drs = drs;
                r = true;

                if (drq.size() >= MAXDRSLOTS) break;
            }
        }
    }

    // perform slot I/O
    for (drs_list::iterator it = drss.begin(); it != drss.end(); )
    {
        if ((*(it++))->doio())
        {
            r = true;
            break;
        }
    }

    while (!dsdrns.empty() && dsdrns.begin()->first <= Waiter::ds)
    {
        if (dsdrns.begin()->second->reads.size() && (dsdrns.begin()->second->tempurls.size() || dsdrns.begin()->second->pendingcmd))
        {
            LOG_warn << "DirectRead scheduled retry";
            dsdrns.begin()->second->retry(API_EAGAIN);
        }
        else
        {
            LOG_debug << "Dispatching scheduled streaming";
            dsdrns.begin()->second->dispatch();
        }
    }

    return r;
}

// recreate filenames of active PUT transfers
void MegaClient::updateputs()
{
    for (transferslot_list::iterator it = tslots.begin(); it != tslots.end(); it++)
    {
        if ((*it)->transfer->type == PUT && (*it)->transfer->files.size())
        {
            (*it)->transfer->files.front()->prepare();
        }
    }
}

error MegaClient::isnodesyncable(Node *remotenode, bool *isinshare)
{
#ifdef ENABLE_SYNC
    // cannot sync files, rubbish bins or inboxes
    if (remotenode->type != FOLDERNODE && remotenode->type != ROOTNODE)
    {
        return API_EACCESS;
    }

    Node* n;
    bool inshare;

    // any active syncs below?
    for (sync_list::iterator it = syncs.begin(); it != syncs.end(); it++)
    {
        if ((*it)->state == SYNC_ACTIVE || (*it)->state == SYNC_INITIALSCAN)
        {
            n = (*it)->localroot.node;

            do {
                if (n == remotenode)
                {
                    return API_EEXIST;
                }
            } while ((n = n->parent));
        }
    }

    // any active syncs above?
    n = remotenode;
    inshare = false;

    do {
        for (sync_list::iterator it = syncs.begin(); it != syncs.end(); it++)
        {
            if (((*it)->state == SYNC_ACTIVE || (*it)->state == SYNC_INITIALSCAN)
             && n == (*it)->localroot.node)
            {
                return API_EEXIST;
            }
        }

        if (n->inshare && !inshare)
        {
            // we need FULL access to sync
            // FIXME: allow downsyncing from RDONLY and limited syncing to RDWR shares
            if (n->inshare->access != FULL) return API_EACCESS;

            inshare = true;
        }
    } while ((n = n->parent));

    if (inshare)
    {
        // this sync is located in an inbound share - make sure that there
        // are no access restrictions in place anywhere in the sync's tree
        for (user_map::iterator uit = users.begin(); uit != users.end(); uit++)
        {
            User* u = &uit->second;

            if (u->sharing.size())
            {
                for (handle_set::iterator sit = u->sharing.begin(); sit != u->sharing.end(); sit++)
                {
                    if ((n = nodebyhandle(*sit)) && n->inshare && n->inshare->access != FULL)
                    {
                        do {
                            if (n == remotenode)
                            {
                                return API_EACCESS;
                            }
                        } while ((n = n->parent));
                    }
                }
            }
        }
    }

    if (isinshare)
    {
        *isinshare = inshare;
    }
    return API_OK;
#else
    return API_EINCOMPLETE;
#endif
}

error MegaClient::addtimer(TimerWithBackoff *twb)
{
    bttimers.push_back(twb);
    return API_OK;
}

// check sync path, add sync if folder
// disallow nested syncs (there is only one LocalNode pointer per node)
// (FIXME: perform the same check for local paths!)
error MegaClient::addsync(string* rootpath, const char* debris, string* localdebris, Node* remotenode, fsfp_t fsfp, int tag, void *appData)
{
#ifdef ENABLE_SYNC
    bool inshare = false;
    error e = isnodesyncable(remotenode, &inshare);
    if (e)
    {
        return e;
    }

    if (rootpath->size() >= fsaccess->localseparator.size()
     && !memcmp(rootpath->data() + (int(rootpath->size()) & -int(fsaccess->localseparator.size())) - fsaccess->localseparator.size(),
                fsaccess->localseparator.data(),
                fsaccess->localseparator.size()))
    {
        rootpath->resize((int(rootpath->size()) & -int(fsaccess->localseparator.size())) - fsaccess->localseparator.size());
    }
    
    bool isnetwork = false;
    if (!fsaccess->issyncsupported(rootpath, &isnetwork))
    {
        LOG_warn << "Unsupported filesystem";
        return API_EFAILED;
    }

    FileAccess* fa = fsaccess->newfileaccess();
    if (fa->fopen(rootpath, true, false))
    {
        if (fa->type == FOLDERNODE)
        {
            string utf8path;
            fsaccess->local2path(rootpath, &utf8path);
            LOG_debug << "Adding sync: " << utf8path;

            Sync* sync = new Sync(this, rootpath, debris, localdebris, remotenode, fsfp, inshare, tag, appData);
            sync->isnetwork = isnetwork;

            if (!sync->fsstableids)
            {
                if (sync->assignfsids())
                {
                    LOG_info << "Successfully assigned fs IDs for filesystem with unstable IDs";
                }
                else
                {
                    LOG_warn << "Failed to assign some fs IDs for filesystem with unstable IDs";
                }
            }

            if (sync->scan(rootpath, fa))
            {
                syncsup = false;
                e = API_OK;
                sync->initializing = false;
                LOG_debug << "Initial scan finished. New / modified files: " << sync->dirnotify->notifyq[DirNotify::DIREVENTS].size();
            }
            else
            {
                LOG_err << "Initial scan failed";
                sync->changestate(SYNC_FAILED);
                delete sync;
                e = API_EFAILED;
            }

            syncactivity = true;
        }
        else
        {
            e = API_EACCESS;    // cannot sync individual files
        }
    }
    else
    {
        e = fa->retry ? API_ETEMPUNAVAIL : API_ENOENT;
    }

    delete fa;

    return e;
#else
    return API_EINCOMPLETE;
#endif
}

#ifdef ENABLE_SYNC
// syncids are usable to indicate putnodes()-local parent linkage
handle MegaClient::nextsyncid()
{
    byte* ptr = (byte*)&currsyncid;

    while (!++*ptr && ptr < (byte*)&currsyncid + NODEHANDLE)
    {
        ptr++;
    }

    return currsyncid;
}

// recursively stop all transfers
void MegaClient::stopxfers(LocalNode* l)
{
    if (l->type != FILENODE)
    {
        for (localnode_map::iterator it = l->children.begin(); it != l->children.end(); it++)
        {
            stopxfers(it->second);
        }
    }
  
    stopxfer(l);
}

// add child to nchildren hash (deterministically prefer newer/larger versions
// of identical names to avoid flapping)
// apply standard unescaping, if necessary (use *strings as ephemeral storage
// space)
void MegaClient::addchild(remotenode_map* nchildren, string* name, Node* n, list<string>* strings) const
{
    Node** npp;

    if (name->find('%') + 1)
    {
        string tmplocalname;

        // perform one round of unescaping to ensure that the resulting local
        // filename matches
        fsaccess->path2local(name, &tmplocalname);
        fsaccess->local2name(&tmplocalname);

        strings->push_back(tmplocalname);
        name = &strings->back();
    }

    npp = &(*nchildren)[name];

    if (!*npp
     || n->mtime > (*npp)->mtime
     || (n->mtime == (*npp)->mtime && n->size > (*npp)->size)
     || (n->mtime == (*npp)->mtime && n->size == (*npp)->size && memcmp(n->crc, (*npp)->crc, sizeof n->crc) > 0))
    {
        *npp = n;
    }
}

// downward sync - recursively scan for tree differences and execute them locally
// this is first called after the local node tree is complete
// actions taken:
// * create missing local folders
// * initiate GET transfers to missing local files (but only if the target
// folder was created successfully)
// * attempt to execute renames, moves and deletions (deletions require the
// rubbish flag to be set)
// returns false if any local fs op failed transiently
bool MegaClient::syncdown(LocalNode* l, string* localpath, bool rubbish)
{
    // only use for LocalNodes with a corresponding and properly linked Node
    if (l->type != FOLDERNODE || !l->node || (l->parent && l->node->parent->localnode != l->parent))
    {
        return true;
    }

    list<string> strings;
    remotenode_map nchildren;
    remotenode_map::iterator rit;

    bool success = true;

    // build array of sync-relevant (in case of clashes, the newest alias wins)
    // remote children by name
    string localname;

    // build child hash - nameclash resolution: use newest/largest version
    for (node_list::iterator it = l->node->children.begin(); it != l->node->children.end(); it++)
    {
        attr_map::iterator ait;        

        // node must be syncable, alive, decrypted and have its name defined to
        // be considered - also, prevent clashes with the local debris folder
        if (((*it)->syncdeleted == SYNCDEL_NONE
             && !(*it)->attrstring
             && (ait = (*it)->attrs.map.find('n')) != (*it)->attrs.map.end()
             && ait->second.size())
         && (l->parent || l->sync->debris != ait->second))
        {
            size_t t = localpath->size();
            string localname = ait->second;
            fsaccess->name2local(&localname);
            localpath->append(fsaccess->localseparator);
            localpath->append(localname);
            if (app->sync_syncable(l->sync, ait->second.c_str(), localpath, *it))
            {
                addchild(&nchildren, &ait->second, *it, &strings);
            }
            else
            {
                LOG_debug << "Node excluded " << LOG_NODEHANDLE((*it)->nodehandle) << "  Name: " << (*it)->displayname();
            }
            localpath->resize(t);
        }
        else
        {
            LOG_debug << "Node skipped " << LOG_NODEHANDLE((*it)->nodehandle) << "  Name: " << (*it)->displayname();
        }
    }

    // remove remote items that exist locally from hash, recurse into existing folders
    for (localnode_map::iterator lit = l->children.begin(); lit != l->children.end(); )
    {
        LocalNode* ll = lit->second;

        rit = nchildren.find(&ll->name);

        size_t t = localpath->size();

        localpath->append(fsaccess->localseparator);
        localpath->append(ll->localname);

        // do we have a corresponding remote child?
        if (rit != nchildren.end())
        {
            // corresponding remote node exists
            // local: folder, remote: file - ignore
            // local: file, remote: folder - ignore
            // local: folder, remote: folder - recurse
            // local: file, remote: file - overwrite if newer
            if (ll->type != rit->second->type)
            {
                // folder/file clash: do nothing (rather than attempting to
                // second-guess the user)
                LOG_warn << "Type changed: " << ll->name << " LNtype: " << ll->type << " Ntype: " << rit->second->type;
                nchildren.erase(rit);
            }
            else if (ll->type == FILENODE)
            {
                if (ll->node != rit->second)
                {
                    ll->sync->statecacheadd(ll);
                }

                ll->setnode(rit->second);

                if (*ll == *(FileFingerprint*)rit->second)
                {
                    // both files are identical
                    nchildren.erase(rit);
                }
                // file exists on both sides - do not overwrite if local version newer or same
                else if (ll->mtime > rit->second->mtime)
                {
                    // local version is newer
                    LOG_debug << "LocalNode is newer: " << ll->name << " LNmtime: " << ll->mtime << " Nmtime: " << rit->second->mtime;
                    nchildren.erase(rit);
                }
                else if (ll->mtime == rit->second->mtime
                         && (ll->size > rit->second->size
                             || (ll->size == rit->second->size && memcmp(ll->crc, rit->second->crc, sizeof ll->crc) > 0)))

                {
                    if (ll->size < rit->second->size)
                    {
                        LOG_warn << "Syncdown. Same mtime but lower size: " << ll->name
                                 << " mtime: " << ll->mtime << " LNsize: " << ll->size << " Nsize: " << rit->second->size
                                 << " Nhandle: " << LOG_NODEHANDLE(rit->second->nodehandle);
                    }
                    else
                    {
                        LOG_warn << "Syncdown. Same mtime and size, but bigger CRC: " << ll->name
                                 << " mtime: " << ll->mtime << " size: " << ll->size << " Nhandle: " << LOG_NODEHANDLE(rit->second->nodehandle);
                    }

                    nchildren.erase(rit);
                }
                else
                {
                    // means that the localnode is going to be overwritten
                    if (rit->second->localnode && rit->second->localnode->transfer)
                    {
                        LOG_debug << "Stopping an unneeded upload";
                        stopxfer(rit->second->localnode);
                    }

                    rit->second->localnode = (LocalNode*)~0;
                }
            }
            else
            {
                if (ll->node != rit->second)
                {
                    ll->setnode(rit->second);
                    ll->sync->statecacheadd(ll);
                }

                // recurse into directories of equal name
                if (!syncdown(ll, localpath, rubbish) && success)
                {
                    success = false;
                }

                nchildren.erase(rit);
            }

            lit++;
        }
        else if (rubbish && ll->deleted)    // no corresponding remote node: delete local item
        {
            if (ll->type == FILENODE)
            {
                // only delete the file if it is unchanged
                string tmplocalpath;

                ll->getlocalpath(&tmplocalpath);

                FileAccess* fa = fsaccess->newfileaccess(false);
                if (fa->fopen(&tmplocalpath, true, false))
                {
                    FileFingerprint fp;
                    fp.genfingerprint(fa);

                    if (!(fp == *(FileFingerprint*)ll))
                    {
                        ll->deleted = false;
                    }
                }

                delete fa;
            }

            if (ll->deleted)
            {
                // attempt deletion and re-queue for retry in case of a transient failure
                ll->treestate(TREESTATE_SYNCING);

                if (l->sync->movetolocaldebris(localpath) || !fsaccess->transient_error)
                {
                    delete lit++->second;
                }
                else
                {
                    fsaccess->local2path(localpath, &blockedfile);
                    LOG_warn << "Transient error deleting " << blockedfile;
                    success = false;
                    lit++;
                }
            }
        }
        else
        {
            lit++;
        }

        localpath->resize(t);
    }

    // create/move missing local folders / FolderNodes, initiate downloads of
    // missing local files
    for (rit = nchildren.begin(); rit != nchildren.end(); rit++)
    {
        size_t t = localpath->size();

        localname = rit->second->attrs.map.find('n')->second;

        fsaccess->name2local(&localname);
        localpath->append(fsaccess->localseparator);
        localpath->append(localname);

        string utf8path;
        fsaccess->local2path(localpath, &utf8path);
        LOG_debug << "Unsynced remote node in syncdown: " << utf8path << " Nsize: " << rit->second->size
                  << " Nmtime: " << rit->second->mtime << " Nhandle: " << LOG_NODEHANDLE(rit->second->nodehandle);

        // does this node already have a corresponding LocalNode under
        // a different name or elsewhere in the filesystem?
        if (rit->second->localnode && rit->second->localnode != (LocalNode*)~0)
        {
            LOG_debug << "has a previous localnode: " << rit->second->localnode->name;
            if (rit->second->localnode->parent)
            {
                LOG_debug << "with a previous parent: " << rit->second->localnode->parent->name;
                string curpath;

                rit->second->localnode->getlocalpath(&curpath);
                rit->second->localnode->treestate(TREESTATE_SYNCING);

                LOG_debug << "Renaming/moving from the previous location to the new one";
                if (fsaccess->renamelocal(&curpath, localpath))
                {
                    fsaccess->local2path(localpath, &localname);
                    app->syncupdate_local_move(rit->second->localnode->sync,
                                               rit->second->localnode, localname.c_str());

                    // update LocalNode tree to reflect the move/rename
                    rit->second->localnode->setnameparent(l, localpath);

                    rit->second->localnode->sync->statecacheadd(rit->second->localnode);

                    // update filenames so that PUT transfers can continue seamlessly
                    updateputs();
                    syncactivity = true;

                    rit->second->localnode->treestate(TREESTATE_SYNCED);
                }
                else if (success && fsaccess->transient_error)
                {
                    // schedule retry
                    fsaccess->local2path(&curpath, &blockedfile);
                    LOG_debug << "Transient error moving localnode " << blockedfile;
                    success = false;
                }
            }
            else
            {
                LOG_debug << "without a previous parent. Skipping";
            }
        }
        else
        {
            LOG_debug << "doesn't have a previous localnode";
            // missing node is not associated with an existing LocalNode
            if (rit->second->type == FILENODE)
            {
                bool download = true;
                FileAccess *f = fsaccess->newfileaccess(false);
                if (rit->second->localnode != (LocalNode*)~0
                        && (f->fopen(localpath) || f->type == FOLDERNODE))
                {
                    if (f->mIsSymLink && l->sync->movetolocaldebris(localpath))
                    {
                        LOG_debug << "Found a link in localpath " << localpath;
                    }
                    else
                    {
                        LOG_debug << "Skipping download over an unscanned file/folder, or the file/folder is not to be synced (special attributes)";
                        download = false;
                    }
                }
                delete f;
                rit->second->localnode = NULL;

                // start fetching this node, unless fetch is already in progress
                // FIXME: to cover renames that occur during the
                // download, reconstruct localname in complete()
                if (download && !rit->second->syncget)
                {
                    LOG_debug << "Start fetching file node";
                    fsaccess->local2path(localpath, &localname);
                    app->syncupdate_get(l->sync, rit->second, localname.c_str());

                    rit->second->syncget = new SyncFileGet(l->sync, rit->second, localpath);
                    nextreqtag();
                    DBTableTransactionCommitter committer(tctable); // TODO: use one committer for all files in the loop, without calling syncdown() recursively
                    startxfer(GET, rit->second->syncget, committer);
                    syncactivity = true;
                }
            }
            else
            {
                LOG_debug << "Creating local folder";
                FileAccess *f = fsaccess->newfileaccess(false);
                if (f->fopen(localpath) || f->type == FOLDERNODE)
                {
                    LOG_debug << "Skipping folder creation over an unscanned file/folder, or the file/folder is not to be synced (special attributes)";
                }
                // create local path, add to LocalNodes and recurse
                else if (fsaccess->mkdirlocal(localpath))
                {
                    LocalNode* ll = l->sync->checkpath(l, localpath, &localname, NULL, true);

                    if (ll && ll != (LocalNode*)~0)
                    {
                        LOG_debug << "Local folder created, continuing syncdown";

                        ll->setnode(rit->second);
                        ll->sync->statecacheadd(ll);

                        if (!syncdown(ll, localpath, rubbish) && success)
                        {
                            LOG_debug << "Syncdown not finished";
                            success = false;
                        }
                    }
                    else
                    {
                        LOG_debug << "Checkpath() failed " << (ll == NULL);
                    }
                }
                else if (success && fsaccess->transient_error)
                {
                    fsaccess->local2path(localpath, &blockedfile);
                    LOG_debug << "Transient error creating folder " << blockedfile;
                    success = false;
                }
                else if (!fsaccess->transient_error)
                {
                    LOG_debug << "Non transient error creating folder";
                }
                delete f;
            }
        }

        localpath->resize(t);
    }

    return success;
}

// recursively traverse tree of LocalNodes and match with remote Nodes
// mark nodes to be rubbished in deleted. with their nodehandle
// mark additional nodes to to rubbished (those overwritten) by accumulating
// their nodehandles in rubbish.
// nodes to be added are stored in synccreate. - with nodehandle set to parent
// if attached to an existing node
// l and n are assumed to be folders and existing on both sides or scheduled
// for creation
bool MegaClient::syncup(LocalNode* l, dstime* nds)
{
    bool insync = true;

    list<string> strings;
    remotenode_map nchildren;
    remotenode_map::iterator rit;

    // build array of sync-relevant (newest alias wins) remote children by name
    attr_map::iterator ait;

    // UTF-8 converted local name
    string localname;

    if (l->node)
    {
        // corresponding remote node present: build child hash - nameclash
        // resolution: use newest version
        for (node_list::iterator it = l->node->children.begin(); it != l->node->children.end(); it++)
        {
            // node must be alive
            if ((*it)->syncdeleted == SYNCDEL_NONE)
            {
                // check if there is a crypto key missing...
                if ((*it)->attrstring)
                {
                    if (!l->reported)
                    {
                        char* buf = new char[(*it)->nodekey.size() * 4 / 3 + 4];
                        Base64::btoa((byte *)(*it)->nodekey.data(), int((*it)->nodekey.size()), buf);

                        LOG_warn << "Sync: Undecryptable child node. " << buf;

                        l->reported = true;

                        char report[256];

                        Base64::btoa((const byte *)&(*it)->nodehandle, MegaClient::NODEHANDLE, report);
                        
                        sprintf(report + 8, " %d %.200s", (*it)->type, buf);

                        // report an "undecrypted child" event
                        reportevent("CU", report, 0);

                        delete [] buf;
                    }

                    continue;
                }

                // ...or a node name attribute missing
                if ((ait = (*it)->attrs.map.find('n')) == (*it)->attrs.map.end())
                {
                    LOG_warn << "Node name missing, not syncing subtree: " << l->name.c_str();

                    if (!l->reported)
                    {
                        l->reported = true;

                        // report a "no-name child" event
                        reportevent("CN", NULL, 0);
                    }

                    continue;
                }

                addchild(&nchildren, &ait->second, *it, &strings);
            }
        }
    }

    // check for elements that need to be created, deleted or updated on the
    // remote side
    for (localnode_map::iterator lit = l->children.begin(); lit != l->children.end(); lit++)
    {
        LocalNode* ll = lit->second;

        if (ll->deleted)
        {
            LOG_debug << "LocalNode deleted " << ll->name;
            continue;
        }

        localname = *lit->first;
        fsaccess->local2name(&localname);
        if (!localname.size() || !ll->name.size())
        {
            if (!ll->reported)
            {
                ll->reported = true;

                char report[256];
                sprintf(report, "%d %d %d %d", (int)lit->first->size(), (int)localname.size(), (int)ll->name.size(), (int)ll->type);

                // report a "no-name localnode" event
                reportevent("LN", report, 0);
            }
            continue;
        }

        rit = nchildren.find(&localname);

        string localpath;
        unique_ptr<FileAccess> fa(fsaccess->newfileaccess(false));

        ll->getlocalpath(&localpath);
        fa->fopen(&localpath);
        bool isSymLink = fa->mIsSymLink;

        // do we have a corresponding remote child?
        if (rit != nchildren.end())
        {
            // corresponding remote node exists
            // local: folder, remote: file - overwrite
            // local: file, remote: folder - overwrite
            // local: folder, remote: folder - recurse
            // local: file, remote: file - overwrite if newer
            if (ll->type != rit->second->type || fa->mIsSymLink)
            {
                insync = false;
                LOG_warn << "Type changed: " << localname << " LNtype: " << ll->type << " Ntype: " << rit->second->type << " isSymLink = " << fa->mIsSymLink;
                movetosyncdebris(rit->second, l->sync->inshare);
            }
            else
            {
                // file on both sides - do not overwrite if local version older or identical
                if (ll->type == FILENODE)
                {
                    if (ll->node != rit->second)
                    {
                        ll->sync->statecacheadd(ll);
                    }
                    ll->setnode(rit->second);

                    // check if file is likely to be identical
                    if (*ll == *(FileFingerprint*)rit->second)
                    {
                        // files have the same size and the same mtime (or the
                        // same fingerprint, if available): no action needed
                        if (!ll->checked)
                        {
                            if (!gfxdisabled && gfx && gfx->isgfx(&ll->localname))
                            {
                                int missingattr = 0;

                                // check for missing imagery
                                if (!ll->node->hasfileattribute(GfxProc::THUMBNAIL))
                                {
                                    missingattr |= 1 << GfxProc::THUMBNAIL;
                                }

                                if (!ll->node->hasfileattribute(GfxProc::PREVIEW))
                                {
                                    missingattr |= 1 << GfxProc::PREVIEW;
                                }

                                if (missingattr && checkaccess(ll->node, OWNER)
                                        && !gfx->isvideo(&ll->localname))
                                {
                                    char me64[12];
                                    Base64::btoa((const byte*)&me, MegaClient::USERHANDLE, me64);
                                    if (ll->node->attrs.map.find('f') == ll->node->attrs.map.end() || ll->node->attrs.map['f'] != me64)
                                    {
                                        LOG_debug << "Restoring missing attributes: " << ll->name;
                                        string localpath;
                                        ll->getlocalpath(&localpath);
                                        SymmCipher *symmcipher = ll->node->nodecipher();
                                        gfx->gendimensionsputfa(NULL, &localpath, ll->node->nodehandle, symmcipher, missingattr);
                                    }
                                }
                            }

                            ll->checked = true;
                        }

                        // if this node is being fetched, but it's already synced
                        if (rit->second->syncget)
                        {
                            LOG_debug << "Stopping unneeded download";
                            delete rit->second->syncget;
                            rit->second->syncget = NULL;
                        }

                        // if this localnode is being uploaded, but it's already synced
                        if (ll->transfer)
                        {
                            LOG_debug << "Stopping unneeded upload";
                            stopxfer(ll);
                        }

                        ll->treestate(TREESTATE_SYNCED);
                        continue;
                    }

                    // skip if remote file is newer
                    if (ll->mtime < rit->second->mtime)
                    {
                        LOG_debug << "LocalNode is older: " << ll->name << " LNmtime: " << ll->mtime << " Nmtime: " << rit->second->mtime;
                        continue;
                    }                           

                    if (ll->mtime == rit->second->mtime)
                    {
                        if (ll->size < rit->second->size)
                        {
                            LOG_warn << "Syncup. Same mtime but lower size: " << ll->name
                                     << " LNmtime: " << ll->mtime << " LNsize: " << ll->size << " Nsize: " << rit->second->size
                                     << " Nhandle: " << LOG_NODEHANDLE(rit->second->nodehandle) ;

                            continue;
                        }

                        if (ll->size == rit->second->size && memcmp(ll->crc, rit->second->crc, sizeof ll->crc) < 0)
                        {
                            LOG_warn << "Syncup. Same mtime and size, but lower CRC: " << ll->name
                                     << " mtime: " << ll->mtime << " size: " << ll->size << " Nhandle: " << LOG_NODEHANDLE(rit->second->nodehandle);

                            continue;
                        }
                    }

                    LOG_debug << "LocalNode change detected on syncupload: " << ll->name << " LNsize: " << ll->size << " LNmtime: " << ll->mtime
                              << " NSize: " << rit->second->size << " Nmtime: " << rit->second->mtime << " Nhandle: " << LOG_NODEHANDLE(rit->second->nodehandle);

#ifdef WIN32
                    if(ll->size == ll->node->size && !memcmp(ll->crc, ll->node->crc, sizeof(ll->crc)))
                    {
                        LOG_debug << "Modification time changed only";
                        FileAccess *f = fsaccess->newfileaccess();
                        string lpath;
                        ll->getlocalpath(&lpath);
                        string stream = lpath;
                        stream.append((const char *)(const wchar_t*)L":$CmdTcID:$DATA", 30);
                        if (f->fopen(&stream))
                        {
                            LOG_warn << "COMODO detected";
                            HKEY hKey;
                            if (RegOpenKeyEx(HKEY_LOCAL_MACHINE,
                                            L"SYSTEM\\CurrentControlSet\\Services\\CmdAgent\\CisConfigs\\0\\HIPS\\SBSettings",
                                            0,
                                            KEY_QUERY_VALUE,
                                            &hKey ) == ERROR_SUCCESS)
                            {
                                DWORD value = 0;
                                DWORD size = sizeof(value);
                                if (RegQueryValueEx(hKey, L"EnableSourceTracking", NULL, NULL, (LPBYTE)&value, &size) == ERROR_SUCCESS)
                                {
                                    if (value == 1 && fsaccess->setmtimelocal(&lpath, ll->node->mtime))
                                    {
                                        LOG_warn << "Fixed modification time probably changed by COMODO";
                                        ll->mtime = ll->node->mtime;
                                        ll->treestate(TREESTATE_SYNCED);
                                        RegCloseKey(hKey);
                                        delete f;
                                        continue;
                                    }
                                }
                                RegCloseKey(hKey);
                            }
                        }

                        lpath.append((const char *)(const wchar_t*)L":OECustomProperty", 34);
                        if (f->fopen(&lpath))
                        {
                            LOG_warn << "Windows Search detected";
                            delete f;
                            continue;
                        }

                        delete f;
                    }
#endif

                    // if this node is being fetched, but has to be upsynced
                    if (rit->second->syncget)
                    {
                        LOG_debug << "Stopping unneeded download";
                        delete rit->second->syncget;
                        rit->second->syncget = NULL;
                    }
                }
                else
                {
                    insync = false;

                    if (ll->node != rit->second)
                    {
                        ll->setnode(rit->second);
                        ll->sync->statecacheadd(ll);
                    }

                    // recurse into directories of equal name
                    if (!syncup(ll, nds))
                    {
                        return false;
                    }
                    continue;
                }
            }
        }

        if (isSymLink)
        {
            continue; //Do nothing for the moment
        }
        else if (ll->type == FILENODE)
        {
            // do not begin transfer until the file size / mtime has stabilized
            insync = false;

            if (ll->transfer)
            {
                continue;
            }

            LOG_verbose << "Unsynced LocalNode (file): " << ll->name << " " << ll << " " << (ll->transfer != 0);
            ll->treestate(TREESTATE_PENDING);

            if (Waiter::ds < ll->nagleds)
            {
                LOG_debug << "Waiting for the upload delay: " << ll->name << " " << ll->nagleds;
                if (ll->nagleds < *nds)
                {
                    *nds = ll->nagleds;
                }

                continue;
            }
            else
            {
                Node *currentVersion = ll->node;
                if (currentVersion)
                {
                    m_time_t delay = 0;
                    m_time_t currentTime = m_time();
                    if (currentVersion->ctime > currentTime + 30)
                    {
                        // with more than 30 seconds of detected clock drift,
                        // we don't apply any version rate control for now
                        LOG_err << "Incorrect local time detected";
                    }
                    else
                    {
                        int recentVersions = 0;
                        m_time_t startInterval = currentTime - Sync::RECENT_VERSION_INTERVAL_SECS;
                        Node *version = currentVersion;
                        while (true)
                        {
                            if (version->ctime < startInterval)
                            {
                                break;
                            }

                            recentVersions++;
                            if (!version->children.size())
                            {
                                break;
                            }

                            version = version->children.back();
                        }

                        if (recentVersions > 10)
                        {
                            // version rate control starts with more than 10 recent versions
                            delay = 7 * (recentVersions / 10) * (recentVersions - 10);
                        }

                        LOG_debug << "Number of recent versions: " << recentVersions << " delay: " << delay
                                  << " prev: " << currentVersion->ctime << " current: " << currentTime;
                    }

                    if (delay)
                    {
                        m_time_t next = currentVersion->ctime + delay;
                        if (next > currentTime)
                        {
                            dstime backoffds = dstime((next - currentTime) * 10);
                            ll->nagleds = waiter->ds + backoffds;
                            LOG_debug << "Waiting for the version rate limit delay during " << backoffds << " ds";

                            if (ll->nagleds < *nds)
                            {
                                *nds = ll->nagleds;
                            }
                            continue;
                        }
                        else
                        {
                            LOG_debug << "Version rate limit delay already expired";
                        }
                    }
                }

                string localpath;
                bool t;
                FileAccess* fa = fsaccess->newfileaccess(false);

                ll->getlocalpath(&localpath);

                if (!(t = fa->fopen(&localpath, true, false))
                 || fa->size != ll->size
                 || fa->mtime != ll->mtime)
                {
                    if (t)
                    {
                        ll->sync->localbytes -= ll->size;
                        ll->genfingerprint(fa);
                        ll->sync->localbytes += ll->size;                        

                        ll->sync->statecacheadd(ll);
                    }

                    ll->bumpnagleds();

                    LOG_debug << "Localnode not stable yet: " << ll->name << " " << t << " " << fa->size << " " << ll->size
                              << " " << fa->mtime << " " << ll->mtime << " " << ll->nagleds;

                    delete fa;

                    if (ll->nagleds < *nds)
                    {
                        *nds = ll->nagleds;
                    }

                    continue;
                }

                delete fa;
                
                ll->created = false;
            }
        }
        else
        {
            LOG_verbose << "Unsynced LocalNode (folder): " << ll->name;
        }

        if (ll->created)
        {
            if (!ll->reported)
            {
                ll->reported = true;

                // FIXME: remove created flag and associated safeguards after
                // positively verifying the absence of a related repetitive node creation bug
                LOG_err << "Internal error: Duplicate node creation: " << ll->name.c_str();

                char report[256];

                // always report LocalNode's type, name length, mtime, file size
                sprintf(report, "[%u %u %d %d %d] %d %d %d %d %d %" PRIi64,
                    (int)nchildren.size(),
                    (int)l->children.size(),
                    l->node ? (int)l->node->children.size() : -1,
                    (int)synccreate.size(),
                    syncadding,
                    ll->type,
                    (int)ll->name.size(),
                    (int)ll->mtime,
                    (int)ll->sync->state,
                    (int)ll->sync->inshare,
                    ll->size);

                if (ll->node)
                {
                    int namelen;

                    if ((ait = ll->node->attrs.map.find('n')) != ll->node->attrs.map.end())
                    {
                        namelen = int(ait->second.size());
                    }
                    else
                    {
                        namelen = -1;
                    }

                    // additionally, report corresponding Node's type, name length, mtime, file size and handle
                    sprintf(strchr(report, 0), " %d %d %d %" PRIi64 " %d ", ll->node->type, namelen, (int)ll->node->mtime, ll->node->size, ll->node->syncdeleted);
                    Base64::btoa((const byte *)&ll->node->nodehandle, MegaClient::NODEHANDLE, strchr(report, 0));
                }

                // report a "dupe" event
                reportevent("D2", report, 0);
            }
            else
            {
                LOG_err << "LocalNode created and reported " << ll->name;
            }
        }
        else
        {
            ll->created = true;

            assert (!isSymLink);
            // create remote folder or send file
            LOG_debug << "Adding local file to synccreate: " << ll->name << " " << synccreate.size();
            synccreate.push_back(ll);
            syncactivity = true;

            if (synccreate.size() >= MAX_NEWNODES)
            {
                LOG_warn << "Stopping syncup due to MAX_NEWNODES";
                return false;
            }
        }

        if (ll->type == FOLDERNODE)
        {
            if (!syncup(ll, nds))
            {
                return false;
            }
        }
    }

    if (insync && l->node)
    {
        l->treestate(TREESTATE_SYNCED);
    }

    return true;
}

// execute updates stored in synccreate[]
// must not be invoked while the previous creation operation is still in progress
void MegaClient::syncupdate()
{
    // split synccreate[] in separate subtrees and send off to putnodes() for
    // creation on the server
    unsigned i, start, end;
    SymmCipher tkey;
    string tattrstring;
    AttrMap tattrs;
    Node* n;
    NewNode* nn;
    NewNode* nnp;
    LocalNode* l;

    for (start = 0; start < synccreate.size(); start = end)
    {
        // determine length of distinct subtree beneath existing node
        for (end = start; end < synccreate.size(); end++)
        {
            if ((end > start) && synccreate[end]->parent->node)
            {
                break;
            }
        }

        // add nodes that can be created immediately: folders & existing files;
        // start uploads of new files
        nn = nnp = new NewNode[end - start];

        DBTableTransactionCommitter committer(tctable);
        for (i = start; i < end; i++)
        {
            n = NULL;
            l = synccreate[i];

            if (l->type == FOLDERNODE || (n = nodebyfingerprint(l)))
            {
                // create remote folder or copy file if it already exists
                nnp->source = NEW_NODE;
                nnp->type = l->type;
                nnp->syncid = l->syncid;
                nnp->localnode = l;
                l->newnode = nnp;
                nnp->nodehandle = n ? n->nodehandle : l->syncid;
                nnp->parenthandle = i > start ? l->parent->syncid : UNDEF;

                if (n)
                {
                    // overwriting an existing remote node? tag it as the previous version or move to SyncDebris
                    if (l->node && l->node->parent && l->node->parent->localnode)
                    {
                        if (versions_disabled)
                        {
                            movetosyncdebris(l->node, l->sync->inshare);
                        }
                        else
                        {
                            nnp->ovhandle = l->node->nodehandle;
                        }
                    }

                    // this is a file - copy, use original key & attributes
                    // FIXME: move instead of creating a copy if it is in
                    // rubbish to reduce node creation load
                    nnp->nodekey = n->nodekey;
                    tattrs.map = n->attrs.map;

                    nameid rrname = AttrMap::string2nameid("rr");
                    attr_map::iterator it = tattrs.map.find(rrname);
                    if (it != tattrs.map.end())
                    {
                        LOG_debug << "Removing rr attribute";
                        tattrs.map.erase(it);
                    }

                    app->syncupdate_remote_copy(l->sync, l->name.c_str());
                }
                else
                {
                    // this is a folder - create, use fresh key & attributes
                    nnp->nodekey.resize(FOLDERNODEKEYLENGTH);
                    rng.genblock((byte*)nnp->nodekey.data(), FOLDERNODEKEYLENGTH);
                    tattrs.map.clear();
                }

                // set new name, encrypt and attach attributes
                tattrs.map['n'] = l->name;
                tattrs.getjson(&tattrstring);
                tkey.setkey((const byte*)nnp->nodekey.data(), nnp->type);
                nnp->attrstring = new string;
                makeattr(&tkey, nnp->attrstring, tattrstring.c_str());

                l->treestate(TREESTATE_SYNCING);
                nnp++;
            }
            else if (l->type == FILENODE)
            {
                l->treestate(TREESTATE_PENDING);

                // the overwrite will happen upon PUT completion
                string tmppath, tmplocalpath;

                nextreqtag();
                startxfer(PUT, l, committer);

                l->getlocalpath(&tmplocalpath, true);
                fsaccess->local2path(&tmplocalpath, &tmppath);
                app->syncupdate_put(l->sync, l, tmppath.c_str());
            }
        }

        if (nnp == nn)
        {
            delete[] nn;
        }
        else
        {
            // add nodes unless parent node has been deleted
            if (synccreate[start]->parent->node)
            {
                syncadding++;

                reqs.add(new CommandPutNodes(this,
                                                synccreate[start]->parent->node->nodehandle,
                                                NULL, nn, int(nnp - nn),
                                                synccreate[start]->sync->tag,
                                                PUTNODES_SYNC));

                syncactivity = true;
            }
        }
    }

    synccreate.clear();
}

void MegaClient::putnodes_sync_result(error e, NewNode* nn, int nni)
{
    // check for file nodes that failed to copy and remove them from fingerprints
    // FIXME: retrigger sync decision upload them immediately
    while (nni--)
    {
        Node* n;
        if (nn[nni].type == FILENODE && !nn[nni].added)
        {
            if ((n = nodebyhandle(nn[nni].nodehandle)))
            {
                mFingerprints.remove(n);
            }
        }
        else if (nn[nni].localnode && (n = nn[nni].localnode->node))
        {
            if (n->type == FOLDERNODE)
            {
                app->syncupdate_remote_folder_addition(nn[nni].localnode->sync, n);
            }
            else
            {
                app->syncupdate_remote_file_addition(nn[nni].localnode->sync, n);
            }
        }

        if (e && e != API_EEXPIRED && nn[nni].localnode && nn[nni].localnode->sync)
        {
            nn[nni].localnode->sync->errorcode = e;
            nn[nni].localnode->sync->changestate(SYNC_FAILED);
        }
    }

    delete[] nn;

    syncadding--;
    syncactivity = true;
}

// move node to //bin, then on to the SyncDebris folder of the day (to prevent
// dupes)
void MegaClient::movetosyncdebris(Node* dn, bool unlink)
{
    dn->syncdeleted = SYNCDEL_DELETED;

    // detach node from LocalNode
    if (dn->localnode)
    {
        dn->tag = dn->localnode->sync->tag;
        dn->localnode->node = NULL;
        dn->localnode = NULL;
    }

    Node* n = dn;

    // at least one parent node already on the way to SyncDebris?
    while ((n = n->parent) && n->syncdeleted == SYNCDEL_NONE);

    // no: enqueue this one
    if (!n)
    {
        if (unlink)
        {
            dn->tounlink_it = tounlink.insert(dn).first;
        }
        else
        {
            dn->todebris_it = todebris.insert(dn).first;        
        }
    }
}

void MegaClient::execsyncdeletions()
{                
    if (todebris.size())
    {
        execmovetosyncdebris();
    }

    if (tounlink.size())
    {
        execsyncunlink();
    }
}

void MegaClient::proclocaltree(LocalNode* n, LocalTreeProc* tp)
{
    if (n->type != FILENODE)
    {
        for (localnode_map::iterator it = n->children.begin(); it != n->children.end(); )
        {
            LocalNode *child = it->second;
            it++;
            proclocaltree(child, tp);
        }
    }

    tp->proc(this, n);
}

void MegaClient::unlinkifexists(LocalNode *l, FileAccess *fa, std::string *path)
{
    l->getlocalpath(path);
    if (fa->fopen(path) || fa->type == FOLDERNODE)
    {
        LOG_warn << "Deletion of existing file avoided";
        static bool reported99446 = false;
        if (!reported99446)
        {
            sendevent(99446, "Deletion of existing file avoided", 0);
            reported99446 = true;
        }

        // The local file or folder seems to be still there, but invisible
        // for the sync engine, so we just stop syncing it
        LocalTreeProcUnlinkNodes tpunlink;
        proclocaltree(l, &tpunlink);
    }
#ifdef _WIN32
    else if (fa->errorcode != ERROR_FILE_NOT_FOUND && fa->errorcode != ERROR_PATH_NOT_FOUND)
    {
        LOG_warn << "Unexpected error code for deleted file: " << fa->errorcode;
        static bool reported99447 = false;
        if (!reported99447)
        {
            ostringstream oss;
            oss << fa->errorcode;
            string message = oss.str();
            sendevent(99447, message.c_str(), 0);
            reported99447 = true;
        }
    }
#endif
}

void MegaClient::execsyncunlink()
{
    Node* n;
    Node* tn;
    node_set::iterator it;

    // delete tounlink nodes
    do {
        n = tn = *tounlink.begin();

        while ((n = n->parent) && n->syncdeleted == SYNCDEL_NONE);

        if (!n)
        {
            int creqtag = reqtag;
            reqtag = tn->tag;
            unlink(tn);
            reqtag = creqtag;
        }

        tn->tounlink_it = tounlink.end();
        tounlink.erase(tounlink.begin());
    } while (tounlink.size());
}

// immediately moves pending todebris items to //bin
// also deletes tounlink items directly
void MegaClient::execmovetosyncdebris()
{
    Node* n;
    Node* tn;
    node_set::iterator it;

    m_time_t ts;
    struct tm tms;
    char buf[32];
    syncdel_t target;

    // attempt to move the nodes in node_set todebris to the following
    // locations (in falling order):
    // - //bin/SyncDebris/yyyy-mm-dd
    // - //bin/SyncDebris
    // - //bin

    // (if no rubbish bin is found, we should probably reload...)
    if (!(tn = nodebyhandle(rootnodes[RUBBISHNODE - ROOTNODE])))
    {
        return;
    }

    target = SYNCDEL_BIN;

    ts = m_time();
    struct tm* ptm = m_localtime(ts, &tms);
    sprintf(buf, "%04d-%02d-%02d", ptm->tm_year + 1900, ptm->tm_mon + 1, ptm->tm_mday);
    m_time_t currentminute = ts / 60;

    // locate //bin/SyncDebris
    if ((n = childnodebyname(tn, SYNCDEBRISFOLDERNAME)) && n->type == FOLDERNODE)
    {
        tn = n;
        target = SYNCDEL_DEBRIS;

        // locate //bin/SyncDebris/yyyy-mm-dd
        if ((n = childnodebyname(tn, buf)) && n->type == FOLDERNODE)
        {
            tn = n;
            target = SYNCDEL_DEBRISDAY;
        }
    }

    // in order to reduce the API load, we move
    // - SYNCDEL_DELETED nodes to any available target
    // - SYNCDEL_BIN/SYNCDEL_DEBRIS nodes to SYNCDEL_DEBRISDAY
    // (move top-level nodes only)
    for (it = todebris.begin(); it != todebris.end(); )
    {
        n = *it;

        if (n->syncdeleted == SYNCDEL_DELETED
         || n->syncdeleted == SYNCDEL_BIN
         || n->syncdeleted == SYNCDEL_DEBRIS)
        {
            while ((n = n->parent) && n->syncdeleted == SYNCDEL_NONE);

            if (!n)
            {
                n = *it;

                if (n->syncdeleted == SYNCDEL_DELETED
                 || ((n->syncdeleted == SYNCDEL_BIN
                   || n->syncdeleted == SYNCDEL_DEBRIS)
                      && target == SYNCDEL_DEBRISDAY))
                {
                    n->syncdeleted = SYNCDEL_INFLIGHT;
                    int creqtag = reqtag;
                    reqtag = n->tag;
                    LOG_debug << "Moving to Syncdebris: " << n->displayname() << " in " << tn->displayname() << " Nhandle: " << LOG_NODEHANDLE(n->nodehandle);
                    rename(n, tn, target, n->parent ? n->parent->nodehandle : UNDEF);
                    reqtag = creqtag;
                    it++;
                }
                else
                {
                    LOG_debug << "SyncDebris daily folder not created. Final target: " << n->syncdeleted;
                    n->syncdeleted = SYNCDEL_NONE;
                    n->todebris_it = todebris.end();
                    todebris.erase(it++);
                }
            }
            else
            {
                it++;
            }
        }
        else if (n->syncdeleted == SYNCDEL_DEBRISDAY
                 || n->syncdeleted == SYNCDEL_FAILED)
        {
            LOG_debug << "Move to SyncDebris finished. Final target: " << n->syncdeleted;
            n->syncdeleted = SYNCDEL_NONE;
            n->todebris_it = todebris.end();
            todebris.erase(it++);
        }
        else
        {
            it++;
        }
    }

    if (target != SYNCDEL_DEBRISDAY && todebris.size() && !syncdebrisadding
            && (target == SYNCDEL_BIN || syncdebrisminute != currentminute))
    {
        syncdebrisadding = true;
        syncdebrisminute = currentminute;
        LOG_debug << "Creating daily SyncDebris folder: " << buf << " Target: " << target;

        // create missing component(s) of the sync debris folder of the day
        NewNode* nn;
        SymmCipher tkey;
        string tattrstring;
        AttrMap tattrs;
        int i = (target == SYNCDEL_DEBRIS) ? 1 : 2;

        nn = new NewNode[i] + i;

        while (i--)
        {
            nn--;

            nn->source = NEW_NODE;
            nn->type = FOLDERNODE;
            nn->nodehandle = i;
            nn->parenthandle = i ? 0 : UNDEF;

            nn->nodekey.resize(FOLDERNODEKEYLENGTH);
            rng.genblock((byte*)nn->nodekey.data(), FOLDERNODEKEYLENGTH);

            // set new name, encrypt and attach attributes
            tattrs.map['n'] = (i || target == SYNCDEL_DEBRIS) ? buf : SYNCDEBRISFOLDERNAME;
            tattrs.getjson(&tattrstring);
            tkey.setkey((const byte*)nn->nodekey.data(), FOLDERNODE);
            nn->attrstring = new string;
            makeattr(&tkey, nn->attrstring, tattrstring.c_str());
        }

        reqs.add(new CommandPutNodes(this, tn->nodehandle, NULL, nn,
                                        (target == SYNCDEL_DEBRIS) ? 1 : 2, -reqtag,
                                        PUTNODES_SYNCDEBRIS));
    }
}

// we cannot delete the Sync object directly, as it might have pending
// operations on it
void MegaClient::delsync(Sync* sync, bool deletecache)
{
    sync->changestate(SYNC_CANCELED);

    if (deletecache && sync->statecachetable)
    {
        sync->statecachetable->remove();
        delete sync->statecachetable;
        sync->statecachetable = NULL;
    }

    syncactivity = true;
}

void MegaClient::putnodes_syncdebris_result(error, NewNode* nn)
{
    delete[] nn;

    syncdebrisadding = false;
}
#endif

// inject file into transfer subsystem
// if file's fingerprint is not valid, it will be obtained from the local file
// (PUT) or the file's key (GET)
bool MegaClient::startxfer(direction_t d, File* f, DBTableTransactionCommitter& committer, bool skipdupes, bool startfirst, bool donotpersist)
{
    if (!f->transfer)
    {
        if (d == PUT)
        {
            if (!f->isvalid)    // (sync LocalNodes always have this set)
            {
                // missing FileFingerprint for local file - generate
                FileAccess* fa = fsaccess->newfileaccess();

                if (fa->fopen(&f->localname, d == PUT, d == GET))
                {
                    f->genfingerprint(fa);
                }

                delete fa;
            }

            // if we are unable to obtain a valid file FileFingerprint, don't proceed
            if (!f->isvalid)
            {
                LOG_err << "Unable to get a fingerprint " << f->name;
                return false;
            }

            #ifdef USE_MEDIAINFO
            mediaFileInfo.requestCodecMappingsOneTime(this, &f->localname);  
            #endif
        }
        else
        {
            if (!f->isvalid)
            {
                // no valid fingerprint: use filekey as its replacement
                memcpy(f->crc, f->filekey, sizeof f->crc);
            }
        }

        Transfer* t = NULL;
        transfer_map::iterator it = transfers[d].find(f);

        if (it != transfers[d].end())
        {
            t = it->second;
            if (skipdupes)
            {
                for (file_list::iterator fi = t->files.begin(); fi != t->files.end(); fi++)
                {
                    if ((d == GET && f->localname == (*fi)->localname)
                            || (d == PUT && f->h != UNDEF
                                && f->h == (*fi)->h
                                && !f->targetuser.size()
                                && !(*fi)->targetuser.size()
                                && f->name == (*fi)->name))
                    {
                        LOG_warn << "Skipping duplicated transfer";
                        return false;
                    }
                }
            }
            f->file_it = t->files.insert(t->files.end(), f);
            f->transfer = t;
            f->tag = reqtag;
            if (!f->dbid && !donotpersist)
            {
                filecacheadd(f);
            }
            app->file_added(f);

            if (startfirst)
            {
                transferlist.movetofirst(t, committer);
            }

            if (overquotauntil && overquotauntil > Waiter::ds)
            {
                dstime timeleft = dstime(overquotauntil - Waiter::ds);
                t->failed(API_EOVERQUOTA, committer, timeleft);
            }
            else if (d == PUT && ststatus == STORAGE_RED)
            {
                t->failed(API_EOVERQUOTA, committer);
            }
        }
        else
        {
            it = cachedtransfers[d].find(f);
            if (it != cachedtransfers[d].end())
            {
                LOG_debug << "Resumable transfer detected";
                t = it->second;
                bool hadAnyData = t->pos > 0;
                if ((d == GET && !t->pos) || ((m_time() - t->lastaccesstime) >= 172500))
                {
                    LOG_warn << "Discarding temporary URL (" << t->pos << ", " << t->lastaccesstime << ")";
                    t->tempurls.clear();

                    if (d == PUT)
                    {
                        t->chunkmacs.clear();
                        t->progresscompleted = 0;
                        delete [] t->ultoken;
                        t->ultoken = NULL;
                        t->pos = 0;
                    }
                }

                FileAccess* fa = fsaccess->newfileaccess();
                if (!fa->fopen(&t->localfilename))
                {
                    if (d == PUT)
                    {
                        LOG_warn << "Local file not found";
                        // the transfer will be retried to ensure that the file
                        // is not just just temporarily blocked
                    }
                    else
                    {
                        if (hadAnyData)
                        {
                            LOG_warn << "Temporary file not found";
                        }
                        t->localfilename.clear();
                        t->chunkmacs.clear();
                        t->progresscompleted = 0;
                        t->pos = 0;
                    }
                }
                else
                {
                    if (d == PUT)
                    {
                        if (f->genfingerprint(fa))
                        {
                            LOG_warn << "The local file has been modified";
                            t->tempurls.clear();
                            t->chunkmacs.clear();
                            t->progresscompleted = 0;
                            delete [] t->ultoken;
                            t->ultoken = NULL;
                            t->pos = 0;
                        }
                    }
                    else
                    {
                        if (t->progresscompleted > fa->size)
                        {
                            LOG_warn << "Truncated temporary file";
                            t->chunkmacs.clear();
                            t->progresscompleted = 0;
                            t->pos = 0;
                        }
                    }
                }
                delete fa;
                cachedtransfers[d].erase(it);
                LOG_debug << "Transfer resumed";
            }

            if (!t)
            {
                t = new Transfer(this, d);
                *(FileFingerprint*)t = *(FileFingerprint*)f;
            }

            t->skipserialization = donotpersist;

            t->lastaccesstime = m_time();
            t->tag = reqtag;
            f->tag = reqtag;
            t->transfers_it = transfers[d].insert(pair<FileFingerprint*, Transfer*>((FileFingerprint*)t, t)).first;

            f->file_it = t->files.insert(t->files.end(), f);
            f->transfer = t;
            if (!f->dbid && !donotpersist)
            {
                filecacheadd(f);
            }

            transferlist.addtransfer(t, committer, startfirst);
            app->transfer_added(t);
            app->file_added(f);
            looprequested = true;

            if (overquotauntil && overquotauntil > Waiter::ds)
            {
                dstime timeleft = dstime(overquotauntil - Waiter::ds);
                t->failed(API_EOVERQUOTA, committer, timeleft);
            }
            else if (d == PUT && ststatus == STORAGE_RED)
            {
                t->failed(API_EOVERQUOTA, committer);
            }
        }
    }

    return true;
}

// remove file from transfer subsystem
void MegaClient::stopxfer(File* f)
{
    if (f->transfer)
    {
        LOG_debug << "Stopping transfer: " << f->name;

        Transfer *transfer = f->transfer;
        transfer->files.erase(f->file_it);
        filecachedel(f);
        app->file_removed(f, API_EINCOMPLETE);
        f->transfer = NULL;
        f->terminated();

        // last file for this transfer removed? shut down transfer.
        if (!transfer->files.size())
        {
            if (transfer->slot && transfer->slot->delayedchunk)
            {
                int creqtag = reqtag;
                reqtag = 0;
                sendevent(99444, "Upload with delayed chunks cancelled");
                reqtag = creqtag;
            }

            looprequested = true;
            transfer->finished = true;
            transfer->state = TRANSFERSTATE_CANCELLED;
            app->transfer_removed(transfer);
            delete transfer;
        }
        else
        {
            if (transfer->type == PUT && transfer->localfilename.size())
            {
                LOG_debug << "Updating transfer path";
                transfer->files.front()->prepare();
            }
        }
    }
}

// pause/unpause transfers
void MegaClient::pausexfers(direction_t d, bool pause, bool hard)
{
    xferpaused[d] = pause;

    if (!pause || hard)
    {
        WAIT_CLASS::bumpds();

        DBTableTransactionCommitter committer(tctable);
        for (transferslot_list::iterator it = tslots.begin(); it != tslots.end(); )
        {
            if ((*it)->transfer->type == d)
            {
                if (pause)
                {
                    if (hard)
                    {
                        (*it++)->disconnect();
                    }
                }
                else
                {
                    (*it)->lastdata = Waiter::ds;
                    (*it++)->doio(this, committer);
                }
            }
            else
            {
                it++;
            }
        }
    }
}

void MegaClient::setmaxconnections(direction_t d, int num)
{
    if (num > 0)
    {
         if ((unsigned int) num > MegaClient::MAX_NUM_CONNECTIONS)
        {
            num = MegaClient::MAX_NUM_CONNECTIONS;
        }

        if (connections[d] != num)
        {
            connections[d] = (unsigned char)num;
            for (transferslot_list::iterator it = tslots.begin(); it != tslots.end(); )
            {
                TransferSlot *slot = *it++;
                if (slot->transfer->type == d)
                {
                    slot->transfer->state = TRANSFERSTATE_QUEUED;
                    if (slot->transfer->client->ststatus != STORAGE_RED || slot->transfer->type == GET)
                    {
                        slot->transfer->bt.arm();
                    }
                    delete slot;
                }
            }
        }
    }
}

Node* MegaClient::nodebyfingerprint(FileFingerprint* fingerprint)
{
    return mFingerprints.nodebyfingerprint(fingerprint);
}

node_vector *MegaClient::nodesbyfingerprint(FileFingerprint* fingerprint)
{
    return mFingerprints.nodesbyfingerprint(fingerprint);
}

static bool nodes_ctime_less(const Node* a, const Node* b)
{
    // heaps return the largest element
    return a->ctime < b->ctime;
}

static bool nodes_ctime_greater(const Node* a, const Node* b)
{
    return a->ctime > b->ctime;
}

node_vector MegaClient::getRecentNodes(unsigned maxcount, m_time_t since, bool includerubbishbin)
{
    // 1. Get nodes added/modified not older than `since`
    node_vector v;
    v.reserve(nodes.size());
    for (node_map::iterator i = nodes.begin(); i != nodes.end(); ++i)
    {
        if (i->second->type == FILENODE && i->second->ctime >= since &&  // recent files only 
            (!i->second->parent || i->second->parent->type != FILENODE)) // excluding versions
        {
            v.push_back(i->second);
        }
    }

    // heaps use a 'less' function, and pop_heap returns the largest item stored.
    std::make_heap(v.begin(), v.end(), nodes_ctime_less);

    // 2. Order them chronologically and restrict them to a maximum of `maxcount`
    node_vector v2;
    unsigned maxItems = std::min(maxcount, unsigned(v.size()));
    v2.reserve(maxItems);
    while (v2.size() < maxItems && !v.empty())
    {
        std::pop_heap(v.begin(), v.end(), nodes_ctime_less);
        Node* n = v.back();
        v.pop_back();
        if (includerubbishbin || n->firstancestor()->type != RUBBISHNODE)
        {
            v2.push_back(n);
        }
    }
    return v2;
}


namespace action_bucket_compare
{
    // these lists of file extensions (and the logic to use them) all come from the webclient - if updating here, please make sure the webclient is updated too, preferably webclient first.
    const static string webclient_is_image_def = ".jpg.jpeg.gif.bmp.png.";
    const static string webclient_is_image_raw = ".3fr.arw.cr2.crw.ciff.cs1.dcr.dng.erf.iiq.k25.kdc.mef.mos.mrw.nef.nrw.orf.pef.raf.raw.rw2.rwl.sr2.srf.srw.x3f.";
    const static string webclient_is_image_thumb = "psd.svg.tif.tiff.webp";  // leaving out .pdf
    const static string webclient_mime_photo_extensions = ".3ds.bmp.btif.cgm.cmx.djv.djvu.dwg.dxf.fbs.fh.fh4.fh5.fh7.fhc.fpx.fst.g3.gif.heic.heif.ico.ief.jpe.jpeg.jpg.ktx.mdi.mmr.npx.pbm.pct.pcx.pgm.pic.png.pnm.ppm.psd.ras.rgb.rlc.sgi.sid.svg.svgz.tga.tif.tiff.uvg.uvi.uvvg.uvvi.wbmp.wdp.webp.xbm.xif.xpm.xwd.";
    const static string webclient_mime_video_extensions = ".3g2.3gp.asf.asx.avi.dvb.f4v.fli.flv.fvt.h261.h263.h264.jpgm.jpgv.jpm.m1v.m2v.m4u.m4v.mj2.mjp2.mk3d.mks.mkv.mng.mov.movie.mp4.mp4v.mpe.mpeg.mpg.mpg4.mxu.ogv.pyv.qt.smv.uvh.uvm.uvp.uvs.uvu.uvv.uvvh.uvvm.uvvp.uvvs.uvvu.uvvv.viv.vob.webm.wm.wmv.wmx.wvx.";

    bool nodeIsVideo(const Node* n, char ext[12], const MegaClient& mc)
    {
        if (n->hasfileattribute(fa_media) && n->nodekey.size() == FILENODEKEYLENGTH)
        {
#ifdef USE_MEDIAINFO
            if (mc.mediaFileInfo.mediaCodecsReceived)
            {
                MediaProperties mp = MediaProperties::decodeMediaPropertiesAttributes(n->fileattrstring, (uint32_t*)(n->nodekey.data() + FILENODEKEYLENGTH / 2));
                unsigned videocodec = mp.videocodecid;
                if (!videocodec && mp.shortformat)
                {
                    auto& v = mc.mediaFileInfo.mediaCodecs.shortformats;
                    if (mp.shortformat < v.size())
                    {
                        videocodec = v[mp.shortformat].videocodecid;
                    }
                }
                // approximation: the webclient has a lot of logic to determine if a particular codec is playable in that browser.  We'll just base our decision on the presence of a video codec.
                if (!videocodec)
                {
                    return false; // otherwise double-check by extension
                }
            }
#endif  
        }
        return action_bucket_compare::webclient_mime_video_extensions.find(ext) != string::npos;
    }

    bool nodeIsPhoto(const Node* n, char ext[12])
    {
        // evaluate according to the webclient rules, so that we get exactly the same bucketing.
        return action_bucket_compare::webclient_is_image_def.find(ext) != string::npos ||
            action_bucket_compare::webclient_is_image_raw.find(ext) != string::npos ||
            (action_bucket_compare::webclient_mime_photo_extensions.find(ext) != string::npos && n->hasfileattribute(GfxProc::PREVIEW));
    }

    static bool compare(const Node* a, const Node* b, MegaClient* mc)
    {
        if (a->owner != b->owner) return a->owner > b->owner;
        if (a->parent != b->parent) return a->parent > b->parent;

        // added/updated - distinguish by versioning
        if (a->children.size() != b->children.size()) return a->children.size() > b->children.size();

        // media/nonmedia
        bool a_media = mc->nodeIsMedia(a, nullptr, nullptr);
        bool b_media = mc->nodeIsMedia(b, nullptr, nullptr);
        if (a_media != b_media) return a_media && !b_media;

        return false;
    }

    static bool comparetime(const recentaction& a, const recentaction& b)
    {
        return a.time > b.time;
    }

    bool getExtensionDotted(const Node* n, char ext[12], const MegaClient& mc)
    {
        string localname, name = n->displayname();
        mc.fsaccess->path2local(&name, &localname);
        if (mc.fsaccess->getextension(&localname, ext, 8))  // plenty of buffer space left to append a '.'
        {
            strcat(ext, ".");
            return true;
        }
        return false;
    }

}   // end namespace action_bucket_compare


bool MegaClient::nodeIsMedia(const Node* n, bool* isphoto, bool* isvideo) const
{
    char ext[12];
    if (n->type == FILENODE && action_bucket_compare::getExtensionDotted(n, ext, *this))
    {
        bool a = action_bucket_compare::nodeIsPhoto(n, ext);
        if (isphoto)
        {
            *isphoto = a;
        }
        if (a && !isvideo)
        {
            return true;
        }
        bool b = action_bucket_compare::nodeIsVideo(n, ext, *this);
        if (isvideo)
        {
            *isvideo = b;
        }
        return a || b;
    }
    return false;
}

recentactions_vector MegaClient::getRecentActions(unsigned maxcount, m_time_t since)
{
    recentactions_vector rav;
    node_vector v = getRecentNodes(maxcount, since, false);

    for (node_vector::iterator i = v.begin(); i != v.end(); )
    {
        // find the oldest node, maximum 6h
        node_vector::iterator bucketend = i + 1;
        while (bucketend != v.end() && (*bucketend)->ctime > (*i)->ctime - 6 * 3600)
        {
            ++bucketend;
        }

        // sort the defined bucket by owner, parent folder, added/updated and ismedia
        std::sort(i, bucketend, [this](const Node* n1, const Node* n2) { return action_bucket_compare::compare(n1, n2, this); });

        // split the 6h-bucket in different buckets according to their content
        for (node_vector::iterator j = i; j != bucketend; ++j)
        {
            if (i == j || action_bucket_compare::compare(*i, *j, this))
            {
                // add a new bucket
                recentaction ra;
                ra.time = (*j)->ctime;
                ra.user = (*j)->owner;
                ra.parent = (*j)->parent ? (*j)->parent->nodehandle : UNDEF;
                ra.updated = !(*j)->children.empty();   // children of files represent previous versions
                ra.media = nodeIsMedia(*j, nullptr, nullptr);
                rav.push_back(ra);
            }
            // add the node to the bucket
            rav.back().nodes.push_back(*j);
            i = j;
        }
        i = bucketend;
    }
    // sort nodes inside each bucket
    for (recentactions_vector::iterator i = rav.begin(); i != rav.end(); ++i)
    {
        // for the bucket vector, most recent (larger ctime) first
        std::sort(i->nodes.begin(), i->nodes.end(), nodes_ctime_greater);
        i->time = i->nodes.front()->ctime;
    }
    // sort buckets in the vector
    std::sort(rav.begin(), rav.end(), action_bucket_compare::comparetime);
    return rav;
}


void MegaClient::nodesbyoriginalfingerprint(const char* originalfingerprint, Node* parent, node_vector *nv)
{
    if (parent)
    {
        for (node_list::iterator i = parent->children.begin(); i != parent->children.end(); ++i)
        {
            if ((*i)->type == FILENODE)
            {
                attr_map::const_iterator a = (*i)->attrs.map.find(MAKENAMEID2('c', '0'));
                if (a != (*i)->attrs.map.end() && !a->second.compare(originalfingerprint))
                {
                    nv->push_back(*i);
                }
            }
            else
            {
                nodesbyoriginalfingerprint(originalfingerprint, *i, nv);
            }
        }
    }
    else
    {
        for (node_map::const_iterator i = nodes.begin(); i != nodes.end(); ++i)
        {
            if (i->second->type == FILENODE)
            {
                attr_map::const_iterator a = i->second->attrs.map.find(MAKENAMEID2('c', '0'));
                if (a != i->second->attrs.map.end() && !a->second.compare(originalfingerprint))
                {
                    nv->push_back(i->second);
                }
            }
        }
    }
}

// a chunk transfer request failed: record failed protocol & host
void MegaClient::setchunkfailed(string* url)
{
    if (!chunkfailed && url->size() > 19)
    {
        LOG_debug << "Adding badhost report for URL " << *url;
        chunkfailed = true;
        httpio->success = false;

        // record protocol and hostname
        if (badhosts.size())
        {
            badhosts.append(",");
        }

        const char* ptr = url->c_str()+4;

        if (*ptr == 's')
        {
            badhosts.append("S");
            ptr++;
        }
        
        badhosts.append(ptr+6,7);
        btbadhost.reset();
    }
}

bool MegaClient::toggledebug()
{
     SimpleLogger::setLogLevel((SimpleLogger::logCurrentLevel >= logDebug) ? logWarning : logDebug);
     return debugstate();
}

bool MegaClient::debugstate()
{
    return SimpleLogger::logCurrentLevel >= logDebug;
}

void MegaClient::reportevent(const char* event, const char* details)
{
    LOG_err << "SERVER REPORT: " << event << " DETAILS: " << details;
    reqs.add(new CommandReportEvent(this, event, details));
}

void MegaClient::reportevent(const char* event, const char* details, int tag)
{
    int creqtag = reqtag;
    reqtag = tag;
    reportevent(event, details);
    reqtag = creqtag;
}

bool MegaClient::setmaxdownloadspeed(m_off_t bpslimit)
{
    return httpio->setmaxdownloadspeed(bpslimit >= 0 ? bpslimit : 0);
}

bool MegaClient::setmaxuploadspeed(m_off_t bpslimit)
{
    return httpio->setmaxuploadspeed(bpslimit >= 0 ? bpslimit : 0);
}

m_off_t MegaClient::getmaxdownloadspeed()
{
    return httpio->getmaxdownloadspeed();
}

m_off_t MegaClient::getmaxuploadspeed()
{
    return httpio->getmaxuploadspeed();
}

handle MegaClient::getovhandle(Node *parent, string *name)
{
    handle ovhandle = UNDEF;
    if (parent && name)
    {
        Node *ovn = childnodebyname(parent, name->c_str(), true);
        if (ovn)
        {
            ovhandle = ovn->nodehandle;
        }
    }
    return ovhandle;
}

void MegaClient::userfeedbackstore(const char *message)
{
    string type = "feedback.";
    type.append(&(appkey[4]));
    type.append(".");

    string base64userAgent;
    base64userAgent.resize(useragent.size() * 4 / 3 + 4);
    Base64::btoa((byte *)useragent.data(), int(useragent.size()), (char *)base64userAgent.data());
    type.append(base64userAgent);

    reqs.add(new CommandUserFeedbackStore(this, type.c_str(), message, NULL));
}

void MegaClient::sendevent(int event, const char *desc)
{
    LOG_warn << clientname << "Event " << event << ": " << desc;
    reqs.add(new CommandSendEvent(this, event, desc));
}

void MegaClient::sendevent(int event, const char *message, int tag)
{
    int creqtag = reqtag;
    reqtag = tag;
    sendevent(event, message);
    reqtag = creqtag;
}

void MegaClient::cleanrubbishbin()
{
    reqs.add(new CommandCleanRubbishBin(this));
}

#ifdef ENABLE_CHAT
void MegaClient::createChat(bool group, bool publicchat, const userpriv_vector *userpriv, const string_map *userkeymap, const char *title)
{
    reqs.add(new CommandChatCreate(this, group, publicchat, userpriv, userkeymap, title));
}

void MegaClient::inviteToChat(handle chatid, handle uh, int priv, const char *unifiedkey, const char *title)
{
    reqs.add(new CommandChatInvite(this, chatid, uh, (privilege_t) priv, unifiedkey, title));
}

void MegaClient::removeFromChat(handle chatid, handle uh)
{
    reqs.add(new CommandChatRemove(this, chatid, uh));
}

void MegaClient::getUrlChat(handle chatid)
{
    reqs.add(new CommandChatURL(this, chatid));
}

userpriv_vector *MegaClient::readuserpriv(JSON *j)
{
    userpriv_vector *userpriv = NULL;

    if (j->enterarray())
    {
        while(j->enterobject())
        {
            handle uh = UNDEF;
            privilege_t priv = PRIV_UNKNOWN;

            bool readingUsers = true;
            while(readingUsers)
            {
                switch (j->getnameid())
                {
                    case 'u':
                        uh = j->gethandle(MegaClient::USERHANDLE);
                        break;

                    case 'p':
                        priv = (privilege_t) j->getint();
                        break;

                    case EOO:
                        if(uh == UNDEF || priv == PRIV_UNKNOWN)
                        {
                            delete userpriv;
                            return NULL;
                        }

                        if (!userpriv)
                        {
                            userpriv = new userpriv_vector;
                        }

                        userpriv->push_back(userpriv_pair(uh, priv));
                        readingUsers = false;
                        break;

                    default:
                        if (!j->storeobject())
                        {
                            delete userpriv;
                            return NULL;
                        }
                        break;
                    }
            }
            j->leaveobject();
        }
        j->leavearray();
    }

    return userpriv;
}

void MegaClient::grantAccessInChat(handle chatid, handle h, const char *uid)
{
    reqs.add(new CommandChatGrantAccess(this, chatid, h, uid));
}

void MegaClient::removeAccessInChat(handle chatid, handle h, const char *uid)
{
    reqs.add(new CommandChatRemoveAccess(this, chatid, h, uid));
}

void MegaClient::updateChatPermissions(handle chatid, handle uh, int priv)
{
    reqs.add(new CommandChatUpdatePermissions(this, chatid, uh, (privilege_t) priv));
}

void MegaClient::truncateChat(handle chatid, handle messageid)
{
    reqs.add(new CommandChatTruncate(this, chatid, messageid));
}

void MegaClient::setChatTitle(handle chatid, const char *title)
{
    reqs.add(new CommandChatSetTitle(this, chatid, title));
}

void MegaClient::getChatPresenceUrl()
{
    reqs.add(new CommandChatPresenceURL(this));
}

void MegaClient::registerPushNotification(int deviceType, const char *token)
{
    reqs.add(new CommandRegisterPushNotification(this, deviceType, token));
}

void MegaClient::archiveChat(handle chatid, bool archived)
{
    reqs.add(new CommandArchiveChat(this, chatid, archived));
}

void MegaClient::richlinkrequest(const char *url)
{
    reqs.add(new CommandRichLink(this, url));
}

void MegaClient::chatlink(handle chatid, bool del, bool createifmissing)
{
    reqs.add(new CommandChatLink(this, chatid, del, createifmissing));
}

void MegaClient::chatlinkurl(handle publichandle)
{
    reqs.add(new CommandChatLinkURL(this, publichandle));
}

void MegaClient::chatlinkclose(handle chatid, const char *title)
{
    reqs.add(new CommandChatLinkClose(this, chatid, title));
}

void MegaClient::chatlinkjoin(handle publichandle, const char *unifiedkey)
{
    reqs.add(new CommandChatLinkJoin(this, publichandle, unifiedkey));
}
#endif

void MegaClient::getaccountachievements(AchievementsDetails *details)
{
    reqs.add(new CommandGetMegaAchievements(this, details));
}

void MegaClient::getmegaachievements(AchievementsDetails *details)
{
    reqs.add(new CommandGetMegaAchievements(this, details, false));
}

void MegaClient::getwelcomepdf()
{
    reqs.add(new CommandGetWelcomePDF(this));
}

#ifdef MEGA_MEASURE_CODE
std::string MegaClient::PerformanceStats::report(bool reset, HttpIO* httpio, Waiter* waiter)
{
    std::ostringstream s;
    s << prepareWait.report(reset) << "\n"
        << doWait.report(reset) << "\n"
        << checkEvents.report(reset) << "\n"
        << execFunction.report(reset) << "\n"
        << transferslotDoio.report(reset) << "\n"
        << execdirectreads.report(reset) << "\n"
        << transferComplete.report(reset) << "\n"
        << dispatchTransfers.report(reset) << "\n"
        << applyKeys.report(reset) << "\n"
        << scProcessingTime.report(reset) << "\n"
        << csResponseProcessingTime.report(reset) << "\n"
        << " cs Request waiting time: " << csRequestWaitTime.report(reset) << "\n"
        << " transfers active time: " << transfersActiveTime.report(reset) << "\n"
        << " transfer starts/finishes: " << transferStarts << " " << transferFinishes << "\n"
        << " transfer temperror/fails: " << transferTempErrors << " " << transferFails << "\n"
<<<<<<< HEAD
        << " nowait reason: immedate: " << prepwaitImmediate << " zero: " << prepwaitZero << " httpio: " << prepwaitHttpio << " fsaccess " << prepwaitFsaccess << "\n";
=======
        << " nowait reason: immedate: " << prepwaitImmediate << " zero: " << prepwaitZero << " httpio: " << prepwaitHttpio << " fsaccess: " << prepwaitFsaccess << " nonzero waits: " << nonzeroWait << "\n";
>>>>>>> 195e0906
#ifdef USE_CURL
    if (auto curlhttpio = dynamic_cast<CurlHttpIO*>(httpio))
    {
        s << curlhttpio->countCurlHttpIOAddevents.report(reset) << "\n"
            << curlhttpio->countAddAresEventsCode.report(reset) << "\n"
            << curlhttpio->countAddCurlEventsCode.report(reset) << "\n"
            << curlhttpio->countProcessAresEventsCode.report(reset) << "\n"
            << curlhttpio->countProcessCurlEventsCode.report(reset) << "\n";
    }
#endif
#ifdef WIN32
    s << " waiter nonzero timeout: " << static_cast<WinWaiter*>(waiter)->performanceStats.waitTimedoutNonzero 
      << " zero timeout: " << static_cast<WinWaiter*>(waiter)->performanceStats.waitTimedoutZero
      << " io trigger: " << static_cast<WinWaiter*>(waiter)->performanceStats.waitIOCompleted 
      << " event trigger: "  << static_cast<WinWaiter*>(waiter)->performanceStats.waitSignalled << "\n";
#endif
    if (reset)
    {
<<<<<<< HEAD
        transferStarts = 0;
        transferFinishes = 0;
        transferTempErrors = 0;
        transferFails = 0;
=======
        transferStarts = transferFinishes = transferTempErrors = transferFails = 0;
        prepwaitImmediate = prepwaitZero = prepwaitHttpio = prepwaitFsaccess = nonzeroWait = 0;
>>>>>>> 195e0906
    }
    return s.str();
}
#endif

FetchNodesStats::FetchNodesStats()
{
    init();
}

void FetchNodesStats::init()
{
    mode = MODE_NONE;
    type = TYPE_NONE;
    cache = API_NONE;
    nodesCached = 0;
    nodesCurrent = 0;
    actionPackets = 0;

    eAgainCount = 0;
    e500Count = 0;
    eOthersCount = 0;

    startTime = Waiter::ds;
    timeToFirstByte = NEVER;
    timeToLastByte = NEVER;
    timeToCached = NEVER;
    timeToResult = NEVER;
    timeToSyncsResumed = NEVER;
    timeToCurrent = NEVER;
    timeToTransfersResumed = NEVER;
}

void FetchNodesStats::toJsonArray(string *json)
{
    if (!json)
    {
        return;
    }

    ostringstream oss;
    oss << "[" << mode << "," << type << ","
        << nodesCached << "," << nodesCurrent << "," << actionPackets << ","
        << eAgainCount << "," << e500Count << "," << eOthersCount << ","
        << timeToFirstByte << "," << timeToLastByte << ","
        << timeToCached << "," << timeToResult << ","
        << timeToSyncsResumed << "," << timeToCurrent << ","
        << timeToTransfersResumed << "," << cache << "]";
    json->append(oss.str());
}

} // namespace<|MERGE_RESOLUTION|>--- conflicted
+++ resolved
@@ -3024,12 +3024,6 @@
         nds -= Waiter::ds;
     }
 
-<<<<<<< HEAD
-    if (nds == 0)
-    {
-        ++performanceStats.prepwaitZero;
-    }
-=======
 #ifdef MEGA_MEASURE_CODE
     bool reasonGiven = false;
     if (nds == 0)
@@ -3038,26 +3032,12 @@
         reasonGiven = true;
     }
 #endif
->>>>>>> 195e0906
 
     waiter->init(nds);
 
     // set subsystem wakeup criteria (WinWaiter assumes httpio to be set first!)
     waiter->wakeupby(httpio, Waiter::NEEDEXEC);
 
-<<<<<<< HEAD
-    if (waiter->maxds == 0)
-    {
-        ++performanceStats.prepwaitHttpio;
-    }
-
-    waiter->wakeupby(fsaccess, Waiter::NEEDEXEC);
-
-    if (waiter->maxds == 0)
-    {
-        ++performanceStats.prepwaitFsaccess;
-    }
-=======
 #ifdef MEGA_MEASURE_CODE
     if (waiter->maxds == 0 && !reasonGiven)
     {
@@ -3079,7 +3059,6 @@
         ++performanceStats.nonzeroWait;
     }
 #endif
->>>>>>> 195e0906
 
     return 0;
 }
@@ -3541,27 +3520,8 @@
                     }
                     app->transfer_update(nexttransfer);
 
-<<<<<<< HEAD
                     performanceStats.transferStarts += 1;
                     continue;
-=======
-                performanceStats.transferStarts += 1;
-                return true;
-            }
-            else if (openfinished)
-            {
-                string utf8path;
-                fsaccess->local2path(&nexttransfer->localfilename, &utf8path);
-                if (d == GET)
-                {
-                    LOG_err << "Error dispatching transfer. Temporary file not writable: " << utf8path;
-                    nexttransfer->failed(API_EWRITE);
-                }
-                else if (!ts->fa->retry)
-                {
-                    LOG_err << "Error dispatching transfer. Local file permanently unavailable: " << utf8path;
-                    nexttransfer->failed(API_EREAD);
->>>>>>> 195e0906
                 }
                 else if (openfinished)
                 {
@@ -14389,11 +14349,7 @@
         << " transfers active time: " << transfersActiveTime.report(reset) << "\n"
         << " transfer starts/finishes: " << transferStarts << " " << transferFinishes << "\n"
         << " transfer temperror/fails: " << transferTempErrors << " " << transferFails << "\n"
-<<<<<<< HEAD
-        << " nowait reason: immedate: " << prepwaitImmediate << " zero: " << prepwaitZero << " httpio: " << prepwaitHttpio << " fsaccess " << prepwaitFsaccess << "\n";
-=======
         << " nowait reason: immedate: " << prepwaitImmediate << " zero: " << prepwaitZero << " httpio: " << prepwaitHttpio << " fsaccess: " << prepwaitFsaccess << " nonzero waits: " << nonzeroWait << "\n";
->>>>>>> 195e0906
 #ifdef USE_CURL
     if (auto curlhttpio = dynamic_cast<CurlHttpIO*>(httpio))
     {
@@ -14412,15 +14368,8 @@
 #endif
     if (reset)
     {
-<<<<<<< HEAD
-        transferStarts = 0;
-        transferFinishes = 0;
-        transferTempErrors = 0;
-        transferFails = 0;
-=======
         transferStarts = transferFinishes = transferTempErrors = transferFails = 0;
         prepwaitImmediate = prepwaitZero = prepwaitHttpio = prepwaitFsaccess = nonzeroWait = 0;
->>>>>>> 195e0906
     }
     return s.str();
 }
