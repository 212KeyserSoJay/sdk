--- conflicted
+++ resolved
@@ -744,11 +744,8 @@
     usealtdownport = false;
     usealtupport = false;
     retryessl = false;
-<<<<<<< HEAD
     workinglockcs = NULL;
-=======
     scpaused = false;
->>>>>>> a55db5e5
 
 #ifndef EMSCRIPTEN
     autodownport = true;
