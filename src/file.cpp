/**
 * @file file.cpp
 * @brief Classes for transferring files
 *
 * (c) 2013-2014 by Mega Limited, Auckland, New Zealand
 *
 * This file is part of the MEGA SDK - Client Access Engine.
 *
 * Applications using the MEGA API must present a valid application key
 * and comply with the the rules set forth in the Terms of Service.
 *
 * The MEGA SDK is distributed in the hope that it will be useful,
 * but WITHOUT ANY WARRANTY; without even the implied warranty of
 * MERCHANTABILITY or FITNESS FOR A PARTICULAR PURPOSE.
 *
 * @copyright Simplified (2-clause) BSD License.
 *
 * You should have received a copy of the license along with this
 * program.
 */

#include "mega/file.h"
#include "mega/transfer.h"
#include "mega/transferslot.h"
#include "mega/megaclient.h"
#include "mega/sync.h"
#include "mega/command.h"
#include "mega/logging.h"

namespace mega {
File::File()
{
    transfer = NULL;
    chatauth = NULL;
    hprivate = true;
    hforeign = false;
    syncxfer = false;
    temporaryfile = false;
    tag = 0;
}

File::~File()
{
    // if transfer currently running, stop
    if (transfer)
    {
        transfer->client->stopxfer(this, nullptr);
    }
    delete [] chatauth;
}

bool File::serialize(string *d)
{
    char type = char(transfer->type);
    d->append((const char*)&type, sizeof(type));

    if (!FileFingerprint::serialize(d))
    {
        LOG_err << "Error serializing File: Unable to serialize FileFingerprint";
        return false;
    }

    unsigned short ll;
    bool flag;

    ll = (unsigned short)name.size();
    d->append((char*)&ll, sizeof(ll));
    d->append(name.data(), ll);

    auto tmpstr = localname.platformEncoded();
    ll = (unsigned short)tmpstr.size();
    d->append((char*)&ll, sizeof(ll));
    d->append(tmpstr.data(), ll);

    ll = (unsigned short)targetuser.size();
    d->append((char*)&ll, sizeof(ll));
    d->append(targetuser.data(), ll);

    ll = (unsigned short)privauth.size();
    d->append((char*)&ll, sizeof(ll));
    d->append(privauth.data(), ll);

    ll = (unsigned short)pubauth.size();
    d->append((char*)&ll, sizeof(ll));
    d->append(pubauth.data(), ll);

    d->append((const char*)&h, sizeof(h));
    d->append((const char*)filekey, sizeof(filekey));

    flag = hprivate;
    d->append((const char*)&flag, sizeof(flag));

    flag = hforeign;
    d->append((const char*)&flag, sizeof(flag));

    flag = syncxfer;
    d->append((const char*)&flag, sizeof(flag));

    flag = temporaryfile;
    d->append((const char*)&flag, sizeof(flag));

    char hasChatAuth = (chatauth && chatauth[0]) ? 1 : 0;
    d->append((char *)&hasChatAuth, 1);

    d->append("\0\0\0\0\0\0\0", 8);

    if (hasChatAuth)
    {
        ll = (unsigned short) strlen(chatauth);
        d->append((char*)&ll, sizeof(ll));
        d->append(chatauth, ll);
    }

    return true;
}

File *File::unserialize(string *d)
{
    if (!d->size())
    {
        LOG_err << "Error unserializing File: Empty string";
        return NULL;
    }

    d->erase(0, 1);

    FileFingerprint *fp = FileFingerprint::unserialize(d);
    if (!fp)
    {
        LOG_err << "Error unserializing File: Unable to unserialize FileFingerprint";
        return NULL;
    }

    const char* ptr = d->data();
    const char* end = ptr + d->size();

    if (ptr + sizeof(unsigned short) > end)
    {
        LOG_err << "File unserialization failed - serialized string too short";
        delete fp;
        return NULL;
    }

    // read name
    unsigned short namelen = MemAccess::get<unsigned short>(ptr);
    ptr += sizeof(namelen);
    if (ptr + namelen + sizeof(unsigned short) > end)
    {
        LOG_err << "File unserialization failed - name too long";
        delete fp;
        return NULL;
    }
    const char *name = ptr;
    ptr += namelen;

    // read localname
    unsigned short localnamelen = MemAccess::get<unsigned short>(ptr);
    ptr += sizeof(localnamelen);
    if (ptr + localnamelen + sizeof(unsigned short) > end)
    {
        LOG_err << "File unserialization failed - localname too long";
        delete fp;
        return NULL;
    }
    const char *localname = ptr;
    ptr += localnamelen;

    // read targetuser
    unsigned short targetuserlen = MemAccess::get<unsigned short>(ptr);
    ptr += sizeof(targetuserlen);
    if (ptr + targetuserlen + sizeof(unsigned short) > end)
    {
        LOG_err << "File unserialization failed - targetuser too long";
        delete fp;
        return NULL;
    }
    const char *targetuser = ptr;
    ptr += targetuserlen;

    // read private auth
    unsigned short privauthlen = MemAccess::get<unsigned short>(ptr);
    ptr += sizeof(privauthlen);
    if (ptr + privauthlen + sizeof(unsigned short) > end)
    {
        LOG_err << "File unserialization failed - private auth too long";
        delete fp;
        return NULL;
    }
    const char *privauth = ptr;
    ptr += privauthlen;

    unsigned short pubauthlen = MemAccess::get<unsigned short>(ptr);
    ptr += sizeof(pubauthlen);
    if (ptr + pubauthlen + sizeof(handle) + FILENODEKEYLENGTH + sizeof(bool)
            + sizeof(bool) + sizeof(bool) + 10 > end)
    {
        LOG_err << "File unserialization failed - public auth too long";
        delete fp;
        return NULL;
    }
    const char *pubauth = ptr;
    ptr += pubauthlen;

    File *file = new File();
    *(FileFingerprint *)file = *(FileFingerprint *)fp;
    delete fp;

    file->name.assign(name, namelen);
    file->localname = LocalPath::fromPlatformEncoded(std::string(localname, localnamelen));
    file->targetuser.assign(targetuser, targetuserlen);
    file->privauth.assign(privauth, privauthlen);
    file->pubauth.assign(pubauth, pubauthlen);

    file->h.set6byte(MemAccess::get<handle>(ptr));
    ptr += sizeof(handle);

    memcpy(file->filekey, ptr, FILENODEKEYLENGTH);
    ptr += FILENODEKEYLENGTH;

    file->hprivate = MemAccess::get<bool>(ptr);
    ptr += sizeof(bool);

    file->hforeign = MemAccess::get<bool>(ptr);
    ptr += sizeof(bool);

    file->syncxfer = MemAccess::get<bool>(ptr);
    ptr += sizeof(bool);

    file->temporaryfile = MemAccess::get<bool>(ptr);
    ptr += sizeof(bool);

    char hasChatAuth = MemAccess::get<char>(ptr);
    ptr += sizeof(char);

    if (memcmp(ptr, "\0\0\0\0\0\0\0", 8))
    {
        LOG_err << "File unserialization failed - invalid version";
        delete file;
        return NULL;
    }
    ptr += 8;

    if (hasChatAuth)
    {
        if (ptr + sizeof(unsigned short) <= end)
        {
            unsigned short chatauthlen = MemAccess::get<unsigned short>(ptr);
            ptr += sizeof(chatauthlen);

            if (!chatauthlen || ptr + chatauthlen > end)
            {
                LOG_err << "File unserialization failed - incorrect size of chat auth";
                delete file;
                return NULL;
            }

            file->chatauth = new char[chatauthlen + 1];
            memcpy(file->chatauth, ptr, chatauthlen);
            file->chatauth[chatauthlen] = '\0';
            ptr += chatauthlen;
        }
        else
        {
            LOG_err << "File unserialization failed - chat auth not found";
            delete file;
            return NULL;
        }
    }

    d->erase(0, ptr - d->data());
    return file;
}

void File::prepare()
{
    transfer->localfilename = localname;
}

void File::start()
{
}

void File::progress()
{
}

void File::completed(Transfer* t, LocalNode* l)
{
    if (t->type == PUT)
    {
        vector<NewNode> newnodes(1);
        NewNode* newnode = &newnodes[0];

        // build new node
        newnode->source = NEW_UPLOAD;

        // upload handle required to retrieve/include pending file attributes
        newnode->uploadhandle = t->uploadhandle;

        // reference to uploaded file
        memcpy(newnode->uploadtoken, t->ultoken.get(), sizeof newnode->uploadtoken);

        // file's crypto key
        newnode->nodekey.assign((char*)t->filekey, FILENODEKEYLENGTH);
        newnode->type = FILENODE;
        newnode->parenthandle = UNDEF;
#ifdef ENABLE_SYNC
        if (l)
        {
            l->newnode.crossref(newnode, l);
            newnode->syncid = l->syncid;
        }
#endif
        AttrMap attrs;
        t->client->honorPreviousVersionAttrs(previousNode, attrs);

        // store filename
        attrs.map['n'] = name;

        // store fingerprint
        t->serializefingerprint(&attrs.map['c']);

        string tattrstring;

        attrs.getjson(&tattrstring);

        newnode->attrstring.reset(new string);
        t->client->makeattr(t->transfercipher(), newnode->attrstring, tattrstring.c_str());

        if (targetuser.size())
        {
            // drop file into targetuser's inbox
            t->client->putnodes(targetuser.c_str(), move(newnodes), tag);
        }
        else
        {
            handle th = h.as8byte();

            // inaccessible target folder - use //bin instead
            if (!t->client->nodebyhandle(th))
            {
                th = t->client->rootnodes[RUBBISHNODE - ROOTNODE];
            }
#ifdef ENABLE_SYNC
            if (l)
            {
                if (l->parent)
                {
                    // tag the previous version in the synced folder (if any) or move to SyncDebris
                    Node* prevSyncedNode = t->client->nodeByHandle(l->syncedCloudNodeHandle);
                    Node* parentPrevSyncedNode = t->client->nodeByHandle(l->parent->syncedCloudNodeHandle);
                    if (prevSyncedNode && parentPrevSyncedNode &&
                        prevSyncedNode->parent == parentPrevSyncedNode)
                    {
                        if (t->client->versions_disabled)
                        {
                            t->client->movetosyncdebris(prevSyncedNode, l->sync->inshare);
                            t->client->execsyncdeletions();
                        }
                        else
                        {
                            newnode->ovhandle = prevSyncedNode->nodehandle;
                        }
                    }
                }
                t->client->syncadding++;
            }
#endif
            if (!t->client->versions_disabled && ISUNDEF(newnode->ovhandle))
            {
                newnode->ovhandle = t->client->getovhandle(t->client->nodebyhandle(th), &name);
            }

            t->client->reqs.add(new CommandPutNodes(t->client,
                                                                  th, NULL,
                                                                  move(newnodes),
                                                                  tag,
#ifdef ENABLE_SYNC
                                                                  l ? PUTNODES_SYNC : PUTNODES_APP));
#else
                                                                  PUTNODES_APP));
#endif
        }
    }
}

void File::terminated()
{

}

// do not retry crypto errors or administrative takedowns; retry other types of
// failuresup to 16 times, except I/O errors (6 times)
bool File::failed(error e)
{
    if (e == API_EKEY)
    {
        if (!transfer->hascurrentmetamac)
        {
            // several integrity check errors uploading chunks
            return transfer->failcount < 1;
        }

        if (transfer->hasprevmetamac && transfer->prevmetamac == transfer->currentmetamac)
        {
            // integrity check failed after download, two times with the same value
            return false;
        }

        // integrity check failed once, try again
        transfer->prevmetamac = transfer->currentmetamac;
        transfer->hasprevmetamac = true;
        return transfer->failcount < 16;
    }

    return  // Non fatal errors, up to 16 retries
            ((e != API_EBLOCKED && e != API_ENOENT && e != API_EINTERNAL && e != API_EACCESS && e != API_ETOOMANY && transfer->failcount < 16)
            // I/O errors up to 6 retries
            && !((e == API_EREAD || e == API_EWRITE) && transfer->failcount > 6))
            // Retry sync transfers up to 8 times for erros that doesn't have a specific management
            // to prevent immediate retries triggered by the sync engine
            || (syncxfer && e != API_EBLOCKED && e != API_EKEY && transfer->failcount <= 8)
            // Infinite retries for storage overquota errors
            || e == API_EOVERQUOTA || e == API_EGOINGOVERQUOTA;
}

void File::displayname(string* dname)
{
    if (name.size())
    {
        *dname = name;
    }
    else
    {
        Node* n;

        if ((n = transfer->client->nodeByHandle(h)))
        {
            *dname = n->displayname();
        }
        else
        {
            *dname = "DELETED/UNAVAILABLE";
        }
    }
}

#ifdef ENABLE_SYNC
SyncFileGet::SyncFileGet(LocalNode& ln, Node& n, const LocalPath& clocalname)
    : localNode(ln)
{
    h = n.nodeHandle();
    *(FileFingerprint*)this = n;
    localname = clocalname;

    syncxfer = true;
}

// create sync-specific temp download directory and set unique filename
void SyncFileGet::prepare()
{
    if (transfer->localfilename.empty())
    {
        auto sync = localNode.sync;
        auto client = sync->client;

        LocalPath tmpname = LocalPath::fromName("tmp", *client->fsaccess, localNode.sync->mFilesystemType);

        if (!sync->tmpfa)
        {
            sync->tmpfa = client->fsaccess->newfileaccess();

            int i = 3;
            while (i--)
            {
                LOG_verbose << "Creating tmp folder";
                transfer->localfilename = sync->localdebris;
                client->fsaccess->mkdirlocal(transfer->localfilename, true);

<<<<<<< HEAD
                transfer->localfilename.appendWithSeparator(tmpname, true, client->fsaccess->localseparator);
                client->fsaccess->mkdirlocal(transfer->localfilename);

                // lock it
                LocalPath lockname = LocalPath::fromName("lock", *client->fsaccess, sync->mFilesystemType);
                transfer->localfilename.appendWithSeparator(lockname, true, client->fsaccess->localseparator);
=======
                transfer->localfilename.appendWithSeparator(tmpname, true);
                sync->client->fsaccess->mkdirlocal(transfer->localfilename);

                // lock it
                LocalPath lockname = LocalPath::fromName("lock", *sync->client->fsaccess, sync->mFilesystemType);
                transfer->localfilename.appendWithSeparator(lockname, true);
>>>>>>> 96850bdc

                if (sync->tmpfa->fopen(transfer->localfilename, false, true))
                {
                    break;
                }
            }

            // if we failed to create the tmp dir three times in a row, fall
            // back to the sync's root
            if (i < 0)
            {
                sync->tmpfa.reset();
            }
        }

        if (sync->tmpfa)
        {
            transfer->localfilename = sync->localdebris;
<<<<<<< HEAD
            transfer->localfilename.appendWithSeparator(tmpname, true, client->fsaccess->localseparator);
=======
            transfer->localfilename.appendWithSeparator(tmpname, true);
>>>>>>> 96850bdc
        }
        else
        {
            transfer->localfilename = sync->localroot->localname;
        }

        LocalPath tmpfilename;
<<<<<<< HEAD
        client->fsaccess->tmpnamelocal(tmpfilename);
        transfer->localfilename.appendWithSeparator(tmpfilename, true, client->fsaccess->localseparator);
=======
        sync->client->fsaccess->tmpnamelocal(tmpfilename);
        transfer->localfilename.appendWithSeparator(tmpfilename, true);
    }

    if (n->parent && n->parent->localnode)
    {
        n->parent->localnode->treestate(TREESTATE_SYNCING);
>>>>>>> 96850bdc
    }
}

bool SyncFileGet::failed(error e)
{
    bool retry = File::failed(e);

    auto sync = localNode.sync;
    auto client = sync->client;

    if (Node* n = client->nodeByHandle(h))
    {
        if (!retry && (e == API_EBLOCKED || e == API_EKEY))
        {
            if (e == API_EKEY)
            {
                n->parent->client->sendevent(99433, "Undecryptable file", 0);
            }
            n->parent->client->movetosyncdebris(n, sync->inshare);
        }
    }

    return retry;
}

void SyncFileGet::progress()
{
    File::progress();
    localNode.treestate(TREESTATE_SYNCING);
}

// update localname (parent's localnode)
void SyncFileGet::updatelocalname()
{
    auto sync = localNode.sync;
    auto client = sync->client;

    if (Node* n = client->nodeByHandle(h))
    {
        attr_map::iterator ait;
        if ((ait = n->attrs.map.find('n')) != n->attrs.map.end())
        {
<<<<<<< HEAD
            if (n->parent)
            {
                if (LocalNode* lnParent = sync->client->findLocalNodeByNodeHandle(n->parent->nodeHandle()))
                {
                    localname = lnParent->getLocalPath(true);
                    localname.appendWithSeparator(LocalPath::fromName(ait->second, *sync->client->fsaccess, sync->mFilesystemType), true, sync->client->fsaccess->localseparator);
                }
            }
=======
            localname = n->parent->localnode->getLocalPath();
            localname.appendWithSeparator(LocalPath::fromName(ait->second, *sync->client->fsaccess, sync->mFilesystemType), true);
>>>>>>> 96850bdc
        }
    }
}

// add corresponding LocalNode (by path), then self-destruct
void SyncFileGet::completed(Transfer*, LocalNode* )
{
    localNode.setScanAgain(true, false, false, 0);
    LOG_debug << "clearing downlaod for " << &localNode << " on completed";
    localNode.download.reset(); // deletes this;
}

void SyncFileGet::terminated()
{
    LOG_debug << "clearing download for " << &localNode << " on terminated";
    localNode.download.reset(); // deletes this;
}
#endif
} // namespace<|MERGE_RESOLUTION|>--- conflicted
+++ resolved
@@ -462,36 +462,25 @@
     if (transfer->localfilename.empty())
     {
         auto sync = localNode.sync;
-        auto client = sync->client;
-
-        LocalPath tmpname = LocalPath::fromName("tmp", *client->fsaccess, localNode.sync->mFilesystemType);
+        LocalPath tmpname = LocalPath::fromName("tmp", *sync->client->fsaccess, localNode.sync->mFilesystemType);
 
         if (!sync->tmpfa)
         {
-            sync->tmpfa = client->fsaccess->newfileaccess();
+            sync->tmpfa = sync->client->fsaccess->newfileaccess();
 
             int i = 3;
             while (i--)
             {
                 LOG_verbose << "Creating tmp folder";
                 transfer->localfilename = sync->localdebris;
-                client->fsaccess->mkdirlocal(transfer->localfilename, true);
-
-<<<<<<< HEAD
-                transfer->localfilename.appendWithSeparator(tmpname, true, client->fsaccess->localseparator);
-                client->fsaccess->mkdirlocal(transfer->localfilename);
-
-                // lock it
-                LocalPath lockname = LocalPath::fromName("lock", *client->fsaccess, sync->mFilesystemType);
-                transfer->localfilename.appendWithSeparator(lockname, true, client->fsaccess->localseparator);
-=======
+                sync->client->fsaccess->mkdirlocal(transfer->localfilename, true);
+
                 transfer->localfilename.appendWithSeparator(tmpname, true);
                 sync->client->fsaccess->mkdirlocal(transfer->localfilename);
 
                 // lock it
                 LocalPath lockname = LocalPath::fromName("lock", *sync->client->fsaccess, sync->mFilesystemType);
                 transfer->localfilename.appendWithSeparator(lockname, true);
->>>>>>> 96850bdc
 
                 if (sync->tmpfa->fopen(transfer->localfilename, false, true))
                 {
@@ -510,11 +499,7 @@
         if (sync->tmpfa)
         {
             transfer->localfilename = sync->localdebris;
-<<<<<<< HEAD
-            transfer->localfilename.appendWithSeparator(tmpname, true, client->fsaccess->localseparator);
-=======
             transfer->localfilename.appendWithSeparator(tmpname, true);
->>>>>>> 96850bdc
         }
         else
         {
@@ -522,19 +507,9 @@
         }
 
         LocalPath tmpfilename;
-<<<<<<< HEAD
-        client->fsaccess->tmpnamelocal(tmpfilename);
-        transfer->localfilename.appendWithSeparator(tmpfilename, true, client->fsaccess->localseparator);
-=======
         sync->client->fsaccess->tmpnamelocal(tmpfilename);
         transfer->localfilename.appendWithSeparator(tmpfilename, true);
     }
-
-    if (n->parent && n->parent->localnode)
-    {
-        n->parent->localnode->treestate(TREESTATE_SYNCING);
->>>>>>> 96850bdc
-    }
 }
 
 bool SyncFileGet::failed(error e)
@@ -576,19 +551,14 @@
         attr_map::iterator ait;
         if ((ait = n->attrs.map.find('n')) != n->attrs.map.end())
         {
-<<<<<<< HEAD
             if (n->parent)
             {
                 if (LocalNode* lnParent = sync->client->findLocalNodeByNodeHandle(n->parent->nodeHandle()))
                 {
-                    localname = lnParent->getLocalPath(true);
-                    localname.appendWithSeparator(LocalPath::fromName(ait->second, *sync->client->fsaccess, sync->mFilesystemType), true, sync->client->fsaccess->localseparator);
+                    localname = lnParent->getLocalPath();
+                    localname.appendWithSeparator(LocalPath::fromName(ait->second, *sync->client->fsaccess, sync->mFilesystemType), true);
                 }
             }
-=======
-            localname = n->parent->localnode->getLocalPath();
-            localname.appendWithSeparator(LocalPath::fromName(ait->second, *sync->client->fsaccess, sync->mFilesystemType), true);
->>>>>>> 96850bdc
         }
     }
 }
