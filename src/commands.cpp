/**
 * @file commands.cpp
 * @brief Implementation of various commands
 *
 * (c) 2013-2014 by Mega Limited, Auckland, New Zealand
 *
 * This file is part of the MEGA SDK - Client Access Engine.
 *
 * Applications using the MEGA API must present a valid application key
 * and comply with the the rules set forth in the Terms of Service.
 *
 * The MEGA SDK is distributed in the hope that it will be useful,
 * but WITHOUT ANY WARRANTY; without even the implied warranty of
 * MERCHANTABILITY or FITNESS FOR A PARTICULAR PURPOSE.
 *
 * @copyright Simplified (2-clause) BSD License.
 *
 * You should have received a copy of the license along with this
 * program.
 */

#include "mega/types.h"
#include "mega/command.h"
#include "mega/megaapp.h"
#include "mega/fileattributefetch.h"
#include "mega/base64.h"
#include "mega/transferslot.h"
#include "mega/transfer.h"
#include "mega/utils.h"
#include "mega/user.h"
#include "mega.h"
#include "mega/mediafileattribute.h"
#include "mega/heartbeats.h"

namespace mega {
HttpReqCommandPutFA::HttpReqCommandPutFA(MegaClient* client, handle cth, fatype ctype, std::unique_ptr<string> cdata, bool checkAccess)
    : data(move(cdata))
{
    cmd("ufa");
    arg("s", data->size());

    if (checkAccess)
    {
        arg("h", (byte*)&cth, MegaClient::NODEHANDLE);
    }

    progressreported = 0;
    persistent = true;  // object will be recycled either for retry or for
                        // posting to the file attribute server

    if (client->usehttps)
    {
        arg("ssl", 2);
    }

    th = cth;
    type = ctype;

    binary = true;

    tag = client->reqtag;
}

bool HttpReqCommandPutFA::procresult(Result r)
{
    client->looprequested = true;

    if (r.wasErrorOrOK())
    {
        if (r.wasError(API_EAGAIN) || r.wasError(API_ERATELIMIT))
        {
            status = REQ_FAILURE;
        }
        else
        {
            if (r.wasError(API_EACCESS))
            {
                // create a custom attribute indicating thumbnail can't be restored from this account
                Node *n = client->nodebyhandle(th);

                char me64[12];
                Base64::btoa((const byte*)&client->me, MegaClient::USERHANDLE, me64);

                if (n && client->checkaccess(n, FULL) &&
                        (n->attrs.map.find('f') == n->attrs.map.end() || n->attrs.map['f'] != me64) )
                {
                    LOG_debug << "Restoration of file attributes is not allowed for current user (" << me64 << ").";
                    n->attrs.map['f'] = me64;

                    int creqtag = client->reqtag;
                    client->reqtag = 0;
                    client->setattr(n);
                    client->reqtag = creqtag;
                }
            }

            status = REQ_SUCCESS;
            client->app->putfa_result(th, type, r.errorOrOK());
        }
        return true;
    }
    else
    {
        const char* p = NULL;

        for (;;)
        {
            switch (client->json.getnameid())
            {
                case 'p':
                    p = client->json.getvalue();
                    break;

                case EOO:
                    if (!p)
                    {
                        status = REQ_FAILURE;
                    }
                    else
                    {
                        LOG_debug << "Sending file attribute data";
                        Node::copystring(&posturl, p);
                        progressreported = 0;
                        HttpReq::type = REQ_BINARY;
                        post(client, data->data(), unsigned(data->size()));
                    }
                    return true;

                default:
                    if (!client->json.storeobject())
                    {
                        status = REQ_SUCCESS;
                        client->app->putfa_result(th, type, API_EINTERNAL);
                        return false;
                    }
            }
        }
    }
}

m_off_t HttpReqCommandPutFA::transferred(MegaClient *client)
{
    if (httpiohandle)
    {
        client->httpio->postpos(httpiohandle);
        return true;
    }

    return 0;
}

CommandGetFA::CommandGetFA(MegaClient *client, int p, handle fahref)
{
    part = p;

    cmd("ufa");
    arg("fah", (byte*)&fahref, sizeof fahref);

    if (client->usehttps)
    {
        arg("ssl", 2);
    }

    arg("r", 1);
}

bool CommandGetFA::procresult(Result r)
{
    fafc_map::iterator it = client->fafcs.find(part);
    client->looprequested = true;

    if (r.wasErrorOrOK())
    {
        if (it != client->fafcs.end())
        {
            faf_map::iterator fafsit;
            for (fafsit = it->second->fafs[0].begin(); fafsit != it->second->fafs[0].end(); )
            {
                // move from fresh to pending
                it->second->fafs[1][fafsit->first] = fafsit->second;
                it->second->fafs[0].erase(fafsit++);
            }

            it->second->e = r.errorOrOK();
            it->second->req.status = REQ_FAILURE;
        }

        return true;
    }

    const char* p = NULL;

    for (;;)
    {
        switch (client->json.getnameid())
        {
            case 'p':
                p = client->json.getvalue();
                break;

            case EOO:
                if (it != client->fafcs.end())
                {
                    if (p)
                    {
                        Node::copystring(&it->second->posturl, p);
                        it->second->urltime = Waiter::ds;
                        it->second->dispatch();
                    }
                    else
                    {
                        faf_map::iterator fafsit;
                        for (fafsit = it->second->fafs[0].begin(); fafsit != it->second->fafs[0].end(); )
                        {
                            // move from fresh to pending
                            it->second->fafs[1][fafsit->first] = fafsit->second;
                            it->second->fafs[0].erase(fafsit++);
                        }

                        it->second->e = API_EINTERNAL;
                        it->second->req.status = REQ_FAILURE;
                    }
                }

                return true;

            default:
                if (!client->json.storeobject())
                {
                    faf_map::iterator fafsit;
                    for (fafsit = it->second->fafs[0].begin(); fafsit != it->second->fafs[0].end(); )
                    {
                        // move from fresh to pending
                        it->second->fafs[1][fafsit->first] = fafsit->second;
                        it->second->fafs[0].erase(fafsit++);
                    }

                    it->second->e = API_EINTERNAL;
                    it->second->req.status = REQ_FAILURE;
                    return false;
                }
        }
    }
}

CommandAttachFA::CommandAttachFA(MegaClient *client, handle nh, fatype t, handle ah, int ctag)
{
    cmd("pfa");
    notself(client);

    arg("n", (byte*)&nh, MegaClient::NODEHANDLE);

    char buf[64];

    sprintf(buf, "%u*", t);
    Base64::btoa((byte*)&ah, sizeof(ah), strchr(buf + 2, 0));
    arg("fa", buf);

    h = nh;
    type = t;
    tag = ctag;
}

CommandAttachFA::CommandAttachFA(MegaClient *client, handle nh, fatype t, const std::string& encryptedAttributes, int ctag)
{
    cmd("pfa");
    notself(client);

    arg("n", (byte*)&nh, MegaClient::NODEHANDLE);

    arg("fa", encryptedAttributes.c_str());

    h = nh;
    type = t;
    tag = ctag;
}

bool CommandAttachFA::procresult(Result r)
{
    if (!r.wasErrorOrOK())
    {
         string fa;
         if (client->json.storeobject(&fa))
         {
             Node* n = client->nodebyhandle(h);
             if (n)
             {
                n->fileattrstring = fa;
                n->changed.fileattrstring = true;
                client->notifynode(n);
             }
             client->app->putfa_result(h, type, API_OK);
             return true;
         }
    }

    client->app->putfa_result(h, type, r.errorOrOK());
    return r.wasErrorOrOK();
}

// request upload target URL
CommandPutFile::CommandPutFile(MegaClient* client, TransferSlot* ctslot, int ms)
{
    tslot = ctslot;

    cmd("u");

    if (client->usehttps)
    {
        arg("ssl", 2);
    }

    arg("v", 2);
    arg("s", tslot->fa->size);
    arg("ms", ms);

    // send minimum set of different tree's roots for API to check overquota
    set<handle> targetRoots;
    bool begun = false;
    for (auto &file : tslot->transfer->files)
    {
        if (!ISUNDEF(file->h))
        {
            Node *node = client->nodebyhandle(file->h);
            if (node)
            {
                handle rootnode = client->getrootnode(node)->nodehandle;
                if (targetRoots.find(rootnode) != targetRoots.end())
                {
                    continue;
                }

                targetRoots.insert(rootnode);
            }
            if (!begun)
            {
                beginarray("t");
                begun = true;
            }

            element((byte*)&file->h, MegaClient::NODEHANDLE);
        }
    }

    if (begun)
    {
        endarray();
    }
    else
    {
        // Target user goes alone, not inside an array. Note: we are skipping this if a)more than two b)the array had been created for node handles
        for (auto &file : tslot->transfer->files)
        {
            if (ISUNDEF(file->h) && file->targetuser.size())
            {
                arg("t", file->targetuser.c_str());
                break;
            }
        }
    }
}

void CommandPutFile::cancel()
{
    Command::cancel();
    tslot = NULL;
}

// set up file transfer with returned target URL
bool CommandPutFile::procresult(Result r)
{
    if (tslot)
    {
        tslot->pendingcmd = NULL;
    }
    else
    {
        canceled = true;
    }

    if (r.wasErrorOrOK())
    {
        if (!canceled)
        {
            tslot->transfer->failed(r.errorOrOK(), *client->mTctableRequestCommitter);
        }

        return true;
    }

    std::vector<std::string> tempurls;
    for (;;)
    {
        switch (client->json.getnameid())
        {
            case 'p':
                tempurls.push_back("");
                client->json.storeobject(canceled ? NULL : &tempurls.back());
                break;

            case EOO:
                if (canceled) return true;

                if (tempurls.size() == 1)
                {
                    tslot->transfer->tempurls = tempurls;
                    tslot->transferbuf.setIsRaid(tslot->transfer, tempurls, tslot->transfer->pos, tslot->maxRequestSize);
                    tslot->starttime = tslot->lastdata = client->waiter->ds;
                    tslot->progress();
                }
                else
                {
                    tslot->transfer->failed(API_EINTERNAL, *client->mTctableRequestCommitter);
                }
                return true;

            default:
                if (!client->json.storeobject())
                {
                    if (!canceled)
                    {
                        tslot->transfer->failed(API_EINTERNAL, *client->mTctableRequestCommitter);
                    }

                    return false;
                }
        }
    }
}

// request upload target URL for application to upload photo to using eg. iOS background upload feature
CommandPutFileBackgroundURL::CommandPutFileBackgroundURL(m_off_t size, int putmbpscap, int ctag)
{
    cmd("u");
    arg("ssl", 2);   // always SSL for background uploads
    arg("v", 2);
    arg("s", size);
    arg("ms", putmbpscap);

    tag = ctag;
}

// set up file transfer with returned target URL
bool CommandPutFileBackgroundURL::procresult(Result r)
{
    string url;

    if (r.wasErrorOrOK())
    {
        if (!canceled)
        {
            client->app->backgrounduploadurl_result(r.errorOrOK(), NULL);
        }
        return true;
    }

    for (;;)
    {
        switch (client->json.getnameid())
        {
            case 'p':
                client->json.storeobject(canceled ? NULL : &url);
                break;

            case EOO:
                if (canceled) return true;

                client->app->backgrounduploadurl_result(API_OK, &url);
                return true;

            default:
                if (!client->json.storeobject())
                {
                    if (!canceled)
                    {
                        client->app->backgrounduploadurl_result(API_EINTERNAL, NULL);
                    }
                    return false;
                }
        }
    }
}

// request temporary source URL for DirectRead
CommandDirectRead::CommandDirectRead(MegaClient *client, DirectReadNode* cdrn)
{
    drn = cdrn;

    cmd("g");
    arg(drn->p ? "n" : "p", (byte*)&drn->h, MegaClient::NODEHANDLE);
    arg("g", 1);
    arg("v", 2);  // version 2: server can supply details for cloudraid files

    if (drn->privateauth.size())
    {
        arg("esid", drn->privateauth.c_str());
    }

    if (drn->publicauth.size())
    {
        arg("en", drn->publicauth.c_str());
    }

    if (drn->chatauth.size())
    {
        arg("cauth", drn->chatauth.c_str());
    }

    if (client->usehttps)
    {
        arg("ssl", 2);
    }
}

void CommandDirectRead::cancel()
{
    Command::cancel();
    drn = NULL;
}

bool CommandDirectRead::procresult(Result r)
{
    if (drn)
    {
        drn->pendingcmd = NULL;
    }

    if (r.wasErrorOrOK())
    {
        if (!canceled && drn)
        {
            drn->cmdresult(r.errorOrOK());
        }
        return true;
    }
    else
    {
        Error e(API_EINTERNAL);
        dstime tl = 0;
        std::vector<std::string> tempurls;

        for (;;)
        {
            switch (client->json.getnameid())
            {
                case 'g':
                    if (client->json.enterarray())   // now that we are requesting v2, the reply will be an array of 6 URLs for a raid download, or a single URL for the original direct download
                    {
                        for (;;)
                        {
                            std::string tu;
                            if (!client->json.storeobject(&tu))
                            {
                                break;
                            }
                            tempurls.push_back(tu);
                        }
                        client->json.leavearray();
                    }
                    else
                    {
                        std::string tu;
                        if (client->json.storeobject(&tu))
                        {
                            tempurls.push_back(tu);
                        }
                    }
                    if (tempurls.size() == 1 || tempurls.size() == RAIDPARTS)
                    {
                        drn->tempurls.swap(tempurls);
                        e.setErrorCode(API_OK);
                    }
                    else
                    {
                        e.setErrorCode(API_EINCOMPLETE);
                    }
                    break;

                case 's':
                    if (drn)
                    {
                        drn->size = client->json.getint();
                    }
                    break;

                case 'd':
                    e = API_EBLOCKED;
                    break;

                case 'e':
                    e = (error)client->json.getint();
                    break;

                case MAKENAMEID2('t', 'l'):
                    tl = dstime(client->json.getint());
                    break;

                case EOO:
                    if (!canceled && drn)
                    {
                        if (e == API_EOVERQUOTA && !tl)
                        {
                            // default retry interval
                            tl = MegaClient::DEFAULT_BW_OVERQUOTA_BACKOFF_SECS;
                        }

                        drn->cmdresult(e, e == API_EOVERQUOTA ? tl * 10 : 0);
                    }

                    return true;

                default:
                    if (!client->json.storeobject())
                    {
                        if (!canceled && drn)
                        {
                            drn->cmdresult(e);
                        }

                        return false;
                    }
            }
        }
    }
}

// request temporary source URL for full-file access (p == private node)
CommandGetFile::CommandGetFile(MegaClient *client, TransferSlot* ctslot, const byte* key, handle h, bool p, const char *privateauth, const char *publicauth, const char *chatauth)
{
    cmd("g");
    arg(p ? "n" : "p", (byte*)&h, MegaClient::NODEHANDLE);
    arg("g", 1);
    arg("v", 2);  // version 2: server can supply details for cloudraid files

    if (client->usehttps)
    {
        arg("ssl", 2);
    }

    if (privateauth)
    {
        arg("esid", privateauth);
    }

    if (publicauth)
    {
        arg("en", publicauth);
    }

    if (chatauth)
    {
        arg("cauth", chatauth);
    }

    tslot = ctslot;
    priv = p;
    ph = h;

    if (!tslot)
    {
        memcpy(filekey, key, FILENODEKEYLENGTH);
    }
}

void CommandGetFile::cancel()
{
    Command::cancel();
    tslot = NULL;
}

// process file credentials
bool CommandGetFile::procresult(Result r)
{
    if (tslot)
    {
        tslot->pendingcmd = NULL;
    }

    if (r.wasErrorOrOK())
    {
        if (!canceled)
        {
            if (tslot)
            {
                tslot->transfer->failed(r.errorOrOK(), *client->mTctableRequestCommitter);
            }
            else
            {
                client->app->checkfile_result(ph, r.errorOrOK());
            }
        }
        return true;
    }

    const char* at = NULL;
    Error e(API_EINTERNAL);
    m_off_t s = -1;
    dstime tl = 0;
    int d = 0;
    byte* buf;
    m_time_t ts = 0, tm = 0;

    // credentials relevant to a non-TransferSlot scenario (node query)
    string fileattrstring;
    string filenamestring;
    string filefingerprint;
    std::vector<string> tempurls;

    for (;;)
    {
        switch (client->json.getnameid())
        {
            case 'g':
                if (client->json.enterarray())   // now that we are requesting v2, the reply will be an array of 6 URLs for a raid download, or a single URL for the original direct download
                {
                    for (;;)
                    {
                        std::string tu;
                        if (!client->json.storeobject(&tu))
                        {
                            break;
                        }
                        tempurls.push_back(tu);
                    }
                    client->json.leavearray();
                }
                else
                {
                    std::string tu;
                    if (client->json.storeobject(&tu))
                    {
                        tempurls.push_back(tu);
                    }
                }
                e.setErrorCode(API_OK);
                break;

            case 's':
                s = client->json.getint();
                break;

            case 'd':
                d = 1;
                break;

            case MAKENAMEID2('t', 's'):
                ts = client->json.getint();
                break;

            case MAKENAMEID3('t', 'm', 'd'):
                tm = ts + client->json.getint();
                break;

            case MAKENAMEID2('a', 't'):
                at = client->json.getvalue();
                break;

            case MAKENAMEID2('f', 'a'):
                if (tslot)
                {
                    client->json.storeobject(&tslot->fileattrstring);
                }
                else
                {
                    client->json.storeobject(&fileattrstring);
                }
                break;

            case MAKENAMEID3('p', 'f', 'a'):
                if (tslot)
                {
                    tslot->fileattrsmutable = (int)client->json.getint();
                }
                break;

            case 'e':
                e = (error)client->json.getint();
                break;

            case MAKENAMEID2('t', 'l'):
                tl = dstime(client->json.getint());
                break;

            case EOO:
                if (d || !at)
                {
                    e = at ? API_EBLOCKED : API_EINTERNAL;

                    if (!canceled)
                    {
                        if (tslot)
                        {
                            tslot->transfer->failed(e, *client->mTctableRequestCommitter);
                        }
                        else
                        {
                            client->app->checkfile_result(ph, e);
                        }
                    }
                    return true;
                }
                else
                {
                    // decrypt at and set filename
                    SymmCipher key;
                    const char* eos = strchr(at, '"');

                    key.setkey(filekey, FILENODE);

                    if ((buf = Node::decryptattr(tslot ? tslot->transfer->transfercipher() : &key,
                                                 at, eos ? eos - at : strlen(at))))
                    {
                        JSON json;

                        json.begin((char*)buf + 5);

                        for (;;)
                        {
                            switch (json.getnameid())
                            {
                                case 'c':
                                    if (!json.storeobject(&filefingerprint))
                                    {
                                        delete[] buf;

                                        if (tslot)
                                        {
                                            tslot->transfer->failed(API_EINTERNAL, *client->mTctableRequestCommitter);
                                            return true;
                                        }

                                        client->app->checkfile_result(ph, API_EINTERNAL);
                                        return true;
                                    }
                                    break;

                                case 'n':
                                    if (!json.storeobject(&filenamestring))
                                    {
                                        delete[] buf;

                                        if (tslot)
                                        {
                                            tslot->transfer->failed(API_EINTERNAL, *client->mTctableRequestCommitter);
                                            return true;
                                        }

                                        client->app->checkfile_result(ph, API_EINTERNAL);
                                        return true;
                                    }
                                    break;

                                case EOO:
                                    delete[] buf;

                                    if (tslot)
                                    {
                                        if (s >= 0 && s != tslot->transfer->size)
                                        {
                                            tslot->transfer->size = s;
                                            for (file_list::iterator it = tslot->transfer->files.begin(); it != tslot->transfer->files.end(); it++)
                                            {
                                                (*it)->size = s;
                                            }

                                            if (priv)
                                            {
                                                Node *n = client->nodebyhandle(ph);
                                                if (n)
                                                {
                                                    n->size = s;
                                                    client->notifynode(n);
                                                }
                                            }

                                            client->sendevent(99411, "Node size mismatch", 0);
                                        }

                                        tslot->starttime = tslot->lastdata = client->waiter->ds;

                                        if ((tempurls.size() == 1 || tempurls.size() == RAIDPARTS) && s >= 0)
                                        {
                                            tslot->transfer->tempurls = tempurls;
                                            tslot->transferbuf.setIsRaid(tslot->transfer, tempurls, tslot->transfer->pos, tslot->maxRequestSize);
                                            tslot->progress();
                                            return true;
                                        }

                                        if (e == API_EOVERQUOTA && tl <= 0)
                                        {
                                            // default retry interval
                                            tl = MegaClient::DEFAULT_BW_OVERQUOTA_BACKOFF_SECS;
                                        }

                                        tslot->transfer->failed(e, *client->mTctableRequestCommitter, e == API_EOVERQUOTA ? tl * 10 : 0);
                                        return true;
                                    }
                                    else
                                    {
                                        client->app->checkfile_result(ph, e, filekey, s, ts, tm,
                                                                             &filenamestring,
                                                                             &filefingerprint,
                                                                             &fileattrstring);
                                        return true;
                                    }

                                default:
                                    if (!json.storeobject())
                                    {
                                        delete[] buf;

                                        if (tslot)
                                        {
                                            tslot->transfer->failed(API_EINTERNAL, *client->mTctableRequestCommitter);
                                            return true;
                                        }
                                        else
                                        {
                                            client->app->checkfile_result(ph, API_EINTERNAL);
                                            return true;
                                        }
                                    }
                            }
                        }
                    }

                    if (canceled)
                    {
                        return true;
                    }

                    if (tslot)
                    {
                        tslot->transfer->failed(API_EKEY, *client->mTctableRequestCommitter);
                        return true;
                    }
                    else
                    {
                        client->app->checkfile_result(ph, API_EKEY);
                        return true;
                    }
                }

            default:
                if (!client->json.storeobject())
                {
                    if (tslot)
                    {
                        tslot->transfer->failed(API_EINTERNAL, *client->mTctableRequestCommitter);
                        return false;
                    }
                    else
                    {
                        client->app->checkfile_result(ph, API_EINTERNAL);
                        return false;
                    }
                }
        }
    }
}

CommandSetAttr::CommandSetAttr(MegaClient* client, Node* n, SymmCipher* cipher, const char* prevattr)
{
    cmd("a");
    notself(client);

    string at;

    n->attrs.getjson(&at);
    client->makeattr(cipher, &at, at.c_str(), int(at.size()));

    arg("n", (byte*)&n->nodehandle, MegaClient::NODEHANDLE);
    arg("at", (byte*)at.c_str(), int(at.size()));

    h = n->nodehandle;
    tag = client->reqtag;
    syncop = prevattr;

    if(prevattr)
    {
        pa = prevattr;
    }
}

bool CommandSetAttr::procresult(Result r)
{
#ifdef ENABLE_SYNC
    if(r.wasError(API_OK) && syncop)
    {
        Node* node = client->nodebyhandle(h);
        if(node)
        {
            if (Sync* sync = client->syncs.runningSyncByTag(tag))
            {
                client->app->syncupdate_remote_rename(sync, node, pa.c_str());
            }
        }
    }
#endif
    client->app->setattr_result(h, r.errorOrOK());
    return r.wasErrorOrOK();
}

// (the result is not processed directly - we rely on the server-client
// response)
CommandPutNodes::CommandPutNodes(MegaClient* client, handle th,
                                 const char* userhandle, vector<NewNode>&& newnodes, int ctag, putsource_t csource, const char *cauth)
{
    byte key[FILENODEKEYLENGTH];

    assert(newnodes.size() > 0);
    nn = std::move(newnodes);
    type = userhandle ? USER_HANDLE : NODE_HANDLE;
    source = csource;

    cmd("p");
    notself(client);

    if (userhandle)
    {
        arg("t", userhandle);
        targethandle = UNDEF;
    }
    else
    {
        arg("t", (byte*)&th, MegaClient::NODEHANDLE);
        targethandle = th;
    }

    arg("sm",1);

    if (cauth)
    {
        arg("cauth", cauth);
    }

    beginarray("n");

    for (unsigned i = 0; i < nn.size(); i++)
    {
        beginobject();

        NewNode* nni = &nn[i];
        switch (nni->source)
        {
            case NEW_NODE:
                arg("h", (byte*)&nni->nodehandle, MegaClient::NODEHANDLE);
                break;

            case NEW_PUBLIC:
                arg("ph", (byte*)&nni->nodehandle, MegaClient::NODEHANDLE);
                break;

            case NEW_UPLOAD:
                arg("h", nni->uploadtoken, sizeof nn[0].uploadtoken);

                // include pending file attributes for this upload
                string s;

                if (nni->fileattributes)
                {
                    // if attributes are set on the newnode then the app is not using the pendingattr mechanism
                    s.swap(*nni->fileattributes);
                    nni->fileattributes.reset();
                }
                else
                {
                    client->pendingattrstring(nn[i].uploadhandle, &s);

#ifdef USE_MEDIAINFO
                    client->mediaFileInfo.addUploadMediaFileAttributes(nn[i].uploadhandle, &s);
#endif
                }

                if (s.size())
                {
                    arg("fa", s.c_str(), 1);
                }
        }

        if (!ISUNDEF(nn[i].parenthandle))
        {
            arg("p", (byte*)&nn[i].parenthandle, MegaClient::NODEHANDLE);
        }

        if (nn[i].type == FILENODE && !ISUNDEF(nn[i].ovhandle))
        {
            arg("ov", (byte*)&nn[i].ovhandle, MegaClient::NODEHANDLE);
        }

        arg("t", nn[i].type);
        arg("a", (byte*)nn[i].attrstring->data(), int(nn[i].attrstring->size()));

        if (nn[i].nodekey.size() <= sizeof key)
        {
            client->key.ecb_encrypt((byte*)nn[i].nodekey.data(), key, nn[i].nodekey.size());
            arg("k", key, int(nn[i].nodekey.size()));
        }
        else
        {
            arg("k", (const byte*)nn[i].nodekey.data(), int(nn[i].nodekey.size()));
        }

        endobject();
    }

    endarray();

    // add cr element for new nodes, if applicable
    if (type == NODE_HANDLE)
    {
        Node* tn;
        if ((tn = client->nodebyhandle(th)))
        {
            ShareNodeKeys snk;

            for (unsigned i = 0; i < nn.size(); i++)
            {
                switch (nn[i].source)
                {
                    case NEW_PUBLIC:
                    case NEW_NODE:
                        snk.add(nn[i].nodekey, nn[i].nodehandle, tn, 0);
                        break;

                    case NEW_UPLOAD:
                        snk.add(nn[i].nodekey, nn[i].nodehandle, tn, 0, nn[i].uploadtoken, (int)sizeof nn[i].uploadtoken);
                        break;
                }
            }

            snk.get(this, true);
        }
    }

    tag = ctag;
}

// add new nodes and handle->node handle mapping
void CommandPutNodes::removePendingDBRecordsAndTempFiles()
{
    pendingdbid_map::iterator it = client->pendingtcids.find(tag);
    if (it != client->pendingtcids.end())
    {
        if (client->tctable)
        {
            client->mTctableRequestCommitter->beginOnce();
            vector<uint32_t> &ids = it->second;
            for (unsigned int i = 0; i < ids.size(); i++)
            {
                if (ids[i])
                {
                    client->tctable->del(ids[i]);
                }
            }
        }
        client->pendingtcids.erase(it);
    }
    pendingfiles_map::iterator pit = client->pendingfiles.find(tag);
    if (pit != client->pendingfiles.end())
    {
        vector<LocalPath> &pfs = pit->second;
        for (unsigned int i = 0; i < pfs.size(); i++)
        {
            client->fsaccess->unlinklocal(pfs[i]);
        }
        client->pendingfiles.erase(pit);
    }
}

bool CommandPutNodes::procresult(Result r)
{
    removePendingDBRecordsAndTempFiles();

    if (r.wasErrorOrOK())
    {
        LOG_debug << "Putnodes error " << r.errorOrOK();
        if (r.wasError(API_EOVERQUOTA))
        {
            client->activateoverquota(0, false);
        }
#ifdef ENABLE_SYNC
        if (source == PUTNODES_SYNC)
        {
            if (r.wasError(API_EACCESS))
            {
                client->sendevent(99402, "API_EACCESS putting node in sync transfer", 0);
            }

            vector<NewNode> emptyVec;
            client->app->putnodes_result(r.errorOrOK(), type, emptyVec);

            for (size_t i = 0; i < nn.size(); i++)
            {
                nn[i].localnode.reset();
            }

            client->putnodes_sync_result(r.errorOrOK(), nn);
            return true;
        }
        else
        {
#endif
            if (source == PUTNODES_APP)
            {
                client->app->putnodes_result(r.errorOrOK(), type, nn);
                return true;
            }
#ifdef ENABLE_SYNC
            else
            {
                client->putnodes_syncdebris_result(r.errorOrOK(), nn);
                return true;
            }
        }
#endif
    }

    Error e = API_EINTERNAL;
    bool noexit = true;
    bool empty = false;
    while (noexit)
    {
        switch (client->json.getnameid())
        {
            case 'f':
                empty = !memcmp(client->json.pos, "[]", 2);
                if (client->readnodes(&client->json, 1, source, &nn, tag, true))  // do apply keys to received nodes only as we go for command response, much much faster for many small responses
                {
                    e = API_OK;
                }
                else
                {
                    LOG_err << "Parse error (readnodes)";
                    e = API_EINTERNAL;
                    noexit = false;
                }
                break;

            case MAKENAMEID2('f', '2'):
                if (!client->readnodes(&client->json, 1, PUTNODES_APP, nullptr, 0, true))  // do apply keys to received nodes only as we go for command response, much much faster for many small responses
                {
                    LOG_err << "Parse error (readversions)";
                    e = API_EINTERNAL;
                    noexit = false;
                }
                break;

            default:
                if (client->json.storeobject())
                {
                    continue;
                }

                e = API_EINTERNAL;
                LOG_err << "Parse error (PutNodes)";

                // fall through
            case EOO:
                noexit = false;
                break;
        }
    }

    client->sendkeyrewrites();

    // when the target has been removed, the API automatically adds the new node/s
    // into the rubbish bin
    Node *tempNode = !nn.empty() ? client->nodebyhandle(nn.front().mAddedHandle) : nullptr;
    bool targetOverride = (tempNode && tempNode->parenthandle != targethandle);

#ifdef ENABLE_SYNC
    if (source == PUTNODES_SYNC)
    {
        client->app->putnodes_result(e, type, nn, targetOverride);
        client->putnodes_sync_result(e, nn);
    }
    else
#endif
    if (source == PUTNODES_APP)
    {
#ifdef ENABLE_SYNC
        if (!ISUNDEF(targethandle))
        {
            Node *parent = client->nodebyhandle(targethandle);
            if (parent && parent->localnode)
            {
                // A node has been added by a regular (non sync) putnodes
                // inside a synced folder, so force a syncdown to detect
                // and sync the changes.
                client->syncdownrequired = true;
            }
        }
#endif
        client->app->putnodes_result((!e && empty) ? API_ENOENT : static_cast<error>(e), type, nn, targetOverride);
    }
#ifdef ENABLE_SYNC
    else
    {
        client->putnodes_syncdebris_result(e, nn);
    }
#endif
    return true;
}

CommandMoveNode::CommandMoveNode(MegaClient* client, Node* n, Node* t, syncdel_t csyncdel, handle prevparent)
{
    h = n->nodehandle;
    syncdel = csyncdel;
    np = t->nodehandle;
    pp = prevparent;
    syncop = pp != UNDEF;

    cmd("m");

    // Special case for Move, we do set the 'i' field.
    // This is needed for backward compatibility, old versions used memcmp to detect if a 'd' actionpacket was followed by a 't'  actionpacket with the same 'i' (ie, a move)
    // Additionally the servers can't deliver `st` in that packet for the same reason.  And of course we will not ignore this `t` packet, despite setting 'i'.
    notself(client);

    arg("n", (byte*)&h, MegaClient::NODEHANDLE);
    arg("t", (byte*)&t->nodehandle, MegaClient::NODEHANDLE);

    TreeProcShareKeys tpsk;
    client->proctree(n, &tpsk);
    tpsk.get(this);

    tag = client->reqtag;
}

bool CommandMoveNode::procresult(Result r)
{
    if (r.wasErrorOrOK())
    {
        if (r.wasError(API_EOVERQUOTA))
        {
            client->activateoverquota(0, false);
        }

#ifdef ENABLE_SYNC
        if (syncdel != SYNCDEL_NONE)
        {
            Node* syncn = client->nodebyhandle(h);

            if (syncn)
            {
                if (r.wasError(API_OK))
                {
                    Node* n;

                    // update all todebris records in the subtree
                    for (node_set::iterator it = client->todebris.begin(); it != client->todebris.end(); it++)
                    {
                        n = *it;

                        do {
                            if (n == syncn)
                            {
                                if (syncop)
                                {
                                    if (Sync* sync = client->syncs.runningSyncByTag(tag))
                                    {
                                        if ((*it)->type == FOLDERNODE)
                                        {
                                            sync->client->app->syncupdate_remote_folder_deletion(sync, (*it));
                                        }
                                        else
                                        {
                                            sync->client->app->syncupdate_remote_file_deletion(sync, (*it));
                                        }
                                    }
                                }

                                (*it)->syncdeleted = syncdel;
                                break;
                            }
                        } while ((n = n->parent));
                    }
                }
                else
                {
                    Node *tn = NULL;
                    if (syncdel == SYNCDEL_BIN || syncdel == SYNCDEL_FAILED
                            || !(tn = client->nodebyhandle(client->rootnodes[RUBBISHNODE - ROOTNODE])))
                    {
                        LOG_err << "Error moving node to the Rubbish Bin";
                        syncn->syncdeleted = SYNCDEL_NONE;
                        client->todebris.erase(syncn->todebris_it);
                        syncn->todebris_it = client->todebris.end();
                    }
                    else
                    {
                        int creqtag = client->reqtag;
                        client->reqtag = syncn->tag;
                        LOG_warn << "Move to Syncdebris failed. Moving to the Rubbish Bin instead.";
                        client->rename(syncn, tn, SYNCDEL_FAILED, pp);
                        client->reqtag = creqtag;
                    }
                }
            }
        }
        else if(syncop)
        {
            Node *n = client->nodebyhandle(h);
            if(n)
            {
                if (Sync* sync = client->syncs.runningSyncByTag(tag))
                {
                    client->app->syncupdate_remote_move(sync, n, client->nodebyhandle(pp));
                }
            }
        }
#endif
        // Movement of shares and pending shares into Rubbish should remove them
        if (r.wasStrictlyError() && syncdel == SYNCDEL_NONE)
        {
            client->sendevent(99439, "Unexpected move error", 0);
        }
    }
    client->app->rename_result(h, r.errorOrOK());
    return r.wasErrorOrOK();
}

CommandDelNode::CommandDelNode(MegaClient* client, handle th, bool keepversions, int cmdtag, std::function<void(handle, error)> f)
    : mResultFunction(f)
{
    cmd("d");
    notself(client);

    arg("n", (byte*)&th, MegaClient::NODEHANDLE);

    if (keepversions)
    {
        arg("v", 1);
    }

    h = th;
    tag = cmdtag;
}

bool CommandDelNode::procresult(Result r)
{
    if (r.wasErrorOrOK())
    {
        if (mResultFunction)    mResultFunction(h, r.errorOrOK());
        else         client->app->unlink_result(h, r.errorOrOK());
        return true;
    }
    else
    {
        error e = API_OK;

        for (;;)
        {
            switch (client->json.getnameid())
            {
                case 'r':
                    if (client->json.enterarray())
                    {
                        if(client->json.isnumeric())
                        {
                            e = (error)client->json.getint();
                        }

                        client->json.leavearray();
                    }
                    break;

                case EOO:
                    if (mResultFunction)    mResultFunction(h, e);
                    else         client->app->unlink_result(h, e);
                    return true;

                default:
                    if (!client->json.storeobject())
                    {
                        if (mResultFunction)    mResultFunction(h, API_EINTERNAL);
                        else         client->app->unlink_result(h, API_EINTERNAL);
                        return false;
                    }
            }
        }
    }
}


CommandDelVersions::CommandDelVersions(MegaClient* client)
{
    cmd("dv");
    tag = client->reqtag;
}

bool CommandDelVersions::procresult(Result r)
{
    client->app->unlinkversions_result(r.errorOrOK());
    return r.wasErrorOrOK();
}

CommandKillSessions::CommandKillSessions(MegaClient* client)
{
    cmd("usr");
    arg("ko", 1); // Request to kill all sessions except the current one

    h = UNDEF;
    tag = client->reqtag;
}

CommandKillSessions::CommandKillSessions(MegaClient* client, handle sessionid)
{
    cmd("usr");
    beginarray("s");
    element(sessionid, MegaClient::USERHANDLE);
    endarray();

    h = sessionid;
    tag = client->reqtag;
}

bool CommandKillSessions::procresult(Result r)
{
    client->app->sessions_killed(h, r.errorOrOK());
    return r.wasErrorOrOK();
}

CommandLogout::CommandLogout(MegaClient *client)
{
    cmd("sml");

    batchSeparately = true;

    tag = client->reqtag;
}

bool CommandLogout::procresult(Result r)
{
    assert(r.wasErrorOrOK());
    MegaApp *app = client->app;
    if (client->loggingout > 0)
    {
        client->loggingout--;
    }
    if(r.wasError(API_OK))
    {
        // notify client after cache removal, as before
        client->loggedout = true;
    }
    else
    {
        app->logout_result(r.errorOrOK());
    }
    return true;
}

CommandPrelogin::CommandPrelogin(MegaClient* client, const char* email)
{
    cmd("us0");
    arg("user", email);
    batchSeparately = true;  // in case the account is blocked (we need to get a sid so we can issue whyamiblocked)

    this->email = email;
    tag = client->reqtag;
}

bool CommandPrelogin::procresult(Result r)
{
    if (r.wasErrorOrOK())
    {
        client->app->prelogin_result(0, NULL, NULL, r.errorOrOK());
        return true;
    }

    assert(r.hasJsonObject());
    int v = 0;
    string salt;
    for (;;)
    {
        switch (client->json.getnameid())
        {
            case 'v':
                v = int(client->json.getint());
                break;
            case 's':
                client->json.storeobject(&salt);
                break;
            case EOO:
                if (v == 0)
                {
                    LOG_err << "No version returned";
                    client->app->prelogin_result(0, NULL, NULL, API_EINTERNAL);
                }
                else if (v > 2)
                {
                    LOG_err << "Version of account not supported";
                    client->app->prelogin_result(0, NULL, NULL, API_EINTERNAL);
                }
                else if (v == 2 && !salt.size())
                {
                    LOG_err << "No salt returned";
                    client->app->prelogin_result(0, NULL, NULL, API_EINTERNAL);
                }
                else
                {
                    client->accountversion = v;
                    Base64::atob(salt, client->accountsalt);
                    client->app->prelogin_result(v, &email, &salt, API_OK);
                }
                return true;
            default:
                if (!client->json.storeobject())
                {
                    client->app->prelogin_result(0, NULL, NULL, API_EINTERNAL);
                    return false;
                }
        }
    }
}

// login request with user e-mail address and user hash
CommandLogin::CommandLogin(MegaClient* client, const char* email, const byte *emailhash, int emailhashsize, const byte *sessionkey, int csessionversion, const char *pin)
{
    cmd("us");
    batchSeparately = true;  // in case the account is blocked (we need to get a sid so we can issue whyamiblocked)

    // are we just performing a session validation?
    checksession = !email;
    sessionversion = csessionversion;

    if (!checksession)
    {
        arg("user", email);
        arg("uh", emailhash, emailhashsize);
        if (pin)
        {
            arg("mfa", pin);
        }
    }
    else
    {
        if (client->sctable && client->dbaccess->currentDbVersion == DbAccess::LEGACY_DB_VERSION)
        {
            LOG_debug << "Requesting a local cache upgrade";
            arg("fa", 1);
        }
    }

    if (sessionkey)
    {
        arg("sek", sessionkey, SymmCipher::KEYLENGTH);
    }

    if (client->cachedscsn != UNDEF)
    {
        arg("sn", (byte*)&client->cachedscsn, sizeof client->cachedscsn);
    }

    string deviceIdHash = client->getDeviceidHash();
    if (!deviceIdHash.empty())
    {
        arg("si", deviceIdHash.c_str());
    }

    tag = client->reqtag;
}

// process login result
bool CommandLogin::procresult(Result r)
{
    if (r.wasErrorOrOK())
    {
        client->app->login_result(r.errorOrOK());
        return true;
    }

    assert(r.hasJsonObject());
    byte hash[SymmCipher::KEYLENGTH];
    byte sidbuf[AsymmCipher::MAXKEYLENGTH];
    byte privkbuf[AsymmCipher::MAXKEYLENGTH * 2];
    byte sek[SymmCipher::KEYLENGTH];
    int len_k = 0, len_privk = 0, len_csid = 0, len_tsid = 0, len_sek = 0;
    handle me = UNDEF;
    bool fa = false;
    bool ach = false;

    for (;;)
    {
        switch (client->json.getnameid())
        {
            case 'k':
                len_k = client->json.storebinary(hash, sizeof hash);
                break;

            case 'u':
                me = client->json.gethandle(MegaClient::USERHANDLE);
                break;

            case MAKENAMEID3('s', 'e', 'k'):
                len_sek = client->json.storebinary(sek, sizeof sek);
                break;

            case MAKENAMEID4('t', 's', 'i', 'd'):
                len_tsid = client->json.storebinary(sidbuf, sizeof sidbuf);
                break;

            case MAKENAMEID4('c', 's', 'i', 'd'):
                len_csid = client->json.storebinary(sidbuf, sizeof sidbuf);
                break;

            case MAKENAMEID5('p', 'r', 'i', 'v', 'k'):
                len_privk = client->json.storebinary(privkbuf, sizeof privkbuf);
                break;

            case MAKENAMEID2('f', 'a'):
                fa = client->json.getint();
                break;

            case MAKENAMEID3('a', 'c', 'h'):
                ach = client->json.getint();
                break;

            case MAKENAMEID2('s', 'n'):
                if (!client->json.getint())
                {
                    // local state cache continuity rejected: read state from
                    // server instead
                    client->cachedscsn = UNDEF;
                }
                break;

            case EOO:
                if (!checksession)
                {
                    if (ISUNDEF(me) || len_k != sizeof hash)
                    {
                        client->app->login_result(API_EINTERNAL);
                        return true;
                    }

                    // decrypt and set master key
                    client->key.ecb_decrypt(hash);
                    client->key.setkey(hash);
                }
                else
                {
                    if (fa && client->sctable)
                    {
                        client->sctable->remove();
                        delete client->sctable;
                        client->sctable = NULL;
                        client->pendingsccommit = false;
                        client->cachedscsn = UNDEF;
                        client->dbaccess->currentDbVersion = DbAccess::DB_VERSION;

                        client->sendevent(99404, "Local DB upgrade granted", 0);
                    }
                }

                if (len_sek)
                {
                    if (len_sek != SymmCipher::KEYLENGTH)
                    {
                        client->app->login_result(API_EINTERNAL);
                        return true;
                    }

                    if (checksession && sessionversion)
                    {
                        byte k[SymmCipher::KEYLENGTH];
                        memcpy(k, client->key.key, sizeof(k));

                        client->key.setkey(sek);
                        client->key.ecb_decrypt(k);
                        client->key.setkey(k);
                    }
                }

                if (len_tsid)
                {
                    client->sid.assign((const char *)sidbuf, MegaClient::SIDLEN);

                    // account does not have an RSA keypair set: verify
                    // password using symmetric challenge
                    if (!client->checktsid(sidbuf, len_tsid))
                    {
                        LOG_warn << "Error checking tsid";
                        client->app->login_result(API_ENOENT);
                        return true;
                    }

                    // add missing RSA keypair
                    LOG_info << "Generating and adding missing RSA keypair";
                    client->setkeypair();
                }
                else
                {
                    // account has RSA keypair: decrypt server-provided session ID
                    if (len_privk < 256)
                    {
                        if (!checksession)
                        {
                            client->app->login_result(API_EINTERNAL);
                            return true;
                        }
                        else
                        {
                            // logging in with tsid to an account without a RSA keypair
                            LOG_info << "Generating and adding missing RSA keypair";
                            client->setkeypair();
                        }
                    }
                    else
                    {
                        // decrypt and set private key
                        client->key.ecb_decrypt(privkbuf, len_privk);
                        client->mPrivKey.resize(AsymmCipher::MAXKEYLENGTH * 2);
                        client->mPrivKey.resize(Base64::btoa(privkbuf, len_privk, (char *)client->mPrivKey.data()));

                        if (!client->asymkey.setkey(AsymmCipher::PRIVKEY, privkbuf, len_privk))
                        {
                            LOG_warn << "Error checking private key";
                            client->app->login_result(API_ENOENT);
                            return true;
                        }
                    }

                    if (!checksession)
                    {
                        if (len_csid < 32)
                        {
                            client->app->login_result(API_EINTERNAL);
                            return true;
                        }

                        // decrypt and set session ID for subsequent API communication
                        if (!client->asymkey.decrypt(sidbuf, len_csid, sidbuf, MegaClient::SIDLEN))
                        {
                            client->app->login_result(API_EINTERNAL);
                            return true;
                        }

                        client->sid.assign((const char *)sidbuf, MegaClient::SIDLEN);
                    }
                }

                client->me = me;
                client->uid = Base64Str<MegaClient::USERHANDLE>(client->me);
                client->achievements_enabled = ach;
                // Force to create own user
                client->finduser(me, 1);

                if (len_sek)
                {
                    client->sessionkey.assign((const char *)sek, sizeof(sek));
                }

#ifdef ENABLE_SYNC
                client->syncs.resetSyncConfigDb();
#endif

                client->app->login_result(API_OK);
                return true;

            default:
                if (!client->json.storeobject())
                {
                    client->app->login_result(API_EINTERNAL);
                    return false;
                }
        }
    }
}

CommandShareKeyUpdate::CommandShareKeyUpdate(MegaClient*, handle sh, const char* uid, const byte* key, int len)
{
    cmd("k");
    beginarray("sr");

    element(sh, MegaClient::NODEHANDLE);
    element(uid);
    element(key, len);

    endarray();
}

CommandShareKeyUpdate::CommandShareKeyUpdate(MegaClient* client, handle_vector* v)
{
    Node* n;
    byte sharekey[SymmCipher::KEYLENGTH];

    cmd("k");
    beginarray("sr");

    for (size_t i = v->size(); i--;)
    {
        handle h = (*v)[i];

        if ((n = client->nodebyhandle(h)) && n->sharekey)
        {
            client->key.ecb_encrypt(n->sharekey->key, sharekey, SymmCipher::KEYLENGTH);

            element(h, MegaClient::NODEHANDLE);
            element(client->me, MegaClient::USERHANDLE);
            element(sharekey, SymmCipher::KEYLENGTH);
        }
    }

    endarray();
}

// add/remove share; include node share keys if new share
CommandSetShare::CommandSetShare(MegaClient* client, Node* n, User* u, accesslevel_t a, int newshare, const char* msg, bool writable, const char* personal_representation)
{
    byte auth[SymmCipher::BLOCKSIZE];
    byte key[SymmCipher::KEYLENGTH];
    byte asymmkey[AsymmCipher::MAXKEYLENGTH];
    int t = 0;

    tag = client->restag;

    sh = n->nodehandle;
    user = u;
    access = a;
    mWritable = writable;

    cmd("s2");
    arg("n", (byte*)&sh, MegaClient::NODEHANDLE);

    // Only for inviting non-contacts
    if (personal_representation && personal_representation[0])
    {
        this->personal_representation = personal_representation;
        arg("e", personal_representation);
    }

    if (msg && msg[0])
    {
        this->msg = msg;
        arg("msg", msg);
    }

    if (a != ACCESS_UNKNOWN)
    {
        // securely store/transmit share key
        // by creating a symmetrically (for the sharer) and an asymmetrically
        // (for the sharee) encrypted version
        memcpy(key, n->sharekey->key, sizeof key);
        memcpy(asymmkey, key, sizeof key);

        client->key.ecb_encrypt(key);
        arg("ok", key, sizeof key);

        if (u && u->pubk.isvalid())
        {
            t = u->pubk.encrypt(client->rng, asymmkey, SymmCipher::KEYLENGTH, asymmkey, sizeof asymmkey);
        }

        // outgoing handle authentication
        client->handleauth(sh, auth);
        arg("ha", auth, sizeof auth);
    }

    beginarray("s");
    beginobject();

    arg("u", u ? ((u->show == VISIBLE) ? u->uid.c_str() : u->email.c_str()) : MegaClient::EXPORTEDLINK);
    // if the email is registered, the pubk request has returned the userhandle -->
    // sending the userhandle instead of the email makes the API to assume the user is already a contact

    if (a != ACCESS_UNKNOWN)
    {
        arg("r", a);

        if (u && u->pubk.isvalid() && t)
        {
            arg("k", asymmkey, t);
        }
    }

    endobject();
    endarray();

    // only for a fresh share: add cr element with all node keys encrypted to
    // the share key
    if (newshare)
    {
        // the new share's nodekeys for this user: generate node list
        TreeProcShareKeys tpsk(n);
        client->proctree(n, &tpsk);
        tpsk.get(this);
    }
}

// process user element (email/handle pairs)
bool CommandSetShare::procuserresult(MegaClient* client)
{
    while (client->json.enterobject())
    {
        handle uh = UNDEF;
        const char* m = NULL;

        for (;;)
        {
            switch (client->json.getnameid())
            {
                case 'u':
                    uh = client->json.gethandle(MegaClient::USERHANDLE);
                    break;

                case 'm':
                    m = client->json.getvalue();
                    break;

                case EOO:
                    if (!ISUNDEF(uh) && m)
                    {
                        client->mapuser(uh, m);
                    }
                    return true;

                default:
                    if (!client->json.storeobject())
                    {
                        return false;
                    }
            }
        }
    }

    return false;
}

// process result of share addition/modification
bool CommandSetShare::procresult(Result r)
{
    if (r.wasErrorOrOK())
    {
        client->app->share_result(r.errorOrOK());
        return true;
    }

    for (;;)
    {
        switch (client->json.getnameid())
        {
            case MAKENAMEID2('o', 'k'):  // an owner key response will only
                                         // occur if the same share was created
                                         // concurrently with a different key
            {
                byte key[SymmCipher::KEYLENGTH + 1];
                if (client->json.storebinary(key, sizeof key + 1) == SymmCipher::KEYLENGTH)
                {
                    Node* n;

                    if ((n = client->nodebyhandle(sh)) && n->sharekey)
                    {
                        client->key.ecb_decrypt(key);
                        n->sharekey->setkey(key);

                        // repeat attempt with corrected share key
                        client->restag = tag;
                        client->reqs.add(new CommandSetShare(client, n, user, access, 0, msg.c_str(), mWritable, personal_representation.c_str()));
                        return false;
                    }
                }
                break;
            }

            case 'u':   // user/handle confirmation
                if (client->json.enterarray())
                {
                    while (procuserresult(client))
                    {}
                    client->json.leavearray();
                }
                break;

            case 'r':
                if (client->json.enterarray())
                {
                    int i = 0;

                    while (client->json.isnumeric())
                    {
                        client->app->share_result(i++, (error)client->json.getint());
                    }

                    client->json.leavearray();
                }
                break;

            case MAKENAMEID3('s', 'n', 'k'):
                client->procsnk(&client->json);
                break;

            case MAKENAMEID3('s', 'u', 'k'):
                client->procsuk(&client->json);
                break;

            case MAKENAMEID2('c', 'r'):
                client->proccr(&client->json);
                break;

            case EOO:
                client->app->share_result(API_OK, mWritable);
                return true;

            default:
                if (!client->json.storeobject())
                {
                    return false;
                }
        }
    }
}

CommandSetPendingContact::CommandSetPendingContact(MegaClient* client, const char* temail, opcactions_t action, const char* msg, const char* oemail, handle contactLink)
{
    cmd("upc");

    if (oemail != NULL)
    {
        arg("e", oemail);
    }

    arg("u", temail);
    switch (action)
    {
        case OPCA_DELETE:
            arg("aa", "d");
            break;
        case OPCA_REMIND:
            arg("aa", "r");
            break;
        case OPCA_ADD:
            arg("aa", "a");
            if (!ISUNDEF(contactLink))
            {
                arg("cl", (byte*)&contactLink, MegaClient::CONTACTLINKHANDLE);
            }
            break;
    }

    if (msg != NULL)
    {
        arg("msg", msg);
    }

    if (action != OPCA_REMIND)  // for reminders, need the actionpacket to update `uts`
    {
        notself(client);
    }

    tag = client->reqtag;
    this->action = action;
    this->temail = temail;
}

bool CommandSetPendingContact::procresult(Result r)
{
    if (r.wasErrorOrOK())
    {
        handle pcrhandle = UNDEF;
        if (r.wasError(API_OK)) // response for delete & remind actions is always numeric
        {
            // find the PCR by email
            PendingContactRequest *pcr = NULL;
            for (handlepcr_map::iterator it = client->pcrindex.begin();
                 it != client->pcrindex.end(); it++)
            {
                if (it->second->targetemail == temail)
                {
                    pcr = it->second;
                    pcrhandle = pcr->id;
                    break;
                }
            }

            if (!pcr)
            {
                LOG_err << "Reminded/deleted PCR not found";
            }
            else if (action == OPCA_DELETE)
            {
                pcr->changed.deleted = true;
                client->notifypcr(pcr);

                // remove pending shares related to the deleted PCR
                Node *n;
                for (node_map::iterator it = client->nodes.begin(); it != client->nodes.end(); it++)
                {
                    n = it->second;
                    if (n->pendingshares && n->pendingshares->find(pcr->id) != n->pendingshares->end())
                    {
                        client->newshares.push_back(
                                    new NewShare(n->nodehandle, 1, n->owner, ACCESS_UNKNOWN,
                                                 0, NULL, NULL, pcr->id, false));
                    }
                }

                client->mergenewshares(1);
            }
        }

        client->app->setpcr_result(pcrhandle, r.errorOrOK(), this->action);
        return true;
    }

    // if the PCR has been added, the response contains full details
    handle p = UNDEF;
    m_time_t ts = 0;
    m_time_t uts = 0;
    const char *eValue = NULL;
    const char *m = NULL;
    const char *msg = NULL;
    PendingContactRequest *pcr = NULL;
    for (;;)
    {
        switch (client->json.getnameid())
        {
            case 'p':
                p = client->json.gethandle(MegaClient::PCRHANDLE);
                break;
            case 'm':
                m = client->json.getvalue();
                break;
            case 'e':
                eValue = client->json.getvalue();
                break;
            case MAKENAMEID3('m', 's', 'g'):
                msg = client->json.getvalue();
                break;
            case MAKENAMEID2('t', 's'):
                ts = client->json.getint();
                break;
            case MAKENAMEID3('u', 't', 's'):
                uts = client->json.getint();
                break;
            case EOO:
                if (ISUNDEF(p))
                {
                    LOG_err << "Error in CommandSetPendingContact. Undefined handle";
                    client->app->setpcr_result(UNDEF, API_EINTERNAL, this->action);
                    return true;
                }

                if (action != OPCA_ADD || !eValue || !m || ts == 0 || uts == 0)
                {
                    LOG_err << "Error in CommandSetPendingContact. Wrong parameters";
                    client->app->setpcr_result(UNDEF, API_EINTERNAL, this->action);
                    return true;
                }

                pcr = new PendingContactRequest(p, eValue, m, ts, uts, msg, true);
                client->mappcr(p, pcr);

                client->notifypcr(pcr);
                client->app->setpcr_result(p, API_OK, this->action);
                return true;

            default:
                if (!client->json.storeobject())
                {
                    LOG_err << "Error in CommandSetPendingContact. Parse error";
                    client->app->setpcr_result(UNDEF, API_EINTERNAL, this->action);
                    return false;
                }
        }
    }
}

CommandUpdatePendingContact::CommandUpdatePendingContact(MegaClient* client, handle p, ipcactions_t action)
{
    cmd("upca");

    arg("p", (byte*)&p, MegaClient::PCRHANDLE);
    switch (action)
    {
        case IPCA_ACCEPT:
            arg("aa", "a");
            break;
        case IPCA_DENY:
            arg("aa", "d");
            break;
        case IPCA_IGNORE:
        default:
            arg("aa", "i");
            break;
    }

    tag = client->reqtag;
    this->action = action;
}

bool CommandUpdatePendingContact::procresult(Result r)
{
    client->app->updatepcr_result(r.errorOrOK(), this->action);
    return r.wasErrorOrOK();
}

CommandEnumerateQuotaItems::CommandEnumerateQuotaItems(MegaClient* client)
{
    cmd("utqa");
    arg("nf", 1);
    arg("b", 1);
    tag = client->reqtag;
}

bool CommandEnumerateQuotaItems::procresult(Result r)
{
    if (r.wasErrorOrOK())
    {
        client->app->enumeratequotaitems_result(r.errorOrOK());
        return true;
    }

    while (client->json.enterobject())
    {
        handle product = UNDEF;
        int prolevel = -1, gbstorage = -1, gbtransfer = -1, months = -1, type = -1;
        unsigned amount = 0, amountMonth = 0;
        const char* amountStr = nullptr;
        const char* amountMonthStr = nullptr;
        const char* curr = nullptr;
        const char* desc = nullptr;
        const char* ios = nullptr;
        const char* android = nullptr;
        string currency;
        string description;
        string ios_id;
        string android_id;
        bool finished = false;
        while (!finished)
        {
            switch (client->json.getnameid())
            {
                case MAKENAMEID2('i', 't'):
                    type = static_cast<int>(client->json.getint());
                    break;
                case MAKENAMEID2('i', 'd'):
                    product = client->json.gethandle(8);
                    break;
                case MAKENAMEID2('a', 'l'):
                    prolevel = static_cast<int>(client->json.getint());
                    break;
                case 's':
                    gbstorage = static_cast<int>(client->json.getint());
                    break;
                case 't':
                    gbtransfer = static_cast<int>(client->json.getint());
                    break;
                case 'm':
                    months = static_cast<int>(client->json.getint());
                    break;
                case 'p':
                    amountStr = client->json.getvalue();
                    break;
                case 'c':
                    curr = client->json.getvalue();
                    break;
                case 'd':
                    desc = client->json.getvalue();
                    break;
                case MAKENAMEID3('i', 'o', 's'):
                    ios = client->json.getvalue();
                    break;
                case MAKENAMEID6('g', 'o', 'o', 'g', 'l', 'e'):
                    android = client->json.getvalue();
                    break;
                case MAKENAMEID3('m', 'b', 'p'):
                    amountMonthStr = client->json.getvalue();
                    break;
                case EOO:
                    if (type < 0
                            || ISUNDEF(product)
                            || (prolevel < 0)
                            || (!type && gbstorage < 0)
                            || (!type && gbtransfer < 0)
                            || (months < 0)
                            || !amountStr
                            || !curr
                            || !desc
                            || !amountMonthStr
                            || (!type && !ios)
                            || (!type && !android))
                    {
                        client->app->enumeratequotaitems_result(API_EINTERNAL);
                        return true;
                    }

                    finished = true;
                    break;
                default:
                    client->app->enumeratequotaitems_result(API_EINTERNAL);
                    return false;
            }
        }

        client->json.leaveobject();
        Node::copystring(&currency, curr);
        Node::copystring(&description, desc);
        Node::copystring(&ios_id, ios);
        Node::copystring(&android_id, android);

        amount = atoi(amountStr) * 100;
        if ((curr = strchr(amountStr, '.')))
        {
            curr++;
            if ((*curr >= '0') && (*curr <= '9'))
            {
                amount += (*curr - '0') * 10;
            }
            curr++;
            if ((*curr >= '0') && (*curr <= '9'))
            {
                amount += *curr - '0';
            }
        }

        amountMonth = atoi(amountMonthStr) * 100;
        if ((curr = strchr(amountMonthStr, '.')))
        {
            curr++;
            if ((*curr >= '0') && (*curr <= '9'))
            {
                amountMonth += (*curr - '0') * 10;
            }
            curr++;
            if ((*curr >= '0') && (*curr <= '9'))
            {
                amountMonth += *curr - '0';
            }
        }

        client->app->enumeratequotaitems_result(type, product, prolevel, gbstorage,
                                                gbtransfer, months, amount, amountMonth,
                                                currency.c_str(), description.c_str(),
                                                ios_id.c_str(), android_id.c_str());
    }

    client->app->enumeratequotaitems_result(API_OK);
    return true;
}

CommandPurchaseAddItem::CommandPurchaseAddItem(MegaClient* client, int itemclass,
                                               handle item, unsigned price,
                                               const char* currency, unsigned /*tax*/,
                                               const char* /*country*/, handle lph,
                                               int phtype, int64_t ts)
{
    string sprice;
    sprice.resize(128);
    sprintf((char *)sprice.data(), "%.2f", price/100.0);
    replace( sprice.begin(), sprice.end(), ',', '.');
    cmd("uts");
    arg("it", itemclass);
    arg("si", (byte*)&item, 8);
    arg("p", sprice.c_str());
    arg("c", currency);
    if (!ISUNDEF(lph))
    {
        if (phtype == 0) // legacy mode
        {
            arg("aff", (byte*)&lph, MegaClient::NODEHANDLE);
        }
        else
        {
            beginobject("aff");
            arg("id", (byte*)&lph, MegaClient::NODEHANDLE);
            arg("ts", ts);
            arg("t", phtype);   // 1=affiliate id, 2=file/folder link, 3=chat link, 4=contact link
            endobject();
        }
    }

    tag = client->reqtag;

    //TODO: Complete this (tax? country?)
}

bool CommandPurchaseAddItem::procresult(Result r)
{
    if (r.wasErrorOrOK())
    {
        client->app->additem_result(r.errorOrOK());
        return true;
    }

    handle item = client->json.gethandle(8);
    if (item != UNDEF)
    {
        client->purchase_basket.push_back(item);
        client->app->additem_result(API_OK);
        return true;
    }
    else
    {
        client->json.storeobject();
        client->app->additem_result(API_EINTERNAL);
        return false;
    }
}

CommandPurchaseCheckout::CommandPurchaseCheckout(MegaClient* client, int gateway)
{
    cmd("utc");

    beginarray("s");
    for (handle_vector::iterator it = client->purchase_basket.begin(); it != client->purchase_basket.end(); it++)
    {
        element((byte*)&*it, sizeof(handle));
    }

    endarray();

    arg("m", gateway);

    // empty basket
    client->purchase_begin();

    tag = client->reqtag;
}

bool CommandPurchaseCheckout::procresult(Result r)
{
    if (r.wasErrorOrOK())
    {
        client->app->checkout_result(NULL, r.errorOrOK());
        return true;
    }

    //Expected response: "EUR":{"res":X,"code":Y}}
    client->json.getnameid();
    if (!client->json.enterobject())
    {
        LOG_err << "Parse error (CommandPurchaseCheckout)";
        client->app->checkout_result(NULL, API_EINTERNAL);
        return false;
    }

    string errortype;
    Error e;
    for (;;)
    {
        switch (client->json.getnameid())
        {
            case MAKENAMEID3('r', 'e', 's'):
                if (client->json.isnumeric())
                {
                    e = (error)client->json.getint();
                }
                else
                {
                    client->json.storeobject(&errortype);
                    if (errortype == "S")
                    {
                        errortype.clear();
                        e = API_OK;
                    }
                }
                break;

            case MAKENAMEID4('c', 'o', 'd', 'e'):
                if (client->json.isnumeric())
                {
                    e = (error)client->json.getint();
                }
                else
                {
                    LOG_err << "Parse error in CommandPurchaseCheckout (code)";
                }
                break;
            case EOO:
                client->json.leaveobject();
                if (!errortype.size() || errortype == "FI" || e == API_OK)
                {
                    client->app->checkout_result(NULL, e);
                }
                else
                {
                    client->app->checkout_result(errortype.c_str(), e);
                }
                return true;
            default:
                if (!client->json.storeobject())
                {
                    client->app->checkout_result(NULL, API_EINTERNAL);
                    return false;
                }
        }
    }
}

CommandRemoveContact::CommandRemoveContact(MegaClient* client, const char* m, visibility_t show)
{
    this->email = m ? m : "";
    this->v = show;

    cmd("ur2");
    arg("u", m);
    arg("l", (int)show);

    tag = client->reqtag;
}

bool CommandRemoveContact::procresult(Result r)
{
    assert(r.hasJsonObject() || r.wasStrictlyError());

    if (r.hasJsonObject())
    {
        // the object contains (userhandle + email string) - caller will leaveobject() automatically

        if (User *u = client->finduser(email.c_str()))
        {
            u->show = v;
        }

        client->app->removecontact_result(API_OK);
        return true;
    }

    client->app->removecontact_result(r.errorOrOK());
    return r.wasErrorOrOK();
}

CommandPutMultipleUAVer::CommandPutMultipleUAVer(MegaClient *client, const userattr_map *attrs, int ctag)
{
    this->attrs = *attrs;

    cmd("upv");

    for (userattr_map::const_iterator it = attrs->begin(); it != attrs->end(); it++)
    {
        attr_t type = it->first;

        beginarray(User::attr2string(type).c_str());

        element((const byte *) it->second.data(), int(it->second.size()));

        const string *attrv = client->ownuser()->getattrversion(type);
        if (attrv)
        {
            element(attrv->c_str());
        }

        endarray();
    }

    tag = ctag;
}

bool CommandPutMultipleUAVer::procresult(Result r)
{
    if (r.wasErrorOrOK())
    {
        client->sendevent(99419, "Error attaching keys", 0);

        client->app->putua_result(r.errorOrOK());
        return true;
    }

    User *u = client->ownuser();
    for(;;)   // while there are more attrs to read...
    {
        const char* ptr;
        const char* end;

        if (!(ptr = client->json.getvalue()) || !(end = strchr(ptr, '"')))
        {
            break;
        }
        attr_t type = User::string2attr(string(ptr, (end-ptr)).c_str());

        if (!(ptr = client->json.getvalue()) || !(end = strchr(ptr, '"')))
        {
            client->app->putua_result(API_EINTERNAL);
            return false;
        }
        string version = string(ptr, (end-ptr));

        userattr_map::iterator it = this->attrs.find(type);
        if (type == ATTR_UNKNOWN || version.empty() || (it == this->attrs.end()))
        {
            LOG_err << "Error in CommandPutUA. Undefined attribute or version";
            client->app->putua_result(API_EINTERNAL);
            return false;
        }
        else
        {
            u->setattr(type, &it->second, &version);
            u->setTag(tag ? tag : -1);

            if (type == ATTR_KEYRING)
            {
                TLVstore *tlvRecords = TLVstore::containerToTLVrecords(&attrs[type], &client->key);
                if (tlvRecords)
                {
                    if (tlvRecords->find(EdDSA::TLV_KEY))
                    {
                        string prEd255 = tlvRecords->get(EdDSA::TLV_KEY);
                        if (prEd255.size() == EdDSA::SEED_KEY_LENGTH)
                        {
                            client->signkey = new EdDSA(client->rng, (unsigned char *) prEd255.data());
                        }
                    }

                    if (tlvRecords->find(ECDH::TLV_KEY))
                    {
                        string prCu255 = tlvRecords->get(ECDH::TLV_KEY);
                        if (prCu255.size() == ECDH::PRIVATE_KEY_LENGTH)
                        {
                            client->chatkey = new ECDH((unsigned char *) prCu255.data());
                        }
                    }

                    if (!client->chatkey || !client->chatkey->initializationOK ||
                            !client->signkey || !client->signkey->initializationOK)
                    {
                        client->resetKeyring();
                        client->sendevent(99418, "Failed to load attached keys", 0);
                    }
                    else
                    {
                        client->sendevent(99420, "Signing and chat keys attached OK", 0);
                    }

                    delete tlvRecords;
                }
                else
                {
                    LOG_warn << "Failed to decrypt keyring after putua";
                }
            }
            else if (User::isAuthring(type))
            {
                client->mAuthRings.erase(type);
                const std::unique_ptr<TLVstore> tlvRecords(TLVstore::containerToTLVrecords(&attrs[type], &client->key));
                if (tlvRecords)
                {
                    client->mAuthRings.emplace(type, AuthRing(type, *tlvRecords));
                }
                else
                {
                    LOG_err << "Failed to decrypt keyring after putua";
                }
            }
        }
    }

    client->notifyuser(u);
    client->app->putua_result(API_OK);
    return true;
}


CommandPutUAVer::CommandPutUAVer(MegaClient* client, attr_t at, const byte* av, unsigned avl, int ctag)
{
    this->at = at;
    this->av.assign((const char*)av, avl);

    cmd("upv");

    beginarray(User::attr2string(at).c_str());

    // if removing avatar, do not Base64 encode the attribute value
    if (at == ATTR_AVATAR && !strcmp((const char *)av, "none"))
    {
        element((const char*)av);
    }
    else
    {
        element(av, avl);
    }

    const string *attrv = client->ownuser()->getattrversion(at);
    if (client->ownuser()->isattrvalid(at) && attrv)
    {
        element(attrv->c_str());
    }

    endarray();

    tag = ctag;
}

bool CommandPutUAVer::procresult(Result r)
{
    if (r.wasErrorOrOK())
    {
        if (r.wasError(API_EEXPIRED))
        {
            User *u = client->ownuser();
            u->invalidateattr(at);
        }

        client->app->putua_result(r.errorOrOK());
    }
    else
    {
        const char* ptr;
        const char* end;

        if (!(ptr = client->json.getvalue()) || !(end = strchr(ptr, '"')))
        {
            client->app->putua_result(API_EINTERNAL);
            return false;
        }
        attr_t at = User::string2attr(string(ptr, (end-ptr)).c_str());

        if (!(ptr = client->json.getvalue()) || !(end = strchr(ptr, '"')))
        {
            client->app->putua_result(API_EINTERNAL);
            return false;
        }
        string v = string(ptr, (end-ptr));

        if (at == ATTR_UNKNOWN || v.empty() || (this->at != at))
        {
            LOG_err << "Error in CommandPutUA. Undefined attribute or version";
            client->app->putua_result(API_EINTERNAL);
            return false;
        }
        else
        {
            User *u = client->ownuser();
            u->setattr(at, &av, &v);
            u->setTag(tag ? tag : -1);

            if (User::isAuthring(at))
            {
                client->mAuthRings.erase(at);
                const std::unique_ptr<TLVstore> tlvRecords(TLVstore::containerToTLVrecords(&av, &client->key));
                if (tlvRecords)
                {
                    client->mAuthRings.emplace(at, AuthRing(at, *tlvRecords));
                }
                else
                {
                    LOG_err << "Failed to decrypt " << User::attr2string(at) << " after putua";
                }
            }
            else if (at == ATTR_BACKUP_NAMES && client->mSendingBackupName)
            {
                if (client->mPendingBackupNames.empty())
                {
                    client->mSendingBackupName = false;
                }
                else    // more names arrived during `upv`
                {
                    const std::unique_ptr<TLVstore> tlvRecords(TLVstore::containerToTLVrecords(&av, &client->key));
                    if (User::mergeUserAttribute(at, client->mPendingBackupNames, *tlvRecords.get()))
                    {
                        // serialize and encrypt the TLV container
                        std::unique_ptr<std::string> container(tlvRecords->tlvRecordsToContainer(client->rng, &client->key));
                        client->putua(at, (byte *)container->data(), unsigned(container->size()));
                    }
                    else
                    {
                        LOG_warn << "No changes to merge into existing backup names after `upv`";
                        client->mSendingBackupName = false;
                    }
                    client->mPendingBackupNames.clear();
                }
            }

            client->notifyuser(u);
            client->app->putua_result(API_OK);
        }
    }
    return true;
}


CommandPutUA::CommandPutUA(MegaClient* /*client*/, attr_t at, const byte* av, unsigned avl, int ctag, handle lph, int phtype, int64_t ts)
{
    this->at = at;
    this->av.assign((const char*)av, avl);

    cmd("up");

    string an = User::attr2string(at);

    // if removing avatar, do not Base64 encode the attribute value
    if (at == ATTR_AVATAR && !strcmp((const char *)av, "none"))
    {
        arg(an.c_str(),(const char *)av, avl);
    }
    else
    {
        arg(an.c_str(), av, avl);
    }

    if (!ISUNDEF(lph))
    {
        beginobject("aff");
        arg("id", (byte*)&lph, MegaClient::NODEHANDLE);
        arg("ts", ts);
        arg("t", phtype);   // 1=affiliate id, 2=file/folder link, 3=chat link, 4=contact link
        endobject();
    }

    tag = ctag;
}

bool CommandPutUA::procresult(Result r)
{
    if (r.wasErrorOrOK())
    {
        client->app->putua_result(r.errorOrOK());
    }
    else
    {
        client->json.storeobject(); // [<uh>]

        User *u = client->ownuser();
        assert(u);
        if (!u)
        {
            LOG_err << "Own user not found when attempting to set user attributes";
            client->app->putua_result(API_EACCESS);
            return true;
        }
        u->setattr(at, &av, NULL);
        u->setTag(tag ? tag : -1);
        client->notifyuser(u);

        if (at == ATTR_DISABLE_VERSIONS)
        {
            client->versions_disabled = (av == "1");
            if (client->versions_disabled)
            {
                LOG_info << "File versioning is disabled";
            }
            else
            {
                LOG_info << "File versioning is enabled";
            }
        }
        else if (at == ATTR_UNSHAREABLE_KEY)
        {
            LOG_info << "Unshareable key successfully created";
            client->unshareablekey.swap(av);
        }
        client->app->putua_result(API_OK);
    }

    return true;
}

CommandGetUA::CommandGetUA(MegaClient* /*client*/, const char* uid, attr_t at, const char* ph, int ctag)
{
    this->uid = uid;
    this->at = at;
    this->ph = ph ? string(ph) : "";

    if (ph && ph[0])
    {
        cmd("mcuga");
        arg("ph", ph);
    }
    else
    {
        cmd("uga");
    }

    arg("u", uid);
    arg("ua", User::attr2string(at).c_str());
    arg("v", 1);
    tag = ctag;
}

bool CommandGetUA::procresult(Result r)
{
    User *u = client->finduser(uid.c_str());

    if (r.wasErrorOrOK())
    {
        if (r.wasError(API_ENOENT) && u)
        {
            u->removeattr(at);
        }

        client->app->getua_result(r.errorOrOK());

        if (isFromChatPreview())    // if `mcuga` was sent, no need to do anything else
        {
            return true;
        }

        if (u && u->userhandle == client->me && !r.wasError(API_EBLOCKED))
        {
            if (client->fetchingkeys && at == ATTR_SIG_RSA_PUBK)
            {
                client->initializekeys(); // we have now all the required data
            }

            if (r.wasError(API_ENOENT) && User::isAuthring(at))
            {
                // authring not created yet, will do it upon retrieval of public keys
                client->mAuthRings.erase(at);
                client->mAuthRings.emplace(at, AuthRing(at, TLVstore()));

                if (client->mFetchingAuthrings && client->mAuthRings.size() == 3)
                {
                    client->mFetchingAuthrings = false;
                    client->fetchContactsKeys();
                }
            }
        }

        // if the attr does not exist, initialize it
        if (at == ATTR_DISABLE_VERSIONS && r.wasError(API_ENOENT))
        {
            LOG_info << "File versioning is enabled";
            client->versions_disabled = false;
        }

        return true;
    }
    else
    {
        const char* ptr;
        const char* end;
        string value, version, buf;

        //If we are in preview mode, we only can retrieve atributes with mcuga and the response format is different
        if (isFromChatPreview())
        {
            ptr = client->json.getvalue();
            if (!ptr || !(end = strchr(ptr, '"')))
            {
                client->app->getua_result(API_EINTERNAL);
            }
            else
            {
                // convert from ASCII to binary the received data
                buf.assign(ptr, (end-ptr));
                value.resize(buf.size() / 4 * 3 + 3);
                value.resize(Base64::atob(buf.data(), (byte *)value.data(), int(value.size())));
                client->app->getua_result((byte*) value.data(), unsigned(value.size()), at);
            }
            return true;
        }

        for (;;)
        {
            switch (client->json.getnameid())
            {
                case MAKENAMEID2('a','v'):
                {
                    if (!(ptr = client->json.getvalue()) || !(end = strchr(ptr, '"')))
                    {
                        client->app->getua_result(API_EINTERNAL);
                        if (client->fetchingkeys && at == ATTR_SIG_RSA_PUBK && u && u->userhandle == client->me)
                        {
                            client->initializekeys(); // we have now all the required data
                        }
                        return false;
                    }
                    buf.assign(ptr, (end-ptr));
                    break;
                }
                case 'v':
                {
                    if (!(ptr = client->json.getvalue()) || !(end = strchr(ptr, '"')))
                    {
                        client->app->getua_result(API_EINTERNAL);
                        if (client->fetchingkeys && at == ATTR_SIG_RSA_PUBK && u && u->userhandle == client->me)
                        {
                            client->initializekeys(); // we have now all the required data
                        }
                        return false;
                    }
                    version.assign(ptr, (end-ptr));
                    break;
                }
                case EOO:
                {
                    // if there's no avatar, the value is "none" (not Base64 encoded)
                    if (u && at == ATTR_AVATAR && buf == "none")
                    {
                        u->setattr(at, NULL, &version);
                        u->setTag(tag ? tag : -1);
                        client->app->getua_result(API_ENOENT);
                        client->notifyuser(u);
                        return true;
                    }

                    // convert from ASCII to binary the received data
                    value.resize(buf.size() / 4 * 3 + 3);
                    value.resize(Base64::atob(buf.data(), (byte *)value.data(), int(value.size())));

                    // Some attributes don't keep historic records, ie. *!authring or *!lstint
                    // (none of those attributes are used by the SDK yet)
                    // bool nonHistoric = (attributename.at(1) == '!');

                    // handle the attribute data depending on the scope
                    char scope = User::scope(at);

                    if (!u) // retrieval of attributes without contact-relationship
                    {
                        if (at == ATTR_AVATAR && buf == "none")
                        {
                            client->app->getua_result(API_ENOENT);
                        }
                        else
                        {
                            client->app->getua_result((byte*) value.data(), unsigned(value.size()), at);
                        }
                        return true;
                    }

                    switch (scope)
                    {
                        case '*':   // private, encrypted
                        {
                            // decrypt the data and build the TLV records
                            std::unique_ptr<TLVstore> tlvRecords { TLVstore::containerToTLVrecords(&value, &client->key) };
                            if (!tlvRecords)
                            {
                                LOG_err << "Cannot extract TLV records for private attribute " << User::attr2string(at);
                                client->app->getua_result(API_EINTERNAL);
                                return false;
                            }

                            // store the value for private user attributes (decrypted version of serialized TLV)
                            string *tlvString = tlvRecords->tlvRecordsToContainer(client->rng, &client->key);
                            u->setattr(at, tlvString, &version);
                            delete tlvString;
                            client->app->getua_result(tlvRecords.get(), at);

                            if (User::isAuthring(at))
                            {
                                client->mAuthRings.erase(at);
                                client->mAuthRings.emplace(at, AuthRing(at, *tlvRecords.get()));

                                if (client->mFetchingAuthrings && client->mAuthRings.size() == 3)
                                {
                                    client->mFetchingAuthrings = false;
                                    client->fetchContactsKeys();
                                }
                            }
                            else if (at == ATTR_BACKUP_NAMES && client->mSendingBackupName)
                            {
                                // there are pending updates to send, delayed because the attr was not up to date
                                if (User::mergeUserAttribute(at, client->mPendingBackupNames, *tlvRecords.get()))
                                {
                                    // serialize and encrypt the TLV container
                                    std::unique_ptr<std::string> container(tlvRecords->tlvRecordsToContainer(client->rng, &client->key));
                                    client->putua(at, (byte *)container->data(), unsigned(container->size()));
                                }
                                else
                                {
                                    LOG_warn << "No changes to merge into existing backup names after `uga`";
                                    client->mSendingBackupName = false;
                                }
                                client->mPendingBackupNames.clear();
                            }
                            break;
                        }
                        case '+':   // public
                        {
                            u->setattr(at, &value, &version);
                            client->app->getua_result((byte*) value.data(), unsigned(value.size()), at);

                            if (client->fetchingkeys && at == ATTR_SIG_RSA_PUBK && u && u->userhandle == client->me)
                            {
                                client->initializekeys(); // we have now all the required data
                            }

                            if (!u->isTemporary && u->userhandle != client->me)
                            {
                                if (at == ATTR_ED25519_PUBK || at == ATTR_CU25519_PUBK)
                                {
                                    client->trackKey(at, u->userhandle, value);
                                }
                                else if (at == ATTR_SIG_CU255_PUBK || at == ATTR_SIG_RSA_PUBK)
                                {
                                    client->trackSignature(at, u->userhandle, value);
                                }
                            }
                            break;
                        }
                        case '#':   // protected
                        {
                            u->setattr(at, &value, &version);
                            client->app->getua_result((byte*) value.data(), unsigned(value.size()), at);
                            break;
                        }
                        case '^': // private, non-encrypted
                        {
                            // store the value in cache in binary format
                            u->setattr(at, &value, &version);
                            client->app->getua_result((byte*) value.data(), unsigned(value.size()), at);

                            if (at == ATTR_DISABLE_VERSIONS)
                            {
                                client->versions_disabled = !strcmp(value.data(), "1");
                                if (client->versions_disabled)
                                {
                                    LOG_info << "File versioning is disabled";
                                }
                                else
                                {
                                    LOG_info << "File versioning is enabled";
                                }
                            }
                            break;
                        }
                        default:    // legacy attributes or unknown attribute
                        {
                            if (at != ATTR_FIRSTNAME &&           // protected
                                    at != ATTR_LASTNAME &&        // protected
                                    at != ATTR_COUNTRY  &&        // private
                                    at != ATTR_BIRTHDAY &&        // private
                                    at != ATTR_BIRTHMONTH &&      // private
                                    at != ATTR_BIRTHYEAR)     // private
                            {
                                LOG_err << "Unknown received attribute: " << User::attr2string(at);
                                client->app->getua_result(API_EINTERNAL);
                                return false;
                            }

                            u->setattr(at, &value, &version);
                            client->app->getua_result((byte*) value.data(), unsigned(value.size()), at);
                            break;
                        }

                    }   // switch (scope)

                    u->setTag(tag ? tag : -1);
                    client->notifyuser(u);
                    return true;
                }
                default:
                {
                    if (!client->json.storeobject())
                    {
                        LOG_err << "Error in CommandGetUA. Parse error";
                        client->app->getua_result(API_EINTERNAL);
                        if (client->fetchingkeys && at == ATTR_SIG_RSA_PUBK && u && u->userhandle == client->me)
                        {
                            client->initializekeys(); // we have now all the required data
                        }
                        return false;
                    }
                }

            }   // switch (nameid)
        }
    }
#ifndef WIN32
    return false;  // unreachable code
#endif
}

#ifdef DEBUG
CommandDelUA::CommandDelUA(MegaClient *client, const char *an)
{
    this->an = an;

    cmd("upr");
    arg("ua", an);

    arg("v", 1);    // returns the new version for the (removed) null value

    tag = client->reqtag;
}

bool CommandDelUA::procresult(Result r)
{
    if (r.wasErrorOrOK())
    {
        client->app->delua_result(r.errorOrOK());
    }
    else
    {
        const char* ptr;
        const char* end;
        if (!(ptr = client->json.getvalue()) || !(end = strchr(ptr, '"')))
        {
            client->app->delua_result(API_EINTERNAL);
            return false;
        }

        User *u = client->ownuser();
        attr_t at = User::string2attr(an.c_str());
        string version(ptr, (end-ptr));

        u->removeattr(at, &version); // store version to filter corresponding AP in order to avoid double onUsersUpdate()

        if (at == ATTR_KEYRING)
        {
            client->resetKeyring();
        }
        else if (User::isAuthring(at))
        {
            client->mAuthRings.emplace(at, AuthRing(at, TLVstore()));
            client->getua(u, at, 0);
        }

        client->notifyuser(u);
        client->app->delua_result(API_OK);
    }
    return true;
}

CommandSendDevCommand::CommandSendDevCommand(MegaClient *client, const char *command, const char *email, long long q, int bs, int us)
{
    cmd("dev");

    arg("aa", command);
    if (email)
    {
        arg("t", email);
    }

    if ((strcmp(command, "tq") == 0))
    {
        arg("q", q);
    }
    else if ((strcmp(command, "bs") == 0))
    {
        arg("s", bs);
    }
    else if ((strcmp(command, "us") == 0))
    {
        arg("s", us);
    }
    tag = client->reqtag;
}

bool CommandSendDevCommand::procresult(Result r)
{
    client->app->senddevcommand_result(r.errorOrOK());
    return r.wasErrorOrOK();
}

#endif  // #ifdef DEBUG

CommandGetUserEmail::CommandGetUserEmail(MegaClient *client, const char *uid)
{
    cmd("uge");
    arg("u", uid);

    tag = client->reqtag;
}

bool CommandGetUserEmail::procresult(Result r)
{
    if (r.wasErrorOrOK())
    {
        client->app->getuseremail_result(NULL, r.errorOrOK());
        return true;
    }

    string email;
    if (!client->json.storeobject(&email))
    {
        client->app->getuseremail_result(NULL, API_EINTERNAL);
        return false;
    }
    else
    {
        client->app->getuseremail_result(&email, API_OK);
        return true;
    }
}

// set node keys (e.g. to convert asymmetric keys to symmetric ones)
CommandNodeKeyUpdate::CommandNodeKeyUpdate(MegaClient* client, handle_vector* v)
{
    byte nodekey[FILENODEKEYLENGTH];

    cmd("k");
    beginarray("nk");

    for (size_t i = v->size(); i--;)
    {
        handle h = (*v)[i];

        Node* n;

        if ((n = client->nodebyhandle(h)))
        {
            client->key.ecb_encrypt((byte*)n->nodekey().data(), nodekey, n->nodekey().size());

            element(h, MegaClient::NODEHANDLE);
            element(nodekey, int(n->nodekey().size()));
        }
    }

    endarray();
}

CommandSingleKeyCR::CommandSingleKeyCR(handle sh, handle nh, const byte* key, size_t keylen)
{
    cmd("k");
    beginarray("cr");

    beginarray();
    element(sh, MegaClient::NODEHANDLE);
    endarray();

    beginarray();
    element(nh, MegaClient::NODEHANDLE);
    endarray();

    beginarray();
    element(0);
    element(0);
    element(key, static_cast<int>(keylen));
    endarray();

    endarray();
}

CommandKeyCR::CommandKeyCR(MegaClient* /*client*/, node_vector* rshares, node_vector* rnodes, const char* keys)
{
    cmd("k");
    beginarray("cr");

    beginarray();
    for (int i = 0; i < (int)rshares->size(); i++)
    {
        element((*rshares)[i]->nodehandle, MegaClient::NODEHANDLE);
    }

    endarray();

    beginarray();
    for (int i = 0; i < (int)rnodes->size(); i++)
    {
        element((*rnodes)[i]->nodehandle, MegaClient::NODEHANDLE);
    }

    endarray();

    beginarray();
    appendraw(keys);
    endarray();

    endarray();
}

// a == ACCESS_UNKNOWN: request public key for user handle and respond with
// share key for sn
// otherwise: request public key for user handle and continue share creation
// for node sn to user u with access a
CommandPubKeyRequest::CommandPubKeyRequest(MegaClient* client, User* user)
{
    cmd("uk");
    arg("u", user->uid.c_str());

    u = user;
    tag = client->reqtag;
}

bool CommandPubKeyRequest::procresult(Result r)
{
    byte pubkbuf[AsymmCipher::MAXKEYLENGTH];
    int len_pubk = 0;
    handle uh = UNDEF;

    if (r.wasErrorOrOK())
    {
        if (!r.wasError(API_ENOENT)) //API_ENOENT = unregistered users or accounts without a public key yet
        {
            LOG_err << "Unexpected error in CommandPubKeyRequest: " << error(r.errorOrOK());
        }
    }
    else
    {
        bool finished = false;
        while (!finished)
        {
            switch (client->json.getnameid())
            {
                case 'u':
                    uh = client->json.gethandle(MegaClient::USERHANDLE);
                    break;

                case MAKENAMEID4('p', 'u', 'b', 'k'):
                    len_pubk = client->json.storebinary(pubkbuf, sizeof pubkbuf);
                    break;

                case EOO:
                    if (!u) // user has cancelled the account
                    {
                        return true;
                    }

                    if (!ISUNDEF(uh))
                    {
                        client->mapuser(uh, u->email.c_str());
                        if (u->isTemporary && u->uid == u->email) //update uid with the received USERHANDLE (will be used as target for putnodes)
                        {
                            u->uid = Base64Str<MegaClient::USERHANDLE>(uh);
                        }
                    }

                    if (client->fetchingkeys && u->userhandle == client->me && len_pubk)
                    {
                        client->pubk.setkey(AsymmCipher::PUBKEY, pubkbuf, len_pubk);
                        return true;
                    }

                    if (len_pubk && !u->pubk.setkey(AsymmCipher::PUBKEY, pubkbuf, len_pubk))
                    {
                        len_pubk = 0;
                    }

                    if (!u->isTemporary && u->userhandle != client->me && len_pubk && u->pubk.isvalid())
                    {
                        string pubkstr;
                        u->pubk.serializekeyforjs(pubkstr);
                        client->trackKey(ATTR_UNKNOWN, u->userhandle, pubkstr);
                    }
                    finished = true;
                    break;

                default:
                    if (client->json.storeobject())
                    {
                        continue;
                    }
                    len_pubk = 0;
                    finished = true;
                    break;
            }
        }
    }

    // satisfy all pending PubKeyAction requests for this user
    while (u->pkrs.size())
    {
        client->restag = tag;
        u->pkrs[0]->proc(client, u);
        u->pkrs.pop_front();
    }

    if (len_pubk && !u->isTemporary)
    {
        client->notifyuser(u);
    }

    if (u->isTemporary)
    {
        delete u;
        u = NULL;
    }

    return true;
}

void CommandPubKeyRequest::invalidateUser()
{
    u = NULL;
}

CommandGetUserData::CommandGetUserData(MegaClient *client)
{
    cmd("ug");
    arg("v", 1);

    tag = client->reqtag;
}

bool CommandGetUserData::procresult(Result r)
{
    string name;
    string pubk;
    string privk;
    string k;
    byte privkbuf[AsymmCipher::MAXKEYLENGTH * 2];
    int len_privk = 0;
    byte pubkbuf[AsymmCipher::MAXKEYLENGTH];
    int len_pubk = 0;
    m_time_t since = 0;
    int v = 0;
    string salt;
    string smsv;
    string lastname;
    string versionLastname;
    string firstname;
    string versionFirstname;
    string language;
    string versionLanguage;
    string pwdReminderDialog;
    string versionPwdReminderDialog;
    string pushSetting;
    string versionPushSetting;
    string contactLinkVerification;
    string versionContactLinkVerification;
    handle me = UNDEF;
    string chatFolder;
    string versionChatFolder;
    string cameraUploadFolder;
    string versionCameraUploadFolder;
    string aliases;
    string versionAliases;
    string disableVersions;
    string versionDisableVersions;
    string country;
    string versionCountry;
    string birthday;
    string versionBirthday;
    string birthmonth;
    string versionBirthmonth;
    string birthyear;
    string versionBirthyear;
    string email;
    string unshareableKey;
    string versionUnshareableKey;
    string deviceNames;
    string versionDeviceNames;
    string myBackupsFolder;
    string versionMyBackupsFolder;
    string backupNames;
    string versionBackupNames;

    bool uspw = false;
    vector<m_time_t> warningTs;
    m_time_t deadlineTs = -1;

    bool b = false;
    BizMode m = BIZ_MODE_UNKNOWN;
    BizStatus s = BIZ_STATUS_UNKNOWN;
    std::set<handle> masters;
    std::vector<std::pair<BizStatus, m_time_t>> sts;

    if (r.wasErrorOrOK())
    {
        client->app->userdata_result(NULL, NULL, NULL, r.wasError(API_OK) ? Error(API_ENOENT) : r.errorOrOK());
        return true;
    }

    for (;;)
    {
        string attributeName = client->json.getnameWithoutAdvance();
        switch (client->json.getnameid())
        {
        case MAKENAMEID3('a', 'a', 'v'):    // account authentication version
            v = (int)client->json.getint();
            break;

        case MAKENAMEID3('a', 'a', 's'):    // account authentication salt
            client->json.storeobject(&salt);
            break;

        case MAKENAMEID4('n', 'a', 'm', 'e'):
            client->json.storeobject(&name);
            break;

        case 'k':   // master key
            k.resize(SymmCipher::KEYLENGTH);
            client->json.storebinary((byte *)k.data(), int(k.size()));
            break;

        case MAKENAMEID5('s', 'i', 'n', 'c', 'e'):
            since = client->json.getint();
            break;

        case MAKENAMEID4('p', 'u', 'b', 'k'):   // RSA public key
            client->json.storeobject(&pubk);
            len_pubk = Base64::atob(pubk.c_str(), pubkbuf, sizeof pubkbuf);
            break;

        case MAKENAMEID5('p', 'r', 'i', 'v', 'k'):  // RSA private key (encrypted to MK)
            len_privk = client->json.storebinary(privkbuf, sizeof privkbuf);
            break;

        case MAKENAMEID5('f', 'l', 'a', 'g', 's'):
            if (client->json.enterobject())
            {
                if (client->readmiscflags(&client->json) != API_OK)
                {
                    client->app->userdata_result(NULL, NULL, NULL, API_EINTERNAL);
                    return false;
                }
                client->json.leaveobject();
            }
            break;

        case 'u':
            me = client->json.gethandle(MegaClient::USERHANDLE);
            break;

        case MAKENAMEID8('l', 'a', 's', 't', 'n', 'a', 'm', 'e'):
            parseUserAttribute(lastname, versionLastname);
            break;

        case MAKENAMEID6('^', '!', 'l', 'a', 'n', 'g'):
            parseUserAttribute(language, versionLanguage);
            break;

        case MAKENAMEID8('b', 'i', 'r', 't', 'h', 'd', 'a', 'y'):
            parseUserAttribute(birthday, versionBirthday);
            break;

        case MAKENAMEID7('c', 'o', 'u', 'n', 't', 'r', 'y'):
            parseUserAttribute(country, versionCountry);
            break;

        case MAKENAMEID4('^', '!', 'p', 's'):
            parseUserAttribute(pushSetting, versionPushSetting);
            break;

        case MAKENAMEID5('^', '!', 'p', 'r', 'd'):
            parseUserAttribute(pwdReminderDialog, versionPwdReminderDialog);
            break;

        case MAKENAMEID4('^', 'c', 'l', 'v'):
            parseUserAttribute(contactLinkVerification, versionContactLinkVerification);
            break;

        case MAKENAMEID4('^', '!', 'd', 'v'):
            parseUserAttribute(disableVersions, versionDisableVersions);
            break;

        case MAKENAMEID4('*', '!', 'c', 'f'):
            parseUserAttribute(chatFolder, versionChatFolder);
            break;

        case MAKENAMEID5('*', '!', 'c', 'a', 'm'):
            parseUserAttribute(cameraUploadFolder, versionCameraUploadFolder);
            break;

        case MAKENAMEID8('*', '!', '>', 'a', 'l', 'i', 'a', 's'):
            parseUserAttribute(aliases, versionAliases);
            break;

        case MAKENAMEID5('e', 'm', 'a', 'i', 'l'):
            client->json.storeobject(&email);
            break;

        case MAKENAMEID5('*', '~', 'u', 's', 'k'):
            parseUserAttribute(unshareableKey, versionUnshareableKey, false);
            break;

        case MAKENAMEID4('*', '!', 'd', 'n'):
            parseUserAttribute(deviceNames, versionDeviceNames);
            break;

        case MAKENAMEID5('*', '!', 'b', 'a', 'k'):
            parseUserAttribute(myBackupsFolder, versionMyBackupsFolder);
            break;

        case MAKENAMEID4('*', '!', 'b', 'n'):
            parseUserAttribute(backupNames, versionBackupNames);
            break;

        case 'b':   // business account's info
            assert(!b);
            b = true;
            if (client->json.enterobject())
            {
                bool endobject = false;
                while (!endobject)
                {
                    switch (client->json.getnameid())
                    {
                        case 's':   // status
                            // -1: expired, 1: active, 2: grace-period
                            s = BizStatus(client->json.getint32());
                            break;

                        case 'm':   // mode
                            m = BizMode(client->json.getint32());
                            break;

                        case MAKENAMEID2('m', 'u'):
                            if (client->json.enterarray())
                            {
                                for (;;)
                                {
                                    handle uh = client->json.gethandle(MegaClient::USERHANDLE);
                                    if (!ISUNDEF(uh))
                                    {
                                        masters.emplace(uh);
                                    }
                                    else
                                    {
                                        break;
                                    }
                                }
                                client->json.leavearray();
                            }
                            break;

                        case MAKENAMEID3('s', 't', 's'):    // status timestamps
                            // ie. "sts":[{"s":-1,"ts":1566182227},{"s":1,"ts":1563590227}]
                            client->json.enterarray();
                            while (client->json.enterobject())
                            {
                                BizStatus status = BIZ_STATUS_UNKNOWN;
                                m_time_t ts = 0;

                                bool exit = false;
                                while (!exit)
                                {
                                    switch (client->json.getnameid())
                                    {
                                        case 's':
                                           status = BizStatus(client->json.getint());
                                           break;

                                        case MAKENAMEID2('t', 's'):
                                           ts = client->json.getint();
                                           break;

                                        case EOO:
                                            if (status != BIZ_STATUS_UNKNOWN && ts != 0)
                                            {
                                                sts.push_back(std::make_pair(status, ts));
                                            }
                                            else
                                            {
                                                LOG_warn << "Unpaired/missing business status-ts in b.sts";
                                            }
                                            exit = true;
                                            break;

                                        default:
                                            if (!client->json.storeobject())
                                            {
                                                client->app->userdata_result(NULL, NULL, NULL, API_EINTERNAL);
                                                return false;
                                            }
                                    }
                                }
                                client->json.leaveobject();
                            }
                            client->json.leavearray();
                            break;

                        case EOO:
                            endobject = true;
                            break;

                        default:
                            if (!client->json.storeobject())
                            {
                                client->app->userdata_result(NULL, NULL, NULL, API_EINTERNAL);
                                return false;
                            }
                    }
                }
                client->json.leaveobject();
            }
            break;

        case MAKENAMEID4('s', 'm', 's', 'v'):   // SMS verified phone number
            if (!client->json.storeobject(&smsv))
            {
                LOG_err << "Invalid verified phone number (smsv)";
                assert(false);
            }
            break;

        case MAKENAMEID4('u', 's', 'p', 'w'):   // user paywall data
        {
            uspw = true;

            if (client->json.enterobject())
            {
                bool endobject = false;
                while (!endobject)
                {
                    switch (client->json.getnameid())
                    {
                        case MAKENAMEID2('d', 'l'): // deadline timestamp
                            deadlineTs = client->json.getint();
                            break;

                        case MAKENAMEID3('w', 't', 's'):    // warning timestamps
                            // ie. "wts":[1591803600,1591813600,1591823600

                            if (client->json.enterarray())
                            {
                                m_time_t ts;
                                while (client->json.isnumeric() && (ts = client->json.getint()) != -1)
                                {
                                    warningTs.push_back(ts);
                                }

                                client->json.leavearray();
                            }
                            break;

                        case EOO:
                            endobject = true;
                            break;

                        default:
                            if (!client->json.storeobject())
                            {
                                client->app->userdata_result(NULL, NULL, NULL, API_EINTERNAL);
                                return false;
                            }
                    }
                }
                client->json.leaveobject();
            }
            break;
        }

        case EOO:
        {
            assert(me == client->me);

            if (len_privk)
            {
                client->key.ecb_decrypt(privkbuf, len_privk);
                privk.resize(AsymmCipher::MAXKEYLENGTH * 2);
                privk.resize(Base64::btoa(privkbuf, len_privk, (char *)privk.data()));

                // RSA private key should be already assigned at login
                assert(privk == client->mPrivKey);
                if (client->mPrivKey.empty())
                {
                    LOG_warn << "Private key not set by login, setting at `ug` response...";
                    if (!client->asymkey.setkey(AsymmCipher::PRIVKEY, privkbuf, len_privk))
                    {
                        LOG_warn << "Error checking private key at `ug` response";
                    }
                }
            }

            if (len_pubk)
            {
                client->pubk.setkey(AsymmCipher::PUBKEY, pubkbuf, len_pubk);
            }

            if (v)
            {
                client->accountversion = v;
            }

            if (salt.size())
            {
                Base64::atob(salt, client->accountsalt);
            }

            client->accountsince = since;
            client->mSmsVerifiedPhone = smsv;

            client->k = k;

            client->btugexpiration.backoff(MegaClient::USER_DATA_EXPIRATION_BACKOFF_SECS * 10);
            client->cachedug = true;

            // pre-load received user attributes into cache
            User* u = client->ownuser();
            if (u)
            {
                int changes = 0;
                if (u->email.empty())
                {
                    u->email = email;
                }

                if (firstname.size())
                {
                    changes += u->updateattr(ATTR_FIRSTNAME, &firstname, &versionFirstname);
                }

                if (lastname.size())
                {
                    changes += u->updateattr(ATTR_LASTNAME, &lastname, &versionLastname);
                }

                if (language.size())
                {
                    changes += u->updateattr(ATTR_LANGUAGE, &language, &versionLanguage);
                }

                if (birthday.size())
                {
                    changes += u->updateattr(ATTR_BIRTHDAY, &birthday, &versionBirthday);
                }

                if (birthmonth.size())
                {
                    changes += u->updateattr(ATTR_BIRTHMONTH, &birthmonth, &versionBirthmonth);
                }

                if (birthyear.size())
                {
                    changes += u->updateattr(ATTR_BIRTHYEAR, &birthyear, &versionBirthyear);
                }

                if (country.size())
                {
                    changes += u->updateattr(ATTR_COUNTRY, &country, &versionCountry);
                }

                if (pwdReminderDialog.size())
                {
                    changes += u->updateattr(ATTR_PWD_REMINDER, &pwdReminderDialog, &versionPwdReminderDialog);
                }

                if (pushSetting.size())
                {
                    changes += u->updateattr(ATTR_PUSH_SETTINGS, &pushSetting, &versionPushSetting);

                    // initialize the settings for the intermediate layer by simulating there was a getua()
                    client->app->getua_result((byte*) pushSetting.data(), (unsigned) pushSetting.size(), ATTR_PUSH_SETTINGS);
                }

                if (contactLinkVerification.size())
                {
                    changes += u->updateattr(ATTR_CONTACT_LINK_VERIFICATION, &contactLinkVerification, &versionContactLinkVerification);
                }

                if (disableVersions.size())
                {
                    changes += u->updateattr(ATTR_DISABLE_VERSIONS, &disableVersions, &versionDisableVersions);

                    // initialize the status of file-versioning for the client
                    client->versions_disabled = (disableVersions == "1");
                    if (client->versions_disabled)
                    {
                        LOG_info << "File versioning is disabled";
                    }
                    else
                    {
                        LOG_info << "File versioning is enabled";
                    }
                }
                else    // attribute does not exists
                {
                    LOG_info << "File versioning is enabled";
                    client->versions_disabled = false;
                }

                if (chatFolder.size())
                {
                    unique_ptr<TLVstore> tlvRecords(TLVstore::containerToTLVrecords(&chatFolder, &client->key));
                    if (tlvRecords)
                    {
                        // store the value for private user attributes (decrypted version of serialized TLV)
                        unique_ptr<string> tlvString(tlvRecords->tlvRecordsToContainer(client->rng, &client->key));
                        changes += u->updateattr(ATTR_MY_CHAT_FILES_FOLDER, tlvString.get(), &versionChatFolder);
                    }
                    else
                    {
                        LOG_err << "Cannot extract TLV records for ATTR_MY_CHAT_FILES_FOLDER";
                    }
                }

                if (cameraUploadFolder.size())
                {
                    unique_ptr<TLVstore> tlvRecords(TLVstore::containerToTLVrecords(&cameraUploadFolder, &client->key));
                    if (tlvRecords)
                    {
                        // store the value for private user attributes (decrypted version of serialized TLV)
                        unique_ptr<string> tlvString(tlvRecords->tlvRecordsToContainer(client->rng, &client->key));
                        changes += u->updateattr(ATTR_CAMERA_UPLOADS_FOLDER, tlvString.get(), &versionCameraUploadFolder);
                    }
                    else
                    {
                        LOG_err << "Cannot extract TLV records for ATTR_CAMERA_UPLOADS_FOLDER";
                    }
                }

                if (!myBackupsFolder.empty())
                {
                    unique_ptr<TLVstore> tlvRecords(TLVstore::containerToTLVrecords(&myBackupsFolder, &client->key));
                    if (tlvRecords)
                    {
                        // store the value for private user attributes (decrypted version of serialized TLV)
                        unique_ptr<string> tlvString(tlvRecords->tlvRecordsToContainer(client->rng, &client->key));
                        changes += u->updateattr(ATTR_MY_BACKUPS_FOLDER, tlvString.get(), &versionMyBackupsFolder);
                    }
                    else
                    {
                        LOG_err << "Cannot extract TLV records for ATTR_MY_BACKUPS_FOLDER";
                    }
                }

                if (aliases.size())
                {
                    unique_ptr<TLVstore> tlvRecords(TLVstore::containerToTLVrecords(&aliases, &client->key));
                    if (tlvRecords)
                    {
                        // store the value for private user attributes (decrypted version of serialized TLV)
                        unique_ptr<string> tlvString(tlvRecords->tlvRecordsToContainer(client->rng, &client->key));
                        changes += u->updateattr(ATTR_ALIAS, tlvString.get(), &versionAliases);
                    }
                    else
                    {
                        LOG_err << "Cannot extract TLV records for ATTR_ALIAS";
                    }
                }

                if (unshareableKey.size() == Base64Str<SymmCipher::BLOCKSIZE>::STRLEN)
                {
                    changes += u->updateattr(ATTR_UNSHAREABLE_KEY, &unshareableKey, &versionUnshareableKey);
                    client->unshareablekey.swap(unshareableKey);
                }
                else if (unshareableKey.empty())    // it has not been created yet
                {
                    LOG_info << "Creating unshareable key...";
                    byte newunshareablekey[SymmCipher::BLOCKSIZE];
                    client->rng.genblock(newunshareablekey, sizeof(newunshareablekey));
                    client->putua(ATTR_UNSHAREABLE_KEY, newunshareablekey, sizeof(newunshareablekey), 0);
                }
                else
                {
                    LOG_err << "Unshareable key wrong length";
                }

                if (deviceNames.size())
                {
                    unique_ptr<TLVstore> tlvRecords(TLVstore::containerToTLVrecords(&deviceNames, &client->key));
                    if (tlvRecords)
                    {
                        // store the value for private user attributes (decrypted version of serialized TLV)
                        unique_ptr<string> tlvString(tlvRecords->tlvRecordsToContainer(client->rng, &client->key));
                        changes += u->updateattr(ATTR_DEVICE_NAMES, tlvString.get(), &versionDeviceNames);
                    }
                    else
                    {
                        LOG_err << "Cannot extract TLV records for ATTR_DEVICE_NAMES";
                    }
                }

                if (backupNames.size())
                {
                    unique_ptr<TLVstore> tlvRecords(TLVstore::containerToTLVrecords(&backupNames, &client->key));
                    if (tlvRecords)
                    {
                        // store the value for private user attributes (decrypted version of serialized TLV)
                        unique_ptr<string> tlvString(tlvRecords->tlvRecordsToContainer(client->rng, &client->key));
                        changes += u->updateattr(ATTR_BACKUP_NAMES, tlvString.get(), &versionBackupNames);
                    }
                    else
                    {
                        LOG_err << "Cannot extract TLV records for ATTR_BACKUP_NAMES";
                    }
                }

                if (changes > 0)
                {
                    u->setTag(tag ? tag : -1);
                    client->notifyuser(u);
                }
            }

            if (b)  // business account
            {
                // integrity checks
                if ((s < BIZ_STATUS_EXPIRED || s > BIZ_STATUS_GRACE_PERIOD)  // status not received or invalid
                        || (m == BIZ_MODE_UNKNOWN))  // master flag not received or invalid
                {
                    std::string err = "GetUserData: invalid business status / account mode";
                    LOG_err << err;
                    client->sendevent(99450, err.c_str(), 0);
                    client->mBizMode = BIZ_MODE_SUBUSER;
                    client->mBizExpirationTs = client->mBizGracePeriodTs = 0;
                    client->setBusinessStatus(BIZ_STATUS_EXPIRED);
                }
                else
                {
                    for (auto it : sts)
                    {
                        BizStatus status = it.first;
                        m_time_t ts = it.second;
                        if (status == BIZ_STATUS_EXPIRED)
                        {
                            client->mBizExpirationTs = ts;
                        }
                        else if (status == BIZ_STATUS_GRACE_PERIOD)
                        {
                            client->mBizGracePeriodTs = ts;
                        }
                        else
                        {
                            LOG_warn << "Unexpected status in b.sts. Status: " << status << "ts: " << ts;
                        }
                    }

                    client->mBizMode = m;
                    // subusers must receive the list of master users
                    assert(m != BIZ_MODE_SUBUSER || !masters.empty());
                    client->mBizMasters = masters;

                    client->setBusinessStatus(s);

                    // if current business status will expire sooner than the scheduled `ug`, update the
                    // backoff to a shorter one in order to refresh the business status asap
                    m_time_t auxts = 0;
                    m_time_t now = m_time(nullptr);
                    if (client->mBizGracePeriodTs && client->mBizGracePeriodTs > now)
                    {
                        auxts = client->mBizGracePeriodTs;
                    }
                    else if (client->mBizExpirationTs && client->mBizExpirationTs > now)
                    {
                        auxts = client->mBizExpirationTs;
                    }
                    if (auxts)
                    {
                        dstime diff = static_cast<dstime>((now - auxts) * 10);
                        dstime current = client->btugexpiration.backoffdelta();
                        if (current > diff)
                        {
                            client->btugexpiration.backoff(diff);
                        }
                    }
                    // TODO: check if type of account has changed and notify with new event (not yet supported by API)
                }
            }
            else
            {
                client->mBizMode = BIZ_MODE_UNKNOWN;
                client->mBizMasters.clear();
                client->mBizExpirationTs = client->mBizGracePeriodTs = 0;
                client->setBusinessStatus(BIZ_STATUS_INACTIVE);
            }

            if (uspw)
            {
                if (deadlineTs == -1 || warningTs.empty())
                {
                    LOG_err << "uspw received with missing timestamps";
                }
                else
                {
                    client->mOverquotaWarningTs = std::move(warningTs);
                    client->mOverquotaDeadlineTs = deadlineTs;
                    client->activateoverquota(0, true);
                }

            }

            client->app->userdata_result(&name, &pubk, &privk, API_OK);
            return true;
        }
        default:
            switch (User::string2attr(attributeName.c_str()))
            {
                case ATTR_FIRSTNAME:
                    parseUserAttribute(firstname, versionFirstname);
                    break;

                case ATTR_BIRTHMONTH:
                    parseUserAttribute(birthmonth, versionBirthmonth);
                    break;

                case ATTR_BIRTHYEAR:
                    parseUserAttribute(birthyear, versionBirthyear);
                    break;

                default:
                    if (!client->json.storeobject())
                    {
                        client->app->userdata_result(NULL, NULL, NULL, API_EINTERNAL);
                        return false;
                    }
                    break;
            }

            break;
        }
    }
}

void CommandGetUserData::parseUserAttribute(std::string &value, std::string &version, bool asciiToBinary)
{
    string info;
    if (!client->json.storeobject(&info))
    {
        LOG_err << "Failed to parse user attribute from the array";
        return;
    }

    string buf;
    JSON json;
    json.pos = info.c_str() + 1;
    for (;;)
    {
        switch (json.getnameid())
        {
            case MAKENAMEID2('a','v'):  // value
            {
                json.storeobject(&buf);
                break;
            }
            case 'v':   // version
            {
                json.storeobject(&version);
                break;
            }
            case EOO:
            {
                value = asciiToBinary ? Base64::atob(buf) : buf;
                return;
            }
            default:
            {
                if (!json.storeobject())
                {
                    version.clear();
                    LOG_err << "Failed to parse user attribute inside the array";
                    return;
                }
            }
        }
    }
}

CommandGetMiscFlags::CommandGetMiscFlags(MegaClient *client)
{
    cmd("gmf");

    // this one can get the smsve flag when the account is blocked (if it's in a batch by itself)
    batchSeparately = true;
    suppressSID = true;

    tag = client->reqtag;
}

bool CommandGetMiscFlags::procresult(Result r)
{
    Error e;
    if (r.wasErrorOrOK())
    {
        e = r.errorOrOK();
        if (!e)
        {
            LOG_err << "Unexpected response for gmf: no flags, but no error";
            e = API_ENOENT;
        }
        LOG_err << "gmf failed: " << e;
    }
    else
    {
        e = client->readmiscflags(&client->json);
    }

    client->app->getmiscflags_result(e);
    return error(e) != API_EINTERNAL;
}

CommandGetUserQuota::CommandGetUserQuota(MegaClient* client, AccountDetails* ad, bool storage, bool transfer, bool pro, int source)
{
    details = ad;
    mStorage = storage;
    mTransfer = transfer;
    mPro = pro;

    cmd("uq");
    if (storage)
    {
        arg("strg", "1", 0);
    }
    if (transfer)
    {
        arg("xfer", "1", 0);
    }
    if (pro)
    {
        arg("pro", "1", 0);
    }

    arg("src", source);

    arg("v", 1);

    tag = client->reqtag;
}

bool CommandGetUserQuota::procresult(Result r)
{
    m_off_t td;
    bool got_storage = false;
    bool got_storage_used = false;
    int uslw = -1;

    if (r.wasErrorOrOK())
    {
        client->app->account_details(details, r.errorOrOK());
        return true;
    }

    details->pro_level = 0;
    details->subscription_type = 'O';
    details->subscription_renew = 0;
    details->subscription_method.clear();
    memset(details->subscription_cycle, 0, sizeof(details->subscription_cycle));

    details->pro_until = 0;

    details->storage_used = 0;
    details->storage_max = 0;

    details->transfer_max = 0;
    details->transfer_own_used = 0;
    details->transfer_srv_used = 0;
    details->srv_ratio = 0;

    details->transfer_hist_starttime = 0;
    details->transfer_hist_interval = 3600;
    details->transfer_hist.clear();
    details->transfer_hist_valid = true;

    details->transfer_reserved = 0;
    details->transfer_own_reserved = 0;
    details->transfer_srv_reserved = 0;

    for (;;)
    {
        switch (client->json.getnameid())
        {
            case MAKENAMEID2('b', 't'):
            // "Base time age", this is number of seconds since the start of the current quota buckets
                // age of transfer
                // window start
                td = client->json.getint();
                if (td != -1)
                {
                    details->transfer_hist_starttime = m_time() - td;
                }
                break;

            case MAKENAMEID3('t', 'a', 'h'):
            // The free IP-based quota buckets, 6 entries for 6 hours
                if (client->json.enterarray())
                {
                    m_off_t t;

                    while (client->json.isnumeric() && (t = client->json.getint()) != -1)
                    {
                        details->transfer_hist.push_back(t);
                    }

                    client->json.leavearray();
                }
                break;

            case MAKENAMEID3('t', 'a', 'r'):
            // IP transfer reserved
                details->transfer_reserved = client->json.getint();
                break;

            case MAKENAMEID3('r', 'u', 'a'):
            // Actor reserved quota
                details->transfer_own_reserved += client->json.getint();
                break;

            case MAKENAMEID3('r', 'u', 'o'):
            // Owner reserved quota
                details->transfer_srv_reserved += client->json.getint();
                break;

            case MAKENAMEID5('c', 's', 't', 'r', 'g'):
            // Your total account storage usage
                details->storage_used = client->json.getint();
                got_storage_used = true;
                break;

            case MAKENAMEID6('c', 's', 't', 'r', 'g', 'n'):
            // Storage breakdown of root nodes and shares for your account
            // [bytes, numFiles, numFolders, versionedBytes, numVersionedFiles]
                if (client->json.enterobject())
                {
                    handle h;
                    NodeStorage* ns;

                    while (!ISUNDEF(h = client->json.gethandle()) && client->json.enterarray())
                    {
                        ns = &details->storage[h];

                        ns->bytes = client->json.getint();
                        ns->files = uint32_t(client->json.getint());
                        ns->folders = uint32_t(client->json.getint());
                        ns->version_bytes = client->json.getint();
                        ns->version_files = client->json.getint32();

#ifdef _DEBUG
                        // TODO: remove this debugging block once local count is confirmed to work correctly 100%
                        // verify the new local storage counters per root match server side (could fail if actionpackets are pending)
                        auto iter = client->mNodeCounters.find(h);
                        if (iter != client->mNodeCounters.end())
                        {
                            LOG_debug << client->nodebyhandle(h)->displaypath() << " " << iter->second.storage << " " << ns->bytes << " " << iter->second.files << " " << ns->files << " " << iter->second.folders << " " << ns->folders << " "
                                      << iter->second.versionStorage << " " << ns->version_bytes << " " << iter->second.versions << " " << ns->version_files
                                      << (iter->second.storage == ns->bytes && iter->second.files == ns->files && iter->second.folders == ns->folders && iter->second.versionStorage == ns->version_bytes && iter->second.versions == ns->version_files
                                          ? "" : " ******************************************* mismatch *******************************************");
                        }
#endif

                        while(client->json.storeobject());
                        client->json.leavearray();
                    }

                    client->json.leaveobject();
                }
                break;

            case MAKENAMEID5('m', 's', 't', 'r', 'g'):
            // maximum storage allowance
                details->storage_max = client->json.getint();
                got_storage = true;
                break;

            case MAKENAMEID6('c', 'a', 'x', 'f', 'e', 'r'):
            // PRO transfer quota consumed by yourself
                details->transfer_own_used += client->json.getint();
                break;

            case MAKENAMEID3('t', 'u', 'o'):
            // Transfer usage by the owner on quotad which hasn't yet been committed back to the API DB. Supplements caxfer
                details->transfer_own_used += client->json.getint();
                break;

            case MAKENAMEID6('c', 's', 'x', 'f', 'e', 'r'):
            // PRO transfer quota served to others
                details->transfer_srv_used += client->json.getint();
                break;

            case MAKENAMEID3('t', 'u', 'a'):
            // Transfer usage served to other users which hasn't yet been committed back to the API DB. Supplements csxfer
                details->transfer_srv_used += client->json.getint();
                break;

            case MAKENAMEID5('m', 'x', 'f', 'e', 'r'):
            // maximum transfer allowance
                details->transfer_max = client->json.getint();
                break;

            case MAKENAMEID8('s', 'r', 'v', 'r', 'a', 't', 'i', 'o'):
            // The ratio of your PRO transfer quota that is able to be served to others
                details->srv_ratio = client->json.getfloat();
                break;

            case MAKENAMEID5('u', 't', 'y', 'p', 'e'):
            // PRO type. 0 means Free; 4 is Pro Lite as it was added late; 100 indicates a business.
                details->pro_level = (int)client->json.getint();
                break;

            case MAKENAMEID5('s', 't', 'y', 'p', 'e'):
            // Flag indicating if this is a recurring subscription or one-off. "O" is one off, "R" is recurring.
                const char* ptr;
                if ((ptr = client->json.getvalue()))
                {
                    details->subscription_type = *ptr;
                }
                break;

            case MAKENAMEID6('s', 'c', 'y', 'c', 'l', 'e'):
                const char* scycle;
                if ((scycle = client->json.getvalue()))
                {
                    memcpy(details->subscription_cycle, scycle, 3);
                    details->subscription_cycle[3] = 0;
                }
                break;

            case MAKENAMEID6('s', 'r', 'e', 'n', 'e', 'w'):
            // Only provided for recurring subscriptions to indicate the best estimate of when the subscription will renew
                if (client->json.enterarray())
                {
                    details->subscription_renew = client->json.getint();
                    while(!client->json.leavearray())
                    {
                        client->json.storeobject();
                    }
                }
                break;

            case MAKENAMEID3('s', 'g', 'w'):
                if (client->json.enterarray())
                {
                    client->json.storeobject(&details->subscription_method);
                    while(!client->json.leavearray())
                    {
                        client->json.storeobject();
                    }
                }
                break;

            case MAKENAMEID3('r', 't', 't'):
                details->transfer_hist_valid = !client->json.getint();
                break;

            case MAKENAMEID6('s', 'u', 'n', 't', 'i', 'l'):
            // Time the last active PRO plan will expire (may be different from current one)
                details->pro_until = client->json.getint();
                break;

            case MAKENAMEID7('b', 'a', 'l', 'a', 'n', 'c', 'e'):
            // Balance of your account
                if (client->json.enterarray())
                {
                    const char* cur;
                    const char* amount;

                    while (client->json.enterarray())
                    {
                        if ((amount = client->json.getvalue()) && (cur = client->json.getvalue()))
                        {
                            size_t t = details->balances.size();
                            details->balances.resize(t + 1);
                            details->balances[t].amount = atof(amount);
                            memcpy(details->balances[t].currency, cur, 3);
                            details->balances[t].currency[3] = 0;
                        }

                        client->json.leavearray();
                    }

                    client->json.leavearray();
                }
                break;

            case MAKENAMEID4('u', 's', 'l', 'w'):
            // The percentage (in 1000s) indicating the limit at which you are 'nearly' over. Currently 98% for PRO, 90% for free.
                uslw = int(client->json.getint());
                break;

            case EOO:
                assert(!mStorage || (got_storage && got_storage_used) || client->loggedinfolderlink());

                if (mStorage)
                {
                    if (uslw <= 0)
                    {
                        uslw = 9000;
                        LOG_warn << "Using default almost overstorage threshold";
                    }

                    if (details->storage_used >= details->storage_max)
                    {
                        LOG_debug << "Account full";
                        bool isPaywall = (client->ststatus == STORAGE_PAYWALL);
                        client->activateoverquota(0, isPaywall);
                    }
                    else if (details->storage_used >= (details->storage_max / 10000 * uslw))
                    {
                        LOG_debug << "Few storage space available";
                        client->setstoragestatus(STORAGE_ORANGE);
                    }
                    else
                    {
                        LOG_debug << "There are no storage problems";
                        client->setstoragestatus(STORAGE_GREEN);
                    }
                }

                if (mPro && client->mAccountType != details->pro_level)
                {
                    // Pro level can change without a payment (ie. with coupons or by helpdesk)
                    // and in those cases, the `psts` packet is not triggered. However, the SDK
                    // should notify the app and resume transfers, etc.
                    client->mAccountType = static_cast<AccountType>(details->pro_level);
                    client->app->account_updated();
                    client->abortbackoff(true);
                }

                client->app->account_details(details, mStorage, mTransfer, mPro, false, false, false);
                return true;

            default:
                if (!client->json.storeobject())
                {
                    client->app->account_details(details, API_EINTERNAL);
                    return false;
                }
        }
    }
}

CommandQueryTransferQuota::CommandQueryTransferQuota(MegaClient* client, m_off_t size)
{
    cmd("qbq");
    arg("s", size);

    tag = client->reqtag;
}

bool CommandQueryTransferQuota::procresult(Result r)
{
    if (!r.wasErrorOrOK())
    {
        LOG_err << "Unexpected response: " << client->json.pos;
        client->json.storeobject();

        // Returns 0 to not alarm apps and don't show overquota pre-warnings
        // if something unexpected is received, following the same approach as
        // in the webclient
        client->app->querytransferquota_result(0);
        return false;
    }

    client->app->querytransferquota_result(r.errorOrOK());
    return true;
}

CommandGetUserTransactions::CommandGetUserTransactions(MegaClient* client, AccountDetails* ad)
{
    cmd("utt");

    details = ad;
    tag = client->reqtag;
}

bool CommandGetUserTransactions::procresult(Result r)
{
    details->transactions.clear();

    while (client->json.enterarray())
    {
        const char* handle = client->json.getvalue();
        m_time_t ts = client->json.getint();
        const char* delta = client->json.getvalue();
        const char* cur = client->json.getvalue();

        if (handle && (ts > 0) && delta && cur)
        {
            size_t t = details->transactions.size();
            details->transactions.resize(t + 1);
            memcpy(details->transactions[t].handle, handle, 11);
            details->transactions[t].handle[11] = 0;
            details->transactions[t].timestamp = ts;
            details->transactions[t].delta = atof(delta);
            memcpy(details->transactions[t].currency, cur, 3);
            details->transactions[t].currency[3] = 0;
        }

        client->json.leavearray();
    }

    client->app->account_details(details, false, false, false, false, true, false);
    return true;
}

CommandGetUserPurchases::CommandGetUserPurchases(MegaClient* client, AccountDetails* ad)
{
    cmd("utp");

    details = ad;
    tag = client->reqtag;
}

bool CommandGetUserPurchases::procresult(Result r)
{
    client->restag = tag;

    details->purchases.clear();

    while (client->json.enterarray())
    {
        const char* handle = client->json.getvalue();
        const m_time_t ts = client->json.getint();
        const char* amount = client->json.getvalue();
        const char* cur = client->json.getvalue();
        int method = (int)client->json.getint();

        if (handle && (ts > 0) && amount && cur && (method >= 0))
        {
            size_t t = details->purchases.size();
            details->purchases.resize(t + 1);
            memcpy(details->purchases[t].handle, handle, 11);
            details->purchases[t].handle[11] = 0;
            details->purchases[t].timestamp = ts;
            details->purchases[t].amount = atof(amount);
            memcpy(details->purchases[t].currency, cur, 3);
            details->purchases[t].currency[3] = 0;
            details->purchases[t].method = method;
        }

        client->json.leavearray();
    }

    client->app->account_details(details, false, false, false, true, false, false);
    return true;
}

CommandGetUserSessions::CommandGetUserSessions(MegaClient* client, AccountDetails* ad)
{
    cmd("usl");
    arg("x", 1); // Request the additional id and alive information

    details = ad;
    tag = client->reqtag;
}

bool CommandGetUserSessions::procresult(Result r)
{
    details->sessions.clear();

    while (client->json.enterarray())
    {
        size_t t = details->sessions.size();
        details->sessions.resize(t + 1);

        details->sessions[t].timestamp = client->json.getint();
        details->sessions[t].mru = client->json.getint();
        client->json.storeobject(&details->sessions[t].useragent);
        client->json.storeobject(&details->sessions[t].ip);

        const char* country = client->json.getvalue();
        memcpy(details->sessions[t].country, country ? country : "\0\0", 2);
        details->sessions[t].country[2] = 0;

        details->sessions[t].current = (int)client->json.getint();

        details->sessions[t].id = client->json.gethandle(8);
        details->sessions[t].alive = (int)client->json.getint();

        client->json.leavearray();
    }

    client->app->account_details(details, false, false, false, false, false, true);
    return true;
}

CommandSetPH::CommandSetPH(MegaClient* client, Node* n, int del, m_time_t ets, bool writable)
{
    cmd("l");
    arg("n", (byte*)&n->nodehandle, MegaClient::NODEHANDLE);

    if (del)
    {
        arg("d", 1);
    }

    if (ets)
    {
        arg("ets", ets);
    }

    if (writable)
    {
        arg("w", "1");
    }

    this->h = n->nodehandle;
    this->ets = ets;
    this->tag = client->reqtag;
    mWritable = writable;
}

bool CommandSetPH::procresult(Result r)
{
    if (r.wasErrorOrOK())
    {
        client->app->exportnode_result(r.errorOrOK());
        return true;
    }

    handle ph = UNDEF;
    std::string authKey;

    if (mWritable) // aparently, depending on 'w', the response can be [{"ph":"XXXXXXXX","w":"YYYYYYYYYYYYYYYYYYYYYY"}] or simply [XXXXXXXX]
    {
        bool exit = false;
        while (!exit)
        {
            switch (client->json.getnameid())
            {
            case 'w':
                client->json.storeobject(&authKey);
                break;

            case MAKENAMEID2('p', 'h'):
                ph = client->json.gethandle();
                break;

            case EOO:
            {
                if (authKey.empty())
                {
                    client->app->exportnode_result(API_EINTERNAL);
                    return true;
                }
                exit = true;
                break;
            }
            default:
                if (!client->json.storeobject())
                {
                    client->app->exportnode_result(API_EINTERNAL);
                    return true;
                }
            }
        }
    }
    else    // format: [XXXXXXXX]
    {
        ph = client->json.gethandle();
    }

    if (ISUNDEF(ph))
    {
        client->app->exportnode_result(API_EINTERNAL);
        return true;
    }

    Node *n = client->nodebyhandle(h);
    if (n)
    {
        n->setpubliclink(ph, time(nullptr), ets, false, authKey);
        n->changed.publiclink = true;
        client->notifynode(n);
    }

    client->app->exportnode_result(h, ph);

    return true;
}

CommandGetPH::CommandGetPH(MegaClient* client, handle cph, const byte* ckey, int cop)
{
    cmd("g");
    arg("p", (byte*)&cph, MegaClient::NODEHANDLE);

    ph = cph;
    havekey = ckey ? true : false;
    if (havekey)
    {
        memcpy(key, ckey, sizeof key);
    }
    tag = client->reqtag;
    op = cop;
}

bool CommandGetPH::procresult(Result r)
{
    if (r.wasErrorOrOK())
    {
        client->app->openfilelink_result(r.errorOrOK());
        return true;
    }

    m_off_t s = -1;
    string a, fa;

    for (;;)
    {
        switch (client->json.getnameid())
        {
            case 's':
                s = client->json.getint();
                break;

            case MAKENAMEID2('a', 't'):
                client->json.storeobject(&a);
                break;

            case MAKENAMEID2('f', 'a'):
                client->json.storeobject(&fa);
                break;

            case EOO:
                // we want at least the attributes
                if (s >= 0)
                {
                    a.resize(Base64::atob(a.c_str(), (byte*)a.data(), int(a.size())));
                    if (havekey)
                    {
                        client->app->openfilelink_result(ph, key, s, &a, &fa, op);
                    }
                    else
                    {
                        client->app->openfilelink_result(ph, NULL, s, &a, &fa, op);
                    }
                }
                else
                {
                    client->app->openfilelink_result(API_EINTERNAL);
                }
                return true;

            default:
                if (!client->json.storeobject())
                {
                    client->app->openfilelink_result(API_EINTERNAL);
                    return false;
                }
        }
    }
}

CommandSetMasterKey::CommandSetMasterKey(MegaClient* client, const byte* newkey, const byte *hash, int hashsize, const byte *clientrandomvalue, const char *pin, string *salt)
{
    memcpy(this->newkey, newkey, SymmCipher::KEYLENGTH);

    cmd("up");
    arg("k", newkey, SymmCipher::KEYLENGTH);
    if (clientrandomvalue)
    {
        arg("crv", clientrandomvalue, SymmCipher::KEYLENGTH);
    }
    arg("uh", hash, hashsize);
    if (pin)
    {
        arg("mfa", pin);
    }

    if (salt)
    {
        this->salt = *salt;
    }

    tag = client->reqtag;
}

bool CommandSetMasterKey::procresult(Result r)
{
    if (r.wasErrorOrOK())
    {
        client->app->changepw_result(r.errorOrOK());
    }
    else
    {
        // update encrypted MK and salt for further checkups
        client->k.assign((const char *) newkey, SymmCipher::KEYLENGTH);
        client->accountsalt = salt;

        client->json.storeobject();
        client->app->changepw_result(API_OK);
    }
    return true;
}

CommandCreateEphemeralSession::CommandCreateEphemeralSession(MegaClient* client,
                                                             const byte* key,
                                                             const byte* cpw,
                                                             const byte* ssc)
{
    memcpy(pw, cpw, sizeof pw);

    cmd("up");
    arg("k", key, SymmCipher::KEYLENGTH);
    arg("ts", ssc, 2 * SymmCipher::KEYLENGTH);

    tag = client->reqtag;
}

bool CommandCreateEphemeralSession::procresult(Result r)
{
    if (r.wasErrorOrOK())
    {
        client->ephemeralSession = false;
        client->app->ephemeral_result(r.errorOrOK());
    }
    else
    {
        client->me = client->json.gethandle(MegaClient::USERHANDLE);
        client->uid = Base64Str<MegaClient::USERHANDLE>(client->me);
        client->resumeephemeral(client->me, pw, tag);
    }
    return true;
}

CommandResumeEphemeralSession::CommandResumeEphemeralSession(MegaClient*, handle cuh, const byte* cpw, int ctag)
{
    memcpy(pw, cpw, sizeof pw);

    uh = cuh;

    cmd("us");
    arg("user", (byte*)&uh, MegaClient::USERHANDLE);

    tag = ctag;
}

bool CommandResumeEphemeralSession::procresult(Result r)
{
    byte keybuf[SymmCipher::KEYLENGTH];
    byte sidbuf[MegaClient::SIDLEN];
    int havek = 0, havecsid = 0;

    if (r.wasErrorOrOK())
    {
        client->app->ephemeral_result(r.errorOrOK());
        return true;
    }

    for (;;)
    {
        switch (client->json.getnameid())
        {
            case 'k':
                havek = client->json.storebinary(keybuf, sizeof keybuf) == sizeof keybuf;
                break;

            case MAKENAMEID4('t', 's', 'i', 'd'):
                havecsid = client->json.storebinary(sidbuf, sizeof sidbuf) == sizeof sidbuf;
                break;

            case EOO:
                if (!havek || !havecsid)
                {
                    client->app->ephemeral_result(API_EINTERNAL);
                    return false;
                }

                client->sid.assign((const char *)sidbuf, sizeof sidbuf);

                client->key.setkey(pw);
                client->key.ecb_decrypt(keybuf);

                client->key.setkey(keybuf);

                if (!client->checktsid(sidbuf, sizeof sidbuf))
                {
                    client->app->ephemeral_result(API_EKEY);
                    return true;
                }

                client->me = uh;
                client->uid = Base64Str<MegaClient::USERHANDLE>(client->me);

                client->app->ephemeral_result(uh, pw);
                return true;

            default:
                if (!client->json.storeobject())
                {
                    client->app->ephemeral_result(API_EINTERNAL);
                    return false;
                }
        }
    }
}

CommandCancelSignup::CommandCancelSignup(MegaClient *client)
{
    cmd("ucr");

    tag = client->reqtag;
}

bool CommandCancelSignup::procresult(Result r)
{
    client->app->cancelsignup_result(r.errorOrOK());
    return r.wasErrorOrOK();
}

CommandWhyAmIblocked::CommandWhyAmIblocked(MegaClient *client)
{
    cmd("whyamiblocked");
    batchSeparately = true;  // don't let any other commands that might get batched with it cause the whole batch to fail

    tag = client->reqtag;
}

bool CommandWhyAmIblocked::procresult(Result r)
{
    if (r.wasErrorOrOK())
    {
        if (r.wasError(API_OK)) //unblocked
        {
            client->unblock();
        }

        client->app->whyamiblocked_result(r.errorOrOK());
        return true;
    }
    else if (client->json.isnumeric())
    {
         int response = int(client->json.getint());
         client->app->whyamiblocked_result(response);
         return true;
    }

    client->json.storeobject();
    client->app->whyamiblocked_result(API_EINTERNAL);
	return false;
}

CommandSendSignupLink::CommandSendSignupLink(MegaClient* client, const char* email, const char* name, byte* c)
{
    cmd("uc");
    arg("c", c, 2 * SymmCipher::KEYLENGTH);
    arg("n", (byte*)name, int(strlen(name)));
    arg("m", (byte*)email, int(strlen(email)));

    tag = client->reqtag;
}

bool CommandSendSignupLink::procresult(Result r)
{
    client->app->sendsignuplink_result(r.errorOrOK());
    return r.wasErrorOrOK();
}

CommandSendSignupLink2::CommandSendSignupLink2(MegaClient* client, const char* email, const char* name)
{
    cmd("uc2");
    arg("n", (byte*)name, int(strlen(name)));
    arg("m", (byte*)email, int(strlen(email)));
    arg("v", 2);
    tag = client->reqtag;
}

CommandSendSignupLink2::CommandSendSignupLink2(MegaClient* client, const char* email, const char* name, byte *clientrandomvalue, byte *encmasterkey, byte *hashedauthkey)
{
    cmd("uc2");
    arg("n", (byte*)name, int(strlen(name)));
    arg("m", (byte*)email, int(strlen(email)));
    arg("crv", clientrandomvalue, SymmCipher::KEYLENGTH);
    arg("hak", hashedauthkey, SymmCipher::KEYLENGTH);
    arg("k", encmasterkey, SymmCipher::KEYLENGTH);
    arg("v", 2);

    tag = client->reqtag;
}

bool CommandSendSignupLink2::procresult(Result r)
{
    client->app->sendsignuplink_result(r.errorOrOK());
    return r.wasErrorOrOK();
}

CommandQuerySignupLink::CommandQuerySignupLink(MegaClient* client, const byte* code, unsigned len)
{
    confirmcode.assign((char*)code, len);

    cmd("ud");
    arg("c", code, len);

    tag = client->reqtag;
}

bool CommandQuerySignupLink::procresult(Result r)
{
    string name;
    string email;
    handle uh;
    const char* kc;
    const char* pwcheck;
    string namebuf, emailbuf;
    byte pwcheckbuf[SymmCipher::KEYLENGTH];
    byte kcbuf[SymmCipher::KEYLENGTH];

    if (r.wasErrorOrOK())
    {
        client->app->querysignuplink_result(r.errorOrOK());
        return true;
    }

    assert(r.hasJsonArray());
    if (client->json.storebinary(&name) && client->json.storebinary(&email)
        && (uh = client->json.gethandle(MegaClient::USERHANDLE))
        && (kc = client->json.getvalue()) && (pwcheck = client->json.getvalue()))
    {
        if (!ISUNDEF(uh)
            && (Base64::atob(pwcheck, pwcheckbuf, sizeof pwcheckbuf) == sizeof pwcheckbuf)
            && (Base64::atob(kc, kcbuf, sizeof kcbuf) == sizeof kcbuf))
        {
            client->app->querysignuplink_result(uh, name.c_str(),
                                                       email.c_str(),
                                                       pwcheckbuf, kcbuf,
                                                       (const byte*)confirmcode.data(),
                                                       confirmcode.size());
            return true;
        }
    }

    client->app->querysignuplink_result(API_EINTERNAL);
	return false;
}

CommandConfirmSignupLink2::CommandConfirmSignupLink2(MegaClient* client,
                                                   const byte* code,
                                                   unsigned len)
{
    cmd("ud2");
    arg("c", code, len);

    tag = client->reqtag;
}

bool CommandConfirmSignupLink2::procresult(Result r)
{
    string name;
    string email;
    handle uh = UNDEF;
    int version = 0;

    if (r.wasErrorOrOK())
    {
        client->app->confirmsignuplink2_result(UNDEF, NULL, NULL, r.errorOrOK());
        return true;
    }

    assert(r.hasJsonArray());
    if (client->json.storebinary(&email) && client->json.storebinary(&name))
    {
        uh = client->json.gethandle(MegaClient::USERHANDLE);
        version = int(client->json.getint());
    }
    while (client->json.storeobject());

    if (!ISUNDEF(uh) && version == 2)
    {
        client->ephemeralSession = false;
        client->app->confirmsignuplink2_result(uh, name.c_str(), email.c_str(), API_OK);
        return true;
    }
    else
    {
        client->app->confirmsignuplink2_result(UNDEF, NULL, NULL, API_EINTERNAL);
        return false;
    }
}

CommandConfirmSignupLink::CommandConfirmSignupLink(MegaClient* client,
                                                   const byte* code,
                                                   unsigned len,
                                                   uint64_t emailhash)
{
    cmd("up");
    arg("c", code, len);
    arg("uh", (byte*)&emailhash, sizeof emailhash);

    notself(client);

    tag = client->reqtag;
}

bool CommandConfirmSignupLink::procresult(Result r)
{
    assert(r.hasJsonItem() || r.wasStrictlyError());

    if (r.hasJsonItem())
    {
        client->json.storeobject();
        client->ephemeralSession = false;
        client->app->confirmsignuplink_result(API_OK);
        return true;
    }

    client->app->confirmsignuplink_result(r.errorOrOK());
    return r.wasStrictlyError();
}

CommandSetKeyPair::CommandSetKeyPair(MegaClient* client, const byte* privk,
                                     unsigned privklen, const byte* pubk,
                                     unsigned pubklen)
{
    cmd("up");
    arg("privk", privk, privklen);
    arg("pubk", pubk, pubklen);

    tag = client->reqtag;

    len = privklen;
    privkBuffer.reset(new byte[privklen]);
    memcpy(privkBuffer.get(), privk, len);
}

bool CommandSetKeyPair::procresult(Result r)
{
    if (r.wasErrorOrOK())
    {
        client->app->setkeypair_result(r.errorOrOK());
        return true;
    }

    client->json.storeobject();

    client->key.ecb_decrypt(privkBuffer.get(), len);
    client->mPrivKey.resize(AsymmCipher::MAXKEYLENGTH * 2);
    client->mPrivKey.resize(Base64::btoa(privkBuffer.get(), len, (char *)client->mPrivKey.data()));

    client->app->setkeypair_result(API_OK);
    return true;
}

// fetch full node tree
CommandFetchNodes::CommandFetchNodes(MegaClient* client, bool nocache)
{
    cmd("f");
    arg("c", 1);
    arg("r", 1);

    if (!nocache)
    {
        arg("ca", 1);
    }

    // The servers are more efficient with this command when it's the only one in the batch
    batchSeparately = true;

    tag = client->reqtag;
}

// purge and rebuild node/user tree
bool CommandFetchNodes::procresult(Result r)
{
    WAIT_CLASS::bumpds();
    client->fnstats.timeToLastByte = Waiter::ds - client->fnstats.startTime;

    client->purgenodesusersabortsc(true);

    if (r.wasErrorOrOK())
    {
        client->fetchingnodes = false;
        client->app->fetchnodes_result(r.errorOrOK());
        return true;
    }

    for (;;)
    {
        switch (client->json.getnameid())
        {
            case 'f':
                // nodes
                if (!client->readnodes(&client->json, 0, PUTNODES_APP, nullptr, 0, false))
                {
                    client->fetchingnodes = false;
                    client->app->fetchnodes_result(API_EINTERNAL);
                    return false;
                }
                break;

            case MAKENAMEID2('f', '2'):
                // old versions
                if (!client->readnodes(&client->json, 0, PUTNODES_APP, nullptr, 0, false))
                {
                    client->fetchingnodes = false;
                    client->app->fetchnodes_result(API_EINTERNAL);
                    return false;
                }
                break;

            case MAKENAMEID2('o', 'k'):
                // outgoing sharekeys
                client->readok(&client->json);
                break;

            case 's':
                // Fall through
            case MAKENAMEID2('p', 's'):
                // outgoing or pending shares
                client->readoutshares(&client->json);
                break;

            case 'u':
                // users/contacts
                if (!client->readusers(&client->json, false))
                {
                    client->fetchingnodes = false;
                    client->app->fetchnodes_result(API_EINTERNAL);
                    return false;
                }
                break;

            case MAKENAMEID2('c', 'r'):
                // crypto key request
                client->proccr(&client->json);
                break;

            case MAKENAMEID2('s', 'r'):
                // sharekey distribution request
                client->procsr(&client->json);
                break;

            case MAKENAMEID2('s', 'n'):
                // sequence number
                if (!client->scsn.setScsn(&client->json))
                {
                    client->fetchingnodes = false;
                    client->app->fetchnodes_result(API_EINTERNAL);
                    return false;
                }
                break;

            case MAKENAMEID3('i', 'p', 'c'):
                // Incoming pending contact
                client->readipc(&client->json);
                break;

            case MAKENAMEID3('o', 'p', 'c'):
                // Outgoing pending contact
                client->readopc(&client->json);
                break;

            case MAKENAMEID2('p', 'h'):
                // Public links handles
                client->procph(&client->json);
                break;

#ifdef ENABLE_CHAT
            case MAKENAMEID3('m', 'c', 'f'):
                // List of chatrooms
                client->procmcf(&client->json);
                break;

            case MAKENAMEID5('m', 'c', 'p', 'n', 'a'):   // fall-through
            case MAKENAMEID4('m', 'c', 'n', 'a'):
                // nodes shared in chatrooms
                client->procmcna(&client->json);
                break;
#endif
            case EOO:
            {
                if (!client->scsn.ready())
                {
                    client->fetchingnodes = false;
                    client->app->fetchnodes_result(API_EINTERNAL);
                    return false;
                }

                client->mergenewshares(0);
                client->applykeys();
                client->initStatusTable();
                client->initsc();
                client->pendingsccommit = false;
                client->fetchnodestag = tag;

                WAIT_CLASS::bumpds();
                client->fnstats.timeToCached = Waiter::ds - client->fnstats.startTime;
                client->fnstats.nodesCached = client->nodes.size();
                return true;
            }
            default:
                if (!client->json.storeobject())
                {
                    client->fetchingnodes = false;
                    client->app->fetchnodes_result(API_EINTERNAL);
                    return false;
                }
        }
    }
}

// report event to server logging facility
CommandReportEvent::CommandReportEvent(MegaClient *client, const char *event, const char *details)
{
    cmd("cds");
    arg("c", event);

    if (details)
    {
        arg("v", details);
    }

    tag = client->reqtag;
}

bool CommandReportEvent::procresult(Result r)
{
    client->app->reportevent_result(r.errorOrOK());
    return r.wasErrorOrOK();
}

CommandSubmitPurchaseReceipt::CommandSubmitPurchaseReceipt(MegaClient *client, int type, const char *receipt, handle lph, int phtype, int64_t ts)
{
    cmd("vpay");
    arg("t", type);

    if(receipt)
    {
        arg("receipt", receipt);
    }

    if(type == 2 && client->loggedin() == FULLACCOUNT)
    {
        arg("user", client->finduser(client->me)->uid.c_str());
    }

    if (!ISUNDEF(lph))
    {
        if (phtype == 0) // legacy mode
        {
            arg("aff", (byte*)&lph, MegaClient::NODEHANDLE);
        }
        else
        {
            beginobject("aff");
            arg("id", (byte*)&lph, MegaClient::NODEHANDLE);
            arg("ts", ts);
            arg("t", phtype);   // 1=affiliate id, 2=file/folder link, 3=chat link, 4=contact link
            endobject();
        }
    }

    tag = client->reqtag;
}

bool CommandSubmitPurchaseReceipt::procresult(Result r)
{
    client->app->submitpurchasereceipt_result(r.errorOrOK());
    return r.wasErrorOrOK();
}

// Credit Card Store
CommandCreditCardStore::CommandCreditCardStore(MegaClient* client, const char *cc, const char *last4, const char *expm, const char *expy, const char *hash)
{
    cmd("ccs");
    arg("cc", cc);
    arg("last4", last4);
    arg("expm", expm);
    arg("expy", expy);
    arg("hash", hash);

    tag = client->reqtag;
}

bool CommandCreditCardStore::procresult(Result r)
{
    client->app->creditcardstore_result(r.errorOrOK());
    return r.wasErrorOrOK();
}

CommandCreditCardQuerySubscriptions::CommandCreditCardQuerySubscriptions(MegaClient* client)
{
    cmd("ccqns");

    tag = client->reqtag;
}

bool CommandCreditCardQuerySubscriptions::procresult(Result r)
{
    if (r.wasErrorOrOK())
    {
        client->app->creditcardquerysubscriptions_result(0, r.errorOrOK());
        return true;
    }
    else if (client->json.isnumeric())
    {
        int number = int(client->json.getint());
        client->app->creditcardquerysubscriptions_result(number, API_OK);
        return true;
    }
    else
    {
        client->json.storeobject();
        client->app->creditcardquerysubscriptions_result(0, API_EINTERNAL);
        return false;
    }
}

CommandCreditCardCancelSubscriptions::CommandCreditCardCancelSubscriptions(MegaClient* client, const char* reason)
{
    cmd("cccs");

    if (reason)
    {
        arg("r", reason);
    }

    tag = client->reqtag;
}

bool CommandCreditCardCancelSubscriptions::procresult(Result r)
{
    client->app->creditcardcancelsubscriptions_result(r.errorOrOK());
    return r.wasErrorOrOK();
}

CommandCopySession::CommandCopySession(MegaClient *client)
{
    cmd("us");
    arg("c", 1);
    batchSeparately = true;  // don't let any other commands that might get batched with it cause the whole batch to fail when blocked
    tag = client->reqtag;
}

bool CommandCopySession::procresult(Result r)
{
    string session;
    byte sidbuf[AsymmCipher::MAXKEYLENGTH];
    int len_csid = 0;

    if (r.wasErrorOrOK())
    {
        client->app->copysession_result(NULL, r.errorOrOK());
        return true;
    }

    for (;;)
    {
        switch (client->json.getnameid())
        {
            case MAKENAMEID4('c', 's', 'i', 'd'):
                len_csid = client->json.storebinary(sidbuf, sizeof sidbuf);
                break;

            case EOO:
                if (len_csid < 32)
                {
                    client->app->copysession_result(NULL, API_EINTERNAL);
                    return false;
                }

                if (!client->asymkey.decrypt(sidbuf, len_csid, sidbuf, MegaClient::SIDLEN))
                {
                    client->app->copysession_result(NULL, API_EINTERNAL);
                    return false;
                }

                session.resize(MegaClient::SIDLEN * 4 / 3 + 4);
                session.resize(Base64::btoa(sidbuf, MegaClient::SIDLEN, (char *)session.data()));
                client->app->copysession_result(&session, API_OK);
                return true;

            default:
                if (!client->json.storeobject())
                {
                    client->app->copysession_result(NULL, API_EINTERNAL);
                    return false;
                }
        }
    }
}

CommandGetPaymentMethods::CommandGetPaymentMethods(MegaClient *client)
{
    cmd("ufpq");
    tag = client->reqtag;
}

bool CommandGetPaymentMethods::procresult(Result r)
{
    int methods = 0;
    int64_t value;

    if (r.wasErrorOrOK())
    {
        if (!r.wasError(API_OK))
        {
            client->app->getpaymentmethods_result(methods, r.errorOrOK());

            //Consume remaining values if they exist
            while(client->json.isnumeric())
            {
                client->json.getint();
            }
            return true;
        }

        value = static_cast<int64_t>(error(r.errorOrOK()));
    }
    else if (client->json.isnumeric())
    {
        value = client->json.getint();
    }
    else
    {
        LOG_err << "Parse error in ufpq";
        client->app->getpaymentmethods_result(methods, API_EINTERNAL);
        return false;
    }

    methods |= 1 << value;

    while (client->json.isnumeric())
    {
        value = client->json.getint();
        if (value < 0)
        {
            client->app->getpaymentmethods_result(methods, static_cast<error>(value));

            //Consume remaining values if they exist
            while(client->json.isnumeric())
            {
                client->json.getint();
            }
            return true;
        }

        methods |= 1 << value;
    }

    client->app->getpaymentmethods_result(methods, API_OK);
    return true;
}

CommandUserFeedbackStore::CommandUserFeedbackStore(MegaClient *client, const char *type, const char *blob, const char *uid)
{
    cmd("clog");

    arg("t", type);

    if (blob)
    {
        arg("d", blob);
    }

    if (uid)
    {
        arg("id", uid);
    }

    tag = client->reqtag;
}

bool CommandUserFeedbackStore::procresult(Result r)
{
    client->app->userfeedbackstore_result(r.errorOrOK());
    return r.wasErrorOrOK();
}

CommandSendEvent::CommandSendEvent(MegaClient *client, int type, const char *desc)
{
    cmd("log");
    arg("e", type);
    arg("m", desc);

    tag = client->reqtag;
}

bool CommandSendEvent::procresult(Result r)
{
    client->app->sendevent_result(r.errorOrOK());
    return r.wasErrorOrOK();
}

CommandSupportTicket::CommandSupportTicket(MegaClient *client, const char *message, int type)
{
    cmd("sse");
    arg("t", type);
    arg("b", 1);    // base64 encoding for `msg`
    arg("m", (const byte*)message, int(strlen(message)));

    tag = client->reqtag;
}

bool CommandSupportTicket::procresult(Result r)
{
    client->app->supportticket_result(r.errorOrOK());
    return r.wasErrorOrOK();
}

CommandCleanRubbishBin::CommandCleanRubbishBin(MegaClient *client)
{
    cmd("dr");

    tag = client->reqtag;
}

bool CommandCleanRubbishBin::procresult(Result r)
{
    client->app->cleanrubbishbin_result(r.errorOrOK());
    return r.wasErrorOrOK();
}

CommandGetRecoveryLink::CommandGetRecoveryLink(MegaClient *client, const char *email, int type, const char *pin)
{
    cmd("erm");
    arg("m", email);
    arg("t", type);

    if (type == CANCEL_ACCOUNT && pin)
    {
        arg("mfa", pin);
    }

    tag = client->reqtag;
}

bool CommandGetRecoveryLink::procresult(Result r)
{
    client->app->getrecoverylink_result(r.errorOrOK());
    return r.wasErrorOrOK();
}

CommandQueryRecoveryLink::CommandQueryRecoveryLink(MegaClient *client, const char *linkcode)
{
    cmd("erv");
    arg("c", linkcode);

    tag = client->reqtag;
}

bool CommandQueryRecoveryLink::procresult(Result r)
{
    // [<code>,"<email>","<ip_address>",<timestamp>,"<user_handle>",["<email>"]]   (and we are already in the array)
    string email;
    string ip;
    m_time_t ts;
    handle uh;

    if (r.wasStrictlyError())
    {
        client->app->queryrecoverylink_result(r.errorOrOK());
        return true;
    }

    if (!client->json.isnumeric())
    {
        client->app->queryrecoverylink_result(API_EINTERNAL);
        return false;
    }

    int type = static_cast<int>(client->json.getint());

    if ( !client->json.storeobject(&email)  ||
         !client->json.storeobject(&ip)     ||
         ((ts = client->json.getint()) == -1) ||
         !(uh = client->json.gethandle(MegaClient::USERHANDLE)) )
    {
        client->app->queryrecoverylink_result(API_EINTERNAL);
        return false;
    }

    string tmp;
    vector<string> emails;

    // read emails registered for this account
    client->json.enterarray();
    while (client->json.storeobject(&tmp))
    {
        emails.push_back(tmp);
        if (*client->json.pos == ']')
        {
            break;
        }
    }
    client->json.leavearray();  // emails array

    if (!emails.size()) // there should be at least one email
    {
        client->app->queryrecoverylink_result(API_EINTERNAL);
        return false;
    }

    if (client->loggedin() == FULLACCOUNT && uh != client->me)
    {
        client->app->queryrecoverylink_result(API_EACCESS);
        return true;
    }

    client->app->queryrecoverylink_result(type, email.c_str(), ip.c_str(), time_t(ts), uh, &emails);
    return true;
}

CommandGetPrivateKey::CommandGetPrivateKey(MegaClient *client, const char *code)
{
    cmd("erx");
    arg("r", "gk");
    arg("c", code);

    tag = client->reqtag;
}

bool CommandGetPrivateKey::procresult(Result r)
{
    if (r.wasErrorOrOK())   // error
    {
        client->app->getprivatekey_result(r.errorOrOK());
        return true;
    }
    else
    {
        byte privkbuf[AsymmCipher::MAXKEYLENGTH * 2];
        int len_privk = client->json.storebinary(privkbuf, sizeof privkbuf);

        // account has RSA keypair: decrypt server-provided session ID
        if (len_privk < 256)
        {
            client->app->getprivatekey_result(API_EINTERNAL);
            return false;
        }
        else
        {
            client->app->getprivatekey_result((error)API_OK, privkbuf, len_privk);
            return true;
        }
    }
}

CommandConfirmRecoveryLink::CommandConfirmRecoveryLink(MegaClient *client, const char *code, const byte *hash, int hashsize, const byte *clientrandomvalue, const byte *encMasterKey, const byte *initialSession)
{
    cmd("erx");

    if (!initialSession)
    {
        arg("r", "sk");
    }

    arg("c", code);

    arg("x", encMasterKey, SymmCipher::KEYLENGTH);
    if (!clientrandomvalue)
    {
        arg("y", hash, hashsize);
    }
    else
    {
        beginobject("y");
        arg("crv", clientrandomvalue, SymmCipher::KEYLENGTH);
        arg("hak", hash, hashsize); //hashed authentication key
        endobject();
    }

    if (initialSession)
    {
        arg("z", initialSession, 2 * SymmCipher::KEYLENGTH);
    }

    tag = client->reqtag;
}

bool CommandConfirmRecoveryLink::procresult(Result r)
{
    client->app->confirmrecoverylink_result(r.errorOrOK());
    return r.wasErrorOrOK();
}

CommandConfirmCancelLink::CommandConfirmCancelLink(MegaClient *client, const char *code)
{
    cmd("erx");
    arg("c", code);

    tag = client->reqtag;
}

bool CommandConfirmCancelLink::procresult(Result r)
{
    MegaApp *app = client->app;
    app->confirmcancellink_result(r.errorOrOK());
    if (r.wasError(API_OK))
    {
        app->request_error(API_ESID);
    }
    return r.wasErrorOrOK();
}

CommandResendVerificationEmail::CommandResendVerificationEmail(MegaClient *client)
{
    cmd("era");
    batchSeparately = true;  // don't let any other commands that might get batched with it cause the whole batch to fail

    tag = client->reqtag;
}

bool CommandResendVerificationEmail::procresult(Result r)
{
    client->app->resendverificationemail_result(r.errorOrOK());
    return r.wasErrorOrOK();
}

CommandResetSmsVerifiedPhoneNumber::CommandResetSmsVerifiedPhoneNumber(MegaClient *client)
{
    cmd("smsr");
    tag = client->reqtag;
}

bool CommandResetSmsVerifiedPhoneNumber::procresult(Result r)
{
    if (r.wasError(API_OK))
    {
        client->mSmsVerifiedPhone.clear();
    }
    client->app->resetSmsVerifiedPhoneNumber_result(r.errorOrOK());
    return r.wasErrorOrOK();
}

CommandValidatePassword::CommandValidatePassword(MegaClient *client, const char *email, uint64_t emailhash)
{
    cmd("us");
    arg("user", email);
    arg("uh", (byte*)&emailhash, sizeof emailhash);

    tag = client->reqtag;
}

bool CommandValidatePassword::procresult(Result r)
{
    if (r.wasError(API_OK))
    {
        client->app->validatepassword_result(r.errorOrOK());
        return true;
    }
    else
    {
        assert(r.hasJsonObject());  // we don't use the object contents, and will exit the object automatically
        client->app->validatepassword_result(API_OK);
        return r.hasJsonObject();
    }
}

CommandGetEmailLink::CommandGetEmailLink(MegaClient *client, const char *email, int add, const char *pin)
{
    cmd("se");

    if (add)
    {
        arg("aa", "a");     // add
    }
    else
    {
        arg("aa", "r");     // remove
    }
    arg("e", email);
    if (pin)
    {
        arg("mfa", pin);
    }

    notself(client);

    tag = client->reqtag;
}

bool CommandGetEmailLink::procresult(Result r)
{
    client->app->getemaillink_result(r.errorOrOK());
    return r.wasErrorOrOK();
}

CommandConfirmEmailLink::CommandConfirmEmailLink(MegaClient *client, const char *code, const char *email, const byte *newLoginHash, bool replace)
{
    this->email = email;
    this->replace = replace;

    cmd("sec");

    arg("c", code);
    arg("e", email);
    if (newLoginHash)
    {
        arg("uh", newLoginHash, sizeof(uint64_t));
    }
    if (replace)
    {
        arg("r", 1);    // replace the current email address by this one
    }
    notself(client);

    tag = client->reqtag;
}

bool CommandConfirmEmailLink::procresult(Result r)
{
    if (r.wasError(API_OK))
    {
        User *u = client->finduser(client->me);

        if (replace)
        {
            LOG_debug << "Email changed from `" << u->email << "` to `" << email << "`";

            client->mapuser(u->userhandle, email.c_str()); // update email used as index for user's map
            u->changed.email = true;
            client->notifyuser(u);
        }
        // TODO: once we manage multiple emails, add the new email to the list of emails
    }

    client->app->confirmemaillink_result(r.errorOrOK());
    return r.wasErrorOrOK();
}

CommandGetVersion::CommandGetVersion(MegaClient *client, const char *appKey)
{
    this->client = client;
    cmd("lv");
    arg("a", appKey);
    tag = client->reqtag;
}

bool CommandGetVersion::procresult(Result r)
{
    int versioncode = 0;
    string versionstring;

    if (r.wasErrorOrOK())
    {
        client->app->getversion_result(0, NULL, r.errorOrOK());
        return r.wasErrorOrOK();
    }

    assert(r.hasJsonObject());
    for (;;)
    {
        switch (client->json.getnameid())
        {
            case 'c':
                versioncode = int(client->json.getint());
                break;

            case 's':
                client->json.storeobject(&versionstring);
                break;

            case EOO:
                client->app->getversion_result(versioncode, versionstring.c_str(), API_OK);
                return true;

            default:
                if (!client->json.storeobject())
                {
                    client->app->getversion_result(0, NULL, API_EINTERNAL);
                    return false;
                }
        }
    }
}

CommandGetLocalSSLCertificate::CommandGetLocalSSLCertificate(MegaClient *client)
{
    this->client = client;
    cmd("lc");
    arg("v", 1);

    tag = client->reqtag;
}

bool CommandGetLocalSSLCertificate::procresult(Result r)
{
    if (r.wasErrorOrOK())
    {
        client->app->getlocalsslcertificate_result(0, NULL, r.errorOrOK());
        return true;
    }

    assert(r.hasJsonObject());
    string certdata;
    m_time_t ts = 0;
    int numelements = 0;

    for (;;)
    {
        switch (client->json.getnameid())
        {
            case 't':
            {
                ts = client->json.getint();
                break;
            }
            case 'd':
            {
                string data;
                client->json.enterarray();
                while (client->json.storeobject(&data))
                {
                    if (numelements)
                    {
                        certdata.append(";");
                    }
                    numelements++;
                    certdata.append(data);
                }
                client->json.leavearray();
                break;
            }
            case EOO:
            {
                if (numelements < 2)
                {
                    client->app->getlocalsslcertificate_result(0, NULL, API_EINTERNAL);
                    return false;
                }
                client->app->getlocalsslcertificate_result(ts, &certdata, API_OK);
                return true;
            }

            default:
                if (!client->json.storeobject())
                {
                    client->app->getlocalsslcertificate_result(0, NULL, API_EINTERNAL);
                    return false;
                }
        }
    }
}

#ifdef ENABLE_CHAT
CommandChatCreate::CommandChatCreate(MegaClient *client, bool group, bool publicchat, const userpriv_vector *upl, const string_map *ukm, const char *title)
{
    this->client = client;
    this->chatPeers = new userpriv_vector(*upl);
    this->mPublicChat = publicchat;
    this->mTitle = title ? string(title) : "";
    this->mUnifiedKey = "";

    cmd("mcc");
    arg("g", (group) ? 1 : 0);

    if (group && title)
    {
        arg("ct", title);
    }

    if (publicchat)
    {
        arg("m", 1);

        char ownHandleB64[12];
        Base64::btoa((byte *)&client->me, MegaClient::USERHANDLE, ownHandleB64);
        ownHandleB64[11] = '\0';

        string_map::const_iterator it = ukm->find(ownHandleB64);
        if (it != ukm->end())
        {
            mUnifiedKey = it->second;
            arg("ck", mUnifiedKey.c_str());
        }
    }

    beginarray("u");

    userpriv_vector::iterator itupl;
    for (itupl = chatPeers->begin(); itupl != chatPeers->end(); itupl++)
    {
        beginobject();

        handle uh = itupl->first;
        privilege_t priv = itupl->second;

        arg("u", (byte *)&uh, MegaClient::USERHANDLE);
        arg("p", priv);

        if (publicchat)
        {
            char uid[12];
            Base64::btoa((byte*)&uh, MegaClient::USERHANDLE, uid);
            uid[11] = '\0';

            string_map::const_iterator ituk = ukm->find(uid);
            if(ituk != ukm->end())
            {
                arg("ck", ituk->second.c_str());
            }
        }
        endobject();
    }

    endarray();

    arg("v", 1);
    notself(client);

    tag = client->reqtag;
}

bool CommandChatCreate::procresult(Result r)
{
    if (r.wasErrorOrOK())
    {
        client->app->chatcreate_result(NULL, r.errorOrOK());
        delete chatPeers;
        return true;
    }
    else
    {
        handle chatid = UNDEF;
        int shard = -1;
        bool group = false;
        m_time_t ts = -1;

        for (;;)
        {
            switch (client->json.getnameid())
            {
                case MAKENAMEID2('i','d'):
                    chatid = client->json.gethandle(MegaClient::CHATHANDLE);
                    break;

                case MAKENAMEID2('c','s'):
                    shard = int(client->json.getint());
                    break;

                case 'g':
                    group = client->json.getint();
                    break;

                case MAKENAMEID2('t', 's'):  // actual creation timestamp
                    ts = client->json.getint();
                    break;

                case EOO:
                    if (chatid != UNDEF && shard != -1)
                    {
                        if (client->chats.find(chatid) == client->chats.end())
                        {
                            client->chats[chatid] = new TextChat();
                        }

                        TextChat *chat = client->chats[chatid];
                        chat->id = chatid;
                        chat->priv = PRIV_MODERATOR;
                        chat->shard = shard;
                        delete chat->userpriv;  // discard any existing `userpriv`
                        chat->userpriv = this->chatPeers;
                        chat->group = group;
                        chat->ts = (ts != -1) ? ts : 0;
                        chat->publicchat = mPublicChat;
                        chat->setTag(tag ? tag : -1);
                        if (chat->group && !mTitle.empty())
                        {
                            chat->title = mTitle;
                        }
                        if (mPublicChat)
                        {
                            chat->unifiedKey = mUnifiedKey;
                        }

                        client->notifychat(chat);
                        client->app->chatcreate_result(chat, API_OK);
                    }
                    else
                    {
                        client->app->chatcreate_result(NULL, API_EINTERNAL);
                        delete chatPeers;   // unused, but might be set at creation
                    }
                    return true;

                default:
                    if (!client->json.storeobject())
                    {
                        client->app->chatcreate_result(NULL, API_EINTERNAL);
                        delete chatPeers;   // unused, but might be set at creation
                        return false;
                    }
            }
        }
    }
}

CommandChatInvite::CommandChatInvite(MegaClient *client, handle chatid, handle uh, privilege_t priv, const char *unifiedkey, const char* title)
{
    this->client = client;
    this->chatid = chatid;
    this->uh = uh;
    this->priv = priv;
    this->title = title ? string(title) : "";

    cmd("mci");

    arg("id", (byte*)&chatid, MegaClient::CHATHANDLE);
    arg("u", (byte *)&uh, MegaClient::USERHANDLE);
    arg("p", priv);
    arg("v", 1);

    if (title)
    {
        arg("ct", title);
    }

    if (unifiedkey)
    {
        arg("ck", unifiedkey);
    }

    notself(client);

    tag = client->reqtag;
}

bool CommandChatInvite::procresult(Result r)
{
    if (r.wasError(API_OK))
    {
        if (client->chats.find(chatid) == client->chats.end())
        {
            // the invitation succeed for a non-existing chatroom
            client->app->chatinvite_result(API_EINTERNAL);
            return true;
        }

        TextChat *chat = client->chats[chatid];
        if (!chat->userpriv)
        {
            chat->userpriv = new userpriv_vector();
        }

        chat->userpriv->push_back(userpriv_pair(uh, priv));

        if (!title.empty())  // only if title was set for this chatroom, update it
        {
            chat->title = title;
        }

        chat->setTag(tag ? tag : -1);
        client->notifychat(chat);
    }

    client->app->chatinvite_result(r.errorOrOK());
    return r.wasErrorOrOK();
}

CommandChatRemove::CommandChatRemove(MegaClient *client, handle chatid, handle uh)
{
    this->client = client;
    this->chatid = chatid;
    this->uh = uh;

    cmd("mcr");

    arg("id", (byte*)&chatid, MegaClient::CHATHANDLE);

    if (uh != client->me)
    {
        arg("u", (byte *)&uh, MegaClient::USERHANDLE);
    }
    arg("v", 1);
    notself(client);

    tag = client->reqtag;
}

bool CommandChatRemove::procresult(Result r)
{
    if (r.wasError(API_OK))
    {
        if (client->chats.find(chatid) == client->chats.end())
        {
            // the invitation succeed for a non-existing chatroom
            client->app->chatremove_result(API_EINTERNAL);
            return true;
        }

        TextChat *chat = client->chats[chatid];
        if (chat->userpriv)
        {
            userpriv_vector::iterator upvit;
            for (upvit = chat->userpriv->begin(); upvit != chat->userpriv->end(); upvit++)
            {
                if (upvit->first == uh)
                {
                    chat->userpriv->erase(upvit);
                    if (chat->userpriv->empty())
                    {
                        delete chat->userpriv;
                        chat->userpriv = NULL;
                    }
                    break;
                }
            }
        }
        else
        {
            if (uh != client->me)
            {
                // the removal succeed, but the list of peers is empty
                client->app->chatremove_result(API_EINTERNAL);
                return true;
            }
        }

        if (uh == client->me)
        {
            chat->priv = PRIV_RM;

            // clear the list of peers (if re-invited, peers will be re-added)
            delete chat->userpriv;
            chat->userpriv = NULL;
        }

        chat->setTag(tag ? tag : -1);
        client->notifychat(chat);
    }

    client->app->chatremove_result(r.errorOrOK());
    return r.wasErrorOrOK();
}

CommandChatURL::CommandChatURL(MegaClient *client, handle chatid)
{
    this->client = client;

    cmd("mcurl");

    arg("id", (byte*)&chatid, MegaClient::CHATHANDLE);
    arg("v", 1);
    notself(client);

    tag = client->reqtag;
}

bool CommandChatURL::procresult(Result r)
{
    if (r.wasErrorOrOK())
    {
        client->app->chaturl_result(NULL, r.errorOrOK());
        return true;
    }
    else
    {
        string url;
        if (!client->json.storeobject(&url))
        {
            client->app->chaturl_result(NULL, API_EINTERNAL);
            return false;
        }
        else
        {
            client->app->chaturl_result(&url, API_OK);
            return true;
        }
    }
}

CommandChatGrantAccess::CommandChatGrantAccess(MegaClient *client, handle chatid, handle h, const char *uid)
{
    this->client = client;
    this->chatid = chatid;
    this->h = h;
    Base64::atob(uid, (byte*)&uh, MegaClient::USERHANDLE);

    cmd("mcga");

    arg("id", (byte*)&chatid, MegaClient::CHATHANDLE);
    arg("n", (byte*)&h, MegaClient::NODEHANDLE);
    arg("u", uid);
    arg("v", 1);
    notself(client);

    tag = client->reqtag;
}

bool CommandChatGrantAccess::procresult(Result r)
{
    if (r.wasError(API_OK))
    {
        if (client->chats.find(chatid) == client->chats.end())
        {
            // the action succeed for a non-existing chatroom??
            client->app->chatgrantaccess_result(API_EINTERNAL);
            return true;
        }

        TextChat *chat = client->chats[chatid];
        chat->setNodeUserAccess(h, uh);

        chat->setTag(tag ? tag : -1);
        client->notifychat(chat);
    }

    client->app->chatgrantaccess_result(r.errorOrOK());
    return r.wasErrorOrOK();
}

CommandChatRemoveAccess::CommandChatRemoveAccess(MegaClient *client, handle chatid, handle h, const char *uid)
{
    this->client = client;
    this->chatid = chatid;
    this->h = h;
    Base64::atob(uid, (byte*)&uh, MegaClient::USERHANDLE);

    cmd("mcra");

    arg("id", (byte*)&chatid, MegaClient::CHATHANDLE);
    arg("n", (byte*)&h, MegaClient::NODEHANDLE);
    arg("u", uid);
    arg("v", 1);
    notself(client);

    tag = client->reqtag;
}

bool CommandChatRemoveAccess::procresult(Result r)
{
    if (r.wasError(API_OK))
    {
        if (client->chats.find(chatid) == client->chats.end())
        {
            // the action succeed for a non-existing chatroom??
            client->app->chatremoveaccess_result(API_EINTERNAL);
            return true;
        }

        TextChat *chat = client->chats[chatid];
        chat->setNodeUserAccess(h, uh, true);

        chat->setTag(tag ? tag : -1);
        client->notifychat(chat);
    }

    client->app->chatremoveaccess_result(r.errorOrOK());
    return r.wasErrorOrOK();
}

CommandChatUpdatePermissions::CommandChatUpdatePermissions(MegaClient *client, handle chatid, handle uh, privilege_t priv)
{
    this->client = client;
    this->chatid = chatid;
    this->uh = uh;
    this->priv = priv;

    cmd("mcup");
    arg("v", 1);

    arg("id", (byte*)&chatid, MegaClient::CHATHANDLE);
    arg("u", (byte *)&uh, MegaClient::USERHANDLE);
    arg("p", priv);
    notself(client);

    tag = client->reqtag;
}

bool CommandChatUpdatePermissions::procresult(Result r)
{
    if (r.wasError(API_OK))
    {
        if (client->chats.find(chatid) == client->chats.end())
        {
            // the invitation succeed for a non-existing chatroom
            client->app->chatupdatepermissions_result(API_EINTERNAL);
            return true;
        }

        TextChat *chat = client->chats[chatid];
        if (uh != client->me)
        {
            if (!chat->userpriv)
            {
                // the update succeed, but that peer is not included in the chatroom
                client->app->chatupdatepermissions_result(API_EINTERNAL);
                return true;
            }

            bool found = false;
            userpriv_vector::iterator upvit;
            for (upvit = chat->userpriv->begin(); upvit != chat->userpriv->end(); upvit++)
            {
                if (upvit->first == uh)
                {
                    chat->userpriv->erase(upvit);
                    chat->userpriv->push_back(userpriv_pair(uh, priv));
                    found = true;
                    break;
                }
            }

            if (!found)
            {
                // the update succeed, but that peer is not included in the chatroom
                client->app->chatupdatepermissions_result(API_EINTERNAL);
                return true;
            }
        }
        else
        {
            chat->priv = priv;
        }

        chat->setTag(tag ? tag : -1);
        client->notifychat(chat);
    }

    client->app->chatupdatepermissions_result(r.errorOrOK());
    return r.wasErrorOrOK();
}


CommandChatTruncate::CommandChatTruncate(MegaClient *client, handle chatid, handle messageid)
{
    this->client = client;
    this->chatid = chatid;

    cmd("mct");
    arg("v", 1);

    arg("id", (byte*)&chatid, MegaClient::CHATHANDLE);
    arg("m", (byte*)&messageid, MegaClient::CHATHANDLE);
    notself(client);

    tag = client->reqtag;
}

bool CommandChatTruncate::procresult(Result r)
{
    if (r.wasError(API_OK))
    {
        if (client->chats.find(chatid) == client->chats.end())
        {
            // the truncation succeed for a non-existing chatroom
            client->app->chattruncate_result(API_EINTERNAL);
            return true;
        }

        TextChat *chat = client->chats[chatid];
        chat->setTag(tag ? tag : -1);
        client->notifychat(chat);
    }

    client->app->chattruncate_result(r.errorOrOK());
    return r.wasErrorOrOK();
}

CommandChatSetTitle::CommandChatSetTitle(MegaClient *client, handle chatid, const char *title)
{
    this->client = client;
    this->chatid = chatid;
    this->title = title ? string(title) : "";

    cmd("mcst");
    arg("v", 1);

    arg("id", (byte*)&chatid, MegaClient::CHATHANDLE);
    arg("ct", title);
    notself(client);

    tag = client->reqtag;
}

bool CommandChatSetTitle::procresult(Result r)
{
    if (r.wasError(API_OK))
    {
        if (client->chats.find(chatid) == client->chats.end())
        {
            // the invitation succeed for a non-existing chatroom
            client->app->chatsettitle_result(API_EINTERNAL);
            return true;
        }

        TextChat *chat = client->chats[chatid];
        chat->title = title;

        chat->setTag(tag ? tag : -1);
        client->notifychat(chat);
    }

    client->app->chatsettitle_result(r.errorOrOK());
    return r.wasErrorOrOK();
}

CommandChatPresenceURL::CommandChatPresenceURL(MegaClient *client)
{
    this->client = client;
    cmd("pu");
    notself(client);
    tag = client->reqtag;
}

bool CommandChatPresenceURL::procresult(Result r)
{
    if (r.wasErrorOrOK())
    {
        client->app->chatpresenceurl_result(NULL, r.errorOrOK());
        return true;
    }
    else
    {
        string url;
        if (!client->json.storeobject(&url))
        {
            client->app->chatpresenceurl_result(NULL, API_EINTERNAL);
            return false;
        }
        else
        {
            client->app->chatpresenceurl_result(&url, API_OK);
            return true;
        }
    }
}

CommandRegisterPushNotification::CommandRegisterPushNotification(MegaClient *client, int deviceType, const char *token)
{
    this->client = client;
    cmd("spt");
    arg("p", deviceType);
    arg("t", token);

    tag = client->reqtag;
}

bool CommandRegisterPushNotification::procresult(Result r)
{
    client->app->registerpushnotification_result(r.errorOrOK());
    return r.wasErrorOrOK();
}

CommandArchiveChat::CommandArchiveChat(MegaClient *client, handle chatid, bool archive)
{
    this->mChatid = chatid;
    this->mArchive = archive;

    cmd("mcsf");

    arg("id", (byte*)&chatid, MegaClient::CHATHANDLE);
    arg("m", 1);
    arg("f", archive);

    notself(client);

    tag = client->reqtag;
}

bool CommandArchiveChat::procresult(Result r)
{
    if (r.wasError(API_OK))
    {
        textchat_map::iterator it = client->chats.find(mChatid);
        if (it == client->chats.end())
        {
            LOG_err << "Archive chat succeeded for a non-existing chatroom";
            client->app->archivechat_result(API_ENOENT);
            return true;
        }

        TextChat *chat = it->second;
        chat->setFlag(mArchive, TextChat::FLAG_OFFSET_ARCHIVE);

        chat->setTag(tag ? tag : -1);
        client->notifychat(chat);
    }

    client->app->archivechat_result(r.errorOrOK());
    return r.wasErrorOrOK();
}

CommandSetChatRetentionTime::CommandSetChatRetentionTime(MegaClient *client, handle chatid, unsigned period)
{
    mChatid = chatid;

    cmd("mcsr");
    arg("id", (byte*)&chatid, MegaClient::CHATHANDLE);
    arg("d", period);
    arg("ds", 1);
    tag = client->reqtag;
}

bool CommandSetChatRetentionTime::procresult(Result r)
{
    client->app->setchatretentiontime_result(r.errorOrOK());
    return true;
}

CommandRichLink::CommandRichLink(MegaClient *client, const char *url)
{
    cmd("erlsd");

    arg("url", url);

    tag = client->reqtag;
}

bool CommandRichLink::procresult(Result r)
{
    // error format: [{"error":<code>}]
    // result format: [{"result":{
    //                      "url":"<url>",
    //                      "t":"<title>",
    //                      "d":"<description>",
    //                      "ic":"<format>:<icon_B64>",
    //                      "i":"<format>:<image>"}}]

    if (r.wasErrorOrOK())
    {
        client->app->richlinkrequest_result(NULL, r.errorOrOK());
        return true;
    }


    string res;
    int errCode = 0;
    string metadata;
    for (;;)
    {
        switch (client->json.getnameid())
        {
            case MAKENAMEID5('e', 'r', 'r', 'o', 'r'):
                errCode = int(client->json.getint());
                break;

            case MAKENAMEID6('r', 'e', 's', 'u', 'l', 't'):
                client->json.storeobject(&metadata);
                break;

            case EOO:
            {
                error e = API_EINTERNAL;
                if (!metadata.empty())
                {
                    client->app->richlinkrequest_result(&metadata, API_OK);
                    return true;
                }
                else if (errCode)
                {
                    switch(errCode)
                    {
                        case 403:
                            e = API_EACCESS;
                            break;

                        case 404:
                            e = API_ENOENT;
                            break;

                        default:
                            e = API_EINTERNAL;
                            break;
                    }
                }

                client->app->richlinkrequest_result(NULL, e);
                return true;
            }

            default:
                if (!client->json.storeobject())
                {
                    client->app->richlinkrequest_result(NULL, API_EINTERNAL);
                    return false;
                }
        }
    }
}

CommandChatLink::CommandChatLink(MegaClient *client, handle chatid, bool del, bool createifmissing)
{
    mDelete = del;

    cmd("mcph");
    arg("id", (byte*)&chatid, MegaClient::CHATHANDLE);

    if (del)
    {
        arg("d", 1);
    }

    if (!createifmissing)
    {
        arg("cim", (m_off_t)0);
    }

    notself(client);
    tag = client->reqtag;
}

bool CommandChatLink::procresult(Result r)
{
    if (r.wasErrorOrOK())
    {
        if (r.wasError(API_OK) && !mDelete)
        {
            LOG_err << "Unexpected response for create/get chatlink";
            client->app->chatlink_result(UNDEF, API_EINTERNAL);
            return true;
        }

        client->app->chatlink_result(UNDEF, r.errorOrOK());
        return true;
    }
    else
    {
        handle h = client->json.gethandle(MegaClient::CHATLINKHANDLE);
        if (ISUNDEF(h))
        {
            client->app->chatlink_result(UNDEF, API_EINTERNAL);
            return false;
        }
        else
        {
            client->app->chatlink_result(h, API_OK);
            return true;
        }
    }
}

CommandChatLinkURL::CommandChatLinkURL(MegaClient *client, handle publichandle)
{
    cmd("mcphurl");
    arg("ph", (byte*)&publichandle, MegaClient::CHATLINKHANDLE);

    notself(client);
    tag = client->reqtag;
}

bool CommandChatLinkURL::procresult(Result r)
{
    if (r.wasErrorOrOK())
    {
        client->app->chatlinkurl_result(UNDEF, -1, NULL, NULL, -1, 0, r.errorOrOK());
        return true;
    }
    else
    {
        handle chatid = UNDEF;
        int shard = -1;
        int numPeers = -1;
        string url;
        string ct;
        m_time_t ts = 0;

        for (;;)
        {
            switch (client->json.getnameid())
            {
                case MAKENAMEID2('i','d'):
                    chatid = client->json.gethandle(MegaClient::CHATHANDLE);
                    break;

                case MAKENAMEID2('c','s'):
                    shard = int(client->json.getint());
                    break;

                case MAKENAMEID2('c','t'):  // chat-title
                    client->json.storeobject(&ct);
                    break;

                case MAKENAMEID3('u','r','l'):
                    client->json.storeobject(&url);
                    break;

                case MAKENAMEID3('n','c','m'):
                    numPeers = int(client->json.getint());
                    break;

                case MAKENAMEID2('t', 's'):
                    ts = client->json.getint();
                    break;

                case EOO:
                    if (chatid != UNDEF && shard != -1 && !url.empty() && !ct.empty() && numPeers != -1)
                    {
                        client->app->chatlinkurl_result(chatid, shard, &url, &ct, numPeers, ts, API_OK);
                    }
                    else
                    {
                        client->app->chatlinkurl_result(UNDEF, -1, NULL, NULL, -1, 0, API_EINTERNAL);
                    }
                    return true;

                default:
                    if (!client->json.storeobject())
                    {
                        client->app->chatlinkurl_result(UNDEF, -1, NULL, NULL, -1, 0, API_EINTERNAL);
                        return false;
                    }
            }
        }
    }
}

CommandChatLinkClose::CommandChatLinkClose(MegaClient *client, handle chatid, const char *title)
{
    mChatid = chatid;
    mTitle = title ? string(title) : "";

    cmd("mcscm");
    arg("id", (byte*)&chatid, MegaClient::CHATHANDLE);

    if (title)
    {
        arg("ct", title);
    }

    notself(client);
    tag = client->reqtag;
}

bool CommandChatLinkClose::procresult(Result r)
{
    if (r.wasError(API_OK))
    {
        textchat_map::iterator it = client->chats.find(mChatid);
        if (it == client->chats.end())
        {
            LOG_err << "Chat link close succeeded for a non-existing chatroom";
            client->app->chatlinkclose_result(API_ENOENT);
            return true;
        }

        TextChat *chat = it->second;
        chat->setMode(false);
        if (!mTitle.empty())
        {
            chat->title = mTitle;
        }

        chat->setTag(tag ? tag : -1);
        client->notifychat(chat);
    }

    client->app->chatlinkclose_result(r.errorOrOK());
    return r.wasErrorOrOK();
}

CommandChatLinkJoin::CommandChatLinkJoin(MegaClient *client, handle publichandle, const char *unifiedkey)
{
    cmd("mciph");
    arg("ph", (byte*)&publichandle, MegaClient::CHATLINKHANDLE);
    arg("ck", unifiedkey);
    tag = client->reqtag;
}

bool CommandChatLinkJoin::procresult(Result r)
{
    client->app->chatlinkjoin_result(r.errorOrOK());
    return r.wasErrorOrOK();
}

#endif

CommandGetMegaAchievements::CommandGetMegaAchievements(MegaClient *client, AchievementsDetails *details, bool registered_user)
{
    this->details = details;

    if (registered_user)
    {
        cmd("maf");
    }
    else
    {
        cmd("mafu");
    }

    arg("v", (m_off_t)0);

    tag = client->reqtag;
}

bool CommandGetMegaAchievements::procresult(Result r)
{
    if (r.wasErrorOrOK())
    {
        client->app->getmegaachievements_result(details, r.errorOrOK());
        return true;
    }

    details->permanent_size = 0;
    details->achievements.clear();
    details->awards.clear();
    details->rewards.clear();

    for (;;)
    {
        switch (client->json.getnameid())
        {
            case 's':
                details->permanent_size = client->json.getint();
                break;

            case 'u':
                if (client->json.enterobject())
                {
                    for (;;)
                    {
                        achievement_class_id id = achievement_class_id(client->json.getnameid());
                        if (id == EOO)
                        {
                            break;
                        }
                        id -= '0';   // convert to number

                        if (client->json.enterarray())
                        {
                            Achievement achievement;
                            achievement.storage = client->json.getint();
                            achievement.transfer = client->json.getint();
                            const char *exp_ts = client->json.getvalue();
                            char *pEnd = NULL;
                            achievement.expire = int(strtol(exp_ts, &pEnd, 10));
                            if (*pEnd == 'm')
                            {
                                achievement.expire *= 30;
                            }
                            else if (*pEnd == 'y')
                            {
                                achievement.expire *= 365;
                            }

                            details->achievements[id] = achievement;

                            while(client->json.storeobject());
                            client->json.leavearray();
                        }
                    }

                    client->json.leaveobject();
                }
                else
                {
                    LOG_err << "Failed to parse Achievements of MEGA achievements";
                    client->json.storeobject();
                    client->app->getmegaachievements_result(details, API_EINTERNAL);
                    return false;
                }
                break;

            case 'a':
                if (client->json.enterarray())
                {
                    while (client->json.enterobject())
                    {
                        Award award;
                        award.achievement_class = 0;
                        award.award_id = 0;
                        award.ts = 0;
                        award.expire = 0;

                        bool finished = false;
                        while (!finished)
                        {
                            switch (client->json.getnameid())
                            {
                            case 'a':
                                award.achievement_class = achievement_class_id(client->json.getint());
                                break;
                            case 'r':
                                award.award_id = int(client->json.getint());
                                break;
                            case MAKENAMEID2('t', 's'):
                                award.ts = client->json.getint();
                                break;
                            case 'e':
                                award.expire = client->json.getint();
                                break;
                            case 'm':
                                if (client->json.enterarray())
                                {
                                    string email;
                                    while(client->json.storeobject(&email))
                                    {
                                        award.emails_invited.push_back(email);
                                    }

                                    client->json.leavearray();
                                }
                                break;
                            case EOO:
                                finished = true;
                                break;
                            default:
                                client->json.storeobject();
                                break;
                            }
                        }

                        details->awards.push_back(award);

                        client->json.leaveobject();
                    }

                    client->json.leavearray();
                }
                else
                {
                    LOG_err << "Failed to parse Awards of MEGA achievements";
                    client->json.storeobject();
                    client->app->getmegaachievements_result(details, API_EINTERNAL);
                    return false;
                }
                break;

            case 'r':
                if (client->json.enterobject())
                {
                    for (;;)
                    {
                        nameid id = client->json.getnameid();
                        if (id == EOO)
                        {
                            break;
                        }

                        Reward reward;
                        reward.award_id = int(id - '0');   // convert to number

                        client->json.enterarray();

                        reward.storage = client->json.getint();
                        reward.transfer = client->json.getint();
                        const char *exp_ts = client->json.getvalue();
                        char *pEnd = NULL;
                        reward.expire = int(strtol(exp_ts, &pEnd, 10));
                        if (*pEnd == 'm')
                        {
                            reward.expire *= 30;
                        }
                        else if (*pEnd == 'y')
                        {
                            reward.expire *= 365;
                        }

                        while(client->json.storeobject());
                        client->json.leavearray();

                        details->rewards.push_back(reward);
                    }

                    client->json.leaveobject();
                }
                else
                {
                    LOG_err << "Failed to parse Rewards of MEGA achievements";
                    client->json.storeobject();
                    client->app->getmegaachievements_result(details, API_EINTERNAL);
                    return false;
                }
                break;

            case EOO:
                client->app->getmegaachievements_result(details, API_OK);
                return true;

            default:
                if (!client->json.storeobject())
                {
                    LOG_err << "Failed to parse MEGA achievements";
                    client->app->getmegaachievements_result(details, API_EINTERNAL);
                    return false;
                }
                break;
        }
    }
}

CommandGetWelcomePDF::CommandGetWelcomePDF(MegaClient *client)
{
    cmd("wpdf");

    tag = client->reqtag;
}

bool CommandGetWelcomePDF::procresult(Result r)
{
    if (r.wasErrorOrOK())
    {
        client->app->getwelcomepdf_result(UNDEF, NULL, r.errorOrOK());
        return true;
    }

    handle ph = UNDEF;
    byte keybuf[FILENODEKEYLENGTH];
    int len_key = 0;
    string key;

    for (;;)
    {
        switch (client->json.getnameid())
        {
            case MAKENAMEID2('p', 'h'):
                ph = client->json.gethandle(MegaClient::NODEHANDLE);
                break;

            case 'k':
                len_key = client->json.storebinary(keybuf, sizeof keybuf);
                break;

            case EOO:
                if (ISUNDEF(ph) || len_key != FILENODEKEYLENGTH)
                {
                    client->app->getwelcomepdf_result(UNDEF, NULL, API_EINTERNAL);
                    return false;
                }
                key.assign((const char *) keybuf, len_key);
                client->app->getwelcomepdf_result(ph, &key, API_OK);
                return true;

            default:
                if (!client->json.storeobject())
                {
                    LOG_err << "Failed to parse welcome PDF response";
                    client->app->getwelcomepdf_result(UNDEF, NULL, API_EINTERNAL);
                    return false;
                }
                break;
        }
    }
}


CommandMediaCodecs::CommandMediaCodecs(MegaClient* c, Callback cb)
{
    cmd("mc");

    client = c;
    callback = cb;
}

bool CommandMediaCodecs::procresult(Result r)
{
    if (r.wasErrorOrOK())
    {
        LOG_err << "mc result: " << error(r.errorOrOK());
        return true;
    }

    if (!client->json.isnumeric())
    {
        // It's wrongly formatted, consume this one so the next command can be processed.
        LOG_err << "mc response badly formatted";
        return false;
    }

    int version = static_cast<int>(client->json.getint());
    callback(client, version);
    return true;
}

CommandContactLinkCreate::CommandContactLinkCreate(MegaClient *client, bool renew)
{
    if (renew)
    {
        cmd("clr");
    }
    else
    {
        cmd("clc");
    }

    tag = client->reqtag;
}

bool CommandContactLinkCreate::procresult(Result r)
{
    if (r.wasErrorOrOK())
    {
        client->app->contactlinkcreate_result(r.errorOrOK(), UNDEF);
    }
    else
    {
        handle h = client->json.gethandle(MegaClient::CONTACTLINKHANDLE);
        client->app->contactlinkcreate_result(API_OK, h);
    }
    return true;
}

CommandContactLinkQuery::CommandContactLinkQuery(MegaClient *client, handle h)
{
    cmd("clg");
    arg("cl", (byte*)&h, MegaClient::CONTACTLINKHANDLE);

    arg("b", 1);    // return firstname/lastname in B64

    tag = client->reqtag;
}

bool CommandContactLinkQuery::procresult(Result r)
{
    handle h = UNDEF;
    string email;
    string firstname;
    string lastname;
    string avatar;

    if (r.wasErrorOrOK())
    {
        client->app->contactlinkquery_result(r.errorOrOK(), h, &email, &firstname, &lastname, &avatar);
        return true;
    }

    for (;;)
    {
        switch (client->json.getnameid())
        {
            case 'h':
                h = client->json.gethandle(MegaClient::USERHANDLE);
                break;
            case 'e':
                client->json.storeobject(&email);
                break;
            case MAKENAMEID2('f', 'n'):
                client->json.storeobject(&firstname);
                break;
            case MAKENAMEID2('l', 'n'):
                client->json.storeobject(&lastname);
                break;
            case MAKENAMEID2('+', 'a'):
                client->json.storeobject(&avatar);
                break;
            case EOO:
                client->app->contactlinkquery_result(API_OK, h, &email, &firstname, &lastname, &avatar);
                return true;
            default:
                if (!client->json.storeobject())
                {
                    LOG_err << "Failed to parse query contact link response";
                    client->app->contactlinkquery_result(API_EINTERNAL, h, &email, &firstname, &lastname, &avatar);
                    return false;
                }
                break;
        }
    }
}

CommandContactLinkDelete::CommandContactLinkDelete(MegaClient *client, handle h)
{
    cmd("cld");
    if (!ISUNDEF(h))
    {
        arg("cl", (byte*)&h, MegaClient::CONTACTLINKHANDLE);
    }
    tag = client->reqtag;
}

bool CommandContactLinkDelete::procresult(Result r)
{
    client->app->contactlinkdelete_result(r.errorOrOK());
    return r.wasErrorOrOK();
}

CommandKeepMeAlive::CommandKeepMeAlive(MegaClient *client, int type, bool enable)
{
    if (enable)
    {
        cmd("kma");
    }
    else
    {
        cmd("kmac");
    }
    arg("t", type);

    tag = client->reqtag;
}

bool CommandKeepMeAlive::procresult(Result r)
{
    client->app->keepmealive_result(r.errorOrOK());
    return r.wasErrorOrOK();
}

CommandMultiFactorAuthSetup::CommandMultiFactorAuthSetup(MegaClient *client, const char *pin)
{
    cmd("mfas");
    if (pin)
    {
        arg("mfa", pin);
    }
    tag = client->reqtag;
}

bool CommandMultiFactorAuthSetup::procresult(Result r)
{
    if (r.wasErrorOrOK())
    {
        client->app->multifactorauthsetup_result(NULL, r.errorOrOK());
        return true;
    }

    string code;
    if (!client->json.storeobject(&code))
    {
        client->app->multifactorauthsetup_result(NULL, API_EINTERNAL);
        return false;
    }
    client->app->multifactorauthsetup_result(&code, API_OK);
    return true;
}

CommandMultiFactorAuthCheck::CommandMultiFactorAuthCheck(MegaClient *client, const char *email)
{
    cmd("mfag");
    arg("e", email);

    tag = client->reqtag;
}

bool CommandMultiFactorAuthCheck::procresult(Result r)
{
    if (r.wasErrorOrOK())
    {
        client->app->multifactorauthcheck_result(r.errorOrOK());
        return true;
    }

    if (client->json.isnumeric())
    {
        client->app->multifactorauthcheck_result(static_cast<int>(client->json.getint()));
        return true;
    }
    else
    {
        client->app->multifactorauthcheck_result(API_EINTERNAL);
        return false;
    }
}

CommandMultiFactorAuthDisable::CommandMultiFactorAuthDisable(MegaClient *client, const char *pin)
{
    cmd("mfad");
    arg("mfa", pin);

    tag = client->reqtag;
}

bool CommandMultiFactorAuthDisable::procresult(Result r)
{
    client->app->multifactorauthdisable_result(r.errorOrOK());
    return r.wasErrorOrOK();
}

CommandGetPSA::CommandGetPSA(bool urlSupport, MegaClient *client)
{
    cmd("gpsa");

    if (urlSupport)
    {
        arg("w", 1);
    }

    tag = client->reqtag;
}

bool CommandGetPSA::procresult(Result r)
{
    if (r.wasErrorOrOK())
    {
        client->app->getpsa_result(r.errorOrOK(), 0, NULL, NULL, NULL, NULL, NULL, NULL);
        return true;
    }

    int id = 0;
    string temp;
    string title, text, imagename, imagepath;
    string buttonlink, buttontext, url;

    for (;;)
    {
        switch (client->json.getnameid())
        {
            case MAKENAMEID2('i', 'd'):
                id = int(client->json.getint());
                break;
            case 't':
                client->json.storeobject(&temp);
                Base64::atob(temp, title);
                break;
            case 'd':
                client->json.storeobject(&temp);
                Base64::atob(temp, text);
                break;
            case MAKENAMEID3('i', 'm', 'g'):
                client->json.storeobject(&imagename);
                break;
            case 'l':
                client->json.storeobject(&buttonlink);
                break;
            case MAKENAMEID3('u', 'r', 'l'):
                client->json.storeobject(&url);
                break;
            case 'b':
                client->json.storeobject(&temp);
                Base64::atob(temp, buttontext);
                break;
            case MAKENAMEID3('d', 's', 'p'):
                client->json.storeobject(&imagepath);
                break;
            case EOO:
                imagepath.append(imagename);
                imagepath.append(".png");
                client->app->getpsa_result(API_OK, id, &title, &text, &imagepath, &buttontext, &buttonlink, &url);
                return true;
            default:
                if (!client->json.storeobject())
                {
                    LOG_err << "Failed to parse get PSA response";
                    client->app->getpsa_result(API_EINTERNAL, 0, NULL, NULL, NULL, NULL, NULL, NULL);
                    return false;
                }
                break;
        }
    }
}

CommandFetchTimeZone::CommandFetchTimeZone(MegaClient *client, const char *timezone, const char* timeoffset)
{
    cmd("ftz");
    arg("utz", timezone);
    arg("uo", timeoffset);

    tag = client->reqtag;
}

bool CommandFetchTimeZone::procresult(Result r)
{
    if (r.wasErrorOrOK())
    {
        client->app->fetchtimezone_result(r.errorOrOK(), NULL, NULL, -1);
        return true;
    }

    string currenttz;
    int currentto;
    vector<string> timezones;
    vector<int> timeoffsets;
    string defaulttz;
    int defaulttzindex = -1;

    for (;;)
    {
        switch (client->json.getnameid())
        {
            case MAKENAMEID7('c', 'h', 'o', 'i', 'c', 'e', 's'):
                if (client->json.enterobject())
                {
                    while (client->json.storeobject(&currenttz))
                    {
                        currentto = int(client->json.getint());
                        timezones.push_back(currenttz);
                        timeoffsets.push_back(currentto);
                    }
                    client->json.leaveobject();
                }
                else if (!client->json.storeobject())
                {
                    LOG_err << "Failed to parse fetch time zone response";
                    client->app->fetchtimezone_result(API_EINTERNAL, NULL, NULL, -1);
                    return false;
                }
                break;

            case MAKENAMEID7('d', 'e', 'f', 'a', 'u', 'l', 't'):
                if (client->json.isnumeric())
                {
                    client->json.getint();
                }
                else
                {
                    client->json.storeobject(&defaulttz);
                }
                break;

            case EOO:
                if (!defaulttz.empty())    // default received as string
                {
                    for (int i = 0; i < (int)timezones.size(); i++)
                    {
                        if (timezones[i] == defaulttz)
                        {
                            defaulttzindex = i;
                            break;
                        }
                    }
                }
                client->app->fetchtimezone_result(API_OK, &timezones, &timeoffsets, defaulttzindex);
                return true;

            default:
                if (!client->json.storeobject())
                {
                    LOG_err << "Failed to parse fetch time zone response";
                    client->app->fetchtimezone_result(API_EINTERNAL, NULL, NULL, -1);
                    return false;
                }
                break;
        }
    }
}

CommandSetLastAcknowledged::CommandSetLastAcknowledged(MegaClient* client)
{
    cmd("sla");
    notself(client);
    tag = client->reqtag;
}

bool CommandSetLastAcknowledged::procresult(Result r)
{
    client->app->acknowledgeuseralerts_result(r.errorOrOK());
    return r.wasErrorOrOK();
}

CommandSMSVerificationSend::CommandSMSVerificationSend(MegaClient* client, const string& phoneNumber, bool reVerifyingWhitelisted)
{
    cmd("smss");
    batchSeparately = true;  // don't let any other commands that might get batched with it cause the whole batch to fail

    assert(isPhoneNumber(phoneNumber));
    arg("n", phoneNumber.c_str());

    if (reVerifyingWhitelisted)
    {
        arg("to", 1);   // test override
    }

    tag = client->reqtag;
}

bool CommandSMSVerificationSend::isPhoneNumber(const string& s)
{
    for (auto i = s.size(); i--; )
    {
        if (!(isdigit(s[i]) || (i == 0 && s[i] == '+')))
        {
            return false;
        }
    }
    return s.size() > 6;
}

bool CommandSMSVerificationSend::procresult(Result r)
{
    client->app->smsverificationsend_result(r.errorOrOK());
    return r.wasErrorOrOK();
}

CommandSMSVerificationCheck::CommandSMSVerificationCheck(MegaClient* client, const string& verificationcode)
{
    cmd("smsv");
    batchSeparately = true;  // don't let any other commands that might get batched with it cause the whole batch to fail

    if (isVerificationCode(verificationcode))
    {
        arg("c", verificationcode.c_str());
    }

    tag = client->reqtag;
}

bool CommandSMSVerificationCheck::isVerificationCode(const string& s)
{
    for (const char c : s)
    {
        if (!isdigit(c))
        {
            return false;
        }
    }
    return s.size() == 6;
}

bool CommandSMSVerificationCheck::procresult(Result r)
{
    if (r.wasErrorOrOK())
    {
        client->app->smsverificationcheck_result(r.errorOrOK(), nullptr);
        return true;
    }

    string phoneNumber;
    if (!client->json.storeobject(&phoneNumber))
    {
        client->app->smsverificationcheck_result(API_EINTERNAL, nullptr);
        return false;
    }

    assert(CommandSMSVerificationSend::isPhoneNumber(phoneNumber));
    client->mSmsVerifiedPhone = phoneNumber;
    client->app->smsverificationcheck_result(API_OK, &phoneNumber);
    return true;
}

CommandGetRegisteredContacts::CommandGetRegisteredContacts(MegaClient* client, const map<const char*, const char*>& contacts)
{
    cmd("usabd");

    arg("v", 1);

    beginobject("e");
    for (const auto& pair : contacts)
    {
        arg(Base64::btoa(pair.first).c_str(), // name is text-input from user, need conversion too
            (byte *)pair.second, static_cast<int>(strlen(pair.second)));
    }
    endobject();

    tag = client->reqtag;
}

bool CommandGetRegisteredContacts::procresult(Result r)
{
    if (r.wasErrorOrOK())
    {
        client->app->getregisteredcontacts_result(r.errorOrOK(), nullptr);
        return true;
    }

    vector<tuple<string, string, string>> registeredContacts;

    string entryUserDetail;
    string id;
    string userDetail;

    bool success = true;
    while (client->json.enterobject())
    {
        bool exit = false;
        while (!exit)
        {
            switch (client->json.getnameid())
            {
                case MAKENAMEID3('e', 'u', 'd'):
                {
                    client->json.storeobject(&entryUserDetail);
                    break;
                }
                case MAKENAMEID2('i', 'd'):
                {
                    client->json.storeobject(&id);
                    break;
                }
                case MAKENAMEID2('u', 'd'):
                {
                    client->json.storeobject(&userDetail);
                    break;
                }
                case EOO:
                {
                    if (entryUserDetail.empty() || id.empty() || userDetail.empty())
                    {
                        LOG_err << "Missing or empty field when parsing 'get registered contacts' response";
                        success = false;
                    }
                    else
                    {
                        registeredContacts.emplace_back(
                                    make_tuple(Base64::atob(entryUserDetail), move(id),
                                               Base64::atob(userDetail)));
                    }
                    exit = true;
                    break;
                }
                default:
                {
                    if (!client->json.storeobject())
                    {
                        LOG_err << "Failed to parse 'get registered contacts' response";
                        client->app->getregisteredcontacts_result(API_EINTERNAL, nullptr);
                        return false;
                    }
                }
            }
        }
        client->json.leaveobject();
    }
    if (success)
    {
        client->app->getregisteredcontacts_result(API_OK, &registeredContacts);
        return true;
    }
    else
    {
        client->app->getregisteredcontacts_result(API_EINTERNAL, nullptr);
        return false;
    }
}

CommandGetCountryCallingCodes::CommandGetCountryCallingCodes(MegaClient* client)
{
    cmd("smslc");

    batchSeparately = true;
    tag = client->reqtag;
}

bool CommandGetCountryCallingCodes::procresult(Result r)
{
    if (r.wasErrorOrOK())
    {
        client->app->getcountrycallingcodes_result(r.errorOrOK(), nullptr);
        return true;
    }

    map<string, vector<string>> countryCallingCodes;

    string countryCode;
    vector<string> callingCodes;

    bool success = true;
    while (client->json.enterobject())
    {
        bool exit = false;
        while (!exit)
        {
            switch (client->json.getnameid())
            {
                case MAKENAMEID2('c', 'c'):
                {
                    client->json.storeobject(&countryCode);
                    break;
                }
                case MAKENAMEID1('l'):
                {
                    if (client->json.enterarray())
                    {
                        std::string code;
                        while (client->json.storeobject(&code))
                        {
                            callingCodes.emplace_back(move(code));
                        }
                        client->json.leavearray();
                    }
                    break;
                }
                case EOO:
                {
                    if (countryCode.empty() || callingCodes.empty())
                    {
                        LOG_err << "Missing or empty fields when parsing 'get country calling codes' response";
                        success = false;
                    }
                    else
                    {
                        countryCallingCodes.emplace(make_pair(move(countryCode), move(callingCodes)));
                    }
                    exit = true;
                    break;
                }
                default:
                {
                    if (!client->json.storeobject())
                    {
                        LOG_err << "Failed to parse 'get country calling codes' response";
                        client->app->getcountrycallingcodes_result(API_EINTERNAL, nullptr);
                        return false;
                    }
                }
            }
        }
        client->json.leaveobject();
    }
    if (success)
    {
        client->app->getcountrycallingcodes_result(API_OK, &countryCallingCodes);
        return true;
    }
    else
    {
        client->app->getcountrycallingcodes_result(API_EINTERNAL, nullptr);
        return false;
    }
}

CommandFolderLinkInfo::CommandFolderLinkInfo(MegaClient* client, handle publichandle)
{
    ph = publichandle;

    cmd("pli");
    arg("ph", (byte*)&publichandle, MegaClient::NODEHANDLE);

    tag = client->reqtag;
}

bool CommandFolderLinkInfo::procresult(Result r)
{
    if (r.wasErrorOrOK())
    {
        client->app->folderlinkinfo_result(r.errorOrOK(), UNDEF, UNDEF, NULL, NULL, 0, 0, 0, 0, 0);
        return true;
    }
    string attr;
    string key;
    handle owner = UNDEF;
    handle ph = 0;
    m_off_t currentSize = 0;
    m_off_t versionsSize  = 0;
    int numFolders = 0;
    int numFiles = 0;
    int numVersions = 0;

    for (;;)
    {
        switch (client->json.getnameid())
        {
        case MAKENAMEID5('a','t','t','r','s'):
            client->json.storeobject(&attr);
            break;

        case MAKENAMEID2('p','h'):
            ph = client->json.gethandle(MegaClient::NODEHANDLE);
            break;

        case 'u':
            owner = client->json.gethandle(MegaClient::USERHANDLE);
            break;

        case 's':
            if (client->json.enterarray())
            {
                currentSize = client->json.getint();
                numFiles = int(client->json.getint());
                numFolders = int(client->json.getint());
                versionsSize  = client->json.getint();
                numVersions = int(client->json.getint());
                client->json.leavearray();
            }
            break;

        case 'k':
            client->json.storeobject(&key);
            break;

        case EOO:
            if (attr.empty())
            {
                LOG_err << "The folder link information doesn't contain the attr string";
                client->app->folderlinkinfo_result(API_EINCOMPLETE, UNDEF, UNDEF, NULL, NULL, 0, 0, 0, 0, 0);
                return false;
            }
            if (key.size() <= 9 || key.find(":") == string::npos)
            {
                LOG_err << "The folder link information doesn't contain a valid decryption key";
                client->app->folderlinkinfo_result(API_EKEY, UNDEF, UNDEF, NULL, NULL, 0, 0, 0, 0, 0);
                return false;
            }
            if (ph != this->ph)
            {
                LOG_err << "Folder link information: public handle doesn't match";
                client->app->folderlinkinfo_result(API_EINTERNAL, UNDEF, UNDEF, NULL, NULL, 0, 0, 0, 0, 0);
                return false;
            }

            client->app->folderlinkinfo_result(API_OK, owner, ph, &attr, &key, currentSize, numFiles, numFolders, versionsSize, numVersions);
            return true;

        default:
            if (!client->json.storeobject())
            {
                LOG_err << "Failed to parse folder link information response";
                client->app->folderlinkinfo_result(API_EINTERNAL, UNDEF, UNDEF, NULL, NULL, 0, 0, 0, 0, 0);
                return false;
            }
            break;
        }
    }
}

// to register a new backup
<<<<<<< HEAD
CommandBackupPut::CommandBackupPut(MegaClient *client, BackupType type, const std::string& backupName, handle nodeHandle, const string& localFolder, const std::string &deviceId, int state, int subState, const string& extraData)
=======
CommandBackupPut::CommandBackupPut(MegaClient *client, BackupType type, const std::string& backupName, handle nodeHandle, const string& localFolder, const std::string &deviceId, int state, int subState, const string& extraData, std::function<void(Error, handle /*backup id*/)> completion)
    : mCompletion(completion)
>>>>>>> e27ba13e
{
    assert(type != BackupType::INVALID);

    cmd("sp");

    arg("t", type);
    arg("h", (byte*)&nodeHandle, MegaClient::NODEHANDLE);
    arg("l", localFolder.c_str());
    arg("d", deviceId.c_str());
    arg("s", state);
    arg("ss", subState);

    if (!extraData.empty())
        arg("e", extraData.c_str());

    mBackupName = Base64::btoa(backupName);
    tag = client->reqtag;
    mUpdate = false;
}

// to update an already registered backup
CommandBackupPut::CommandBackupPut(MegaClient* client, handle backupId, BackupType type, handle nodeHandle, const char* localFolder, const char *deviceId, int state, int subState, const char* extraData, std::function<void(Error, handle /*backup id*/)> completion)
    : mCompletion(completion)
{
    cmd("sp");

    arg("id", (byte*)&backupId, MegaClient::BACKUPHANDLE);

    if (type != BackupType::INVALID)
    {
        arg("t", type);
    }

    if (nodeHandle != UNDEF)
    {
        arg("h", (byte*)&nodeHandle, MegaClient::NODEHANDLE);
    }

    if (localFolder)
    {
        arg("l", localFolder);
    }

    if (deviceId)
    {
        arg("d", deviceId);
    }

    if (state >= 0)
    {
        arg("s", state);
    }

    if (subState >= 0)
    {
        arg("ss", subState);
    }

    if (extraData)
    {
        arg("e", extraData);
    }

    tag = client->reqtag;
    mUpdate = true;
}

bool CommandBackupPut::procresult(Result r)
{
    assert(r.wasStrictlyError() || r.hasJsonItem());
    handle backupId = UNDEF;
    Error e = API_OK;

    if (r.hasJsonItem())
    {
        backupId = client->json.gethandle(MegaClient::BACKUPHANDLE);
        e = API_OK;
    }
    else
    {
        e = r.errorOrOK();
    }

    // Upon new backup successfully registered --> set the backup name silently
    if (!mUpdate && !ISUNDEF(backupId))
    {
        assert(r.succeeded());

        std::string key {Base64Str<MegaClient::BACKUPHANDLE>(backupId)};
        attr_t attrType = ATTR_BACKUP_NAMES;

        User *ownUser = client->finduser(client->me);
        const std::string *oldValue = ownUser->getattr(attrType);

        if (oldValue && !ownUser->isattrvalid(attrType)) // not fetched yet or outdated
        {
            LOG_warn << "Cannot immediately set backup name for backup id: " << backupId << ". Fetching...";
            client->getua(ownUser, attrType, 0);
            client->mSendingBackupName = true;
        }

        if (client->mSendingBackupName)
        {
            // accumulate this update for the future, in order to avoid race conditions
            // they will be sent upon `upv` completion for the update in progress
            client->mPendingBackupNames[key] = mBackupName;
        }
        else
        {
            // send backup name for this backup directly
            std::unique_ptr<TLVstore> tlv { !oldValue
                        ? new TLVstore()
                        : TLVstore::containerToTLVrecords(oldValue, &client->key) };

            client->mPendingBackupNames[key] = mBackupName;
            if (User::mergeUserAttribute(attrType, client->mPendingBackupNames, *tlv.get()))
            {
                // serialize and encrypt the TLV container
                std::unique_ptr<std::string> container(tlv->tlvRecordsToContainer(client->rng, &client->key));
                client->putua(attrType, (byte *)container->data(), unsigned(container->size()));

                client->mSendingBackupName = true;
            }
            else
            {
                LOG_warn << "No changes to merge into existing backup names with the new one for backup id: " << backupId;
            }
            client->mPendingBackupNames.clear();
        }
    }
<<<<<<< HEAD
=======

    if (mCompletion) mCompletion(e, backupId);
>>>>>>> e27ba13e

    if (mUpdate)
    {
        client->app->backupupdate_result(e, backupId);
    }
    else
    {
        client->app->backupput_result(e, backupId);
    }
    return r.wasStrictlyError() || r.hasJsonItem();
}

CommandBackupPutHeartBeat::CommandBackupPutHeartBeat(MegaClient* client, handle backupId, uint8_t status, int8_t progress, uint32_t uploads, uint32_t downloads, m_time_t ts, handle lastNode, std::function<void(Error)> f)
    : mCompletion(f)
{
    cmd("sphb");

    arg("id", (byte*)&backupId, MegaClient::BACKUPHANDLE);
    arg("s", status);
    if (progress != -1)
    {
        arg("p", progress);
    }
    arg("qu", uploads);
    arg("qd", downloads);
    if (ts != -1)
    {
        arg("lts", ts);
    }
    if (!ISUNDEF(lastNode))
    {
        arg("lh", (byte*)&lastNode, MegaClient::NODEHANDLE);
    }

    tag = client->reqtag;
}

bool CommandBackupPutHeartBeat::procresult(Result r)
{
    if (mCompletion) mCompletion(r.errorOrOK());
    return r.wasErrorOrOK();
}

CommandBackupRemove::CommandBackupRemove(MegaClient *client, handle backupId)
    : mBackupId(backupId)
{
    cmd("sr");
    arg("id", (byte*)&backupId, MegaClient::BACKUPHANDLE);

    tag = client->reqtag;
}

bool CommandBackupRemove::procresult(Result r)
{
    client->app->backupremove_result(r.errorOrOK(), mBackupId);


    // Upon removal of backup successfully --> remove the backup name silently for the user's attribute
    if (r.succeeded())
    {
        std::string key {Base64Str<MegaClient::BACKUPHANDLE>(mBackupId)};
        attr_t attrType = ATTR_BACKUP_NAMES;

        User *ownUser = client->finduser(client->me);
        const std::string *oldValue = ownUser->getattr(attrType);

        if (oldValue && !ownUser->isattrvalid(attrType)) // not fetched yet or outdated
        {
            LOG_warn << "Cannot immediately remove backup name for backup id: " << key << ". Fetching...";
            client->getua(ownUser, attrType, 0);
            client->mSendingBackupName = true;
        }

        if (client->mSendingBackupName)
        {
            // accumulate this update for the future, in order to avoid race conditions
            // they will be sent upon `upv` completion for the update in progress
            client->mPendingBackupNames[key] = Base64::btoa("");
        }
        else if (oldValue)  // in the event of non-existing attribute, nothing to update
        {
            // send backup name for this backup directly
            std::unique_ptr<TLVstore> tlv { TLVstore::containerToTLVrecords(oldValue, &client->key) };

            client->mPendingBackupNames[key] = Base64::btoa("");
            if (User::mergeUserAttribute(attrType, client->mPendingBackupNames, *tlv.get()))
            {
                // serialize and encrypt the TLV container
                std::unique_ptr<std::string> container(tlv->tlvRecordsToContainer(client->rng, &client->key));
                client->putua(attrType, (byte *)container->data(), unsigned(container->size()));

                client->mSendingBackupName = true;
            }
            else
            {
                LOG_warn << "No changes to merge into existing backup names after removal of backup id: " << key;
            }
            client->mPendingBackupNames.clear();
        }
    }

    return r.wasErrorOrOK();
}

CommandGetBanners::CommandGetBanners(MegaClient* client)
{
    cmd("gban");

    tag = client->reqtag;
}

bool CommandGetBanners::procresult(Result r)
{
    if (r.wasErrorOrOK())
    {
        client->app->getbanners_result(r.errorOrOK());
        return true; // because parsing didn't fail
    }

    /*
        {
            "id": 2, ///The banner id
            "t": "R2V0IFZlcmlmaWVk", ///Banner title
            "d": "TWFrZSBpdCBlYXNpZXIgZm9yIHlvdXIgY29udGFjdHMgdG8gZmluZCB5b3Ugb24gTUVHQS4", ///Banner description.
            "img": "Verified_image.png", ///Image name.
            "l": "", ///URL
            "bimg": "Verified_BG.png", ///background image name.
            "dsp": "https://domain/path" ///Where to get the image.
        }, {"id":3, ...}, ... ]
    */

    vector< tuple<int, string, string, string, string, string, string> > banners;

    // loop array elements
    while (client->json.enterobject())
    {
        int id = 0;
        string title, description, img, url, bimg, dsp;
        bool exit = false;

        // loop and read object members
        while (!exit)
        {
            switch (client->json.getnameid())
            {
            case MAKENAMEID2('i', 'd'):
                id = client->json.getint32();
                break;

            case MAKENAMEID1('t'):
                client->json.storeobject(&title);
                title = Base64::atob(title);
                break;

            case MAKENAMEID1('d'):
                client->json.storeobject(&description);
                description = Base64::atob(description);
                break;

            case MAKENAMEID3('i', 'm', 'g'):
                client->json.storeobject(&img);
                break;

            case MAKENAMEID1('l'):
                client->json.storeobject(&url);
                break;

            case MAKENAMEID4('b', 'i', 'm', 'g'):
                client->json.storeobject(&bimg);
                break;

            case MAKENAMEID3('d', 's', 'p'):
                client->json.storeobject(&dsp);
                break;

            case EOO:
                if (!id || title.empty() || description.empty())
                {
                    LOG_err << "Missing id, title or description in response to gban";
                    client->app->getbanners_result(API_EINTERNAL);
                    return false;
                }
                exit = true;
                break;

            default:
                if (!client->json.storeobject()) // skip unknown member
                {
                    LOG_err << "Failed to parse banners response";
                    client->app->getbanners_result(API_EINTERNAL);
                    return false;
                }
                break;
            }
        }

        banners.emplace_back(make_tuple(id, move(title), move(description), move(img), move(url), move(bimg), move(dsp)));

        client->json.leaveobject();
    }

    client->app->getbanners_result(move(banners));

    return true;
}

CommandDismissBanner::CommandDismissBanner(MegaClient* client, int id, m_time_t timestamp)
{
    cmd("dban");
    arg("id", id); // id of the Smart Banner
    arg("ts", timestamp);

    tag = client->reqtag;
}

bool CommandDismissBanner::procresult(Result r)
{
    client->app->dismissbanner_result(r.errorOrOK());
    return r.wasErrorOrOK();
}

bool CommandFetchGoogleAds::procresult(Command::Result r)
{
    string_map result;
    if (r.wasStrictlyError())
    {
        mCompletion(r.errorOrOK(), result);
        return true;
    }

    bool error = false;

    while (client->json.enterobject() && !error)
    {
        std::string id;
        std::string iu;
        bool exit = false;
        while (!exit)
        {
            switch (client->json.getnameid())
            {
                case MAKENAMEID2('i', 'd'):
                    client->json.storeobject(&id);
                    break;

                case MAKENAMEID2('i', 'u'):
                    client->json.storeobject(&iu);
                    break;

                case EOO:
                    exit = true;
                    if (!id.empty() && !iu.empty())
                    {
                        result[id] = iu;
                    }
                    else
                    {
                        error = true;
                        result.clear();
                    }
                    break;

                default:
                    if (!client->json.storeobject())
                    {
                        result.clear();
                        mCompletion(API_EINTERNAL, result);
                        return false;
                    }
                    break;
            }
        }

        client->json.leaveobject();
    }

    mCompletion((error ? API_EINTERNAL : API_OK), result);

    return !error;
}

CommandFetchGoogleAds::CommandFetchGoogleAds(MegaClient* client, int adFlags, const std::vector<std::string> &adUnits, handle publicHandle, CommandFetchGoogleAdsCompletion completion)
    : mCompletion(completion)
{
    cmd("adf");
    arg("ad", adFlags);
    arg("af", 2); // IU (mobile apps)

    if (!ISUNDEF(publicHandle))
    {
        arg("p", publicHandle);
    }

    beginarray("au");
    for (const std::string& adUnit : adUnits)
    {
        element(adUnit.c_str());
    }
    endarray();

    tag = client->reqtag;
}

bool CommandQueryGoogleAds::procresult(Command::Result r)
{
    if (r.wasErrorOrOK())
    {
        mCompletion(r.errorOrOK(), 0);
        return true;
    }

    if (!client->json.isnumeric())
    {
        // It's wrongly formatted, consume this one so the next command can be processed.
        LOG_err << "Command response badly formatted";
        mCompletion(API_EINTERNAL, 0);
        return false;
    }

    int value = client->json.getint32();
    mCompletion(API_OK, value);
    return true;
}

CommandQueryGoogleAds::CommandQueryGoogleAds(MegaClient* client, int adFlags, handle publicHandle, CommandQueryGoogleAdsCompletion completion)
    : mCompletion(completion)
{
    cmd("ads");
    arg("ad", adFlags);
    if (!ISUNDEF(publicHandle))
    {
        arg("ph", publicHandle);
    }

    tag = client->reqtag;
}

} // namespace<|MERGE_RESOLUTION|>--- conflicted
+++ resolved
@@ -8205,12 +8205,8 @@
 }
 
 // to register a new backup
-<<<<<<< HEAD
-CommandBackupPut::CommandBackupPut(MegaClient *client, BackupType type, const std::string& backupName, handle nodeHandle, const string& localFolder, const std::string &deviceId, int state, int subState, const string& extraData)
-=======
 CommandBackupPut::CommandBackupPut(MegaClient *client, BackupType type, const std::string& backupName, handle nodeHandle, const string& localFolder, const std::string &deviceId, int state, int subState, const string& extraData, std::function<void(Error, handle /*backup id*/)> completion)
     : mCompletion(completion)
->>>>>>> e27ba13e
 {
     assert(type != BackupType::INVALID);
 
@@ -8341,11 +8337,8 @@
             client->mPendingBackupNames.clear();
         }
     }
-<<<<<<< HEAD
-=======
 
     if (mCompletion) mCompletion(e, backupId);
->>>>>>> e27ba13e
 
     if (mUpdate)
     {
