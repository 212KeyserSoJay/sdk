/**
 * @file commands.cpp
 * @brief Implementation of various commands
 *
 * (c) 2013-2014 by Mega Limited, Auckland, New Zealand
 *
 * This file is part of the MEGA SDK - Client Access Engine.
 *
 * Applications using the MEGA API must present a valid application key
 * and comply with the the rules set forth in the Terms of Service.
 *
 * The MEGA SDK is distributed in the hope that it will be useful,
 * but WITHOUT ANY WARRANTY; without even the implied warranty of
 * MERCHANTABILITY or FITNESS FOR A PARTICULAR PURPOSE.
 *
 * @copyright Simplified (2-clause) BSD License.
 *
 * You should have received a copy of the license along with this
 * program.
 */

#include "mega/types.h"
#include "mega/command.h"
#include "mega/megaapp.h"
#include "mega/fileattributefetch.h"
#include "mega/base64.h"
#include "mega/transferslot.h"
#include "mega/transfer.h"
#include "mega/utils.h"
#include "mega/user.h"
#include "mega.h"
#include "mega/mediafileattribute.h"

namespace mega {
HttpReqCommandPutFA::HttpReqCommandPutFA(MegaClient* client, handle cth, fatype ctype, std::unique_ptr<string> cdata, bool checkAccess)
    : data(move(cdata))
{
    cmd("ufa");
    arg("s", data->size());

    if (checkAccess)
    {
        arg("h", (byte*)&cth, MegaClient::NODEHANDLE);
    }

    progressreported = 0;
    persistent = true;  // object will be recycled either for retry or for
                        // posting to the file attribute server

    if (client->usehttps)
    {
        arg("ssl", 2);
    }

    th = cth;
    type = ctype;

    binary = true;

    tag = client->reqtag;
}

void HttpReqCommandPutFA::procresult()
{
    client->looprequested = true;

    Error e;
    if (checkError(e, client->json))
    {
        if (e == API_EAGAIN || e == API_ERATELIMIT)
        {
            status = REQ_FAILURE;
        }
        else
        {
            if (e == API_EACCESS)
            {
                // create a custom attribute indicating thumbnail can't be restored from this account
                Node *n = client->nodebyhandle(th);

                char me64[12];
                Base64::btoa((const byte*)&client->me, MegaClient::USERHANDLE, me64);

                if (n && client->checkaccess(n, FULL) &&
                        (n->attrs.map.find('f') == n->attrs.map.end() || n->attrs.map['f'] != me64) )
                {
                    LOG_debug << "Restoration of file attributes is not allowed for current user (" << me64 << ").";
                    n->attrs.map['f'] = me64;

                    int creqtag = client->reqtag;
                    client->reqtag = 0;
                    client->setattr(n);
                    client->reqtag = creqtag;
                }
            }

            status = REQ_SUCCESS;
            return client->app->putfa_result(th, type, e);
        }
    }
    else
    {
        const char* p = NULL;

        for (;;)
        {
            switch (client->json.getnameid())
            {
                case 'p':
                    p = client->json.getvalue();
                    break;

                case EOO:
                    if (!p)
                    {
                        status = REQ_FAILURE;
                    }
                    else
                    {
                        LOG_debug << "Sending file attribute data";
                        Node::copystring(&posturl, p);
                        progressreported = 0;
                        HttpReq::type = REQ_BINARY;
                        post(client, data->data(), unsigned(data->size()));
                    }
                    return;

                default:
                    if (!client->json.storeobject())
                    {
                        status = REQ_SUCCESS;
                        return client->app->putfa_result(th, type, API_EINTERNAL);
                    }
            }
        }
    }
}

m_off_t HttpReqCommandPutFA::transferred(MegaClient *client)
{
    if (httpiohandle)
    {
        return client->httpio->postpos(httpiohandle);
    }

    return 0;
}

CommandGetFA::CommandGetFA(MegaClient *client, int p, handle fahref)
{
    part = p;

    cmd("ufa");
    arg("fah", (byte*)&fahref, sizeof fahref);

    if (client->usehttps)
    {
        arg("ssl", 2);
    }

    arg("r", 1);
}

void CommandGetFA::procresult()
{
    fafc_map::iterator it = client->fafcs.find(part);
    client->looprequested = true;

    Error e;
    if (checkError(e, client->json))
    {
        if (it != client->fafcs.end())
        {            
            faf_map::iterator fafsit;
            for (fafsit = it->second->fafs[0].begin(); fafsit != it->second->fafs[0].end(); )
            {
                // move from fresh to pending
                it->second->fafs[1][fafsit->first] = fafsit->second;
                it->second->fafs[0].erase(fafsit++);
            }

            it->second->e = e;
            it->second->req.status = REQ_FAILURE;
        }

        return;
    }

    const char* p = NULL;

    for (;;)
    {
        switch (client->json.getnameid())
        {
            case 'p':
                p = client->json.getvalue();
                break;

            case EOO:
                if (it != client->fafcs.end())
                {
                    if (p)
                    {
                        Node::copystring(&it->second->posturl, p);
                        it->second->urltime = Waiter::ds;
                        it->second->dispatch();
                    }
                    else
                    {
                        faf_map::iterator fafsit;
                        for (fafsit = it->second->fafs[0].begin(); fafsit != it->second->fafs[0].end(); )
                        {
                            // move from fresh to pending
                            it->second->fafs[1][fafsit->first] = fafsit->second;
                            it->second->fafs[0].erase(fafsit++);
                        }

                        it->second->e = API_EINTERNAL;
                        it->second->req.status = REQ_FAILURE;
                    }
                }

                return;

            default:
                if (!client->json.storeobject())
                {
                    faf_map::iterator fafsit;
                    for (fafsit = it->second->fafs[0].begin(); fafsit != it->second->fafs[0].end(); )
                    {
                        // move from fresh to pending
                        it->second->fafs[1][fafsit->first] = fafsit->second;
                        it->second->fafs[0].erase(fafsit++);
                    }

                    it->second->e = API_EINTERNAL;
                    it->second->req.status = REQ_FAILURE;
                    return;
                }
        }
    }
}

CommandAttachFA::CommandAttachFA(MegaClient *client, handle nh, fatype t, handle ah, int ctag)
{
    cmd("pfa");
    notself(client);

    arg("n", (byte*)&nh, MegaClient::NODEHANDLE);

    char buf[64];

    sprintf(buf, "%u*", t);
    Base64::btoa((byte*)&ah, sizeof(ah), strchr(buf + 2, 0));
    arg("fa", buf);

    h = nh;
    type = t;
    tag = ctag;
}

CommandAttachFA::CommandAttachFA(MegaClient *client, handle nh, fatype t, const std::string& encryptedAttributes, int ctag)
{
    cmd("pfa");
    notself(client);

    arg("n", (byte*)&nh, MegaClient::NODEHANDLE);

    arg("fa", encryptedAttributes.c_str());

    h = nh;
    type = t;
    tag = ctag;
}

void CommandAttachFA::procresult()
{
    Error e;
    if (!checkError(e, client->json))
    {
         string fa;

         if (client->json.storeobject(&fa))
         {
             Node* n = client->nodebyhandle(h);
             if (n)
             {
                n->fileattrstring = fa;
                n->changed.fileattrstring = true;
                client->notifynode(n);
             }
             return client->app->putfa_result(h, type, fa.c_str());
         }

         e = API_EINTERNAL;
    }

    client->app->putfa_result(h, type, e);
}

// request upload target URL
CommandPutFile::CommandPutFile(MegaClient* client, TransferSlot* ctslot, int ms)
{
    tslot = ctslot;

    cmd("u");

    if (client->usehttps)
    {
        arg("ssl", 2);
    }

    arg("v", 2);
    arg("s", tslot->fa->size);
    arg("ms", ms);

    // send minimum set of different tree's roots for API to check overquota
    set<handle> targetRoots;
    bool begun = false;
    for (auto &file : tslot->transfer->files)
    {
        if (!ISUNDEF(file->h))
        {
            Node *node = client->nodebyhandle(file->h);
            if (node)
            {
                handle rootnode = client->getrootnode(node)->nodehandle;
                if (targetRoots.find(rootnode) != targetRoots.end())
                {
                    continue;
                }

                targetRoots.insert(rootnode);
            }
            if (!begun)
            {
                beginarray("t");
                begun = true;
            }

            element((byte*)&file->h, MegaClient::NODEHANDLE);
        }
    }

    if (begun)
    {
        endarray();
    }
    else
    {
        // Target user goes alone, not inside an array. Note: we are skipping this if a)more than two b)the array had been created for node handles
        for (auto &file : tslot->transfer->files)
        {
            if (ISUNDEF(file->h) && file->targetuser.size())
            {
                arg("t", file->targetuser.c_str());
                break;
            }
        }
    }
}

void CommandPutFile::cancel()
{
    Command::cancel();
    tslot = NULL;
}

// set up file transfer with returned target URL
void CommandPutFile::procresult()
{
    if (tslot)
    {
        tslot->pendingcmd = NULL;
    }
    else
    {
        canceled = true;
    }

    Error e;
    if (checkError(e, client->json))
    {
        if (!canceled)
        {
            tslot->transfer->failed(e, *client->mTctableRequestCommitter);
        }
       
        return;
    }

    std::vector<std::string> tempurls;
    for (;;)
    {
        switch (client->json.getnameid())
        {
            case 'p':
                tempurls.push_back("");
                client->json.storeobject(canceled ? NULL : &tempurls.back());
                break;

            case EOO:
                if (canceled) return;

                if (tempurls.size() == 1)
                {
                    tslot->transfer->tempurls = tempurls;
                    tslot->transferbuf.setIsRaid(tslot->transfer, tempurls, tslot->transfer->pos, tslot->maxRequestSize);
                    tslot->starttime = tslot->lastdata = client->waiter->ds;
                    return tslot->progress();
                }
                else
                {
                    return tslot->transfer->failed(API_EINTERNAL, *client->mTctableRequestCommitter);
                }

            default:
                if (!client->json.storeobject())
                {
                    if (!canceled)
                    {
                        tslot->transfer->failed(API_EINTERNAL, *client->mTctableRequestCommitter);
                    }

                    return;
                }
        }
    }
}

// request upload target URL for application to upload photo to using eg. iOS background upload feature
CommandPutFileBackgroundURL::CommandPutFileBackgroundURL(m_off_t size, int putmbpscap, int ctag)
{
    cmd("u");
    arg("ssl", 2);   // always SSL for background uploads
    arg("v", 2);
    arg("s", size);
    arg("ms", putmbpscap);

    tag = ctag;
}

// set up file transfer with returned target URL
void CommandPutFileBackgroundURL::procresult()
{
    string url;
    Error e;
    if (checkError(e, client->json))
    {
        if (!canceled)
        {
            client->app->backgrounduploadurl_result(e, NULL);
        }
        return;
    }

    for (;;)
    {
        switch (client->json.getnameid())
        {
            case 'p':
                client->json.storeobject(canceled ? NULL : &url);
                break;

            case EOO:
                if (canceled) return;

                client->app->backgrounduploadurl_result(API_OK, &url);
                return;

            default:
                if (!client->json.storeobject())
                {
                    if (!canceled)
                    {
                        client->app->backgrounduploadurl_result(API_EINTERNAL, NULL);
                    }
                    return;
                }
        }
    }
}

// request temporary source URL for DirectRead
CommandDirectRead::CommandDirectRead(MegaClient *client, DirectReadNode* cdrn)
{
    drn = cdrn;

    cmd("g");
    arg(drn->p ? "n" : "p", (byte*)&drn->h, MegaClient::NODEHANDLE);
    arg("g", 1);
    arg("v", 2);  // version 2: server can supply details for cloudraid files
	
    if (drn->privateauth.size())
    {
        arg("esid", drn->privateauth.c_str());
    }

    if (drn->publicauth.size())
    {
        arg("en", drn->publicauth.c_str());
    }

    if (drn->chatauth.size())
    {
        arg("cauth", drn->chatauth.c_str());
    }

    if (client->usehttps)
    {
        arg("ssl", 2);
    }
}

void CommandDirectRead::cancel()
{
    Command::cancel();
    drn = NULL;
}

void CommandDirectRead::procresult()
{
    if (drn)
    {
        drn->pendingcmd = NULL;
    }

    Error e;
    if (checkError(e, client->json))
    {
        if (!canceled && drn)
        {
            return drn->cmdresult(e);
        }
    }
    else
    {
        dstime tl = 0;
        std::vector<std::string> tempurls;

        for (;;)
        {
            switch (client->json.getnameid())
            {
                case 'g':
                    if (client->json.enterarray())   // now that we are requesting v2, the reply will be an array of 6 URLs for a raid download, or a single URL for the original direct download
                    {
                        for (;;)
                        {
                            std::string tu;
                            if (!client->json.storeobject(&tu))
                            {
                                break;
                            }
                            tempurls.push_back(tu);
                        }
                        client->json.leavearray();
                    }
                    else
                    {
                        std::string tu;
                        if (client->json.storeobject(&tu))
                        {
                            tempurls.push_back(tu);
                        }
                    }
                    if (tempurls.size() == 1 || tempurls.size() == RAIDPARTS)
                    {
                        drn->tempurls.swap(tempurls);
                        e = API_OK;
                    }
                    else
                    {
                        e = API_EINCOMPLETE;
                    }
                    break;

                case 's':
                    if (drn)
                    {
                        drn->size = client->json.getint();
                    }
                    break;

                case 'd':
                    e = API_EBLOCKED;
                    break;

                case 'e':
                    e = (error)client->json.getint();
                    break;

                case MAKENAMEID2('t', 'l'):
                    tl = dstime(client->json.getint());
                    break;

                case EOO:
                    if (!canceled && drn)
                    {
                        if (e == API_EOVERQUOTA && !tl)
                        {
                            // default retry interval
                            tl = MegaClient::DEFAULT_BW_OVERQUOTA_BACKOFF_SECS;
                        }

                        drn->cmdresult(e, e == API_EOVERQUOTA ? tl * 10 : 0);
                    }

                    return;

                default:
                    if (!client->json.storeobject())
                    {
                        if (!canceled && drn)
                        {
                            drn->cmdresult(e);
                        }
                        
                        return;
                    }
            }
        }
    } 
}

// request temporary source URL for full-file access (p == private node)
CommandGetFile::CommandGetFile(MegaClient *client, TransferSlot* ctslot, const byte* key, handle h, bool p, const char *privateauth, const char *publicauth, const char *chatauth)
{
    cmd("g");
    arg(p ? "n" : "p", (byte*)&h, MegaClient::NODEHANDLE);
    arg("g", 1);
    arg("v", 2);  // version 2: server can supply details for cloudraid files

    if (client->usehttps)
    {
        arg("ssl", 2);
    }

    if (privateauth)
    {
        arg("esid", privateauth);
    }

    if (publicauth)
    {
        arg("en", publicauth);
    }

    if (chatauth)
    {
        arg("cauth", chatauth);
    }

    tslot = ctslot;
    priv = p;
    ph = h;

    if (!tslot)
    {
        memcpy(filekey, key, FILENODEKEYLENGTH);
    }
}

void CommandGetFile::cancel()
{
    Command::cancel();
    tslot = NULL;
}

// process file credentials
void CommandGetFile::procresult()
{
    if (tslot)
    {
        tslot->pendingcmd = NULL;
    }

    Error e;
    if (checkError(e, client->json))
    {
        if (canceled)
        {
            return;
        }

        if (tslot)
        {
            return tslot->transfer->failed(e, *client->mTctableRequestCommitter);
        }

        return client->app->checkfile_result(ph, e);
    }

    const char* at = NULL;
    m_off_t s = -1;
    dstime tl = 0;
    int d = 0;
    byte* buf;
    m_time_t ts = 0, tm = 0;

    // credentials relevant to a non-TransferSlot scenario (node query)
    string fileattrstring;
    string filenamestring;
    string filefingerprint;
    std::vector<string> tempurls;

    for (;;)
    {
        switch (client->json.getnameid())
        {
            case 'g':
                if (client->json.enterarray())   // now that we are requesting v2, the reply will be an array of 6 URLs for a raid download, or a single URL for the original direct download
                {
                    for (;;)
                    {
                        std::string tu;
                        if (!client->json.storeobject(&tu))
                        {
                            break;
                        }
                        tempurls.push_back(tu);
                    }
                    client->json.leavearray();
                }
                else
                {
                    std::string tu;
                    if (client->json.storeobject(&tu))
                    {
                        tempurls.push_back(tu);
                    }
                }
                e = API_OK;
                break;

            case 's':
                s = client->json.getint();
                break;

            case 'd':
                d = 1;
                break;

            case MAKENAMEID2('t', 's'):
                ts = client->json.getint();
                break;

            case MAKENAMEID3('t', 'm', 'd'):
                tm = ts + client->json.getint();
                break;

            case MAKENAMEID2('a', 't'):
                at = client->json.getvalue();
                break;

            case MAKENAMEID2('f', 'a'):
                if (tslot)
                {
                    client->json.storeobject(&tslot->fileattrstring);
                }
                else
                {
                    client->json.storeobject(&fileattrstring);
                }
                break;

            case MAKENAMEID3('p', 'f', 'a'):
                if (tslot)
                {
                    tslot->fileattrsmutable = (int)client->json.getint();
                }
                break;

            case 'e':
                e = (error)client->json.getint();
                break;

            case MAKENAMEID2('t', 'l'):
                tl = dstime(client->json.getint());
                break;

            case EOO:
                if (d || !at)
                {
                    e = at ? API_EBLOCKED : API_EINTERNAL;

                    if (canceled)
                    {
                        return;
                    }

                    if (tslot)
                    {
                        return tslot->transfer->failed(e, *client->mTctableRequestCommitter);
                    }

                    return client->app->checkfile_result(ph, e);
                }
                else
                {
                    // decrypt at and set filename
                    SymmCipher key;
                    const char* eos = strchr(at, '"');

                    key.setkey(filekey, FILENODE);

                    if ((buf = Node::decryptattr(tslot ? tslot->transfer->transfercipher() : &key,
                                                 at, eos ? eos - at : strlen(at))))
                    {
                        JSON json;

                        json.begin((char*)buf + 5);

                        for (;;)
                        {
                            switch (json.getnameid())
                            {
                                case 'c':
                                    if (!json.storeobject(&filefingerprint))
                                    {
                                        delete[] buf;

                                        if (tslot)
                                        {
                                            return tslot->transfer->failed(API_EINTERNAL, *client->mTctableRequestCommitter);
                                        }

                                        return client->app->checkfile_result(ph, API_EINTERNAL);
                                    }
                                    break;

                                case 'n':
                                    if (!json.storeobject(&filenamestring))
                                    {
                                        delete[] buf;

                                        if (tslot)
                                        {
                                            return tslot->transfer->failed(API_EINTERNAL, *client->mTctableRequestCommitter);
                                        }

                                        return client->app->checkfile_result(ph, API_EINTERNAL);
                                    }
                                    break;

                                case EOO:
                                    delete[] buf;

                                    if (tslot)
                                    {
                                        if (s >= 0 && s != tslot->transfer->size)
                                        {
                                            tslot->transfer->size = s;
                                            for (file_list::iterator it = tslot->transfer->files.begin(); it != tslot->transfer->files.end(); it++)
                                            {
                                                (*it)->size = s;
                                            }

                                            if (priv)
                                            {
                                                Node *n = client->nodebyhandle(ph);
                                                if (n)
                                                {
                                                    n->size = s;
                                                    client->notifynode(n);
                                                }
                                            }

                                            int creqtag = client->reqtag;
                                            client->reqtag = 0;
                                            client->sendevent(99411, "Node size mismatch");
                                            client->reqtag = creqtag;
                                        }

                                        tslot->starttime = tslot->lastdata = client->waiter->ds;

                                        if ((tempurls.size() == 1 || tempurls.size() == RAIDPARTS) && s >= 0)
                                        {
                                            tslot->transfer->tempurls = tempurls;
                                            tslot->transferbuf.setIsRaid(tslot->transfer, tempurls, tslot->transfer->pos, tslot->maxRequestSize);
                                            return tslot->progress();
                                        }

                                        if (e == API_EOVERQUOTA && tl <= 0)
                                        {
                                            // default retry interval
                                            tl = MegaClient::DEFAULT_BW_OVERQUOTA_BACKOFF_SECS;
                                        }
                                        
                                        return tslot->transfer->failed(e, *client->mTctableRequestCommitter, e == API_EOVERQUOTA ? tl * 10 : 0);
                                    }
                                    else
                                    {
                                        return client->app->checkfile_result(ph, e, filekey, s, ts, tm,
                                                                             &filenamestring,
                                                                             &filefingerprint,
                                                                             &fileattrstring);
                                    }

                                default:
                                    if (!json.storeobject())
                                    {
                                        delete[] buf;

                                        if (tslot)
                                        {
                                            return tslot->transfer->failed(API_EINTERNAL, *client->mTctableRequestCommitter);
                                        }
                                        else
                                        {
                                            return client->app->checkfile_result(ph, API_EINTERNAL);
                                        }
                                    }
                            }
                        }
                    }

                    if (canceled)
                    {
                        return;
                    }

                    if (tslot)
                    {
                        return tslot->transfer->failed(API_EKEY, *client->mTctableRequestCommitter);
                    }
                    else
                    {
                        return client->app->checkfile_result(ph, API_EKEY);
                    }
                }

            default:
                if (!client->json.storeobject())
                {
                    if (tslot)
                    {
                        return tslot->transfer->failed(API_EINTERNAL, *client->mTctableRequestCommitter);
                    }
                    else
                    {
                        return client->app->checkfile_result(ph, API_EINTERNAL);
                    }
                }
        }
    }
}

CommandSetAttr::CommandSetAttr(MegaClient* client, Node* n, SymmCipher* cipher, const char* prevattr)
{
    cmd("a");
    notself(client);

    string at;

    n->attrs.getjson(&at);
    client->makeattr(cipher, &at, at.c_str(), int(at.size()));

    arg("n", (byte*)&n->nodehandle, MegaClient::NODEHANDLE);
    arg("at", (byte*)at.c_str(), int(at.size()));

    h = n->nodehandle;
    tag = client->reqtag;
    syncop = prevattr;

    if(prevattr)
    {
        pa = prevattr;
    }
}

void CommandSetAttr::procresult()
{
    Error e;
    if (checkError(e, client->json))
    {
#ifdef ENABLE_SYNC
        if(!e && syncop)
        {
            Node* node = client->nodebyhandle(h);
            if(node)
            {
                Sync* sync = NULL;
                for (sync_list::iterator it = client->syncs.begin(); it != client->syncs.end(); it++)
                {
                    if((*it)->tag == tag)
                    {
                        sync = (*it);
                        break;
                    }
                }

                if(sync)
                {
                    client->app->syncupdate_remote_rename(sync, node, pa.c_str());
                }
            }
        }
#endif
        client->app->setattr_result(h, e);
    }
    else
    {
        client->json.storeobject();
        client->app->setattr_result(h, API_EINTERNAL);
    }
}

// (the result is not processed directly - we rely on the server-client
// response)
CommandPutNodes::CommandPutNodes(MegaClient* client, handle th,
                                 const char* userhandle, NewNode* newnodes,
                                 int numnodes, int ctag, putsource_t csource, const char *cauth)
{
    byte key[FILENODEKEYLENGTH];
    int i;

    nn = newnodes;
    nnsize = numnodes;
    type = userhandle ? USER_HANDLE : NODE_HANDLE;
    source = csource;

    cmd("p");
    notself(client);

    if (userhandle)
    {
        arg("t", userhandle);
        targethandle = UNDEF;
    }
    else
    {
        arg("t", (byte*)&th, MegaClient::NODEHANDLE);
        targethandle = th;
    }

    arg("sm",1);

    if (cauth)
    {
        arg("cauth", cauth);
    }

    beginarray("n");

    for (i = 0; i < numnodes; i++)
    {
        beginobject();

        NewNode* nni = &nn[i];
        switch (nni->source)
        {
            case NEW_NODE:
                arg("h", (byte*)&nni->nodehandle, MegaClient::NODEHANDLE);
                break;

            case NEW_PUBLIC:
                arg("ph", (byte*)&nni->nodehandle, MegaClient::NODEHANDLE);
                break;

            case NEW_UPLOAD:
                arg("h", nni->uploadtoken, sizeof nn->uploadtoken);

                // include pending file attributes for this upload
                string s;

                if (nni->fileattributes)
                {
                    // if attributes are set on the newnode then the app is not using the pendingattr mechanism
                    s.swap(*nni->fileattributes);
                    nni->fileattributes.reset();
                }
                else
                {
                    client->pendingattrstring(nn[i].uploadhandle, &s);

#ifdef USE_MEDIAINFO
                    client->mediaFileInfo.addUploadMediaFileAttributes(nn[i].uploadhandle, &s);
#endif
                }

                if (s.size())
                {
                    arg("fa", s.c_str(), 1);
                }                
        }

        if (!ISUNDEF(nn[i].parenthandle))
        {
            arg("p", (byte*)&nn[i].parenthandle, MegaClient::NODEHANDLE);
        }

        if (nn[i].type == FILENODE && !ISUNDEF(nn[i].ovhandle))
        {
            arg("ov", (byte*)&nn[i].ovhandle, MegaClient::NODEHANDLE);
        }

        arg("t", nn[i].type);
        arg("a", (byte*)nn[i].attrstring->data(), int(nn[i].attrstring->size()));

        if (nn[i].nodekey.size() <= sizeof key)
        {
            client->key.ecb_encrypt((byte*)nn[i].nodekey.data(), key, nn[i].nodekey.size());
            arg("k", key, int(nn[i].nodekey.size()));
        }
        else
        {
            arg("k", (const byte*)nn[i].nodekey.data(), int(nn[i].nodekey.size()));
        }

        endobject();
    }

    endarray();

    // add cr element for new nodes, if applicable
    if (type == NODE_HANDLE)
    {
        Node* tn;

        if ((tn = client->nodebyhandle(th)))
        {
            ShareNodeKeys snk;

            for (i = 0; i < numnodes; i++)
            {
                switch (nn[i].source)
                {
                    case NEW_PUBLIC:
                    case NEW_NODE:
                        snk.add(nn[i].nodekey, nn[i].nodehandle, tn, 0);
                        break;

                    case NEW_UPLOAD:
                        snk.add(nn[i].nodekey, nn[i].nodehandle, tn, 0, nn[i].uploadtoken, (int)sizeof nn->uploadtoken);
                        break;
                }
            }

            snk.get(this, true);
        }
    }

    tag = ctag;
}

// add new nodes and handle->node handle mapping
void CommandPutNodes::procresult()
{
    pendingdbid_map::iterator it = client->pendingtcids.find(tag);
    if (it != client->pendingtcids.end())
    {
        if (client->tctable)
        {
            client->mTctableRequestCommitter->beginOnce();
            vector<uint32_t> &ids = it->second;
            for (unsigned int i = 0; i < ids.size(); i++)
            {
                if (ids[i])
                {
                    client->tctable->del(ids[i]);
                }
            }
        }
        client->pendingtcids.erase(it);
    }
    pendingfiles_map::iterator pit = client->pendingfiles.find(tag);
    if (pit != client->pendingfiles.end())
    {
        vector<string> &pfs = pit->second;
        for (unsigned int i = 0; i < pfs.size(); i++)
        {
            client->fsaccess->unlinklocal(&pfs[i]);
        }
        client->pendingfiles.erase(pit);
    }

    Error e;
    if (checkError(e, client->json))
    {
        LOG_debug << "Putnodes error " << e;
        if (e == API_EOVERQUOTA)
        {
            client->activateoverquota(0);
        }
#ifdef ENABLE_SYNC
        if (source == PUTNODES_SYNC)
        {
            if (e == API_EACCESS)
            {
                int creqtag = client->reqtag;
                client->reqtag = 0;
                client->sendevent(99402, "API_EACCESS putting node in sync transfer");
                client->reqtag = creqtag;
            }

            client->app->putnodes_result(e, type, NULL);

            for (int i=0; i < nnsize; i++)
            {
                nn[i].localnode.reset();
            }

            return client->putnodes_sync_result(e, nn, nnsize);
        }
        else
        {
#endif
            if (source == PUTNODES_APP)
            {
                return client->app->putnodes_result(e, type, nn);
            }
#ifdef ENABLE_SYNC
            else
            {
                return client->putnodes_syncdebris_result(e, nn);
            }
        }
#endif
    }

    bool noexit = true;
    bool empty = false;
    while (noexit)
    {
        switch (client->json.getnameid())
        {
            case 'f':
                empty = !memcmp(client->json.pos, "[]", 2);
                if (client->readnodes(&client->json, 1, source, nn, nnsize, tag, true))  // do apply keys to received nodes only as we go for command response, much much faster for many small responses
                {
                    e = API_OK;
                }
                else
                {
                    LOG_err << "Parse error (readnodes)";
                    e = API_EINTERNAL;
                    noexit = false;
                }
                break;

            case MAKENAMEID2('f', '2'):
                if (!client->readnodes(&client->json, 1, PUTNODES_APP, NULL, 0, 0, true))  // do apply keys to received nodes only as we go for command response, much much faster for many small responses
                {
                    LOG_err << "Parse error (readversions)";
                    e = API_EINTERNAL;
                    noexit = false;
                }
                break;

            default:
                if (client->json.storeobject())
                {
                    continue;
                }

                e = API_EINTERNAL;
                LOG_err << "Parse error (PutNodes)";

                // fall through
            case EOO:
                noexit = false;
                break;
        }
    }

    client->sendkeyrewrites();

#ifdef ENABLE_SYNC
    if (source == PUTNODES_SYNC)
    {
        client->app->putnodes_result(e, type, NULL);
        client->putnodes_sync_result(e, nn, nnsize);
    }
    else
#endif
    if (source == PUTNODES_APP)
    {
#ifdef ENABLE_SYNC
        if (!ISUNDEF(targethandle))
        {
            Node *parent = client->nodebyhandle(targethandle);
            if (parent && parent->localnode)
            {
                // A node has been added by a regular (non sync) putnodes
                // inside a synced folder, so force a syncdown to detect
                // and sync the changes.
                client->syncdownrequired = true;
            }
        }
#endif
        client->app->putnodes_result((!e && empty) ? API_ENOENT : static_cast<error>(e), type, nn);
    }
#ifdef ENABLE_SYNC
    else
    {
        client->putnodes_syncdebris_result(e, nn);
    }
#endif
}

CommandMoveNode::CommandMoveNode(MegaClient* client, Node* n, Node* t, syncdel_t csyncdel, handle prevparent)
{
    h = n->nodehandle;
    syncdel = csyncdel;
    np = t->nodehandle;
    pp = prevparent;
    syncop = pp != UNDEF;

    cmd("m");
    notself(client);
    arg("n", (byte*)&h, MegaClient::NODEHANDLE);
    arg("t", (byte*)&t->nodehandle, MegaClient::NODEHANDLE);

    TreeProcShareKeys tpsk;
    client->proctree(n, &tpsk);
    tpsk.get(this);

    tag = client->reqtag;
}

void CommandMoveNode::procresult()
{
    Error e;
    if (checkError(e, client->json))
    {
        if (e == API_EOVERQUOTA)
        {
            client->activateoverquota(0);
        }

#ifdef ENABLE_SYNC
        if (syncdel != SYNCDEL_NONE)
        {
            Node* syncn = client->nodebyhandle(h);

            if (syncn)
            {
                if (!e)
                {
                    Node* n;

                    // update all todebris records in the subtree
                    for (node_set::iterator it = client->todebris.begin(); it != client->todebris.end(); it++)
                    {
                        n = *it;

                        do {
                            if (n == syncn)
                            {
                                if (syncop)
                                {
                                    Sync* sync = NULL;
                                    for (sync_list::iterator its = client->syncs.begin(); its != client->syncs.end(); its++)
                                    {
                                        if ((*its)->tag == tag)
                                        {
                                            sync = (*its);
                                            break;
                                        }
                                    }

                                    if (sync)
                                    {
                                        if ((*it)->type == FOLDERNODE)
                                        {
                                            sync->client->app->syncupdate_remote_folder_deletion(sync, (*it));
                                        }
                                        else
                                        {
                                            sync->client->app->syncupdate_remote_file_deletion(sync, (*it));
                                        }
                                    }
                                }

                                (*it)->syncdeleted = syncdel;
                                break;
                            }
                        } while ((n = n->parent));
                    }
                }
                else
                {
                    Node *tn = NULL;
                    if (syncdel == SYNCDEL_BIN || syncdel == SYNCDEL_FAILED
                            || !(tn = client->nodebyhandle(client->rootnodes[RUBBISHNODE - ROOTNODE])))
                    {
                        LOG_err << "Error moving node to the Rubbish Bin";
                        syncn->syncdeleted = SYNCDEL_NONE;
                        client->todebris.erase(syncn->todebris_it);
                        syncn->todebris_it = client->todebris.end();
                    }
                    else
                    {
                        int creqtag = client->reqtag;
                        client->reqtag = syncn->tag;
                        LOG_warn << "Move to Syncdebris failed. Moving to the Rubbish Bin instead.";
                        client->rename(syncn, tn, SYNCDEL_FAILED, pp);
                        client->reqtag = creqtag;
                    }
                }
            }
        }
        else if(syncop)
        {
            Node *n = client->nodebyhandle(h);
            if(n)
            {
                Sync *sync = NULL;
                for (sync_list::iterator it = client->syncs.begin(); it != client->syncs.end(); it++)
                {
                    if((*it)->tag == tag)
                    {
                        sync = (*it);
                        break;
                    }
                }

                if(sync)
                {
                    client->app->syncupdate_remote_move(sync, n, client->nodebyhandle(pp));
                }
            }
        }
#endif
        // Movement of shares and pending shares into Rubbish should remove them
        if (e == API_OK)
        {
            Node *n = client->nodebyhandle(h);
            if (n && (n->pendingshares || n->outshares))
            {
                Node *rootnode = client->nodebyhandle(np);
                while (rootnode)
                {
                    if (!rootnode->parent)
                    {
                        break;
                    }
                    rootnode = rootnode->parent;
                }
                if (rootnode && rootnode->type == RUBBISHNODE)
                {
                    share_map::iterator it;
                    if (n->pendingshares)
                    {
                        for (it = n->pendingshares->begin(); it != n->pendingshares->end(); it++)
                        {
                            client->newshares.push_back(new NewShare(
                                                            n->nodehandle, 1, n->owner, ACCESS_UNKNOWN,
                                                            0, NULL, NULL, it->first, false));
                        }
                    }

                    if (n->outshares)
                    {
                        for (it = n->outshares->begin(); it != n->outshares->end(); it++)
                        {
                            client->newshares.push_back(new NewShare(
                                                            n->nodehandle, 1, it->first, ACCESS_UNKNOWN,
                                                            0, NULL, NULL, UNDEF, false));
                        }
                    }

                    client->mergenewshares(1);
                }
            }
        }
        else if (syncdel == SYNCDEL_NONE)
        {
            int creqtag = client->reqtag;
            client->reqtag = 0;
            client->sendevent(99439, "Unexpected move error");
            client->reqtag = creqtag;
        }

        client->app->rename_result(h, e);
    }
    else
    {
        client->json.storeobject();
        client->app->rename_result(h, API_EINTERNAL);
    }
}

CommandDelNode::CommandDelNode(MegaClient* client, handle th, bool keepversions)
{
    cmd("d");
    notself(client);

    arg("n", (byte*)&th, MegaClient::NODEHANDLE);

    if (keepversions)
    {
        arg("v", 1);
    }

    h = th;
    tag = client->reqtag;
}

void CommandDelNode::procresult()
{
    Error e;
    if (checkError(e, client->json))
    {
        client->app->unlink_result(h, e);
    }
    else
    {
        for (;;)
        {
            switch (client->json.getnameid())
            {
                case 'r':
                    if (client->json.enterarray())
                    {
                        if(client->json.isnumeric())
                        {
                            e = (error)client->json.getint();
                        }

                        client->json.leavearray();
                    }
                    break;

                case EOO:
                    client->app->unlink_result(h, e);
                    return;

                default:
                    if (!client->json.storeobject())
                    {
                        client->app->unlink_result(h, API_EINTERNAL);
                        return;
                    }
            }
        }
    }
}

CommandDelVersions::CommandDelVersions(MegaClient* client)
{
    cmd("dv");
    tag = client->reqtag;
}

void CommandDelVersions::procresult()
{    
    Error e;
    checkError(e, client->json);
    client->app->unlinkversions_result(e);
}

CommandKillSessions::CommandKillSessions(MegaClient* client)
{
    cmd("usr");
    arg("ko", 1); // Request to kill all sessions except the current one
    
    h = UNDEF;
    tag = client->reqtag;
}

CommandKillSessions::CommandKillSessions(MegaClient* client, handle sessionid)
{
    cmd("usr");
    beginarray("s");
    element(sessionid, MegaClient::USERHANDLE);
    endarray();
    
    h = sessionid;
    tag = client->reqtag;
}
void CommandKillSessions::procresult()
{
    Error e;
    checkError(e, client->json);

    client->app->sessions_killed(h, e);
}

CommandLogout::CommandLogout(MegaClient *client)
{
    cmd("sml");

    batchSeparately = true;

    tag = client->reqtag;
}

void CommandLogout::procresult()
{
    Error e;
    checkError(e, client->json);
    MegaApp *app = client->app;
    if (client->loggingout > 0)
    {
        client->loggingout--;
    }
    if(!e)
    {
        // notify client after cache removal, as before
        client->loggedout = true;
    }
    else
    {
        app->logout_result(e);
    }
}

CommandPrelogin::CommandPrelogin(MegaClient* client, const char* email)
{
    cmd("us0");
    arg("user", email);
    batchSeparately = true;  // in case the account is blocked (we need to get a sid so we can issue whyamiblocked)

    this->email = email;
    tag = client->reqtag;
}

void CommandPrelogin::procresult()
{
    Error e;
    if (checkError(e, client->json))
    {
        return client->app->prelogin_result(0, NULL, NULL, e);
    }

    int v = 0;
    string salt;
    for (;;)
    {
        switch (client->json.getnameid())
        {
            case 'v':
                v = int(client->json.getint());
                break;
            case 's':
                client->json.storeobject(&salt);
                break;
            case EOO:
                if (v == 0)
                {
                    LOG_err << "No version returned";
                    return client->app->prelogin_result(0, NULL, NULL, API_EINTERNAL);
                }
                else if (v > 2)
                {
                    LOG_err << "Version of account not supported";
                    return client->app->prelogin_result(0, NULL, NULL, API_EINTERNAL);
                }
                else if (v == 2 && !salt.size())
                {
                    LOG_err << "No salt returned";
                    return client->app->prelogin_result(0, NULL, NULL, API_EINTERNAL);
                }
                client->accountversion = v;
                Base64::atob(salt, client->accountsalt);
                client->app->prelogin_result(v, &email, &salt, API_OK);
                return;
            default:
                if (!client->json.storeobject())
                {
                    return client->app->prelogin_result(0, NULL, NULL, API_EINTERNAL);
                }
        }
    }
}

// login request with user e-mail address and user hash
CommandLogin::CommandLogin(MegaClient* client, const char* email, const byte *emailhash, int emailhashsize, const byte *sessionkey, int csessionversion, const char *pin)
{
    cmd("us");
    batchSeparately = true;  // in case the account is blocked (we need to get a sid so we can issue whyamiblocked)

    // are we just performing a session validation?
    checksession = !email;
    sessionversion = csessionversion;

    if (!checksession)
    {
        arg("user", email);
        arg("uh", emailhash, emailhashsize);
        if (pin)
        {
            arg("mfa", pin);
        }
    }
    else
    {
        if (client->sctable && client->dbaccess->currentDbVersion == DbAccess::LEGACY_DB_VERSION)
        {
            LOG_debug << "Requesting a local cache upgrade";
            arg("fa", 1);
        }
    }

    if (sessionkey)
    {
        arg("sek", sessionkey, SymmCipher::KEYLENGTH);
    }

    if (client->cachedscsn != UNDEF)
    {
        arg("sn", (byte*)&client->cachedscsn, sizeof client->cachedscsn);
    }

    string id;
    if (!MegaClient::statsid)
    {
        client->fsaccess->statsid(&id);
        if (id.size())
        {
            size_t len = id.size() + 1;
            char *buff = new char[len];
            memcpy(buff, id.c_str(), len);
            MegaClient::statsid = buff;
        }
    }
    else
    {
        id = MegaClient::statsid;
    }

    if (id.size())
    {
        string hash;
        HashSHA256 hasher;
        hasher.add((const byte*)id.data(), unsigned(id.size()));
        hasher.get(&hash);
        arg("si", (const byte*)hash.data(), int(hash.size()));
    }

    tag = client->reqtag;
}

// process login result
void CommandLogin::procresult()
{
    Error e;
    if (checkError(e, client->json))
    {
        return client->app->login_result(e);
    }

    byte hash[SymmCipher::KEYLENGTH];
    byte sidbuf[AsymmCipher::MAXKEYLENGTH];
    byte privkbuf[AsymmCipher::MAXKEYLENGTH * 2];
    byte sek[SymmCipher::KEYLENGTH];
    int len_k = 0, len_privk = 0, len_csid = 0, len_tsid = 0, len_sek = 0;
    handle me = UNDEF;
    bool fa = false;
    bool ach = false;

    for (;;)
    {
        switch (client->json.getnameid())
        {
            case 'k':
                len_k = client->json.storebinary(hash, sizeof hash);
                break;

            case 'u':
                me = client->json.gethandle(MegaClient::USERHANDLE);
                break;

            case MAKENAMEID3('s', 'e', 'k'):
                len_sek = client->json.storebinary(sek, sizeof sek);
                break;

            case MAKENAMEID4('t', 's', 'i', 'd'):
                len_tsid = client->json.storebinary(sidbuf, sizeof sidbuf);
                break;

            case MAKENAMEID4('c', 's', 'i', 'd'):
                len_csid = client->json.storebinary(sidbuf, sizeof sidbuf);
                break;

            case MAKENAMEID5('p', 'r', 'i', 'v', 'k'):
                len_privk = client->json.storebinary(privkbuf, sizeof privkbuf);
                break;

            case MAKENAMEID2('f', 'a'):
                fa = client->json.getint();
                break;

            case MAKENAMEID3('a', 'c', 'h'):
                ach = client->json.getint();
                break;

            case MAKENAMEID2('s', 'n'):
                if (!client->json.getint())
                {
                    // local state cache continuity rejected: read state from
                    // server instead
                    client->cachedscsn = UNDEF;
                }
                break;

            case EOO:
                if (!checksession)
                {
                    if (ISUNDEF(me) || len_k != sizeof hash)
                    {
                        return client->app->login_result(API_EINTERNAL);
                    }

                    // decrypt and set master key
                    client->key.ecb_decrypt(hash);
                    client->key.setkey(hash);
                }
                else
                {
                    if (fa && client->sctable)
                    {
                        client->sctable->remove();
                        delete client->sctable;
                        client->sctable = NULL;
                        client->pendingsccommit = false;
                        client->cachedscsn = UNDEF;
                        client->dbaccess->currentDbVersion = DbAccess::DB_VERSION;

                        int creqtag = client->reqtag;
                        client->reqtag = 0;
                        client->sendevent(99404, "Local DB upgrade granted");
                        client->reqtag = creqtag;
                    }
                }

                if (len_sek)
                {
                    if (len_sek != SymmCipher::KEYLENGTH)
                    {
                        return client->app->login_result(API_EINTERNAL);
                    }

                    if (checksession && sessionversion)
                    {
                        byte k[SymmCipher::KEYLENGTH];
                        memcpy(k, client->key.key, sizeof(k));

                        client->key.setkey(sek);
                        client->key.ecb_decrypt(k);
                        client->key.setkey(k);
                    }
                }

                if (len_tsid)
                {
                    client->setsid(sidbuf, MegaClient::SIDLEN);

                    // account does not have an RSA keypair set: verify
                    // password using symmetric challenge
                    if (!client->checktsid(sidbuf, len_tsid))
                    {
                        LOG_warn << "Error checking tsid";
                        return client->app->login_result(API_ENOENT);
                    }

                    // add missing RSA keypair
                    LOG_info << "Generating and adding missing RSA keypair";
                    client->setkeypair();
                }
                else
                {
                    // account has RSA keypair: decrypt server-provided session ID
                    if (len_privk < 256)
                    {
                        if (!checksession)
                        {
                            return client->app->login_result(API_EINTERNAL);
                        }
                        else
                        {
                            // logging in with tsid to an account without a RSA keypair
                            LOG_info << "Generating and adding missing RSA keypair";
                            client->setkeypair();
                        }
                    }
                    else
                    {
                        // decrypt and set private key
                        client->key.ecb_decrypt(privkbuf, len_privk);
                        client->mPrivKey.resize(AsymmCipher::MAXKEYLENGTH * 2);
                        client->mPrivKey.resize(Base64::btoa(privkbuf, len_privk, (char *)client->mPrivKey.data()));

                        if (!client->asymkey.setkey(AsymmCipher::PRIVKEY, privkbuf, len_privk))
                        {
                            LOG_warn << "Error checking private key";
                            return client->app->login_result(API_ENOENT);
                        }
                    }

                    if (!checksession)
                    {
                        if (len_csid < 32)
                        {
                            return client->app->login_result(API_EINTERNAL);                   
                        }

                        // decrypt and set session ID for subsequent API communication
                        if (!client->asymkey.decrypt(sidbuf, len_csid, sidbuf, MegaClient::SIDLEN))
                        {
                            return client->app->login_result(API_EINTERNAL);
                        }

                        client->setsid(sidbuf, MegaClient::SIDLEN);
                    }
                }

                client->me = me;
                client->uid = Base64Str<MegaClient::USERHANDLE>(client->me);
                client->achievements_enabled = ach;
                // Force to create own user
                client->finduser(me, 1);

                if (len_sek)
                {
                    client->sessionkey.assign((const char *)sek, sizeof(sek));
                }

#ifdef ENABLE_SYNC
                client->resetSyncConfigs();
#endif

                return client->app->login_result(API_OK);

            default:
                if (!client->json.storeobject())
                {
                    return client->app->login_result(API_EINTERNAL);
                }
        }
    }
}

CommandShareKeyUpdate::CommandShareKeyUpdate(MegaClient*, handle sh, const char* uid, const byte* key, int len)
{
    cmd("k");
    beginarray("sr");

    element(sh, MegaClient::NODEHANDLE);
    element(uid);
    element(key, len);

    endarray();
}

CommandShareKeyUpdate::CommandShareKeyUpdate(MegaClient* client, handle_vector* v)
{
    Node* n;
    byte sharekey[SymmCipher::KEYLENGTH];

    cmd("k");
    beginarray("sr");

    for (size_t i = v->size(); i--;)
    {
        handle h = (*v)[i];

        if ((n = client->nodebyhandle(h)) && n->sharekey)
        {
            client->key.ecb_encrypt(n->sharekey->key, sharekey, SymmCipher::KEYLENGTH);

            element(h, MegaClient::NODEHANDLE);
            element(client->me, MegaClient::USERHANDLE);
            element(sharekey, SymmCipher::KEYLENGTH);
        }
    }

    endarray();
}

// add/remove share; include node share keys if new share
CommandSetShare::CommandSetShare(MegaClient* client, Node* n, User* u, accesslevel_t a, int newshare, const char* msg, const char* personal_representation)
{
    byte auth[SymmCipher::BLOCKSIZE];
    byte key[SymmCipher::KEYLENGTH];
    byte asymmkey[AsymmCipher::MAXKEYLENGTH];
    int t = 0;

    tag = client->restag;

    sh = n->nodehandle;
    user = u;
    access = a;

    cmd("s2");
    arg("n", (byte*)&sh, MegaClient::NODEHANDLE);

    // Only for inviting non-contacts
    if (personal_representation && personal_representation[0])
    {
        this->personal_representation = personal_representation;
        arg("e", personal_representation);
    }

    if (msg && msg[0])
    {
        this->msg = msg;
        arg("msg", msg);
    }

    if (a != ACCESS_UNKNOWN)
    {
        // securely store/transmit share key
        // by creating a symmetrically (for the sharer) and an asymmetrically
        // (for the sharee) encrypted version
        memcpy(key, n->sharekey->key, sizeof key);
        memcpy(asymmkey, key, sizeof key);

        client->key.ecb_encrypt(key);
        arg("ok", key, sizeof key);

        if (u && u->pubk.isvalid())
        {
            t = u->pubk.encrypt(client->rng, asymmkey, SymmCipher::KEYLENGTH, asymmkey, sizeof asymmkey);
        }

        // outgoing handle authentication
        client->handleauth(sh, auth);
        arg("ha", auth, sizeof auth);
    }

    beginarray("s");
    beginobject();

    arg("u", u ? ((u->show == VISIBLE) ? u->uid.c_str() : u->email.c_str()) : MegaClient::EXPORTEDLINK);
    // if the email is registered, the pubk request has returned the userhandle -->
    // sending the userhandle instead of the email makes the API to assume the user is already a contact

    if (a != ACCESS_UNKNOWN)
    {
        arg("r", a);

        if (u && u->pubk.isvalid() && t)
        {
            arg("k", asymmkey, t);
        }
    }

    endobject();
    endarray();

    // only for a fresh share: add cr element with all node keys encrypted to
    // the share key
    if (newshare)
    {
        // the new share's nodekeys for this user: generate node list
        TreeProcShareKeys tpsk(n);
        client->proctree(n, &tpsk);
        tpsk.get(this);
    }
}

// process user element (email/handle pairs)
bool CommandSetShare::procuserresult(MegaClient* client)
{
    while (client->json.enterobject())
    {
        handle uh = UNDEF;
        const char* m = NULL;

        for (;;)
        {
            switch (client->json.getnameid())
            {
                case 'u':
                    uh = client->json.gethandle(MegaClient::USERHANDLE);
                    break;

                case 'm':
                    m = client->json.getvalue();
                    break;

                case EOO:
                    if (!ISUNDEF(uh) && m)
                    {
                        client->mapuser(uh, m);
                    }
                    return true;

                default:
                    if (!client->json.storeobject())
                    {
                        return false;
                    }
            }
        }
    }

    return false;
}

// process result of share addition/modification
void CommandSetShare::procresult()
{
    Error e;
    if (checkError(e, client->json))
    {
        return client->app->share_result(e);
    }

    for (;;)
    {
        switch (client->json.getnameid())
        {
            case MAKENAMEID2('o', 'k'):  // an owner key response will only
                                         // occur if the same share was created
                                         // concurrently with a different key
            {
                byte key[SymmCipher::KEYLENGTH + 1];
                if (client->json.storebinary(key, sizeof key + 1) == SymmCipher::KEYLENGTH)
                {
                    Node* n;

                    if ((n = client->nodebyhandle(sh)) && n->sharekey)
                    {
                        client->key.ecb_decrypt(key);
                        n->sharekey->setkey(key);

                        // repeat attempt with corrected share key
                        client->restag = tag;
                        client->reqs.add(new CommandSetShare(client, n, user, access, 0, msg.c_str(), personal_representation.c_str()));
                        return;
                    }
                }
                break;
            }
                
            case 'u':   // user/handle confirmation
                if (client->json.enterarray())
                {
                    while (procuserresult(client))
                    {}
                    client->json.leavearray();
                }
                break;

            case 'r':
                if (client->json.enterarray())
                {
                    int i = 0;

                    while (client->json.isnumeric())
                    {
                        client->app->share_result(i++, (error)client->json.getint());
                    }

                    client->json.leavearray();
                }
                break;

            case MAKENAMEID3('s', 'n', 'k'):
                client->procsnk(&client->json);
                break;

            case MAKENAMEID3('s', 'u', 'k'):
                client->procsuk(&client->json);
                break;

            case MAKENAMEID2('c', 'r'):
                client->proccr(&client->json);
                break;

            case EOO:
                client->app->share_result(API_OK);
                return;

            default:
                if (!client->json.storeobject())
                {
                    return;
                }
        }
    }
}


CommandSetPendingContact::CommandSetPendingContact(MegaClient* client, const char* temail, opcactions_t action, const char* msg, const char* oemail, handle contactLink)
{
    cmd("upc");

    if (oemail != NULL)
    {
        arg("e", oemail);
    }

    arg("u", temail);
    switch (action)     
    {   
        case OPCA_DELETE:
            arg("aa", "d");
            break;
        case OPCA_REMIND:
            arg("aa", "r");
            break;
        case OPCA_ADD:
            arg("aa", "a");
            if (!ISUNDEF(contactLink))
            {
                arg("cl", (byte*)&contactLink, MegaClient::CONTACTLINKHANDLE);
            }
            break;
    }

    if (msg != NULL)
    {
        arg("msg", msg);
    }

    if (action != OPCA_REMIND)  // for reminders, need the actionpacket to update `uts`
    {
        notself(client);
    }

    tag = client->reqtag;
    this->action = action;
    this->temail = temail;
}

void CommandSetPendingContact::procresult()
{
    Error e;
    if (checkError(e, client->json))
    {
        handle pcrhandle = UNDEF;
        if (e == API_OK) // response for delete & remind actions is always numeric
        {
            // find the PCR by email
            PendingContactRequest *pcr = NULL;
            for (handlepcr_map::iterator it = client->pcrindex.begin();
                 it != client->pcrindex.end(); it++)
            {
                if (it->second->targetemail == temail)
                {
                    pcr = it->second;
                    pcrhandle = pcr->id;
                    break;
                }
            }

            if (!pcr)
            {
                LOG_err << "Reminded/deleted PCR not found";
            }
            else if (action == OPCA_DELETE)
            {
                pcr->changed.deleted = true;
                client->notifypcr(pcr);

                // remove pending shares related to the deleted PCR
                Node *n;
                for (node_map::iterator it = client->nodes.begin(); it != client->nodes.end(); it++)
                {
                    n = it->second;
                    if (n->pendingshares && n->pendingshares->find(pcr->id) != n->pendingshares->end())
                    {
                        client->newshares.push_back(
                                    new NewShare(n->nodehandle, 1, n->owner, ACCESS_UNKNOWN,
                                                 0, NULL, NULL, pcr->id, false));
                    }
                }

                client->mergenewshares(1);
            }
        }

        return client->app->setpcr_result(pcrhandle, e, this->action);
    }

    // if the PCR has been added, the response contains full details
    handle p = UNDEF;
    m_time_t ts = 0;
    m_time_t uts = 0;
    const char *eValue = NULL;
    const char *m = NULL;
    const char *msg = NULL;
    PendingContactRequest *pcr = NULL;
    for (;;)
    {
        switch (client->json.getnameid())
        {
            case 'p':
                p = client->json.gethandle(MegaClient::PCRHANDLE);
                break;
            case 'm':
                m = client->json.getvalue();
                break;
            case 'e':
                eValue = client->json.getvalue();
                break;
            case MAKENAMEID3('m', 's', 'g'):
                msg = client->json.getvalue();
                break;
            case MAKENAMEID2('t', 's'):
                ts = client->json.getint();
                break;
            case MAKENAMEID3('u', 't', 's'):
                uts = client->json.getint();
                break;
            case EOO:
                if (ISUNDEF(p))
                {
                    LOG_err << "Error in CommandSetPendingContact. Undefined handle";
                    client->app->setpcr_result(UNDEF, API_EINTERNAL, this->action);
                    return;
                }

                if (action != OPCA_ADD || !eValue || !m || ts == 0 || uts == 0)
                {
                    LOG_err << "Error in CommandSetPendingContact. Wrong parameters";
                    client->app->setpcr_result(UNDEF, API_EINTERNAL, this->action);
                    return;
                }

                pcr = new PendingContactRequest(p, eValue, m, ts, uts, msg, true);
                client->mappcr(p, pcr);

                client->notifypcr(pcr);
                client->app->setpcr_result(p, API_OK, this->action);
                return;

            default:
                if (!client->json.storeobject())
                {
                    LOG_err << "Error in CommandSetPendingContact. Parse error";
                    client->app->setpcr_result(UNDEF, API_EINTERNAL, this->action);
                    return;
                }
        }
    }
}

CommandUpdatePendingContact::CommandUpdatePendingContact(MegaClient* client, handle p, ipcactions_t action)
{
    cmd("upca");   

    arg("p", (byte*)&p, MegaClient::PCRHANDLE);
    switch (action)     
    {   
        case IPCA_ACCEPT:
            arg("aa", "a");
            break;
        case IPCA_DENY:
            arg("aa", "d");
            break;
        case IPCA_IGNORE:          
        default:
            arg("aa", "i");
            break;
    }

    tag = client->reqtag;
    this->action = action;
}

void CommandUpdatePendingContact::procresult()
{
    Error e;
    if (checkError(e, client->json))
    {
        return client->app->updatepcr_result(e, this->action);
    }
   
    LOG_err << "Unexpected response for CommandUpdatePendingContact";
    client->app->updatepcr_result(API_EINTERNAL, this->action);
    return;    
}


CommandEnumerateQuotaItems::CommandEnumerateQuotaItems(MegaClient* client)
{
    cmd("utqa");
    arg("nf", 1);
    arg("b", 1);
    tag = client->reqtag;
}

void CommandEnumerateQuotaItems::procresult()
{
    Error e;
    if (checkError(e, client->json))
    {
        return client->app->enumeratequotaitems_result(e);
    }

    while (client->json.enterobject())
    {
        handle product = UNDEF;
        int prolevel = -1, gbstorage = -1, gbtransfer = -1, months = -1, type = -1;
        unsigned amount = 0, amountMonth = 0;
        const char* amountStr = nullptr;
        const char* amountMonthStr = nullptr;
        const char* curr = nullptr;
        const char* desc = nullptr;
        const char* ios = nullptr;
        const char* android = nullptr;
        string currency;
        string description;
        string ios_id;
        string android_id;
        bool finished = false;
        while (!finished)
        {
            switch (client->json.getnameid())
            {
                case MAKENAMEID2('i', 't'):
                    type = static_cast<int>(client->json.getint());
                    break;
                case MAKENAMEID2('i', 'd'):
                    product = client->json.gethandle(8);
                    break;
                case MAKENAMEID2('a', 'l'):
                    prolevel = static_cast<int>(client->json.getint());
                    break;
                case 's':
                    gbstorage = static_cast<int>(client->json.getint());
                    break;
                case 't':
                    gbtransfer = static_cast<int>(client->json.getint());
                    break;
                case 'm':
                    months = static_cast<int>(client->json.getint());
                    break;
                case 'p':
                    amountStr = client->json.getvalue();
                    break;
                case 'c':
                    curr = client->json.getvalue();
                    break;
                case 'd':
                    desc = client->json.getvalue();
                    break;
                case MAKENAMEID3('i', 'o', 's'):
                    ios = client->json.getvalue();
                    break;
                case MAKENAMEID6('g', 'o', 'o', 'g', 'l', 'e'):
                    android = client->json.getvalue();
                    break;
                case MAKENAMEID3('m', 'b', 'p'):
                    amountMonthStr = client->json.getvalue();
                    break;
                case EOO:
                    if (type < 0
                            || ISUNDEF(product)
                            || (prolevel < 0)
                            || (!type && gbstorage < 0)
                            || (!type && gbtransfer < 0)
                            || (months < 0)
                            || !amountStr
                            || !curr
                            || !desc
                            || !amountMonthStr
                            || (!type && !ios)
                            || (!type && !android))
                    {
                        return client->app->enumeratequotaitems_result(API_EINTERNAL);
                    }

                    finished = true;
                    break;
                default:
                    return client->app->enumeratequotaitems_result(API_EINTERNAL);
            }
        }

        client->json.leaveobject();
        Node::copystring(&currency, curr);
        Node::copystring(&description, desc);
        Node::copystring(&ios_id, ios);
        Node::copystring(&android_id, android);

        amount = atoi(amountStr) * 100;
        if ((curr = strchr(amountStr, '.')))
        {
            curr++;
            if ((*curr >= '0') && (*curr <= '9'))
            {
                amount += (*curr - '0') * 10;
            }
            curr++;
            if ((*curr >= '0') && (*curr <= '9'))
            {
                amount += *curr - '0';
            }
        }

        amountMonth = atoi(amountMonthStr) * 100;
        if ((curr = strchr(amountMonthStr, '.')))
        {
            curr++;
            if ((*curr >= '0') && (*curr <= '9'))
            {
                amountMonth += (*curr - '0') * 10;
            }
            curr++;
            if ((*curr >= '0') && (*curr <= '9'))
            {
                amountMonth += *curr - '0';
            }
        }

        client->app->enumeratequotaitems_result(type, product, prolevel, gbstorage,
                                                gbtransfer, months, amount, amountMonth,
                                                currency.c_str(), description.c_str(),
                                                ios_id.c_str(), android_id.c_str());
    }

    client->app->enumeratequotaitems_result(API_OK);
}

CommandPurchaseAddItem::CommandPurchaseAddItem(MegaClient* client, int itemclass,
                                               handle item, unsigned price,
                                               const char* currency, unsigned /*tax*/,
                                               const char* /*country*/, handle lph,
                                               int phtype, int64_t ts)
{
    string sprice;
    sprice.resize(128);
    sprintf((char *)sprice.data(), "%.2f", price/100.0);
    replace( sprice.begin(), sprice.end(), ',', '.');
    cmd("uts");
    arg("it", itemclass);
    arg("si", (byte*)&item, 8);
    arg("p", sprice.c_str());
    arg("c", currency);
    if (!ISUNDEF(lph))
    {
        if (phtype == 0) // legacy mode
        {
            arg("aff", (byte*)&lph, MegaClient::NODEHANDLE);
        }
        else
        {
            beginobject("aff");
            arg("id", (byte*)&lph, MegaClient::NODEHANDLE);
            arg("ts", ts);
            arg("t", phtype);   // 1=affiliate id, 2=file/folder link, 3=chat link, 4=contact link
            endobject();
        }
    }

    tag = client->reqtag;

    //TODO: Complete this (tax? country?)
}

void CommandPurchaseAddItem::procresult()
{
    Error e;
    if (checkError(e, client->json))
    {
        return client->app->additem_result(e);
    }

    handle item = client->json.gethandle(8);
    if (item != UNDEF)
    {
        client->purchase_basket.push_back(item);
        client->app->additem_result(API_OK);
    }
    else
    {
        client->json.storeobject();
        client->app->additem_result(API_EINTERNAL);
    }
}

CommandPurchaseCheckout::CommandPurchaseCheckout(MegaClient* client, int gateway)
{
    cmd("utc");

    beginarray("s");
    for (handle_vector::iterator it = client->purchase_basket.begin(); it != client->purchase_basket.end(); it++)
    {
        element((byte*)&*it, sizeof(handle));
    }

    endarray();

    arg("m", gateway);

    // empty basket
    client->purchase_begin();

    tag = client->reqtag;
}

void CommandPurchaseCheckout::procresult()
{
    Error e;
    if (checkError(e, client->json))
    {
        return client->app->checkout_result(NULL, e);
    }

    //Expected response: "EUR":{"res":X,"code":Y}}
    client->json.getnameid();
    if (!client->json.enterobject())
    {
        LOG_err << "Parse error (CommandPurchaseCheckout)";
        client->app->checkout_result(NULL, API_EINTERNAL);
        return;
    }

    string errortype;
    for (;;)
    {
        switch (client->json.getnameid())
        {
            case MAKENAMEID3('r', 'e', 's'):
                if (client->json.isnumeric())
                {
                    e = (error)client->json.getint();
                }
                else
                {
                    client->json.storeobject(&errortype);
                    if (errortype == "S")
                    {
                        errortype.clear();
                        e = API_OK;
                    }
                }
                break;

            case MAKENAMEID4('c', 'o', 'd', 'e'):
                if (client->json.isnumeric())
                {
                    e = (error)client->json.getint();
                }
                else
                {
                    LOG_err << "Parse error in CommandPurchaseCheckout (code)";
                }
                break;
            case EOO:
                client->json.leaveobject();
                if (!errortype.size() || errortype == "FI" || e == API_OK)
                {
                    client->app->checkout_result(NULL, e);
                }
                else
                {
                    client->app->checkout_result(errortype.c_str(), e);
                }
                return;
            default:
                if (!client->json.storeobject())
                {
                    client->app->checkout_result(NULL, API_EINTERNAL);
                    return;
                }
        }
    }
}

CommandRemoveContact::CommandRemoveContact(MegaClient* client, const char* m, visibility_t show)
{
    this->email = m ? m : "";
    this->v = show;

    cmd("ur2");
    arg("u", m);
    arg("l", (int)show);

    tag = client->reqtag;
}

void CommandRemoveContact::procresult()
{
    Error e;
    if (!checkError(e, client->json))
    {
        client->json.storeobject();
        e = API_OK;

        User *u = client->finduser(email.c_str());
        if (u)
        {
            u->show = v;
        }
    }

    client->app->removecontact_result(e);
}


CommandPutMultipleUAVer::CommandPutMultipleUAVer(MegaClient *client, const userattr_map *attrs, int ctag)
{
    this->attrs = *attrs;

    cmd("upv");

    for (userattr_map::const_iterator it = attrs->begin(); it != attrs->end(); it++)
    {
        attr_t type = it->first;

        beginarray(User::attr2string(type).c_str());

        element((const byte *) it->second.data(), int(it->second.size()));

        const string *attrv = client->ownuser()->getattrversion(type);
        if (attrv)
        {
            element(attrv->c_str());
        }

        endarray();
    }

    tag = ctag;
}

void CommandPutMultipleUAVer::procresult()
{
    Error e;
    if (checkError(e, client->json))
    {
        int creqtag = client->reqtag;
        client->reqtag = 0;
        client->sendevent(99419, "Error attaching keys");
        client->reqtag = creqtag;

        return client->app->putua_result(e);
    }

    User *u = client->ownuser();
    for(;;)   // while there are more attrs to read...
    {
        const char* ptr;
        const char* end;

        if (!(ptr = client->json.getvalue()) || !(end = strchr(ptr, '"')))
        {
            break;
        }
        attr_t type = User::string2attr(string(ptr, (end-ptr)).c_str());

        if (!(ptr = client->json.getvalue()) || !(end = strchr(ptr, '"')))
        {
            return client->app->putua_result(API_EINTERNAL);
        }
        string version = string(ptr, (end-ptr));

        userattr_map::iterator it = this->attrs.find(type);
        if (type == ATTR_UNKNOWN || version.empty() || (it == this->attrs.end()))
        {
            LOG_err << "Error in CommandPutUA. Undefined attribute or version";
            return client->app->putua_result(API_EINTERNAL);
        }
        else
        {
            u->setattr(type, &it->second, &version);
            u->setTag(tag ? tag : -1);

            if (type == ATTR_KEYRING)
            {
                TLVstore *tlvRecords = TLVstore::containerToTLVrecords(&attrs[type], &client->key);
                if (tlvRecords)
                {
                    if (tlvRecords->find(EdDSA::TLV_KEY))
                    {
                        string prEd255 = tlvRecords->get(EdDSA::TLV_KEY);
                        if (prEd255.size() == EdDSA::SEED_KEY_LENGTH)
                        {
                            client->signkey = new EdDSA(client->rng, (unsigned char *) prEd255.data());
                        }
                    }

                    if (tlvRecords->find(ECDH::TLV_KEY))
                    {
                        string prCu255 = tlvRecords->get(ECDH::TLV_KEY);
                        if (prCu255.size() == ECDH::PRIVATE_KEY_LENGTH)
                        {
                            client->chatkey = new ECDH((unsigned char *) prCu255.data());
                        }
                    }

                    if (!client->chatkey || !client->chatkey->initializationOK ||
                            !client->signkey || !client->signkey->initializationOK)
                    {
                        client->resetKeyring();

                        int creqtag = client->reqtag;
                        client->reqtag = 0;
                        client->sendevent(99418, "Failed to load attached keys");
                        client->reqtag = creqtag;
                    }
                    else
                    {
                        int creqtag = client->reqtag;
                        client->reqtag = 0;
                        client->sendevent(99420, "Signing and chat keys attached OK");
                        client->reqtag = creqtag;
                    }

                    delete tlvRecords;
                }
                else
                {
                    LOG_warn << "Failed to decrypt keyring after putua";
                }
            }
            else if (User::isAuthring(type))
            {
                client->mAuthRings.erase(type);
                const std::unique_ptr<TLVstore> tlvRecords(TLVstore::containerToTLVrecords(&attrs[type], &client->key));
                if (tlvRecords)
                {
                    client->mAuthRings.emplace(type, AuthRing(type, *tlvRecords));
                }
                else
                {
                    LOG_err << "Failed to decrypt keyring after putua";
                }
            }
        }
    }

    client->notifyuser(u);
    client->app->putua_result(API_OK);
}

CommandPutUAVer::CommandPutUAVer(MegaClient* client, attr_t at, const byte* av, unsigned avl, int ctag)
{
    this->at = at;
    this->av.assign((const char*)av, avl);

    cmd("upv");

    beginarray(User::attr2string(at).c_str());

    // if removing avatar, do not Base64 encode the attribute value
    if (at == ATTR_AVATAR && !strcmp((const char *)av, "none"))
    {
        element((const char*)av);
    }
    else
    {
        element(av, avl);
    }

    const string *attrv = client->ownuser()->getattrversion(at);
    if (client->ownuser()->isattrvalid(at) && attrv)
    {
        element(attrv->c_str());
    }

    endarray();

    tag = ctag;
}

void CommandPutUAVer::procresult()
{
    Error e;
    if (checkError(e, client->json))
    {
        client->app->putua_result(e);
    }
    else
    {
        const char* ptr;
        const char* end;

        if (!(ptr = client->json.getvalue()) || !(end = strchr(ptr, '"')))
        {
            client->app->putua_result(API_EINTERNAL);
            return;
        }
        attr_t at = User::string2attr(string(ptr, (end-ptr)).c_str());

        if (!(ptr = client->json.getvalue()) || !(end = strchr(ptr, '"')))
        {
            client->app->putua_result(API_EINTERNAL);
            return;
        }
        string v = string(ptr, (end-ptr));

        if (at == ATTR_UNKNOWN || v.empty() || (this->at != at))
        {
            LOG_err << "Error in CommandPutUA. Undefined attribute or version";
            client->app->putua_result(API_EINTERNAL);
        }
        else
        {
            User *u = client->ownuser();
            u->setattr(at, &av, &v);
            u->setTag(tag ? tag : -1);

            if (User::isAuthring(at))
            {
                client->mAuthRings.erase(at);
                const std::unique_ptr<TLVstore> tlvRecords(TLVstore::containerToTLVrecords(&av, &client->key));
                if (tlvRecords)
                {
                    client->mAuthRings.emplace(at, AuthRing(at, *tlvRecords));
                }
                else
                {
                    LOG_err << "Failed to decrypt " << User::attr2string(at) << " after putua";
                }
            }

            client->notifyuser(u);
            client->app->putua_result(API_OK);
        }
    }
}

CommandPutUA::CommandPutUA(MegaClient* /*client*/, attr_t at, const byte* av, unsigned avl, int ctag, handle lph, int phtype, int64_t ts)
{
    this->at = at;
    this->av.assign((const char*)av, avl);

    cmd("up");

    string an = User::attr2string(at);

    // if removing avatar, do not Base64 encode the attribute value
    if (at == ATTR_AVATAR && !strcmp((const char *)av, "none"))
    {
        arg(an.c_str(),(const char *)av, avl);
    }
    else
    {
        arg(an.c_str(), av, avl);
    }

    if (!ISUNDEF(lph))
    {
        beginobject("aff");
        arg("id", (byte*)&lph, MegaClient::NODEHANDLE);
        arg("ts", ts);
        arg("t", phtype);   // 1=affiliate id, 2=file/folder link, 3=chat link, 4=contact link
        endobject();
    }

    tag = ctag;
}

void CommandPutUA::procresult()
{
    Error e;
    if (!checkError(e, client->json))
    {
        client->json.storeobject(); // [<uh>]
        e = API_OK;

        User *u = client->ownuser();
        assert(u);
        if (!u)
        {
            LOG_err << "Own user not found when attempting to set user attributes";
            client->app->putua_result(API_EACCESS);
            return;
        }
        u->setattr(at, &av, NULL);
        u->setTag(tag ? tag : -1);
        client->notifyuser(u);

        if (at == ATTR_DISABLE_VERSIONS)
        {
            client->versions_disabled = (av == "1");
            if (client->versions_disabled)
            {
                LOG_info << "File versioning is disabled";
            }
            else
            {
                LOG_info << "File versioning is enabled";
            }
        }
        else if (at == ATTR_UNSHAREABLE_KEY)
        {
            LOG_info << "Unshareable key successfully created";
            client->unshareablekey.swap(av);
        }
    }

    client->app->putua_result(e);
}

CommandGetUA::CommandGetUA(MegaClient* /*client*/, const char* uid, attr_t at, const char* ph, int ctag)
{
    this->uid = uid;
    this->at = at;
    this->ph = ph ? string(ph) : "";

    if (ph && ph[0])
    {
        cmd("mcuga");
        arg("ph", ph);
    }
    else
    {
        cmd("uga");
    }

    arg("u", uid);
    arg("ua", User::attr2string(at).c_str());
    arg("v", 1);
    tag = ctag;
}

void CommandGetUA::procresult()
{
    User *u = client->finduser(uid.c_str());

    Error e;
    if (checkError(e, client->json))
    {
        if (e == API_ENOENT && u)
        {
            u->removeattr(at);
        }

        client->app->getua_result(e);

        if (isFromChatPreview())    // if `mcuga` was sent, no need to do anything else
        {
            return;
        }

        if (u && u->userhandle == client->me && e != API_EBLOCKED)
        {
            if (client->fetchingkeys && at == ATTR_SIG_RSA_PUBK)
            {
                client->initializekeys(); // we have now all the required data
            }

            if (e == API_ENOENT && User::isAuthring(at))
            {
                // authring not created yet, will do it upon retrieval of public keys
                client->mAuthRings.erase(at);
                client->mAuthRings.emplace(at, AuthRing(at, TLVstore()));

                if (client->mFetchingAuthrings && client->mAuthRings.size() == 3)
                {
                    client->mFetchingAuthrings = false;
                    client->fetchContactsKeys();
                }
            }
        }

        // if the attr does not exist, initialize it
        if (at == ATTR_DISABLE_VERSIONS && e == API_ENOENT)
        {
            LOG_info << "File versioning is enabled";
            client->versions_disabled = false;
        }
    }
    else
    {
        const char* ptr;
        const char* end;
        string value, version, buf;

        //If we are in preview mode, we only can retrieve atributes with mcuga and the response format is different
        if (isFromChatPreview())
        {
            ptr = client->json.getvalue();
            if (!ptr || !(end = strchr(ptr, '"')))
            {
                client->app->getua_result(API_EINTERNAL);
            }
            else
            {
                // convert from ASCII to binary the received data
                buf.assign(ptr, (end-ptr));
                value.resize(buf.size() / 4 * 3 + 3);
                value.resize(Base64::atob(buf.data(), (byte *)value.data(), int(value.size())));
                client->app->getua_result((byte*) value.data(), unsigned(value.size()), at);
            }
            return;
        }

        for (;;)
        {
            switch (client->json.getnameid())
            {
                case MAKENAMEID2('a','v'):
                {
                    if (!(ptr = client->json.getvalue()) || !(end = strchr(ptr, '"')))
                    {
                        client->app->getua_result(API_EINTERNAL);
                        if (client->fetchingkeys && at == ATTR_SIG_RSA_PUBK && u && u->userhandle == client->me)
                        {
                            client->initializekeys(); // we have now all the required data
                        }
                        return;
                    }
                    buf.assign(ptr, (end-ptr));
                    break;
                }
                case 'v':
                {
                    if (!(ptr = client->json.getvalue()) || !(end = strchr(ptr, '"')))
                    {
                        client->app->getua_result(API_EINTERNAL);
                        if (client->fetchingkeys && at == ATTR_SIG_RSA_PUBK && u && u->userhandle == client->me)
                        {
                            client->initializekeys(); // we have now all the required data
                        }
                        return;
                    }
                    version.assign(ptr, (end-ptr));
                    break;
                }
                case EOO:
                {
                    // if there's no avatar, the value is "none" (not Base64 encoded)
                    if (u && at == ATTR_AVATAR && buf == "none")
                    {
                        u->setattr(at, NULL, &version);
                        u->setTag(tag ? tag : -1);
                        client->app->getua_result(API_ENOENT);
                        client->notifyuser(u);
                        return;
                    }

                    // convert from ASCII to binary the received data
                    value.resize(buf.size() / 4 * 3 + 3);
                    value.resize(Base64::atob(buf.data(), (byte *)value.data(), int(value.size())));

                    // Some attributes don't keep historic records, ie. *!authring or *!lstint
                    // (none of those attributes are used by the SDK yet)
                    // bool nonHistoric = (attributename.at(1) == '!');

                    // handle the attribute data depending on the scope
                    char scope = User::scope(at);

                    if (!u) // retrieval of attributes without contact-relationship
                    {
                        if (at == ATTR_AVATAR && buf == "none")
                        {
                            client->app->getua_result(API_ENOENT);
                        }
                        else
                        {
                            client->app->getua_result((byte*) value.data(), unsigned(value.size()), at);
                        }
                        return;
                    }

                    switch (scope)
                    {
                        case '*':   // private, encrypted
                        {
                            // decrypt the data and build the TLV records
                            TLVstore *tlvRecords = TLVstore::containerToTLVrecords(&value, &client->key);
                            if (!tlvRecords)
                            {
                                LOG_err << "Cannot extract TLV records for private attribute " << User::attr2string(at);
                                client->app->getua_result(API_EINTERNAL);
                                return;
                            }

                            // store the value for private user attributes (decrypted version of serialized TLV)
                            string *tlvString = tlvRecords->tlvRecordsToContainer(client->rng, &client->key);
                            u->setattr(at, tlvString, &version);
                            delete tlvString;
                            client->app->getua_result(tlvRecords, at);

                            if (User::isAuthring(at))
                            {
                                client->mAuthRings.erase(at);
                                client->mAuthRings.emplace(at, AuthRing(at, *tlvRecords));

                                if (client->mFetchingAuthrings && client->mAuthRings.size() == 3)
                                {
                                    client->mFetchingAuthrings = false;
                                    client->fetchContactsKeys();
                                }
                            }

                            delete tlvRecords;
                            break;
                        }
                        case '+':   // public
                        {
                            u->setattr(at, &value, &version);
                            client->app->getua_result((byte*) value.data(), unsigned(value.size()), at);

                            if (client->fetchingkeys && at == ATTR_SIG_RSA_PUBK && u && u->userhandle == client->me)
                            {
                                client->initializekeys(); // we have now all the required data
                            }

                            if (!u->isTemporary && u->userhandle != client->me)
                            {
                                if (at == ATTR_ED25519_PUBK || at == ATTR_CU25519_PUBK)
                                {
                                    client->trackKey(at, u->userhandle, value);
                                }
                                else if (at == ATTR_SIG_CU255_PUBK || at == ATTR_SIG_RSA_PUBK)
                                {
                                    client->trackSignature(at, u->userhandle, value);
                                }
                            }
                            break;
                        }
                        case '#':   // protected
                        {
                            u->setattr(at, &value, &version);
                            client->app->getua_result((byte*) value.data(), unsigned(value.size()), at);
                            break;
                        }
                        case '^': // private, non-encrypted
                        {
                            // store the value in cache in binary format
                            u->setattr(at, &value, &version);
                            client->app->getua_result((byte*) value.data(), unsigned(value.size()), at);

                            if (at == ATTR_DISABLE_VERSIONS)
                            {
                                client->versions_disabled = !strcmp(value.data(), "1");
                                if (client->versions_disabled)
                                {
                                    LOG_info << "File versioning is disabled";
                                }
                                else
                                {
                                    LOG_info << "File versioning is enabled";
                                }
                            }
                            break;
                        }
                        default:    // legacy attributes or unknown attribute
                        {
                            if (at != ATTR_FIRSTNAME &&           // protected
                                    at != ATTR_LASTNAME &&        // protected
                                    at != ATTR_COUNTRY  &&        // private
                                    at != ATTR_BIRTHDAY &&        // private
                                    at != ATTR_BIRTHMONTH &&      // private
                                    at != ATTR_BIRTHYEAR)     // private
                            {
                                LOG_err << "Unknown received attribute: " << User::attr2string(at);
                                client->app->getua_result(API_EINTERNAL);
                                return;
                            }

                            u->setattr(at, &value, &version);
                            client->app->getua_result((byte*) value.data(), unsigned(value.size()), at);
                            break;
                        }

                    }   // switch (scope)

                    u->setTag(tag ? tag : -1);
                    client->notifyuser(u);
                    return;
                }
                default:
                {
                    if (!client->json.storeobject())
                    {
                        LOG_err << "Error in CommandGetUA. Parse error";
                        client->app->getua_result(API_EINTERNAL);
                        if (client->fetchingkeys && at == ATTR_SIG_RSA_PUBK && u && u->userhandle == client->me)
                        {
                            client->initializekeys(); // we have now all the required data
                        }
                        return;
                    }
                }

            }   // switch (nameid)
        }
    }
}

#ifdef DEBUG
CommandDelUA::CommandDelUA(MegaClient *client, const char *an)
{
    this->an = an;

    cmd("upr");
    arg("ua", an);

    arg("v", 1);    // returns the new version for the (removed) null value

    tag = client->reqtag;
}

void CommandDelUA::procresult()
{
    Error e;
    if (checkError(e, client->json))
    {
        client->app->delua_result(e);
    }
    else
    {
        const char* ptr;
        const char* end;
        if (!(ptr = client->json.getvalue()) || !(end = strchr(ptr, '"')))
        {
            client->app->delua_result(API_EINTERNAL);
            return;
        }

        User *u = client->ownuser();
        attr_t at = User::string2attr(an.c_str());
        string version(ptr, (end-ptr));

        u->removeattr(at, &version); // store version to filter corresponding AP in order to avoid double onUsersUpdate()

        if (at == ATTR_KEYRING)
        {
            client->resetKeyring();
        }
        else if (User::isAuthring(at))
        {
            client->mAuthRings.emplace(at, AuthRing(at, TLVstore()));
            client->getua(u, at, 0);
        }

        client->notifyuser(u);
        client->app->delua_result(API_OK);
    }
}

#endif  // #ifdef DEBUG

CommandGetUserEmail::CommandGetUserEmail(MegaClient *client, const char *uid)
{
    cmd("uge");
    arg("u", uid);

    tag = client->reqtag;
}

void CommandGetUserEmail::procresult()
{
    Error e;
    if (checkError(e, client->json))
    {
        return client->app->getuseremail_result(NULL, e);
    }

    string email;
    if (!client->json.storeobject(&email))
    {
        return client->app->getuseremail_result(NULL, API_EINTERNAL);
    }
    else
    {
        return client->app->getuseremail_result(&email, API_OK);
    }
}

// set node keys (e.g. to convert asymmetric keys to symmetric ones)
CommandNodeKeyUpdate::CommandNodeKeyUpdate(MegaClient* client, handle_vector* v)
{
    byte nodekey[FILENODEKEYLENGTH];

    cmd("k");
    beginarray("nk");

    for (size_t i = v->size(); i--;)
    {
        handle h = (*v)[i];

        Node* n;

        if ((n = client->nodebyhandle(h)))
        {
            client->key.ecb_encrypt((byte*)n->nodekey().data(), nodekey, n->nodekey().size());

            element(h, MegaClient::NODEHANDLE);
            element(nodekey, int(n->nodekey().size()));
        }
    }

    endarray();
}

CommandSingleKeyCR::CommandSingleKeyCR(handle sh, handle nh, const byte* key, size_t keylen)
{
    cmd("k");
    beginarray("cr");

    beginarray();
    element(sh, MegaClient::NODEHANDLE);
    endarray();

    beginarray();
    element(nh, MegaClient::NODEHANDLE);
    endarray();

    beginarray();
    element(0);
    element(0);
    element(key, static_cast<int>(keylen));
    endarray();

    endarray();
}

CommandKeyCR::CommandKeyCR(MegaClient* /*client*/, node_vector* rshares, node_vector* rnodes, const char* keys)
{
    cmd("k");
    beginarray("cr");

    beginarray();
    for (int i = 0; i < (int)rshares->size(); i++)
    {
        element((*rshares)[i]->nodehandle, MegaClient::NODEHANDLE);
    }

    endarray();

    beginarray();
    for (int i = 0; i < (int)rnodes->size(); i++)
    {
        element((*rnodes)[i]->nodehandle, MegaClient::NODEHANDLE);
    }

    endarray();

    beginarray();
    appendraw(keys);
    endarray();

    endarray();
}

// a == ACCESS_UNKNOWN: request public key for user handle and respond with
// share key for sn
// otherwise: request public key for user handle and continue share creation
// for node sn to user u with access a
CommandPubKeyRequest::CommandPubKeyRequest(MegaClient* client, User* user)
{
    cmd("uk");
    arg("u", user->uid.c_str());

    u = user;
    tag = client->reqtag;
}

void CommandPubKeyRequest::procresult()
{
    byte pubkbuf[AsymmCipher::MAXKEYLENGTH];
    int len_pubk = 0;
    handle uh = UNDEF;

    Error e;
    if (checkError(e, client->json))
    {
        if(e != API_ENOENT) //API_ENOENT = unregistered users or accounts without a public key yet
        {
            LOG_err << "Unexpected error in CommandPubKeyRequest: " << e;
        }
    }
    else
    {
        bool finished = false;
        while (!finished)
        {
            switch (client->json.getnameid())
            {
                case 'u':
                    uh = client->json.gethandle(MegaClient::USERHANDLE);
                    break;

                case MAKENAMEID4('p', 'u', 'b', 'k'):
                    len_pubk = client->json.storebinary(pubkbuf, sizeof pubkbuf);
                    break;

                case EOO:
                    if (!u) // user has cancelled the account
                    {
                        return;
                    }

                    if (!ISUNDEF(uh))
                    {
                        client->mapuser(uh, u->email.c_str());
                        if (u->isTemporary && u->uid == u->email) //update uid with the received USERHANDLE (will be used as target for putnodes)
                        {
                            u->uid = Base64Str<MegaClient::USERHANDLE>(uh);
                        }
                    }

                    if (client->fetchingkeys && u->userhandle == client->me && len_pubk)
                    {
                        client->pubk.setkey(AsymmCipher::PUBKEY, pubkbuf, len_pubk);
                        return;
                    }

                    if (len_pubk && !u->pubk.setkey(AsymmCipher::PUBKEY, pubkbuf, len_pubk))
                    {
                        len_pubk = 0;
                    }

                    if (!u->isTemporary && u->userhandle != client->me && len_pubk && u->pubk.isvalid())
                    {
                        string pubkstr;
                        u->pubk.serializekeyforjs(pubkstr);
                        client->trackKey(ATTR_UNKNOWN, u->userhandle, pubkstr);
                    }
                    finished = true;
                    break;

                default:
                    if (client->json.storeobject())
                    {
                        continue;
                    }
                    len_pubk = 0;
                    finished = true;
                    break;
            }
        }
    }

    // satisfy all pending PubKeyAction requests for this user
    while (u->pkrs.size())
    {
        client->restag = tag;
        u->pkrs[0]->proc(client, u);
        u->pkrs.pop_front();
    }

    if (len_pubk && !u->isTemporary)
    {
        client->notifyuser(u);
    }

    if (u->isTemporary)
    {
        delete u;
        u = NULL;
    }

    return;
}

void CommandPubKeyRequest::invalidateUser()
{
    u = NULL;
}

CommandGetUserData::CommandGetUserData(MegaClient *client)
{
    cmd("ug");
    arg("v", 1);

    tag = client->reqtag;
}

void CommandGetUserData::procresult()
{
    string name;
    string pubk;
    string privk;
    string k;
    byte privkbuf[AsymmCipher::MAXKEYLENGTH * 2];
    int len_privk = 0;
    byte pubkbuf[AsymmCipher::MAXKEYLENGTH];
    int len_pubk = 0;
    m_time_t since = 0;
    int v = 0;
    string salt;
    string smsv;
    string lastname;
    string versionLastname;
    string firstname;
    string versionFirstname;
    string language;
    string versionLanguage;
    string pwdReminderDialog;
    string versionPwdReminderDialog;
    string pushSetting;
    string versionPushSetting;
    string contactLinkVerification;
    string versionContactLinkVerification;
    handle me = UNDEF;
    string chatFolder;
    string versionChatFolder;
    string cameraUploadFolder;
    string versionCameraUploadFolder;
    string aliases;
    string versionAliases;
    string disableVersions;
    string versionDisableVersions;
    string country;
    string versionCountry;
    string birthday;
    string versionBirthday;
    string birthmonth;
    string versionBirthmonth;
    string birthyear;
    string versionBirthyear;
    string email;
    string unshareableKey;
    string versionUnshareableKey;

    bool b = false;
    BizMode m = BIZ_MODE_UNKNOWN;
    BizStatus s = BIZ_STATUS_UNKNOWN;
    std::set<handle> masters;
    std::vector<std::pair<BizStatus, m_time_t>> sts;

    Error e;
    if (checkError(e, client->json))
    {
        if (!e)
        {
            e = API_ENOENT;
        }
        return client->app->userdata_result(NULL, NULL, NULL, e);
    }

    for (;;)
    {
        string attributeName = client->json.getnameWithoutAdvance();
        switch (client->json.getnameid())
        {
        case MAKENAMEID3('a', 'a', 'v'):    // account authentication version
            v = (int)client->json.getint();
            break;

        case MAKENAMEID3('a', 'a', 's'):    // account authentication salt
            client->json.storeobject(&salt);
            break;

        case MAKENAMEID4('n', 'a', 'm', 'e'):
            client->json.storeobject(&name);
            break;

        case 'k':   // master key
            k.resize(SymmCipher::KEYLENGTH);
            client->json.storebinary((byte *)k.data(), int(k.size()));
            break;

        case MAKENAMEID5('s', 'i', 'n', 'c', 'e'):
            since = client->json.getint();
            break;

        case MAKENAMEID4('p', 'u', 'b', 'k'):   // RSA public key
            client->json.storeobject(&pubk);
            len_pubk = Base64::atob(pubk.c_str(), pubkbuf, sizeof pubkbuf);
            break;

        case MAKENAMEID5('p', 'r', 'i', 'v', 'k'):  // RSA private key (encrypted to MK)
            len_privk = client->json.storebinary(privkbuf, sizeof privkbuf);
            break;

        case MAKENAMEID5('f', 'l', 'a', 'g', 's'):
            if (client->json.enterobject())
            {
                if (client->readmiscflags(&client->json) != API_OK)
                {
                    return client->app->userdata_result(NULL, NULL, NULL, API_EINTERNAL);
                }
                client->json.leaveobject();
            }
            break;

        case 'u':
            me = client->json.gethandle(MegaClient::USERHANDLE);
            break;

        case MAKENAMEID8('l', 'a', 's', 't', 'n', 'a', 'm', 'e'):
            parseUserAttribute(lastname, versionLastname);
            break;

        case MAKENAMEID6('^', '!', 'l', 'a', 'n', 'g'):
            parseUserAttribute(language, versionLanguage);
            break;

        case MAKENAMEID8('b', 'i', 'r', 't', 'h', 'd', 'a', 'y'):
            parseUserAttribute(birthday, versionBirthday);
            break;

        case MAKENAMEID7('c', 'o', 'u', 'n', 't', 'r', 'y'):
            parseUserAttribute(country, versionCountry);
            break;

        case MAKENAMEID4('^', '!', 'p', 's'):
            parseUserAttribute(pushSetting, versionPushSetting);
            break;

        case MAKENAMEID5('^', '!', 'p', 'r', 'd'):
            parseUserAttribute(pwdReminderDialog, versionPwdReminderDialog);
            break;

        case MAKENAMEID4('^', 'c', 'l', 'v'):
            parseUserAttribute(contactLinkVerification, versionContactLinkVerification);
            break;

        case MAKENAMEID4('^', '!', 'd', 'v'):
            parseUserAttribute(disableVersions, versionDisableVersions);
            break;

        case MAKENAMEID4('*', '!', 'c', 'f'):
            parseUserAttribute(chatFolder, versionChatFolder);
            break;

        case MAKENAMEID5('*', '!', 'c', 'a', 'm'):
            parseUserAttribute(cameraUploadFolder, versionCameraUploadFolder);
            break;

        case MAKENAMEID8('*', '!', '>', 'a', 'l', 'i', 'a', 's'):
            parseUserAttribute(aliases, versionAliases);
            break;

        case MAKENAMEID5('e', 'm', 'a', 'i', 'l'):
            client->json.storeobject(&email);
            break;

        case MAKENAMEID5('*', '~', 'u', 's', 'k'):
            parseUserAttribute(unshareableKey, versionUnshareableKey, false);
            break;

        case 'b':   // business account's info
            assert(!b);
            b = true;
            if (client->json.enterobject())
            {
                bool endobject = false;
                while (!endobject)
                {
                    switch (client->json.getnameid())
                    {
                        case 's':   // status
                            // -1: expired, 1: active, 2: grace-period
                            s = BizStatus(client->json.getint32());
                            break;

                        case 'm':   // mode
                            m = BizMode(client->json.getint32());
                            break;

                        case MAKENAMEID2('m', 'u'):
                            if (client->json.enterarray())
                            {
                                for (;;)
                                {
                                    handle uh = client->json.gethandle(MegaClient::USERHANDLE);
                                    if (!ISUNDEF(uh))
                                    {
                                        masters.emplace(uh);
                                    }
                                    else
                                    {
                                        break;
                                    }
                                }
                                client->json.leavearray();
                            }
                            break;

                        case MAKENAMEID3('s', 't', 's'):    // status timestamps
                            // ie. "sts":[{"s":-1,"ts":1566182227},{"s":1,"ts":1563590227}]
                            client->json.enterarray();
                            while (client->json.enterobject())
                            {
                                BizStatus status = BIZ_STATUS_UNKNOWN;
                                m_time_t ts = 0;

                                bool exit = false;
                                while (!exit)
                                {
                                    switch (client->json.getnameid())
                                    {
                                        case 's':
                                           status = BizStatus(client->json.getint());
                                           break;

                                        case MAKENAMEID2('t', 's'):
                                           ts = client->json.getint();
                                           break;

                                        case EOO:
                                            if (status != BIZ_STATUS_UNKNOWN && ts != 0)
                                            {
                                                sts.push_back(std::make_pair(status, ts));
                                            }
                                            else
                                            {
                                                LOG_warn << "Unpaired/missing business status-ts in b.sts";
                                            }
                                            exit = true;
                                            break;

                                        default:
                                            if (!client->json.storeobject())
                                            {
                                                return client->app->userdata_result(NULL, NULL, NULL, API_EINTERNAL);
                                            }
                                    }
                                }
                                client->json.leaveobject();
                            }
                            client->json.leavearray();
                            break;

                        case EOO:
                            endobject = true;
                            break;

                        default:
                            if (!client->json.storeobject())
                            {
                                return client->app->userdata_result(NULL, NULL, NULL, API_EINTERNAL);
                            }
                    }
                }
                client->json.leaveobject();
            }
            break;

        case MAKENAMEID4('s', 'm', 's', 'v'):   // SMS verified phone number
            if (!client->json.storeobject(&smsv))
            {
                LOG_err << "Invalid verified phone number (smsv)";
                assert(false);
            }
            break;

        case EOO:
        {
            assert(me == client->me);

            if (len_privk)
            {
                client->key.ecb_decrypt(privkbuf, len_privk);
                privk.resize(AsymmCipher::MAXKEYLENGTH * 2);
                privk.resize(Base64::btoa(privkbuf, len_privk, (char *)privk.data()));

                // RSA private key should be already assigned at login
                assert(privk == client->mPrivKey);
                if (client->mPrivKey.empty())
                {
                    LOG_warn << "Private key not set by login, setting at `ug` response...";
                    if (!client->asymkey.setkey(AsymmCipher::PRIVKEY, privkbuf, len_privk))
                    {
                        LOG_warn << "Error checking private key at `ug` response";
                    }
                }
            }

            if (len_pubk)
            {
                client->pubk.setkey(AsymmCipher::PUBKEY, pubkbuf, len_pubk);
            }

            if (v)
            {
                client->accountversion = v;
            }

            if (salt.size())
            {
                Base64::atob(salt, client->accountsalt);
            }

            client->accountsince = since;
            client->mSmsVerifiedPhone = smsv;

            client->k = k;

            client->btugexpiration.backoff(MegaClient::USER_DATA_EXPIRATION_BACKOFF_SECS * 10);
            client->cachedug = true;

            // pre-load received user attributes into cache
            User* u = client->ownuser();
            if (u)
            {
                int changes = 0;
                if (u->email.empty())
                {
                    u->email = email;
                }

                if (firstname.size())
                {
                    changes += u->updateattr(ATTR_FIRSTNAME, &firstname, &versionFirstname);
                }

                if (lastname.size())
                {
                    changes += u->updateattr(ATTR_LASTNAME, &lastname, &versionLastname);
                }

                if (language.size())
                {
                    changes += u->updateattr(ATTR_LANGUAGE, &language, &versionLanguage);
                }

                if (birthday.size())
                {
                    changes += u->updateattr(ATTR_BIRTHDAY, &birthday, &versionBirthday);
                }

                if (birthmonth.size())
                {
                    changes += u->updateattr(ATTR_BIRTHMONTH, &birthmonth, &versionBirthmonth);
                }

                if (birthyear.size())
                {
                    changes += u->updateattr(ATTR_BIRTHYEAR, &birthyear, &versionBirthyear);
                }

                if (country.size())
                {
                    changes += u->updateattr(ATTR_COUNTRY, &country, &versionCountry);
                }

                if (pwdReminderDialog.size())
                {
                    changes += u->updateattr(ATTR_PWD_REMINDER, &pwdReminderDialog, &versionPwdReminderDialog);
                }

                if (pushSetting.size())
                {
                    changes += u->updateattr(ATTR_PUSH_SETTINGS, &pushSetting, &versionPushSetting);

                    // initialize the settings for the intermediate layer by simulating there was a getua()
                    client->app->getua_result((byte*) pushSetting.data(), (unsigned) pushSetting.size(), ATTR_PUSH_SETTINGS);
                }

                if (contactLinkVerification.size())
                {
                    changes += u->updateattr(ATTR_CONTACT_LINK_VERIFICATION, &contactLinkVerification, &versionContactLinkVerification);
                }

                if (disableVersions.size())
                {
                    changes += u->updateattr(ATTR_DISABLE_VERSIONS, &disableVersions, &versionDisableVersions);

                    // initialize the status of file-versioning for the client
                    client->versions_disabled = (disableVersions == "1");
                    if (client->versions_disabled)
                    {
                        LOG_info << "File versioning is disabled";
                    }
                    else
                    {
                        LOG_info << "File versioning is enabled";
                    }
                }
                else    // attribute does not exists
                {
                    LOG_info << "File versioning is enabled";
                    client->versions_disabled = false;
                }

                if (chatFolder.size())
                {
                    unique_ptr<TLVstore> tlvRecords(TLVstore::containerToTLVrecords(&chatFolder, &client->key));
                    if (tlvRecords)
                    {
                        // store the value for private user attributes (decrypted version of serialized TLV)
                        unique_ptr<string> tlvString(tlvRecords->tlvRecordsToContainer(client->rng, &client->key));
                        changes += u->updateattr(ATTR_MY_CHAT_FILES_FOLDER, tlvString.get(), &versionChatFolder);
                    }
                    else
                    {
                        LOG_err << "Cannot extract TLV records for ATTR_MY_CHAT_FILES_FOLDER";
                    }
                }

                if (cameraUploadFolder.size())
                {
                    unique_ptr<TLVstore> tlvRecords(TLVstore::containerToTLVrecords(&cameraUploadFolder, &client->key));
                    if (tlvRecords)
                    {
                        // store the value for private user attributes (decrypted version of serialized TLV)
                        unique_ptr<string> tlvString(tlvRecords->tlvRecordsToContainer(client->rng, &client->key));
                        changes += u->updateattr(ATTR_CAMERA_UPLOADS_FOLDER, tlvString.get(), &versionCameraUploadFolder);
                    }
                    else
                    {
                        LOG_err << "Cannot extract TLV records for ATTR_CAMERA_UPLOADS_FOLDER";
                    }
                }

                if (aliases.size())
                {
                    unique_ptr<TLVstore> tlvRecords(TLVstore::containerToTLVrecords(&aliases, &client->key));
                    if (tlvRecords)
                    {
                        // store the value for private user attributes (decrypted version of serialized TLV)
                        unique_ptr<string> tlvString(tlvRecords->tlvRecordsToContainer(client->rng, &client->key));
                        changes += u->updateattr(ATTR_ALIAS, tlvString.get(), &versionAliases);
                    }
                    else
                    {
                        LOG_err << "Cannot extract TLV records for ATTR_ALIAS";
                    }
                }

                if (unshareableKey.size() == Base64Str<SymmCipher::BLOCKSIZE>::STRLEN)
                {
                    changes += u->updateattr(ATTR_UNSHAREABLE_KEY, &unshareableKey, &versionUnshareableKey);
                    client->unshareablekey.swap(unshareableKey);
                }
                else if (unshareableKey.empty())    // it has not been created yet
                {
                    LOG_info << "Creating unshareable key...";
                    byte newunshareablekey[SymmCipher::BLOCKSIZE];
                    client->rng.genblock(newunshareablekey, sizeof(newunshareablekey));
                    client->putua(ATTR_UNSHAREABLE_KEY, newunshareablekey, sizeof(newunshareablekey), 0);
                }
                else
                {
                    LOG_err << "Unshareable key wrong length";
                }

                if (changes > 0)
                {
                    u->setTag(tag ? tag : -1);
                    client->notifyuser(u);
                }
            }

            if (b)  // business account
            {
                // integrity checks
                if ((s < BIZ_STATUS_EXPIRED || s > BIZ_STATUS_GRACE_PERIOD)  // status not received or invalid
                        || (m == BIZ_MODE_UNKNOWN))  // master flag not received or invalid
                {
                    std::string err = "GetUserData: invalid business status / account mode";
                    LOG_err << err;
                    client->sendevent(99450, err.c_str());

                    client->mBizStatus = BIZ_STATUS_EXPIRED;
                    client->mBizMode = BIZ_MODE_SUBUSER;
                    client->mBizExpirationTs = client->mBizGracePeriodTs = 0;
                    client->app->notify_business_status(client->mBizStatus);
                }
                else
                {
                    for (auto it : sts)
                    {
                        BizStatus status = it.first;
                        m_time_t ts = it.second;
                        if (status == BIZ_STATUS_EXPIRED)
                        {
                            client->mBizExpirationTs = ts;
                        }
                        else if (status == BIZ_STATUS_GRACE_PERIOD)
                        {
                            client->mBizGracePeriodTs = ts;
                        }
                        else
                        {
                            LOG_warn << "Unexpected status in b.sts. Status: " << status << "ts: " << ts;
                        }
                    }

                    client->mBizMode = m;
                    // subusers must receive the list of master users
                    assert(m != BIZ_MODE_SUBUSER || !masters.empty());
                    client->mBizMasters = masters;

                    if (client->mBizStatus != s)
                    {
                        client->mBizStatus = s;
                        client->app->notify_business_status(s);
                    }

                    // if current business status will expire sooner than the scheduled `ug`, update the
                    // backoff to a shorter one in order to refresh the business status asap
                    m_time_t auxts = 0;
                    m_time_t now = m_time(nullptr);
                    if (client->mBizGracePeriodTs && client->mBizGracePeriodTs > now)
                    {
                        auxts = client->mBizGracePeriodTs;
                    }
                    else if (client->mBizExpirationTs && client->mBizExpirationTs > now)
                    {
                        auxts = client->mBizExpirationTs;
                    }
                    if (auxts)
                    {
                        dstime diff = static_cast<dstime>((now - auxts) * 10);
                        dstime current = client->btugexpiration.backoffdelta();
                        if (current > diff)
                        {
                            client->btugexpiration.backoff(diff);
                        }
                    }
                    // TODO: check if type of account has changed and notify with new event (not yet supported by API)
                }
            }
            else
            {
                BizStatus oldStatus = client->mBizStatus;
                client->mBizStatus = BIZ_STATUS_INACTIVE;
                client->mBizMode = BIZ_MODE_UNKNOWN;
                client->mBizMasters.clear();
                client->mBizExpirationTs = client->mBizGracePeriodTs = 0;

                if (client->mBizStatus != oldStatus)
                {
                    client->app->notify_business_status(client->mBizStatus);
                }
            }

            client->app->userdata_result(&name, &pubk, &privk, API_OK);
            return;
        }
        default:
            switch (User::string2attr(attributeName.c_str()))
            {
                case ATTR_FIRSTNAME:
                    parseUserAttribute(firstname, versionFirstname);
                    break;

                case ATTR_BIRTHMONTH:
                    parseUserAttribute(birthmonth, versionBirthmonth);
                    break;

                case ATTR_BIRTHYEAR:
                    parseUserAttribute(birthyear, versionBirthyear);
                    break;

                default:
                    if (!client->json.storeobject())
                    {
                        return client->app->userdata_result(NULL, NULL, NULL, API_EINTERNAL);
                    }
                    break;
            }

            break;
        }
    }
}

void CommandGetUserData::parseUserAttribute(std::string &value, std::string &version, bool asciiToBinary)
{
    string info;
    if (!client->json.storeobject(&info))
    {
        LOG_err << "Failed to parse user attribute from the array";
        return;
    }

    string buf;
    JSON json;
    json.pos = info.c_str() + 1;
    for (;;)
    {
        switch (json.getnameid())
        {
            case MAKENAMEID2('a','v'):  // value
            {
                json.storeobject(&buf);
                break;
            }
            case 'v':   // version
            {
                json.storeobject(&version);
                break;
            }
            case EOO:
            {
                value = asciiToBinary ? Base64::atob(buf) : buf;
                return;
            }
            default:
            {
                if (!json.storeobject())
                {
                    version.clear();
                    LOG_err << "Failed to parse user attribute inside the array";
                    return;
                }
            }
        }
    }
}

CommandGetMiscFlags::CommandGetMiscFlags(MegaClient *client)
{
    cmd("gmf");

    // this one can get the smsve flag when the account is blocked (if it's in a batch by itself)
    batchSeparately = true;  
    suppressSID = true;

    tag = client->reqtag;
}

void CommandGetMiscFlags::procresult()
{
    Error e;
    if (checkError(e, client->json))
    {
        if (!e)
        {
            LOG_err << "Unexpected response for gmf: no flags, but no error";
            e = API_ENOENT;
        }
        LOG_err << "gmf failed: " << e;
    }
    else
    {
        e = client->readmiscflags(&client->json);
    }

    client->app->getmiscflags_result(e);
}

CommandGetUserQuota::CommandGetUserQuota(MegaClient* client, AccountDetails* ad, bool storage, bool transfer, bool pro, int source)
{
    details = ad;
    mStorage = storage;
    mTransfer = transfer;
    mPro = pro;

    cmd("uq");
    if (storage)
    {
        arg("strg", "1", 0);
    }
    if (transfer)
    {
        arg("xfer", "1", 0);
    }
    if (pro)
    {
        arg("pro", "1", 0);
    }

    arg("src", source);

    arg("v", 1);

    tag = client->reqtag;
}

void CommandGetUserQuota::procresult()
{
    m_off_t td;
    bool got_storage = false;
    bool got_storage_used = false;
    int uslw = -1;

    Error e;
    if (checkError(e, client->json))
    {
        return client->app->account_details(details, e);
    }

    details->pro_level = 0;
    details->subscription_type = 'O';
    details->subscription_renew = 0;
    details->subscription_method.clear();
    memset(details->subscription_cycle, 0, sizeof(details->subscription_cycle));

    details->pro_until = 0;

    details->storage_used = 0;
    details->storage_max = 0;

    details->transfer_max = 0;
    details->transfer_own_used = 0;
    details->transfer_srv_used = 0;
    details->srv_ratio = 0;

    details->transfer_hist_starttime = 0;
    details->transfer_hist_interval = 3600;
    details->transfer_hist.clear();
    details->transfer_hist_valid = true;

    details->transfer_reserved = 0;
    details->transfer_own_reserved = 0;
    details->transfer_srv_reserved = 0;

    for (;;)
    {
        switch (client->json.getnameid())
        {
            case MAKENAMEID2('b', 't'):
            // "Base time age", this is number of seconds since the start of the current quota buckets
                // age of transfer
                // window start
                td = client->json.getint();
                if (td != -1)
                {
                    details->transfer_hist_starttime = m_time() - td;
                }
                break;

            case MAKENAMEID3('t', 'a', 'h'):
            // The free IP-based quota buckets, 6 entries for 6 hours
                if (client->json.enterarray())
                {
                    m_off_t t;

                    while (client->json.isnumeric() && (t = client->json.getint()) != -1)
                    {
                        details->transfer_hist.push_back(t);
                    }

                    client->json.leavearray();
                }
                break;

            case MAKENAMEID3('t', 'a', 'r'):
            // IP transfer reserved
                details->transfer_reserved = client->json.getint();
                break;

            case MAKENAMEID3('r', 'u', 'a'):
            // Actor reserved quota
                details->transfer_own_reserved += client->json.getint();
                break;

            case MAKENAMEID3('r', 'u', 'o'):
            // Owner reserved quota
                details->transfer_srv_reserved += client->json.getint();
                break;

            case MAKENAMEID5('c', 's', 't', 'r', 'g'):
            // Your total account storage usage
                details->storage_used = client->json.getint();
                got_storage_used = true;
                break;

            case MAKENAMEID6('c', 's', 't', 'r', 'g', 'n'):
            // Storage breakdown of root nodes and shares for your account
            // [bytes, numFiles, numFolders, versionedBytes, numVersionedFiles]
                if (client->json.enterobject())
                {
                    handle h;
                    NodeStorage* ns;

                    while (!ISUNDEF(h = client->json.gethandle()) && client->json.enterarray())
                    {
                        ns = &details->storage[h];

                        ns->bytes = client->json.getint();
                        ns->files = uint32_t(client->json.getint());
                        ns->folders = uint32_t(client->json.getint());
                        ns->version_bytes = client->json.getint();
                        ns->version_files = client->json.getint32();

#ifdef _DEBUG
                        // TODO: remove this debugging block once local count is confirmed to work correctly 100%
                        // verify the new local storage counters per root match server side (could fail if actionpackets are pending)
                        auto iter = client->mNodeCounters.find(h);
                        if (iter != client->mNodeCounters.end())
                        {
                            LOG_debug << client->nodebyhandle(h)->displaypath() << " " << iter->second.storage << " " << ns->bytes << " " << iter->second.files << " " << ns->files << " " << iter->second.folders << " " << ns->folders << " "
                                      << iter->second.versionStorage << " " << ns->version_bytes << " " << iter->second.versions << " " << ns->version_files
                                      << (iter->second.storage == ns->bytes && iter->second.files == ns->files && iter->second.folders == ns->folders && iter->second.versionStorage == ns->version_bytes && iter->second.versions == ns->version_files 
                                          ? "" : " ******************************************* mismatch *******************************************");
                        }
#endif 

                        while(client->json.storeobject());
                        client->json.leavearray();
                    }

                    client->json.leaveobject();
                }
                break;

            case MAKENAMEID5('m', 's', 't', 'r', 'g'):
            // maximum storage allowance
                details->storage_max = client->json.getint();
                got_storage = true;
                break;

            case MAKENAMEID6('c', 'a', 'x', 'f', 'e', 'r'):
            // PRO transfer quota consumed by yourself
                details->transfer_own_used += client->json.getint();
                break;

            case MAKENAMEID3('t', 'u', 'o'):
            // Transfer usage by the owner on quotad which hasn't yet been committed back to the API DB. Supplements caxfer
                details->transfer_own_used += client->json.getint();
                break;

            case MAKENAMEID6('c', 's', 'x', 'f', 'e', 'r'):
            // PRO transfer quota served to others
                details->transfer_srv_used += client->json.getint();
                break;

            case MAKENAMEID3('t', 'u', 'a'):
            // Transfer usage served to other users which hasn't yet been committed back to the API DB. Supplements csxfer
                details->transfer_srv_used += client->json.getint();
                break;

            case MAKENAMEID5('m', 'x', 'f', 'e', 'r'):
            // maximum transfer allowance
                details->transfer_max = client->json.getint();
                break;

            case MAKENAMEID8('s', 'r', 'v', 'r', 'a', 't', 'i', 'o'):
            // The ratio of your PRO transfer quota that is able to be served to others
                details->srv_ratio = client->json.getfloat();
                break;

            case MAKENAMEID5('u', 't', 'y', 'p', 'e'):
            // PRO type. 0 means Free; 4 is Pro Lite as it was added late; 100 indicates a business.
                details->pro_level = (int)client->json.getint();
                break;

            case MAKENAMEID5('s', 't', 'y', 'p', 'e'):
            // Flag indicating if this is a recurring subscription or one-off. "O" is one off, "R" is recurring.
                const char* ptr;
                if ((ptr = client->json.getvalue()))
                {
                    details->subscription_type = *ptr;
                }
                break;

            case MAKENAMEID6('s', 'c', 'y', 'c', 'l', 'e'):
                const char* scycle;
                if ((scycle = client->json.getvalue()))
                {
                    memcpy(details->subscription_cycle, scycle, 3);
                    details->subscription_cycle[3] = 0;
                }
                break;

            case MAKENAMEID6('s', 'r', 'e', 'n', 'e', 'w'):
            // Only provided for recurring subscriptions to indicate the best estimate of when the subscription will renew
                if (client->json.enterarray())
                {
                    details->subscription_renew = client->json.getint();
                    while(!client->json.leavearray())
                    {
                        client->json.storeobject();
                    }
                }
                break;

            case MAKENAMEID3('s', 'g', 'w'):
                if (client->json.enterarray())
                {
                    client->json.storeobject(&details->subscription_method);
                    while(!client->json.leavearray())
                    {
                        client->json.storeobject();
                    }
                }
                break;

            case MAKENAMEID3('r', 't', 't'):
                details->transfer_hist_valid = !client->json.getint();
                break;

            case MAKENAMEID6('s', 'u', 'n', 't', 'i', 'l'):
            // Time the last active PRO plan will expire (may be different from current one)
                details->pro_until = client->json.getint();
                break;

            case MAKENAMEID7('b', 'a', 'l', 'a', 'n', 'c', 'e'):
            // Balance of your account
                if (client->json.enterarray())
                {
                    const char* cur;
                    const char* amount;

                    while (client->json.enterarray())
                    {
                        if ((amount = client->json.getvalue()) && (cur = client->json.getvalue()))
                        {
                            size_t t = details->balances.size();
                            details->balances.resize(t + 1);
                            details->balances[t].amount = atof(amount);
                            memcpy(details->balances[t].currency, cur, 3);
                            details->balances[t].currency[3] = 0;
                        }

                        client->json.leavearray();
                    }

                    client->json.leavearray();
                }
                break;

            case MAKENAMEID4('u', 's', 'l', 'w'):
            // The percentage (in 1000s) indicating the limit at which you are 'nearly' over. Currently 98% for PRO, 90% for free.
                uslw = int(client->json.getint());
                break;

            case EOO:
                assert(!mStorage || (got_storage && got_storage_used) || client->loggedinfolderlink());

                if (mStorage)
                {
                    if (uslw <= 0)
                    {
                        uslw = 9000;
                        LOG_warn << "Using default almost overstorage threshold";
                    }

                    if (details->storage_used >= details->storage_max)
                    {
                        LOG_debug << "Account full";
                        client->activateoverquota(0);
                    }
                    else if (details->storage_used >= (details->storage_max / 10000 * uslw))
                    {
                        LOG_debug << "Few storage space available";
                        client->setstoragestatus(STORAGE_ORANGE);
                    }
                    else
                    {
                        LOG_debug << "There are no storage problems";
                        client->setstoragestatus(STORAGE_GREEN);
                    }
                }

                client->app->account_details(details, mStorage, mTransfer, mPro, false, false, false);
                return;

            default:
                if (!client->json.storeobject())
                {
                    return client->app->account_details(details, API_EINTERNAL);
                }
        }
    }
}

CommandQueryTransferQuota::CommandQueryTransferQuota(MegaClient* client, m_off_t size)
{
    cmd("qbq");
    arg("s", size);

    tag = client->reqtag;
}

void CommandQueryTransferQuota::procresult()
{
    Error e;
    if (!checkError(e, client->json))
    {
        LOG_err << "Unexpected response: " << client->json.pos;
        client->json.storeobject();

        // Returns 0 to not alarm apps and don't show overquota pre-warnings
        // if something unexpected is received, following the same approach as
        // in the webclient
        return client->app->querytransferquota_result(0);
    }

    return client->app->querytransferquota_result(e);
}

CommandGetUserTransactions::CommandGetUserTransactions(MegaClient* client, AccountDetails* ad)
{
    cmd("utt");

    details = ad;
    tag = client->reqtag;
}

void CommandGetUserTransactions::procresult()
{
    details->transactions.clear();

    while (client->json.enterarray())
    {
        const char* handle = client->json.getvalue();
        m_time_t ts = client->json.getint();
        const char* delta = client->json.getvalue();
        const char* cur = client->json.getvalue();

        if (handle && (ts > 0) && delta && cur)
        {
            size_t t = details->transactions.size();
            details->transactions.resize(t + 1);
            memcpy(details->transactions[t].handle, handle, 11);
            details->transactions[t].handle[11] = 0;
            details->transactions[t].timestamp = ts;
            details->transactions[t].delta = atof(delta);
            memcpy(details->transactions[t].currency, cur, 3);
            details->transactions[t].currency[3] = 0;
        }

        client->json.leavearray();
    }

    client->app->account_details(details, false, false, false, false, true, false);
}

CommandGetUserPurchases::CommandGetUserPurchases(MegaClient* client, AccountDetails* ad)
{
    cmd("utp");

    details = ad;
    tag = client->reqtag;
}

void CommandGetUserPurchases::procresult()
{
    client->restag = tag;

    details->purchases.clear();

    while (client->json.enterarray())
    {
        const char* handle = client->json.getvalue();
        const m_time_t ts = client->json.getint();
        const char* amount = client->json.getvalue();
        const char* cur = client->json.getvalue();
        int method = (int)client->json.getint();

        if (handle && (ts > 0) && amount && cur && (method >= 0))
        {
            size_t t = details->purchases.size();
            details->purchases.resize(t + 1);
            memcpy(details->purchases[t].handle, handle, 11);
            details->purchases[t].handle[11] = 0;
            details->purchases[t].timestamp = ts;
            details->purchases[t].amount = atof(amount);
            memcpy(details->purchases[t].currency, cur, 3);
            details->purchases[t].currency[3] = 0;
            details->purchases[t].method = method;
        }

        client->json.leavearray();
    }

    client->app->account_details(details, false, false, false, true, false, false);
}

CommandGetUserSessions::CommandGetUserSessions(MegaClient* client, AccountDetails* ad)
{
    cmd("usl");
    arg("x", 1); // Request the additional id and alive information

    details = ad;
    tag = client->reqtag;
}

void CommandGetUserSessions::procresult()
{
    details->sessions.clear();

    while (client->json.enterarray())
    {
        size_t t = details->sessions.size();
        details->sessions.resize(t + 1);

        details->sessions[t].timestamp = client->json.getint();
        details->sessions[t].mru = client->json.getint();
        client->json.storeobject(&details->sessions[t].useragent);
        client->json.storeobject(&details->sessions[t].ip);

        const char* country = client->json.getvalue();
        memcpy(details->sessions[t].country, country ? country : "\0\0", 2);
        details->sessions[t].country[2] = 0;

        details->sessions[t].current = (int)client->json.getint();

        details->sessions[t].id = client->json.gethandle(8);
        details->sessions[t].alive = (int)client->json.getint();

        client->json.leavearray();
    }

    client->app->account_details(details, false, false, false, false, false, true);
}

CommandSetPH::CommandSetPH(MegaClient* client, Node* n, int del, m_time_t ets)
{
    cmd("l");
    arg("n", (byte*)&n->nodehandle, MegaClient::NODEHANDLE);

    if (del)
    {
        arg("d", 1);
    }

    if (ets)
    {
        arg("ets", ets);
    }

    this->h = n->nodehandle;
    this->ets = ets;
    this->tag = client->reqtag;
}

void CommandSetPH::procresult()
{
    Error e;
    if (checkError(e, client->json))
    {
        return client->app->exportnode_result(e);
    }

    handle ph = client->json.gethandle();

    if (ISUNDEF(ph))
    {
        return client->app->exportnode_result(API_EINTERNAL);
    }

    Node *n = client->nodebyhandle(h);
    if (n)
    {
        n->setpubliclink(ph, time(nullptr), ets, false);
        n->changed.publiclink = true;
        client->notifynode(n);
    }

    client->app->exportnode_result(h, ph);
}

CommandGetPH::CommandGetPH(MegaClient* client, handle cph, const byte* ckey, int cop)
{
    cmd("g");
    arg("p", (byte*)&cph, MegaClient::NODEHANDLE);

    ph = cph;
    havekey = ckey ? true : false;
    if (havekey)
    {
        memcpy(key, ckey, sizeof key);
    }
    tag = client->reqtag;
    op = cop;
}

void CommandGetPH::procresult()
{
    Error e;
    if (checkError(e, client->json))
    {
        return client->app->openfilelink_result(e);
    }

    m_off_t s = -1;
    string a, fa;

    for (;;)
    {
        switch (client->json.getnameid())
        {
            case 's':
                s = client->json.getint();
                break;

            case MAKENAMEID2('a', 't'):
                client->json.storeobject(&a);
                break;

            case MAKENAMEID2('f', 'a'):
                client->json.storeobject(&fa);
                break;

            case EOO:
                // we want at least the attributes
                if (s >= 0)
                {
                    a.resize(Base64::atob(a.c_str(), (byte*)a.data(), int(a.size())));
                    if (havekey)
                    {
                        client->app->openfilelink_result(ph, key, s, &a, &fa, op);
                    }
                    else
                    {
                        client->app->openfilelink_result(ph, NULL, s, &a, &fa, op);
                    }
                }
                else
                {
                    client->app->openfilelink_result(API_EINTERNAL);
                }
                return;

            default:
                if (!client->json.storeobject())
                {
                    client->app->openfilelink_result(API_EINTERNAL);
                }
        }
    }
}

CommandSetMasterKey::CommandSetMasterKey(MegaClient* client, const byte* newkey, const byte *hash, int hashsize, const byte *clientrandomvalue, const char *pin, string *salt)
{
    memcpy(this->newkey, newkey, SymmCipher::KEYLENGTH);

    cmd("up");
    arg("k", newkey, SymmCipher::KEYLENGTH);
    if (clientrandomvalue)
    {
        arg("crv", clientrandomvalue, SymmCipher::KEYLENGTH);
    }
    arg("uh", hash, hashsize);
    if (pin)
    {
        arg("mfa", pin);
    }

    if (salt)
    {
        this->salt = *salt;
    }

    tag = client->reqtag;
}

void CommandSetMasterKey::procresult()
{
    Error e;
    if (checkError(e, client->json))
    {
        client->app->changepw_result(e);
    }
    else
    {
        // update encrypted MK and salt for further checkups
        client->k.assign((const char *) newkey, SymmCipher::KEYLENGTH);
        client->accountsalt = salt;

        client->json.storeobject();
        client->app->changepw_result(API_OK);
    }
}

CommandCreateEphemeralSession::CommandCreateEphemeralSession(MegaClient* client,
                                                             const byte* key,
                                                             const byte* cpw,
                                                             const byte* ssc)
{
    memcpy(pw, cpw, sizeof pw);

    cmd("up");
    arg("k", key, SymmCipher::KEYLENGTH);
    arg("ts", ssc, 2 * SymmCipher::KEYLENGTH);

    tag = client->reqtag;
}

void CommandCreateEphemeralSession::procresult()
{
    Error e;
    if (checkError(e, client->json))
    {
        client->ephemeralSession = false;
        client->app->ephemeral_result(e);
    }
    else
    {
        client->me = client->json.gethandle(MegaClient::USERHANDLE);
        client->uid = Base64Str<MegaClient::USERHANDLE>(client->me);
        client->resumeephemeral(client->me, pw, tag);
    }
}

CommandResumeEphemeralSession::CommandResumeEphemeralSession(MegaClient*, handle cuh, const byte* cpw, int ctag)
{
    memcpy(pw, cpw, sizeof pw);

    uh = cuh;

    cmd("us");
    arg("user", (byte*)&uh, MegaClient::USERHANDLE);

    tag = ctag;
}

void CommandResumeEphemeralSession::procresult()
{
    byte keybuf[SymmCipher::KEYLENGTH];
    byte sidbuf[MegaClient::SIDLEN];
    int havek = 0, havecsid = 0;

    Error e;
    if (checkError(e, client->json))
    {
        return client->app->ephemeral_result(e);
    }

    for (;;)
    {
        switch (client->json.getnameid())
        {
            case 'k':
                havek = client->json.storebinary(keybuf, sizeof keybuf) == sizeof keybuf;
                break;

            case MAKENAMEID4('t', 's', 'i', 'd'):
                havecsid = client->json.storebinary(sidbuf, sizeof sidbuf) == sizeof sidbuf;
                break;

            case EOO:
                if (!havek || !havecsid)
                {
                    return client->app->ephemeral_result(API_EINTERNAL);
                }

                client->setsid(sidbuf, sizeof sidbuf);

                client->key.setkey(pw);
                client->key.ecb_decrypt(keybuf);

                client->key.setkey(keybuf);

                if (!client->checktsid(sidbuf, sizeof sidbuf))
                {
                    return client->app->ephemeral_result(API_EKEY);
                }

                client->me = uh;
                client->uid = Base64Str<MegaClient::USERHANDLE>(client->me);

                return client->app->ephemeral_result(uh, pw);

            default:
                if (!client->json.storeobject())
                {
                    return client->app->ephemeral_result(API_EINTERNAL);
                }
        }
    }
}

CommandCancelSignup::CommandCancelSignup(MegaClient *client)
{
    cmd("ucr");

    tag = client->reqtag;
}

void CommandCancelSignup::procresult()
{
    Error e;
    if (checkError(e, client->json))
    {
        return client->app->cancelsignup_result(e);
    }

    client->json.storeobject();

    client->app->cancelsignup_result(API_EINTERNAL);
}


CommandWhyAmIblocked::CommandWhyAmIblocked(MegaClient *client)
{
    cmd("whyamiblocked");
    batchSeparately = true;  // don't let any other commands that might get batched with it cause the whole batch to fail

    tag = client->reqtag;
}

void CommandWhyAmIblocked::procresult()
{
    Error e;
    if (checkError(e, client->json))
    {
<<<<<<< HEAD
        return client->app->whyamiblocked_result(e);
=======
        int response = int(client->json.getint());

        if (!response) //unblocked
        {
            client->unblock();
        }

        return client->app->whyamiblocked_result(response);
>>>>>>> a40c23ce
    }

    client->json.storeobject();

    client->app->whyamiblocked_result(API_EINTERNAL);
}

CommandSendSignupLink::CommandSendSignupLink(MegaClient* client, const char* email, const char* name, byte* c)
{
    cmd("uc");
    arg("c", c, 2 * SymmCipher::KEYLENGTH);
    arg("n", (byte*)name, int(strlen(name)));
    arg("m", (byte*)email, int(strlen(email)));

    tag = client->reqtag;
}

void CommandSendSignupLink::procresult()
{
    Error e;
    if (checkError(e, client->json))
    {
        return client->app->sendsignuplink_result(e);
    }

    client->json.storeobject();

    client->app->sendsignuplink_result(API_EINTERNAL);
}

CommandSendSignupLink2::CommandSendSignupLink2(MegaClient* client, const char* email, const char* name)
{
    cmd("uc2");
    arg("n", (byte*)name, int(strlen(name)));
    arg("m", (byte*)email, int(strlen(email)));
    arg("v", 2);
    tag = client->reqtag;
}

CommandSendSignupLink2::CommandSendSignupLink2(MegaClient* client, const char* email, const char* name, byte *clientrandomvalue, byte *encmasterkey, byte *hashedauthkey)
{
    cmd("uc2");
    arg("n", (byte*)name, int(strlen(name)));
    arg("m", (byte*)email, int(strlen(email)));
    arg("crv", clientrandomvalue, SymmCipher::KEYLENGTH);
    arg("hak", hashedauthkey, SymmCipher::KEYLENGTH);
    arg("k", encmasterkey, SymmCipher::KEYLENGTH);
    arg("v", 2);

    tag = client->reqtag;
}

void CommandSendSignupLink2::procresult()
{
    Error e;
    if (checkError(e, client->json))
    {
        return client->app->sendsignuplink_result(e);
    }

    client->json.storeobject();

    client->app->sendsignuplink_result(API_EINTERNAL);
}

CommandQuerySignupLink::CommandQuerySignupLink(MegaClient* client, const byte* code, unsigned len)
{
    confirmcode.assign((char*)code, len);

    cmd("ud");
    arg("c", code, len);

    tag = client->reqtag;
}

void CommandQuerySignupLink::procresult()
{
    string name;
    string email;
    handle uh;
    const char* kc;
    const char* pwcheck;
    string namebuf, emailbuf;
    byte pwcheckbuf[SymmCipher::KEYLENGTH];
    byte kcbuf[SymmCipher::KEYLENGTH];

    Error e;
    if (checkError(e, client->json))
    {
        return client->app->querysignuplink_result(e);
    }

    if (client->json.storebinary(&name) && client->json.storebinary(&email)
        && (uh = client->json.gethandle(MegaClient::USERHANDLE))
        && (kc = client->json.getvalue()) && (pwcheck = client->json.getvalue()))
    {
        if (!ISUNDEF(uh)
            && (Base64::atob(pwcheck, pwcheckbuf, sizeof pwcheckbuf) == sizeof pwcheckbuf)
            && (Base64::atob(kc, kcbuf, sizeof kcbuf) == sizeof kcbuf))
        {
            client->json.leavearray();

            return client->app->querysignuplink_result(uh, name.c_str(),
                                                       email.c_str(),
                                                       pwcheckbuf, kcbuf,
                                                       (const byte*)confirmcode.data(),
                                                       confirmcode.size());
        }
    }

    client->app->querysignuplink_result(API_EINTERNAL);
}

CommandConfirmSignupLink2::CommandConfirmSignupLink2(MegaClient* client,
                                                   const byte* code,
                                                   unsigned len)
{
    cmd("ud2");
    arg("c", code, len);

    tag = client->reqtag;
}

void CommandConfirmSignupLink2::procresult()
{
    string name;
    string email;
    handle uh = UNDEF;
    int version = 0;

    Error e;
    if (checkError(e, client->json))
    {
        client->app->confirmsignuplink2_result(UNDEF, NULL, NULL, e);
    }

    if (client->json.storebinary(&email) && client->json.storebinary(&name))
    {
        uh = client->json.gethandle(MegaClient::USERHANDLE);
        version = int(client->json.getint());
    }
    while (client->json.storeobject());

    if (!ISUNDEF(uh) && version == 2)
    {
        client->ephemeralSession = false;
        client->app->confirmsignuplink2_result(uh, name.c_str(), email.c_str(), API_OK);
    }
    else
    {
        client->app->confirmsignuplink2_result(UNDEF, NULL, NULL, API_EINTERNAL);
    }
}

CommandConfirmSignupLink::CommandConfirmSignupLink(MegaClient* client,
                                                   const byte* code,
                                                   unsigned len,
                                                   uint64_t emailhash)
{
    cmd("up");
    arg("c", code, len);
    arg("uh", (byte*)&emailhash, sizeof emailhash);

    notself(client);

    tag = client->reqtag;
}

void CommandConfirmSignupLink::procresult()
{
    Error e;
    if (checkError(e, client->json))
    {
        return client->app->confirmsignuplink_result(e);
    }

    client->json.storeobject();

    client->ephemeralSession = false;
    client->app->confirmsignuplink_result(API_OK);
}

CommandSetKeyPair::CommandSetKeyPair(MegaClient* client, const byte* privk,
                                     unsigned privklen, const byte* pubk,
                                     unsigned pubklen)
{
    cmd("up");
    arg("privk", privk, privklen);
    arg("pubk", pubk, pubklen);

    tag = client->reqtag;

    len = privklen;
    privkBuffer.reset(new byte[privklen]);
    memcpy(privkBuffer.get(), privk, len);
}

void CommandSetKeyPair::procresult()
{
    Error e;
    if (checkError(e, client->json))
    {
        return client->app->setkeypair_result(e);
    }

    client->json.storeobject();

    client->key.ecb_decrypt(privkBuffer.get(), len);
    client->mPrivKey.resize(AsymmCipher::MAXKEYLENGTH * 2);
    client->mPrivKey.resize(Base64::btoa(privkBuffer.get(), len, (char *)client->mPrivKey.data()));

    client->app->setkeypair_result(API_OK);
}

// fetch full node tree
CommandFetchNodes::CommandFetchNodes(MegaClient* client, bool nocache)
{
    cmd("f");
    arg("c", 1);
    arg("r", 1);

    if (!nocache)
    {
        arg("ca", 1);
    }

    // The servers are more efficient with this command when it's the only one in the batch
    batchSeparately = true;

    tag = client->reqtag;
}

// purge and rebuild node/user tree
void CommandFetchNodes::procresult()
{
    WAIT_CLASS::bumpds();
    client->fnstats.timeToLastByte = Waiter::ds - client->fnstats.startTime;

    client->purgenodesusersabortsc(true);

    Error e;
    if (checkError(e, client->json))
    {
        client->fetchingnodes = false;
        return client->app->fetchnodes_result(e);
    }

    for (;;)
    {
        switch (client->json.getnameid())
        {
            case 'f':
                // nodes
                if (!client->readnodes(&client->json, 0))
                {
                    client->fetchingnodes = false;
                    return client->app->fetchnodes_result(API_EINTERNAL);
                }
                break;

            case MAKENAMEID2('f', '2'):
                // old versions
                if (!client->readnodes(&client->json, 0))
                {
                    client->fetchingnodes = false;
                    return client->app->fetchnodes_result(API_EINTERNAL);
                }
                break;

            case MAKENAMEID2('o', 'k'):
                // outgoing sharekeys
                client->readok(&client->json);
                break;

            case 's':
                // Fall through
            case MAKENAMEID2('p', 's'):
                // outgoing or pending shares
                client->readoutshares(&client->json);
                break;

            case 'u':
                // users/contacts
                if (!client->readusers(&client->json, false))
                {
                    client->fetchingnodes = false;
                    return client->app->fetchnodes_result(API_EINTERNAL);
                }
                break;

            case MAKENAMEID2('c', 'r'):
                // crypto key request
                client->proccr(&client->json);
                break;

            case MAKENAMEID2('s', 'r'):
                // sharekey distribution request
                client->procsr(&client->json);
                break;

            case MAKENAMEID2('s', 'n'):
                // sequence number
                if (!client->setscsn(&client->json))
                {
                    client->fetchingnodes = false;
                    return client->app->fetchnodes_result(API_EINTERNAL);
                }
                break;

            case MAKENAMEID3('i', 'p', 'c'):
                // Incoming pending contact
                client->readipc(&client->json);
                break;

            case MAKENAMEID3('o', 'p', 'c'):
                // Outgoing pending contact
                client->readopc(&client->json);
                break;

            case MAKENAMEID2('p', 'h'):
                // Public links handles
                client->procph(&client->json);
                break;

#ifdef ENABLE_CHAT
            case MAKENAMEID3('m', 'c', 'f'):
                // List of chatrooms
                client->procmcf(&client->json);
                break;

            case MAKENAMEID5('m', 'c', 'p', 'n', 'a'):   // fall-through
            case MAKENAMEID4('m', 'c', 'n', 'a'):
                // nodes shared in chatrooms
                client->procmcna(&client->json);
                break;
#endif
            case EOO:
            {
                if (!*client->scsn)
                {
                    client->fetchingnodes = false;
                    return client->app->fetchnodes_result(API_EINTERNAL);
                }

                client->mergenewshares(0);
                client->applykeys();
                client->initsc();
                client->pendingsccommit = false;
                client->fetchnodestag = tag;

                WAIT_CLASS::bumpds();
                client->fnstats.timeToCached = Waiter::ds - client->fnstats.startTime;
                client->fnstats.nodesCached = client->nodes.size();
                return;
            }
            default:
                if (!client->json.storeobject())
                {
                    client->fetchingnodes = false;
                    return client->app->fetchnodes_result(API_EINTERNAL);
                }
        }
    }
}

// report event to server logging facility
CommandReportEvent::CommandReportEvent(MegaClient *client, const char *event, const char *details)
{
    cmd("cds");
    arg("c", event);

    if (details)
    {
        arg("v", details);
    }

    tag = client->reqtag;
}

void CommandReportEvent::procresult()
{
    Error e;
    if (checkError(e, client->json))
    {
        client->app->reportevent_result(e);
    }
    else
    {
        client->json.storeobject();
        client->app->reportevent_result(API_EINTERNAL);
    }
}

CommandSubmitPurchaseReceipt::CommandSubmitPurchaseReceipt(MegaClient *client, int type, const char *receipt, handle lph, int phtype, int64_t ts)
{
    cmd("vpay");
    arg("t", type);

    if(receipt)
    {
        arg("receipt", receipt);
    }

    if(type == 2 && client->loggedin() == FULLACCOUNT)
    {
        arg("user", client->finduser(client->me)->uid.c_str());
    }

    if (!ISUNDEF(lph))
    {
        if (phtype == 0) // legacy mode
        {
            arg("aff", (byte*)&lph, MegaClient::NODEHANDLE);
        }
        else
        {
            beginobject("aff");
            arg("id", (byte*)&lph, MegaClient::NODEHANDLE);
            arg("ts", ts);
            arg("t", phtype);   // 1=affiliate id, 2=file/folder link, 3=chat link, 4=contact link
            endobject();
        }
    }

    tag = client->reqtag;
}

void CommandSubmitPurchaseReceipt::procresult()
{
    Error e;
    if (checkError(e, client->json))
    {
        client->app->submitpurchasereceipt_result(e);
    }
    else
    {
        client->json.storeobject();
        client->app->submitpurchasereceipt_result(API_EINTERNAL);
    }
}

// Credit Card Store
CommandCreditCardStore::CommandCreditCardStore(MegaClient* client, const char *cc, const char *last4, const char *expm, const char *expy, const char *hash)
{
    cmd("ccs");
    arg("cc", cc);
    arg("last4", last4);
    arg("expm", expm);
    arg("expy", expy);
    arg("hash", hash);

    tag = client->reqtag;
}

void CommandCreditCardStore::procresult()
{
    Error e;
    if (checkError(e, client->json))
    {
        client->app->creditcardstore_result(e);
    }
    else
    {
        client->json.storeobject();
        client->app->creditcardstore_result(API_EINTERNAL);
    }
}

CommandCreditCardQuerySubscriptions::CommandCreditCardQuerySubscriptions(MegaClient* client)
{
    cmd("ccqns");

    tag = client->reqtag;
}

void CommandCreditCardQuerySubscriptions::procresult()
{
    Error e;
    if (checkError(e, client->json))
    {
        client->app->creditcardquerysubscriptions_result(0, e);
    }
    else if (client->json.isnumeric())
    {
        int number = int(client->json.getint());
        client->app->creditcardquerysubscriptions_result(number, API_OK);
    }
    else
    {
        client->json.storeobject();
        client->app->creditcardquerysubscriptions_result(0, API_EINTERNAL);
    }
}

CommandCreditCardCancelSubscriptions::CommandCreditCardCancelSubscriptions(MegaClient* client, const char* reason)
{
    cmd("cccs");

    if (reason)
    {
        arg("r", reason);
    }

    tag = client->reqtag;
}

void CommandCreditCardCancelSubscriptions::procresult()
{
    Error e;
    if (checkError(e, client->json))
    {
        client->app->creditcardcancelsubscriptions_result(e);
    }
    else
    {
        client->json.storeobject();
        client->app->creditcardcancelsubscriptions_result(API_EINTERNAL);
    }
}

CommandCopySession::CommandCopySession(MegaClient *client)
{
    cmd("us");
    arg("c", 1);
    batchSeparately = true;  // don't let any other commands that might get batched with it cause the whole batch to fail when blocked
    tag = client->reqtag;
}

void CommandCopySession::procresult()
{
    string session;
    byte sidbuf[AsymmCipher::MAXKEYLENGTH];
    int len_csid = 0;

    Error e;
    if (checkError(e, client->json))
    {
        client->app->copysession_result(NULL, e);
        return;
    }

    for (;;)
    {
        switch (client->json.getnameid())
        {
            case MAKENAMEID4('c', 's', 'i', 'd'):
                len_csid = client->json.storebinary(sidbuf, sizeof sidbuf);
                break;

            case EOO:
                if (len_csid < 32)
                {
                    return client->app->copysession_result(NULL, API_EINTERNAL);
                }

                if (!client->asymkey.decrypt(sidbuf, len_csid, sidbuf, MegaClient::SIDLEN))
                {
                    return client->app->copysession_result(NULL, API_EINTERNAL);
                }

                session.resize(MegaClient::SIDLEN * 4 / 3 + 4);
                session.resize(Base64::btoa(sidbuf, MegaClient::SIDLEN, (char *)session.data()));
                return client->app->copysession_result(&session, API_OK);

            default:
                if (!client->json.storeobject())
                {
                    return client->app->copysession_result(NULL, API_EINTERNAL);
                }
        }
    }
}

CommandGetPaymentMethods::CommandGetPaymentMethods(MegaClient *client)
{
    cmd("ufpq");
    tag = client->reqtag;
}

void CommandGetPaymentMethods::procresult()
{
    int methods = 0;
    int64_t value;
    Error e;

    if (checkError(e, client->json))
    {
        if (e < 0)
        {
            client->app->getpaymentmethods_result(methods, e);

            //Consume remaining values if they exist
            while(client->json.isnumeric())
            {
                client->json.getint();
            }
            return;
        }

        value = static_cast<int64_t>(e);
    }
    else if (client->json.isnumeric())
    {
        value = client->json.getint();
    }
    else
    {
        LOG_err << "Parse error in ufpq";
        client->app->getpaymentmethods_result(methods, API_EINTERNAL);
        return;
    }

    methods |= 1 << value;

    while (client->json.isnumeric())
    {
        value = client->json.getint();
        if (value < 0)
        {
            client->app->getpaymentmethods_result(methods, static_cast<error>(value));

            //Consume remaining values if they exist
            while(client->json.isnumeric())
            {
                client->json.getint();
            }
            return;
        }

        methods |= 1 << value;
    }

    client->app->getpaymentmethods_result(methods, API_OK);
}

CommandUserFeedbackStore::CommandUserFeedbackStore(MegaClient *client, const char *type, const char *blob, const char *uid)
{
    cmd("clog");

    arg("t", type);

    if (blob)
    {
        arg("d", blob);
    }

    if (uid)
    {
        arg("id", uid);
    }

    tag = client->reqtag;
}

void CommandUserFeedbackStore::procresult()
{
    Error e;
    if (checkError(e, client->json))
    {
        client->app->userfeedbackstore_result(e);
    }
    else
    {
        client->json.storeobject();
        client->app->userfeedbackstore_result(API_EINTERNAL);
    }
}

CommandSendEvent::CommandSendEvent(MegaClient *client, int type, const char *desc)
{
    cmd("log");
    arg("e", type);
    arg("m", desc);

    tag = client->reqtag;
}

void CommandSendEvent::procresult()
{
    Error e;
    if (checkError(e, client->json))
    {
        client->app->sendevent_result(e);
    }
    else
    {
        client->json.storeobject();
        client->app->sendevent_result(API_EINTERNAL);
    }
}

CommandSupportTicket::CommandSupportTicket(MegaClient *client, const char *message, int type)
{
    cmd("sse");
    arg("t", type);
    arg("b", 1);    // base64 encoding for `msg`
    arg("m", (const byte*)message, int(strlen(message)));

    tag = client->reqtag;
}

void CommandSupportTicket::procresult()
{
    Error e;
    if (checkError(e, client->json))
    {
        client->app->supportticket_result(e);
    }
    else
    {
        client->json.storeobject();
        client->app->supportticket_result(API_EINTERNAL);
    }
}

CommandCleanRubbishBin::CommandCleanRubbishBin(MegaClient *client)
{
    cmd("dr");

    tag = client->reqtag;
}

void CommandCleanRubbishBin::procresult()
{
    Error e;
    if (checkError(e, client->json))
    {
        client->app->cleanrubbishbin_result(e);
    }
    else
    {
        client->json.storeobject();
        client->app->cleanrubbishbin_result(API_EINTERNAL);
    }
}

CommandGetRecoveryLink::CommandGetRecoveryLink(MegaClient *client, const char *email, int type, const char *pin)
{
    cmd("erm");
    arg("m", email);
    arg("t", type);

    if (type == CANCEL_ACCOUNT && pin)
    {
        arg("mfa", pin);
    }

    tag = client->reqtag;
}

void CommandGetRecoveryLink::procresult()
{    
    Error e;
    if (checkError(e, client->json))
    {
        client->app->getrecoverylink_result(e);
    }
    else    // error
    {
        client->json.storeobject();
        client->app->getrecoverylink_result(API_EINTERNAL);
    }
}

CommandQueryRecoveryLink::CommandQueryRecoveryLink(MegaClient *client, const char *linkcode)
{
    cmd("erv");
    arg("c", linkcode);

    tag = client->reqtag;
}

void CommandQueryRecoveryLink::procresult()
{
    // [<code>,"<email>","<ip_address>",<timestamp>,"<user_handle>",["<email>"]]

    client->json.enterarray();

    string email;
    string ip;
    m_time_t ts;
    handle uh;

    int type;
    Error e;

    if (checkError(e, client->json) && e < 0)
    {
        return client->app->queryrecoverylink_result(e);
    }

    type = static_cast<int>(e);
    if (type != API_OK)
    {
        if (!client->json.isnumeric())
        {
            return client->app->queryrecoverylink_result(API_EINTERNAL);
        }

        type = static_cast<int>(client->json.getint());
    }

    if ( !client->json.storeobject(&email)  ||
         !client->json.storeobject(&ip)     ||
         ((ts = client->json.getint()) == -1) ||
         !(uh = client->json.gethandle(MegaClient::USERHANDLE)) )
    {
        return client->app->queryrecoverylink_result(API_EINTERNAL);
    }

    string tmp;
    vector<string> emails;

    // read emails registered for this account
    client->json.enterarray();
    while (client->json.storeobject(&tmp))
    {
        emails.push_back(tmp);
        if (*client->json.pos == ']')
        {
            break;
        }
    }
    client->json.leavearray();  // emails array
    client->json.leavearray();  // response array

    if (!emails.size()) // there should be at least one email
    {
        return client->app->queryrecoverylink_result(API_EINTERNAL);
    }

    if (client->loggedin() == FULLACCOUNT && uh != client->me)
    {
        return client->app->queryrecoverylink_result(API_EACCESS);
    }

    return client->app->queryrecoverylink_result(type, email.c_str(), ip.c_str(), time_t(ts), uh, &emails);
}

CommandGetPrivateKey::CommandGetPrivateKey(MegaClient *client, const char *code)
{
    cmd("erx");
    arg("r", "gk");
    arg("c", code);

    tag = client->reqtag;
}

void CommandGetPrivateKey::procresult()
{
    Error e;
    if (checkError(e, client->json))   // error
    {
        return client->app->getprivatekey_result(e);
    }
    else
    {
        byte privkbuf[AsymmCipher::MAXKEYLENGTH * 2];
        int len_privk = client->json.storebinary(privkbuf, sizeof privkbuf);

        // account has RSA keypair: decrypt server-provided session ID
        if (len_privk < 256)
        {
            return client->app->getprivatekey_result(API_EINTERNAL);
        }
        else
        {
            return client->app->getprivatekey_result((error)API_OK, privkbuf, len_privk);
        }
    }
}

CommandConfirmRecoveryLink::CommandConfirmRecoveryLink(MegaClient *client, const char *code, const byte *hash, int hashsize, const byte *clientrandomvalue, const byte *encMasterKey, const byte *initialSession)
{
    cmd("erx");

    if (!initialSession)
    {
        arg("r", "sk");
    }

    arg("c", code);

    arg("x", encMasterKey, SymmCipher::KEYLENGTH);
    if (!clientrandomvalue)
    {
        arg("y", hash, hashsize);
    }
    else
    {
        beginobject("y");
        arg("crv", clientrandomvalue, SymmCipher::KEYLENGTH);
        arg("hak", hash, hashsize); //hashed authentication key
        endobject();
    }

    if (initialSession)
    {
        arg("z", initialSession, 2 * SymmCipher::KEYLENGTH);
    }

    tag = client->reqtag;
}

void CommandConfirmRecoveryLink::procresult()
{
    Error e;
    if (checkError(e, client->json))
    {
        return client->app->confirmrecoverylink_result(e);
    }
    else   // error
    {
        client->json.storeobject();
        return client->app->confirmrecoverylink_result((error)API_EINTERNAL);
    }
}

CommandConfirmCancelLink::CommandConfirmCancelLink(MegaClient *client, const char *code)
{
    cmd("erx");
    arg("c", code);

    tag = client->reqtag;
}

void CommandConfirmCancelLink::procresult()
{
    Error e;
    if (checkError(e, client->json))
    {
        MegaApp *app = client->app;
        app->confirmcancellink_result(e);
        if (!e)
        {
            app->request_error(API_ESID);
        }
        return;
    }
    else   // error
    {
        client->json.storeobject();
        return client->app->confirmcancellink_result((error)API_EINTERNAL);
    }
}

CommandResendVerificationEmail::CommandResendVerificationEmail(MegaClient *client)
{
    cmd("era");
    batchSeparately = true;  // don't let any other commands that might get batched with it cause the whole batch to fail

    tag = client->reqtag;
}

void CommandResendVerificationEmail::procresult()
{
    Error e;
    if (checkError(e, client->json))
    {
        client->app->resendverificationemail_result(e);
    }
    else
    {
        client->json.storeobject();
        client->app->resendverificationemail_result((error)API_EINTERNAL);
    }
}

CommandValidatePassword::CommandValidatePassword(MegaClient *client, const char *email, uint64_t emailhash)
{
    cmd("us");
    arg("user", email);
    arg("uh", (byte*)&emailhash, sizeof emailhash);

    tag = client->reqtag;
}

void CommandValidatePassword::procresult()
{
    Error e;
    if (checkError(e, client->json))
    {
        return client->app->validatepassword_result(e);
    }
    else
    {
        client->json.storeobject();
        return client->app->validatepassword_result((error)API_OK);
    }
}

CommandGetEmailLink::CommandGetEmailLink(MegaClient *client, const char *email, int add, const char *pin)
{
    cmd("se");

    if (add)
    {
        arg("aa", "a");     // add
    }
    else
    {
        arg("aa", "r");     // remove
    }
    arg("e", email);
    if (pin)
    {
        arg("mfa", pin);
    }

    notself(client);

    tag = client->reqtag;
}

void CommandGetEmailLink::procresult()
{
    Error e;
    if (checkError(e, client->json))
    {
        return client->app->getemaillink_result(e);
    }
    else    // error
    {
        client->json.storeobject();
        return client->app->getemaillink_result((error)API_EINTERNAL);
    }
}

CommandConfirmEmailLink::CommandConfirmEmailLink(MegaClient *client, const char *code, const char *email, const byte *newLoginHash, bool replace)
{
    this->email = email;
    this->replace = replace;

    cmd("sec");

    arg("c", code);
    arg("e", email);
    if (newLoginHash)
    {
        arg("uh", newLoginHash, sizeof(uint64_t));
    }
    if (replace)
    {
        arg("r", 1);    // replace the current email address by this one
    }
    notself(client);

    tag = client->reqtag;
}

void CommandConfirmEmailLink::procresult()
{
    Error e;
    if (checkError(e, client->json))
    {
        if (!e)
        {
            User *u = client->finduser(client->me);

            if (replace)
            {
                LOG_debug << "Email changed from `" << u->email << "` to `" << email << "`";

                client->mapuser(u->userhandle, email.c_str()); // update email used as index for user's map
                u->changed.email = true;
                client->notifyuser(u);
            }
            // TODO: once we manage multiple emails, add the new email to the list of emails
        }

        return client->app->confirmemaillink_result(e);
    }
    else   // error
    {
        client->json.storeobject();
        return client->app->confirmemaillink_result((error)API_EINTERNAL);
    }
}

CommandGetVersion::CommandGetVersion(MegaClient *client, const char *appKey)
{
    this->client = client;
    cmd("lv");
    arg("a", appKey);
    tag = client->reqtag;
}

void CommandGetVersion::procresult()
{
    int versioncode = 0;
    string versionstring;

    Error e;
    if (checkError(e, client->json))
    {
        client->app->getversion_result(0, NULL, e);
        return;
    }

    for (;;)
    {
        switch (client->json.getnameid())
        {
            case 'c':
                versioncode = int(client->json.getint());
                break;

            case 's':
                client->json.storeobject(&versionstring);
                break;

            case EOO:
                return client->app->getversion_result(versioncode, versionstring.c_str(), API_OK);

            default:
                if (!client->json.storeobject())
                {
                    return client->app->getversion_result(0, NULL, API_EINTERNAL);
                }
        }
    }
}

CommandGetLocalSSLCertificate::CommandGetLocalSSLCertificate(MegaClient *client)
{
    this->client = client;
    cmd("lc");
    arg("v", 1);

    tag = client->reqtag;
}

void CommandGetLocalSSLCertificate::procresult()
{
    Error e;
    if (checkError(e, client->json))
    {
        client->app->getlocalsslcertificate_result(0, NULL, e);
        return;
    }

    string certdata;
    m_time_t ts = 0;
    int numelements = 0;

    for (;;)
    {
        switch (client->json.getnameid())
        {
            case 't':
            {
                ts = client->json.getint();
                break;
            }
            case 'd':
            {
                string data;
                client->json.enterarray();
                while (client->json.storeobject(&data))
                {
                    if (numelements)
                    {
                        certdata.append(";");
                    }
                    numelements++;
                    certdata.append(data);
                }
                client->json.leavearray();
                break;
            }
            case EOO:
            {
                if (numelements < 2)
                {
                    return client->app->getlocalsslcertificate_result(0, NULL, API_EINTERNAL);
                }
                return client->app->getlocalsslcertificate_result(ts, &certdata, API_OK);
            }

            default:
                if (!client->json.storeobject())
                {
                    return client->app->getlocalsslcertificate_result(0, NULL, API_EINTERNAL);
                }
        }
    }
}

#ifdef ENABLE_CHAT
CommandChatCreate::CommandChatCreate(MegaClient *client, bool group, bool publicchat, const userpriv_vector *upl, const string_map *ukm, const char *title)
{
    this->client = client;
    this->chatPeers = new userpriv_vector(*upl);
    this->mPublicChat = publicchat;
    this->mTitle = title ? string(title) : "";
    this->mUnifiedKey = "";

    cmd("mcc");
    arg("g", (group) ? 1 : 0);

    if (group && title)
    {
        arg("ct", title);
    }

    if (publicchat)
    {
        arg("m", 1);

        char ownHandleB64[12];
        Base64::btoa((byte *)&client->me, MegaClient::USERHANDLE, ownHandleB64);
        ownHandleB64[11] = '\0';

        string_map::const_iterator it = ukm->find(ownHandleB64);
        if (it != ukm->end())
        {
            mUnifiedKey = it->second;
            arg("ck", mUnifiedKey.c_str());
        }
    }

    beginarray("u");

    userpriv_vector::iterator itupl;
    for (itupl = chatPeers->begin(); itupl != chatPeers->end(); itupl++)
    {
        beginobject();

        handle uh = itupl->first;
        privilege_t priv = itupl->second;

        arg("u", (byte *)&uh, MegaClient::USERHANDLE);
        arg("p", priv);

        if (publicchat)
        {
            char uid[12];
            Base64::btoa((byte*)&uh, MegaClient::USERHANDLE, uid);
            uid[11] = '\0';

            string_map::const_iterator ituk = ukm->find(uid);
            if(ituk != ukm->end())
            {
                arg("ck", ituk->second.c_str());
            }
        }
        endobject();
    }

    endarray();

    arg("v", 1);
    notself(client);

    tag = client->reqtag;
}

void CommandChatCreate::procresult()
{
    Error e;
    if (checkError(e, client->json))
    {
        client->app->chatcreate_result(NULL, e);
        delete chatPeers;
    }
    else
    {
        handle chatid = UNDEF;
        int shard = -1;
        bool group = false;
        m_time_t ts = -1;

        for (;;)
        {
            switch (client->json.getnameid())
            {
                case MAKENAMEID2('i','d'):
                    chatid = client->json.gethandle(MegaClient::CHATHANDLE);
                    break;

                case MAKENAMEID2('c','s'):
                    shard = int(client->json.getint());
                    break;

                case 'g':
                    group = client->json.getint();
                    break;

                case MAKENAMEID2('t', 's'):  // actual creation timestamp
                    ts = client->json.getint();
                    break;

                case EOO:
                    if (chatid != UNDEF && shard != -1)
                    {
                        if (client->chats.find(chatid) == client->chats.end())
                        {
                            client->chats[chatid] = new TextChat();
                        }

                        TextChat *chat = client->chats[chatid];
                        chat->id = chatid;
                        chat->priv = PRIV_MODERATOR;
                        chat->shard = shard;
                        delete chat->userpriv;  // discard any existing `userpriv`
                        chat->userpriv = this->chatPeers;
                        chat->group = group;
                        chat->ts = (ts != -1) ? ts : 0;
                        chat->publicchat = mPublicChat;
                        chat->setTag(tag ? tag : -1);
                        if (chat->group && !mTitle.empty())
                        {
                            chat->title = mTitle;
                        }
                        if (mPublicChat)
                        {
                            chat->unifiedKey = mUnifiedKey;
                        }

                        client->notifychat(chat);
                        client->app->chatcreate_result(chat, API_OK);
                    }
                    else
                    {
                        client->app->chatcreate_result(NULL, API_EINTERNAL);
                        delete chatPeers;   // unused, but might be set at creation
                    }
                    return;

                default:
                    if (!client->json.storeobject())
                    {
                        client->app->chatcreate_result(NULL, API_EINTERNAL);
                        delete chatPeers;   // unused, but might be set at creation
                        return;
                    }
            }
        }
    }
}

CommandChatInvite::CommandChatInvite(MegaClient *client, handle chatid, handle uh, privilege_t priv, const char *unifiedkey, const char* title)
{
    this->client = client;
    this->chatid = chatid;
    this->uh = uh;
    this->priv = priv;
    this->title = title ? string(title) : "";

    cmd("mci");

    arg("id", (byte*)&chatid, MegaClient::CHATHANDLE);
    arg("u", (byte *)&uh, MegaClient::USERHANDLE);
    arg("p", priv);
    arg("v", 1);

    if (title)
    {
        arg("ct", title);
    }

    if (unifiedkey)
    {
        arg("ck", unifiedkey);
    }

    notself(client);

    tag = client->reqtag;
}

void CommandChatInvite::procresult()
{
    Error e;
    if (checkError(e, client->json))
    {
        if (e == API_OK)
        {
            if (client->chats.find(chatid) == client->chats.end())
            {
                // the invitation succeed for a non-existing chatroom
                client->app->chatinvite_result(API_EINTERNAL);
                return;
            }

            TextChat *chat = client->chats[chatid];
            if (!chat->userpriv)
            {
                chat->userpriv = new userpriv_vector();
            }

            chat->userpriv->push_back(userpriv_pair(uh, priv));

            if (!title.empty())  // only if title was set for this chatroom, update it
            {
                chat->title = title;
            }

            chat->setTag(tag ? tag : -1);
            client->notifychat(chat);
        }

        client->app->chatinvite_result(e);
    }
    else
    {
        client->json.storeobject();
        client->app->chatinvite_result(API_EINTERNAL);
    }
}

CommandChatRemove::CommandChatRemove(MegaClient *client, handle chatid, handle uh)
{
    this->client = client;
    this->chatid = chatid;
    this->uh = uh;

    cmd("mcr");

    arg("id", (byte*)&chatid, MegaClient::CHATHANDLE);

    if (uh != client->me)
    {
        arg("u", (byte *)&uh, MegaClient::USERHANDLE);
    }
    arg("v", 1);
    notself(client);

    tag = client->reqtag;
}

void CommandChatRemove::procresult()
{
    Error e;
    if (checkError(e, client->json))
    {
        if (e == API_OK)
        {
            if (client->chats.find(chatid) == client->chats.end())
            {
                // the invitation succeed for a non-existing chatroom
                client->app->chatremove_result(API_EINTERNAL);
                return;
            }

            TextChat *chat = client->chats[chatid];
            if (chat->userpriv)
            {
                userpriv_vector::iterator upvit;
                for (upvit = chat->userpriv->begin(); upvit != chat->userpriv->end(); upvit++)
                {
                    if (upvit->first == uh)
                    {
                        chat->userpriv->erase(upvit);
                        if (chat->userpriv->empty())
                        {
                            delete chat->userpriv;
                            chat->userpriv = NULL;
                        }
                        break;
                    }
                }
            }
            else
            {
                if (uh != client->me)
                {
                    // the removal succeed, but the list of peers is empty
                    client->app->chatremove_result(API_EINTERNAL);
                    return;
                }
            }

            if (uh == client->me)
            {
                chat->priv = PRIV_RM;

                // clear the list of peers (if re-invited, peers will be re-added)
                delete chat->userpriv;
                chat->userpriv = NULL;
            }

            chat->setTag(tag ? tag : -1);
            client->notifychat(chat);
        }

        client->app->chatremove_result(e);
    }
    else
    {
        client->json.storeobject();
        client->app->chatremove_result(API_EINTERNAL);
    }
}

CommandChatURL::CommandChatURL(MegaClient *client, handle chatid)
{
    this->client = client;

    cmd("mcurl");

    arg("id", (byte*)&chatid, MegaClient::CHATHANDLE);
    arg("v", 1);
    notself(client);

    tag = client->reqtag;
}

void CommandChatURL::procresult()
{
    Error e;
    if (checkError(e, client->json))
    {
        client->app->chaturl_result(NULL, e);
    }
    else
    {
        string url;
        if (!client->json.storeobject(&url))
        {
            client->app->chaturl_result(NULL, API_EINTERNAL);
        }
        else
        {
            client->app->chaturl_result(&url, API_OK);
        }
    }
}

CommandChatGrantAccess::CommandChatGrantAccess(MegaClient *client, handle chatid, handle h, const char *uid)
{
    this->client = client;
    this->chatid = chatid;
    this->h = h;
    Base64::atob(uid, (byte*)&uh, MegaClient::USERHANDLE);

    cmd("mcga");

    arg("id", (byte*)&chatid, MegaClient::CHATHANDLE);
    arg("n", (byte*)&h, MegaClient::NODEHANDLE);
    arg("u", uid);
    arg("v", 1);
    notself(client);

    tag = client->reqtag;
}

void CommandChatGrantAccess::procresult()
{
    Error e;
    if (checkError(e, client->json))
    {
        if (e == API_OK)
        {
            if (client->chats.find(chatid) == client->chats.end())
            {
                // the action succeed for a non-existing chatroom??
                client->app->chatgrantaccess_result(API_EINTERNAL);
                return;
            }

            TextChat *chat = client->chats[chatid];
            chat->setNodeUserAccess(h, uh);

            chat->setTag(tag ? tag : -1);
            client->notifychat(chat);
        }

        client->app->chatgrantaccess_result(e);
    }
    else
    {
        client->json.storeobject();
        client->app->chatgrantaccess_result(API_EINTERNAL);
    }
}

CommandChatRemoveAccess::CommandChatRemoveAccess(MegaClient *client, handle chatid, handle h, const char *uid)
{
    this->client = client;
    this->chatid = chatid;
    this->h = h;
    Base64::atob(uid, (byte*)&uh, MegaClient::USERHANDLE);

    cmd("mcra");

    arg("id", (byte*)&chatid, MegaClient::CHATHANDLE);
    arg("n", (byte*)&h, MegaClient::NODEHANDLE);
    arg("u", uid);
    arg("v", 1);
    notself(client);

    tag = client->reqtag;
}

void CommandChatRemoveAccess::procresult()
{
    Error e;
    if (checkError(e, client->json))
    {
        if (e == API_OK)
        {
            if (client->chats.find(chatid) == client->chats.end())
            {
                // the action succeed for a non-existing chatroom??
                client->app->chatremoveaccess_result(API_EINTERNAL);
                return;
            }

            TextChat *chat = client->chats[chatid];
            chat->setNodeUserAccess(h, uh, true);

            chat->setTag(tag ? tag : -1);
            client->notifychat(chat);
        }

        client->app->chatremoveaccess_result(e);
    }
    else
    {
        client->json.storeobject();
        client->app->chatremoveaccess_result(API_EINTERNAL);
    }
}

CommandChatUpdatePermissions::CommandChatUpdatePermissions(MegaClient *client, handle chatid, handle uh, privilege_t priv)
{
    this->client = client;
    this->chatid = chatid;
    this->uh = uh;
    this->priv = priv;

    cmd("mcup");
    arg("v", 1);

    arg("id", (byte*)&chatid, MegaClient::CHATHANDLE);
    arg("u", (byte *)&uh, MegaClient::USERHANDLE);
    arg("p", priv);
    notself(client);

    tag = client->reqtag;
}

void CommandChatUpdatePermissions::procresult()
{
    Error e;
    if (checkError(e, client->json))
    {       
        if (e == API_OK)
        {
            if (client->chats.find(chatid) == client->chats.end())
            {
                // the invitation succeed for a non-existing chatroom
                client->app->chatupdatepermissions_result(API_EINTERNAL);
                return;
            }

            TextChat *chat = client->chats[chatid];
            if (uh != client->me)
            {
                if (!chat->userpriv)
                {
                    // the update succeed, but that peer is not included in the chatroom
                    client->app->chatupdatepermissions_result(API_EINTERNAL);
                    return;
                }

                bool found = false;
                userpriv_vector::iterator upvit;
                for (upvit = chat->userpriv->begin(); upvit != chat->userpriv->end(); upvit++)
                {
                    if (upvit->first == uh)
                    {
                        chat->userpriv->erase(upvit);
                        chat->userpriv->push_back(userpriv_pair(uh, priv));
                        found = true;
                        break;
                    }
                }

                if (!found)
                {
                    // the update succeed, but that peer is not included in the chatroom
                    client->app->chatupdatepermissions_result(API_EINTERNAL);
                    return;
                }
            }
            else
            {
                chat->priv = priv;
            }

            chat->setTag(tag ? tag : -1);
            client->notifychat(chat);
        }

        client->app->chatupdatepermissions_result(e);
    }
    else
    {
        client->json.storeobject();
        client->app->chatupdatepermissions_result(API_EINTERNAL);
    }
}


CommandChatTruncate::CommandChatTruncate(MegaClient *client, handle chatid, handle messageid)
{
    this->client = client;
    this->chatid = chatid;

    cmd("mct");
    arg("v", 1);

    arg("id", (byte*)&chatid, MegaClient::CHATHANDLE);
    arg("m", (byte*)&messageid, MegaClient::CHATHANDLE);
    notself(client);

    tag = client->reqtag;
}

void CommandChatTruncate::procresult()
{
    Error e;
    if (checkError(e, client->json))
    {
        if (e == API_OK)
        {
            if (client->chats.find(chatid) == client->chats.end())
            {
                // the truncation succeed for a non-existing chatroom
                client->app->chattruncate_result(API_EINTERNAL);
                return;
            }

            TextChat *chat = client->chats[chatid];
            chat->setTag(tag ? tag : -1);
            client->notifychat(chat);
        }

        client->app->chattruncate_result(e);
    }
    else
    {
        client->json.storeobject();
        client->app->chattruncate_result(API_EINTERNAL);
    }
}

CommandChatSetTitle::CommandChatSetTitle(MegaClient *client, handle chatid, const char *title)
{
    this->client = client;
    this->chatid = chatid;
    this->title = title ? string(title) : "";

    cmd("mcst");
    arg("v", 1);

    arg("id", (byte*)&chatid, MegaClient::CHATHANDLE);
    arg("ct", title);
    notself(client);

    tag = client->reqtag;
}

void CommandChatSetTitle::procresult()
{
    Error e;
    if (checkError(e, client->json))
    {
        if (e == API_OK)
        {
            if (client->chats.find(chatid) == client->chats.end())
            {
                // the invitation succeed for a non-existing chatroom
                client->app->chatsettitle_result(API_EINTERNAL);
                return;
            }

            TextChat *chat = client->chats[chatid];
            chat->title = title;

            chat->setTag(tag ? tag : -1);
            client->notifychat(chat);
        }

        client->app->chatsettitle_result(e);
    }
    else
    {
        client->json.storeobject();
        client->app->chatsettitle_result(API_EINTERNAL);
    }
}

CommandChatPresenceURL::CommandChatPresenceURL(MegaClient *client)
{
    this->client = client;
    cmd("pu");
    notself(client);
    tag = client->reqtag;
}

void CommandChatPresenceURL::procresult()
{
    Error e;
    if (checkError(e, client->json))
    {
        client->app->chatpresenceurl_result(NULL, e);
    }
    else
    {
        string url;
        if (!client->json.storeobject(&url))
        {
            client->app->chatpresenceurl_result(NULL, API_EINTERNAL);
        }
        else
        {
            client->app->chatpresenceurl_result(&url, API_OK);
        }
    }
}

CommandRegisterPushNotification::CommandRegisterPushNotification(MegaClient *client, int deviceType, const char *token)
{
    this->client = client;
    cmd("spt");
    arg("p", deviceType);
    arg("t", token);

    tag = client->reqtag;
}

void CommandRegisterPushNotification::procresult()
{
    Error e;
    if (checkError(e, client->json))
    {
        client->app->registerpushnotification_result(e);
    }
    else
    {
        client->json.storeobject();
        client->app->registerpushnotification_result(API_EINTERNAL);
    }
}

CommandArchiveChat::CommandArchiveChat(MegaClient *client, handle chatid, bool archive)
{
    this->mChatid = chatid;
    this->mArchive = archive;

    cmd("mcsf");

    arg("id", (byte*)&chatid, MegaClient::CHATHANDLE);
    arg("m", 1);
    arg("f", archive);

    notself(client);

    tag = client->reqtag;
}

void CommandArchiveChat::procresult()
{
    Error e;
    if (checkError(e, client->json))
    {
        if (e == API_OK)
        {
            textchat_map::iterator it = client->chats.find(mChatid);
            if (it == client->chats.end())
            {
                LOG_err << "Archive chat succeeded for a non-existing chatroom";
                client->app->archivechat_result(API_ENOENT);
                return;
            }

            TextChat *chat = it->second;
            chat->setFlag(mArchive, TextChat::FLAG_OFFSET_ARCHIVE);

            chat->setTag(tag ? tag : -1);
            client->notifychat(chat);
        }

        client->app->archivechat_result(e);
    }
    else
    {
        client->json.storeobject();
        client->app->archivechat_result(API_EINTERNAL);
    }
}

CommandRichLink::CommandRichLink(MegaClient *client, const char *url)
{
    cmd("erlsd");

    arg("url", url);

    tag = client->reqtag;
}

void CommandRichLink::procresult()
{
    // error format: [{"error":<code>}]
    // result format: [{"result":{
    //                      "url":"<url>",
    //                      "t":"<title>",
    //                      "d":"<description>",
    //                      "ic":"<format>:<icon_B64>",
    //                      "i":"<format>:<image>"}}]

    Error e;
    if (checkError(e, client->json))
    {
        return client->app->richlinkrequest_result(NULL, e);
    }


    string res;
    int errCode = 0;
    string metadata;
    for (;;)
    {
        switch (client->json.getnameid())
        {
            case MAKENAMEID5('e', 'r', 'r', 'o', 'r'):
                errCode = int(client->json.getint());
                break;

            case MAKENAMEID6('r', 'e', 's', 'u', 'l', 't'):
                client->json.storeobject(&metadata);
                break;

            case EOO:
            {
                error e = API_EINTERNAL;
                if (!metadata.empty())
                {
                    return client->app->richlinkrequest_result(&metadata, API_OK);
                }
                else if (errCode)
                {
                    switch(errCode)
                    {
                        case 403:
                            e = API_EACCESS;
                            break;

                        case 404:
                            e = API_ENOENT;
                            break;

                        default:
                            e = API_EINTERNAL;
                            break;
                    }
                }

                return client->app->richlinkrequest_result(NULL, e);
            }

            default:
                if (!client->json.storeobject())
                {
                    return client->app->richlinkrequest_result(NULL, API_EINTERNAL);
                }
        }
    }
}

CommandChatLink::CommandChatLink(MegaClient *client, handle chatid, bool del, bool createifmissing)
{
    mDelete = del;

    cmd("mcph");
    arg("id", (byte*)&chatid, MegaClient::CHATHANDLE);

    if (del)
    {
        arg("d", 1);
    }

    if (!createifmissing)
    {
        arg("cim", (m_off_t)0);
    }

    notself(client);
    tag = client->reqtag;
}

void CommandChatLink::procresult()
{
    Error e;
    if (checkError(e, client->json))
    {
        if (e == API_OK && !mDelete)
        {
            LOG_err << "Unexpected response for create/get chatlink";
            client->app->chatlink_result(UNDEF, API_EINTERNAL);
            return;
        }

        client->app->chatlink_result(UNDEF, e);
    }
    else
    {
        handle h = client->json.gethandle(MegaClient::CHATLINKHANDLE);
        if (ISUNDEF(h))
        {
            client->app->chatlink_result(UNDEF, API_EINTERNAL);
        }
        else
        {
            client->app->chatlink_result(h, API_OK);
        }
    }
}

CommandChatLinkURL::CommandChatLinkURL(MegaClient *client, handle publichandle)
{
    cmd("mcphurl");
    arg("ph", (byte*)&publichandle, MegaClient::CHATLINKHANDLE);

    notself(client);
    tag = client->reqtag;
}

void CommandChatLinkURL::procresult()
{
    Error e;
    if (checkError(e, client->json))
    {
        client->app->chatlinkurl_result(UNDEF, -1, NULL, NULL, -1, 0, e);
    }
    else
    {
        handle chatid = UNDEF;
        int shard = -1;
        int numPeers = -1;
        string url;
        string ct;
        m_time_t ts = 0;

        for (;;)
        {
            switch (client->json.getnameid())
            {
                case MAKENAMEID2('i','d'):
                    chatid = client->json.gethandle(MegaClient::CHATHANDLE);
                    break;

                case MAKENAMEID2('c','s'):
                    shard = int(client->json.getint());
                    break;

                case MAKENAMEID2('c','t'):  // chat-title
                    client->json.storeobject(&ct);
                    break;

                case MAKENAMEID3('u','r','l'):
                    client->json.storeobject(&url);
                    break;

                case MAKENAMEID3('n','c','m'):
                    numPeers = int(client->json.getint());
                    break;

                case MAKENAMEID2('t', 's'):
                    ts = client->json.getint();
                    break;

                case EOO:
                    if (chatid != UNDEF && shard != -1 && !url.empty() && !ct.empty() && numPeers != -1)
                    {
                        client->app->chatlinkurl_result(chatid, shard, &url, &ct, numPeers, ts, API_OK);
                    }
                    else
                    {
                        client->app->chatlinkurl_result(UNDEF, -1, NULL, NULL, -1, 0, API_EINTERNAL);
                    }
                    return;

                default:
                    if (!client->json.storeobject())
                    {
                        client->app->chatlinkurl_result(UNDEF, -1, NULL, NULL, -1, 0, API_EINTERNAL);
                        return;
                    }
            }
        }
    }
}

CommandChatLinkClose::CommandChatLinkClose(MegaClient *client, handle chatid, const char *title)
{
    mChatid = chatid;
    mTitle = title ? string(title) : "";

    cmd("mcscm");
    arg("id", (byte*)&chatid, MegaClient::CHATHANDLE);

    if (title)
    {
        arg("ct", title);
    }

    notself(client);
    tag = client->reqtag;
}

void CommandChatLinkClose::procresult()
{
    Error e;
    if (checkError(e, client->json))
    {
        if (e == API_OK)
        {
            textchat_map::iterator it = client->chats.find(mChatid);
            if (it == client->chats.end())
            {
                LOG_err << "Chat link close succeeded for a non-existing chatroom";
                client->app->chatlinkclose_result(API_ENOENT);
                return;
            }

            TextChat *chat = it->second;
            chat->setMode(false);
            if (!mTitle.empty())
            {
                chat->title = mTitle;
            }

            chat->setTag(tag ? tag : -1);
            client->notifychat(chat);
        }

        client->app->chatlinkclose_result(e);
    }
    else
    {
        client->json.storeobject();
        client->app->chatlinkclose_result(API_EINTERNAL);
    }
}

CommandChatLinkJoin::CommandChatLinkJoin(MegaClient *client, handle publichandle, const char *unifiedkey)
{
    cmd("mciph");
    arg("ph", (byte*)&publichandle, MegaClient::CHATLINKHANDLE);
    arg("ck", unifiedkey);
    tag = client->reqtag;
}

void CommandChatLinkJoin::procresult()
{
    Error e;
    if (checkError(e, client->json))
    {
        client->app->chatlinkjoin_result(e);
    }
    else
    {
        client->json.storeobject();
        client->app->chatlinkjoin_result(API_EINTERNAL);
    }
}

#endif

CommandGetMegaAchievements::CommandGetMegaAchievements(MegaClient *client, AchievementsDetails *details, bool registered_user)
{
    this->details = details;

    if (registered_user)
    {
        cmd("maf");
    }
    else
    {
        cmd("mafu");
    }

    arg("v", (m_off_t)0);

    tag = client->reqtag;
}

void CommandGetMegaAchievements::procresult()
{
    Error e;
    if (checkError(e, client->json))
    {
        client->app->getmegaachievements_result(details, e);
        return;
    }

    details->permanent_size = 0;
    details->achievements.clear();
    details->awards.clear();
    details->rewards.clear();

    for (;;)
    {
        switch (client->json.getnameid())
        {
            case 's':
                details->permanent_size = client->json.getint();
                break;

            case 'u':
                if (client->json.enterobject())
                {
                    for (;;)
                    {
                        achievement_class_id id = achievement_class_id(client->json.getnameid());
                        if (id == EOO)
                        {
                            break;
                        }
                        id -= '0';   // convert to number

                        if (client->json.enterarray())
                        {
                            Achievement achievement;
                            achievement.storage = client->json.getint();
                            achievement.transfer = client->json.getint();
                            const char *exp_ts = client->json.getvalue();
                            char *pEnd = NULL;
                            achievement.expire = int(strtol(exp_ts, &pEnd, 10));
                            if (*pEnd == 'm')
                            {
                                achievement.expire *= 30;
                            }
                            else if (*pEnd == 'y')
                            {
                                achievement.expire *= 365;
                            }

                            details->achievements[id] = achievement;

                            while(client->json.storeobject());
                            client->json.leavearray();
                        }
                    }

                    client->json.leaveobject();
                }
                else
                {
                    LOG_err << "Failed to parse Achievements of MEGA achievements";
                    client->json.storeobject();
                    client->app->getmegaachievements_result(details, API_EINTERNAL);
                    return;
                }
                break;

            case 'a':
                if (client->json.enterarray())
                {
                    while (client->json.enterobject())
                    {
                        Award award;
                        award.achievement_class = 0;
                        award.award_id = 0;
                        award.ts = 0;
                        award.expire = 0;

                        bool finished = false;
                        while (!finished)
                        {
                            switch (client->json.getnameid())
                            {
                            case 'a':
                                award.achievement_class = achievement_class_id(client->json.getint());
                                break;
                            case 'r':
                                award.award_id = int(client->json.getint());
                                break;
                            case MAKENAMEID2('t', 's'):
                                award.ts = client->json.getint();
                                break;
                            case 'e':
                                award.expire = client->json.getint();
                                break;
                            case 'm':
                                if (client->json.enterarray())
                                {
                                    string email;
                                    while(client->json.storeobject(&email))
                                    {
                                        award.emails_invited.push_back(email);
                                    }

                                    client->json.leavearray();
                                }
                                break;
                            case EOO:
                                finished = true;
                                break;
                            default:
                                client->json.storeobject();
                                break;
                            }
                        }

                        details->awards.push_back(award);

                        client->json.leaveobject();
                    }

                    client->json.leavearray();
                }
                else
                {
                    LOG_err << "Failed to parse Awards of MEGA achievements";
                    client->json.storeobject();
                    client->app->getmegaachievements_result(details, API_EINTERNAL);
                    return;
                }
                break;

            case 'r':
                if (client->json.enterobject())
                {
                    for (;;)
                    {
                        nameid id = client->json.getnameid();
                        if (id == EOO)
                        {
                            break;
                        }

                        Reward reward;
                        reward.award_id = int(id - '0');   // convert to number

                        client->json.enterarray();

                        reward.storage = client->json.getint();
                        reward.transfer = client->json.getint();
                        const char *exp_ts = client->json.getvalue();
                        char *pEnd = NULL;
                        reward.expire = int(strtol(exp_ts, &pEnd, 10));
                        if (*pEnd == 'm')
                        {
                            reward.expire *= 30;
                        }
                        else if (*pEnd == 'y')
                        {
                            reward.expire *= 365;
                        }

                        while(client->json.storeobject());
                        client->json.leavearray();

                        details->rewards.push_back(reward);
                    }

                    client->json.leaveobject();
                }
                else
                {
                    LOG_err << "Failed to parse Rewards of MEGA achievements";
                    client->json.storeobject();
                    client->app->getmegaachievements_result(details, API_EINTERNAL);
                    return;
                }
                break;

            case EOO:
                client->app->getmegaachievements_result(details, API_OK);
                return;

            default:
                if (!client->json.storeobject())
                {
                    LOG_err << "Failed to parse MEGA achievements";
                    client->app->getmegaachievements_result(details, API_EINTERNAL);
                    return;
                }
                break;
        }
    }
}

CommandGetWelcomePDF::CommandGetWelcomePDF(MegaClient *client)
{
    cmd("wpdf");

    tag = client->reqtag;
}

void CommandGetWelcomePDF::procresult()
{
    Error e;
    if (checkError(e, client->json))
    {
        client->app->getwelcomepdf_result(UNDEF, NULL, e);
        return;
    }

    handle ph = UNDEF;
    byte keybuf[FILENODEKEYLENGTH];
    int len_key = 0;
    string key;

    for (;;)
    {
        switch (client->json.getnameid())
        {
            case MAKENAMEID2('p', 'h'):
                ph = client->json.gethandle(MegaClient::NODEHANDLE);
                break;

            case 'k':
                len_key = client->json.storebinary(keybuf, sizeof keybuf);
                break;

            case EOO:
                if (ISUNDEF(ph) || len_key != FILENODEKEYLENGTH)
                {
                    return client->app->getwelcomepdf_result(UNDEF, NULL, API_EINTERNAL);
                }
                key.assign((const char *) keybuf, len_key);
                return client->app->getwelcomepdf_result(ph, &key, API_OK);

            default:
                if (!client->json.storeobject())
                {
                    LOG_err << "Failed to parse welcome PDF response";
                    return client->app->getwelcomepdf_result(UNDEF, NULL, API_EINTERNAL);
                }
                break;
        }
    }
}


CommandMediaCodecs::CommandMediaCodecs(MegaClient* c, Callback cb)
{
    cmd("mc");

    client = c;
    callback = cb;
}

void CommandMediaCodecs::procresult()
{    
    Error e;
    int version;
    if (checkError(e, client->json))
    {
        if (e < 0)
        {
            LOG_err << "mc result: " << e;
        }

        version = e;
    }
    else if (client->json.isnumeric())
    {
        version = static_cast<int>(client->json.getint());
    }
    else
    {
        // It's wrongly formatted, consume this one so the next command can be processed.
        LOG_err << "mc response badly formatted";
        client->json.storeobject();
        return;
    }

    callback(client, version);
}

CommandContactLinkCreate::CommandContactLinkCreate(MegaClient *client, bool renew)
{
    if (renew)
    {
        cmd("clr");
    }
    else
    {
        cmd("clc");
    }
    
    tag = client->reqtag;
}

void CommandContactLinkCreate::procresult()
{
    Error e;
    if (checkError(e, client->json))
    {
        client->app->contactlinkcreate_result(e, UNDEF);
    }
    else
    {
        handle h = client->json.gethandle(MegaClient::CONTACTLINKHANDLE);
        client->app->contactlinkcreate_result(API_OK, h);                
    }
}

CommandContactLinkQuery::CommandContactLinkQuery(MegaClient *client, handle h)
{
    cmd("clg");
    arg("cl", (byte*)&h, MegaClient::CONTACTLINKHANDLE);

    arg("b", 1);    // return firstname/lastname in B64
    
    tag = client->reqtag;
}

void CommandContactLinkQuery::procresult()
{    
    handle h = UNDEF;
    string email;
    string firstname;
    string lastname;
    string avatar;

    Error e;
    if (checkError(e, client->json))
    {
        return client->app->contactlinkquery_result(e, h, &email, &firstname, &lastname, &avatar);
    }

    for (;;)
    {
        switch (client->json.getnameid())
        {
            case 'h':
                h = client->json.gethandle(MegaClient::USERHANDLE);
                break;
            case 'e':
                client->json.storeobject(&email);
                break;
            case MAKENAMEID2('f', 'n'):
                client->json.storeobject(&firstname);
                break;
            case MAKENAMEID2('l', 'n'):
                client->json.storeobject(&lastname);
                break;
            case MAKENAMEID2('+', 'a'):
                client->json.storeobject(&avatar);
                break;
            case EOO:
                return client->app->contactlinkquery_result(API_OK, h, &email, &firstname, &lastname, &avatar);
            default:
                if (!client->json.storeobject())
                {
                    LOG_err << "Failed to parse query contact link response";
                    return client->app->contactlinkquery_result(API_EINTERNAL, h, &email, &firstname, &lastname, &avatar);
                }
                break;
        }
    }
}

CommandContactLinkDelete::CommandContactLinkDelete(MegaClient *client, handle h)
{
    cmd("cld");
    if (!ISUNDEF(h))
    {
        arg("cl", (byte*)&h, MegaClient::CONTACTLINKHANDLE);
    }
    tag = client->reqtag;    
}

void CommandContactLinkDelete::procresult()
{
    Error e;
    if (checkError(e, client->json))
    {
        client->app->contactlinkdelete_result(e);
    }
    else
    {
        client->json.storeobject();
        client->app->contactlinkdelete_result(API_EINTERNAL);
    }
}

CommandKeepMeAlive::CommandKeepMeAlive(MegaClient *client, int type, bool enable)
{
    if (enable)
    {
        cmd("kma");
    }
    else
    {
        cmd("kmac");
    }
    arg("t", type);

    tag = client->reqtag;
}

void CommandKeepMeAlive::procresult()
{
    Error e;
    if (checkError(e, client->json))
    {
        client->app->keepmealive_result(e);
    }
    else
    {
        client->json.storeobject();
        client->app->keepmealive_result(API_EINTERNAL);
    }
}

CommandMultiFactorAuthSetup::CommandMultiFactorAuthSetup(MegaClient *client, const char *pin)
{
    cmd("mfas");
    if (pin)
    {
        arg("mfa", pin);
    }
    tag = client->reqtag;
}

void CommandMultiFactorAuthSetup::procresult()
{
    Error e;
    if (checkError(e, client->json))
    {
        return client->app->multifactorauthsetup_result(NULL, e);
    }

    string code;
    if (!client->json.storeobject(&code))
    {
        return client->app->multifactorauthsetup_result(NULL, API_EINTERNAL);
    }
    client->app->multifactorauthsetup_result(&code, API_OK);
}

CommandMultiFactorAuthCheck::CommandMultiFactorAuthCheck(MegaClient *client, const char *email)
{
    cmd("mfag");
    arg("e", email);

    tag = client->reqtag;
}

void CommandMultiFactorAuthCheck::procresult()
{
    Error e;
    if (checkError(e, client->json))
    {
        client->app->multifactorauthcheck_result(e);
    }
    else    // error
    {
        client->json.storeobject();
        client->app->multifactorauthcheck_result(API_EINTERNAL);
    }
}

CommandMultiFactorAuthDisable::CommandMultiFactorAuthDisable(MegaClient *client, const char *pin)
{
    cmd("mfad");
    arg("mfa", pin);

    tag = client->reqtag;
}

void CommandMultiFactorAuthDisable::procresult()
{
    Error e;
    if (checkError(e, client->json))
    {
        client->app->multifactorauthdisable_result(e);
    }
    else    // error
    {
        client->json.storeobject();
        client->app->multifactorauthdisable_result(API_EINTERNAL);
    }
}

CommandGetPSA::CommandGetPSA(MegaClient *client)
{
    cmd("gpsa");

    tag = client->reqtag;
}

void CommandGetPSA::procresult()
{
    Error e;
    if (checkError(e, client->json))
    {
        return client->app->getpsa_result(e, 0, NULL, NULL, NULL, NULL, NULL);
    }

    int id = 0;
    string temp;
    string title, text, imagename, imagepath;
    string buttonlink, buttontext;

    for (;;)
    {
        switch (client->json.getnameid())
        {
            case MAKENAMEID2('i', 'd'):
                id = int(client->json.getint());
                break;
            case 't':
                client->json.storeobject(&temp);
                Base64::atob(temp, title);
                break;
            case 'd':
                client->json.storeobject(&temp);
                Base64::atob(temp, text);
                break;
            case MAKENAMEID3('i', 'm', 'g'):
                client->json.storeobject(&imagename);
                break;
            case 'l':
                client->json.storeobject(&buttonlink);
                break;
            case 'b':
                client->json.storeobject(&temp);
                Base64::atob(temp, buttontext);
                break;
            case MAKENAMEID3('d', 's', 'p'):
                client->json.storeobject(&imagepath);
                break;
            case EOO:
                imagepath.append(imagename);
                imagepath.append(".png");
                return client->app->getpsa_result(API_OK, id, &title, &text, &imagepath, &buttontext, &buttonlink);
            default:
                if (!client->json.storeobject())
                {
                    LOG_err << "Failed to parse get PSA response";
                    return client->app->getpsa_result(API_EINTERNAL, 0, NULL, NULL, NULL, NULL, NULL);
                }
                break;
        }
    }
}

CommandFetchTimeZone::CommandFetchTimeZone(MegaClient *client, const char *timezone, const char* timeoffset)
{
    cmd("ftz");
    arg("utz", timezone);
    arg("uo", timeoffset);

    tag = client->reqtag;
}

void CommandFetchTimeZone::procresult()
{
    Error e;
    if (checkError(e, client->json))
    {
        return client->app->fetchtimezone_result(e, NULL, NULL, -1);
    }

    string currenttz;
    int currentto;
    vector<string> timezones;
    vector<int> timeoffsets;
    string defaulttz;
    int defaulttzindex = -1;

    for (;;)
    {
        switch (client->json.getnameid())
        {
            case MAKENAMEID7('c', 'h', 'o', 'i', 'c', 'e', 's'):
                if (client->json.enterobject())
                {
                    while (client->json.storeobject(&currenttz))
                    {
                        currentto = int(client->json.getint());
                        timezones.push_back(currenttz);
                        timeoffsets.push_back(currentto);
                    }
                    client->json.leaveobject();
                }
                else if (!client->json.storeobject())
                {
                    LOG_err << "Failed to parse fetch time zone response";
                    return client->app->fetchtimezone_result(API_EINTERNAL, NULL, NULL, -1);
                }
                break;

            case MAKENAMEID7('d', 'e', 'f', 'a', 'u', 'l', 't'):
                if (client->json.isnumeric())
                {
                    client->json.getint();
                }
                else
                {
                    client->json.storeobject(&defaulttz);
                }
                break;

            case EOO:
                if (!defaulttz.empty())    // default received as string
                {
                    for (int i = 0; i < (int)timezones.size(); i++)
                    {
                        if (timezones[i] == defaulttz)
                        {
                            defaulttzindex = i;
                            break;
                        }
                    }
                }
                return client->app->fetchtimezone_result(API_OK, &timezones, &timeoffsets, defaulttzindex);

            default:
                if (!client->json.storeobject())
                {
                    LOG_err << "Failed to parse fetch time zone response";
                    return client->app->fetchtimezone_result(API_EINTERNAL, NULL, NULL, -1);
                }
                break;
        }
    }
}

CommandSetLastAcknowledged::CommandSetLastAcknowledged(MegaClient* client)
{
    cmd("sla");
    notself(client);
    tag = client->reqtag;
}

void CommandSetLastAcknowledged::procresult()
{
    Error e;
    if (checkError(e, client->json))
    {
        client->app->acknowledgeuseralerts_result(e);
    }
    else
    {
        client->json.storeobject();
        client->app->acknowledgeuseralerts_result(API_EINTERNAL);
    }
}

CommandSMSVerificationSend::CommandSMSVerificationSend(MegaClient* client, const string& phoneNumber, bool reVerifyingWhitelisted)
{
    cmd("smss");
    batchSeparately = true;  // don't let any other commands that might get batched with it cause the whole batch to fail

    assert(isPhoneNumber(phoneNumber));
    arg("n", phoneNumber.c_str());

    if (reVerifyingWhitelisted)
    {
        arg("to", 1);   // test override
    }

    tag = client->reqtag;
}

bool CommandSMSVerificationSend::isPhoneNumber(const string& s)
{
    for (auto i = s.size(); i--; )
    {
        if (!(isdigit(s[i]) || (i == 0 && s[i] == '+')))
        {
            return false;
        }
    }
    return s.size() > 6;
}

void CommandSMSVerificationSend::procresult()
{
    Error e;
    if (checkError(e, client->json))
    {
        client->app->smsverificationsend_result(e);
    }
    else
    {
        client->json.storeobject();
        client->app->smsverificationsend_result(API_EINTERNAL);
    }
}

CommandSMSVerificationCheck::CommandSMSVerificationCheck(MegaClient* client, const string& verificationcode)
{
    cmd("smsv");
    batchSeparately = true;  // don't let any other commands that might get batched with it cause the whole batch to fail

    if (isVerificationCode(verificationcode))
    {
        arg("c", verificationcode.c_str());
    }

    tag = client->reqtag;
}

bool CommandSMSVerificationCheck::isVerificationCode(const string& s)
{
    for (const char c : s)
    {
        if (!isdigit(c))
        {
            return false;
        }
    }
    return s.size() == 6;
}

void CommandSMSVerificationCheck::procresult()
{
    Error e;
    if (checkError(e, client->json))
    {
        return client->app->smsverificationcheck_result(e, nullptr);
    }

    string phoneNumber;
    if (!client->json.storeobject(&phoneNumber))
    {
        return client->app->smsverificationcheck_result(API_EINTERNAL, nullptr);
    }

    assert(CommandSMSVerificationSend::isPhoneNumber(phoneNumber));
    client->mSmsVerifiedPhone = phoneNumber;
    client->app->smsverificationcheck_result(API_OK, &phoneNumber);
}

CommandGetRegisteredContacts::CommandGetRegisteredContacts(MegaClient* client, const map<const char*, const char*>& contacts)
{
    cmd("usabd");

    arg("v", 1);

    beginobject("e");
    for (const auto& pair : contacts)
    {
        arg(Base64::btoa(pair.first).c_str(), // name is text-input from user, need conversion too
            (byte *)pair.second, static_cast<int>(strlen(pair.second)));
    }
    endobject();

    tag = client->reqtag;
}

void CommandGetRegisteredContacts::procresult()
{
    processResult(*client->app, client->json);
}

void CommandGetRegisteredContacts::processResult(MegaApp& app, JSON& json)
{
    Error e;
    if (checkError(e, json))
    {
        app.getregisteredcontacts_result(e, nullptr);
        return;
    }

    vector<tuple<string, string, string>> registeredContacts;

    string entryUserDetail;
    string id;
    string userDetail;

    bool success = true;
    while (json.enterobject())
    {
        bool exit = false;
        while (!exit)
        {
            switch (json.getnameid())
            {
                case MAKENAMEID3('e', 'u', 'd'):
                {
                    json.storeobject(&entryUserDetail);
                    break;
                }
                case MAKENAMEID2('i', 'd'):
                {
                    json.storeobject(&id);
                    break;
                }
                case MAKENAMEID2('u', 'd'):
                {
                    json.storeobject(&userDetail);
                    break;
                }
                case EOO:
                {
                    if (entryUserDetail.empty() || id.empty() || userDetail.empty())
                    {
                        LOG_err << "Missing or empty field when parsing 'get registered contacts' response";
                        success = false;
                    }
                    else
                    {
                        registeredContacts.emplace_back(
                                    make_tuple(Base64::atob(entryUserDetail), move(id),
                                               Base64::atob(userDetail)));
                    }
                    exit = true;
                    break;
                }
                default:
                {
                    if (!json.storeobject())
                    {
                        LOG_err << "Failed to parse 'get registered contacts' response";
                        app.getregisteredcontacts_result(API_EINTERNAL, nullptr);
                        return;
                    }
                }
            }
        }
        json.leaveobject();
    }
    if (success)
    {
        app.getregisteredcontacts_result(API_OK, &registeredContacts);
    }
    else
    {
        app.getregisteredcontacts_result(API_EINTERNAL, nullptr);
    }
}

CommandGetCountryCallingCodes::CommandGetCountryCallingCodes(MegaClient* client)
{
    cmd("smslc");

    tag = client->reqtag;
}

void CommandGetCountryCallingCodes::procresult()
{
    processResult(*client->app, client->json);
}

void CommandGetCountryCallingCodes::processResult(MegaApp& app, JSON& json)
{
    Error e;
    if (checkError(e, json))
    {
        app.getcountrycallingcodes_result(e, nullptr);
        return;
    }

    map<string, vector<string>> countryCallingCodes;

    string countryCode;
    vector<string> callingCodes;

    bool success = true;
    while (json.enterobject())
    {
        bool exit = false;
        while (!exit)
        {
            switch (json.getnameid())
            {
                case MAKENAMEID2('c', 'c'):
                {
                    json.storeobject(&countryCode);
                    break;
                }
                case MAKENAMEID1('l'):
                {
                    if (json.enterarray())
                    {
                        std::string code;
                        while (json.storeobject(&code))
                        {
                            callingCodes.emplace_back(move(code));
                        }
                        json.leavearray();
                    }
                    break;
                }
                case EOO:
                {
                    if (countryCode.empty() || callingCodes.empty())
                    {
                        LOG_err << "Missing or empty fields when parsing 'get country calling codes' response";
                        success = false;
                    }
                    else
                    {
                        countryCallingCodes.emplace(make_pair(move(countryCode), move(callingCodes)));
                    }
                    exit = true;
                    break;
                }
                default:
                {
                    if (!json.storeobject())
                    {
                        LOG_err << "Failed to parse 'get country calling codes' response";
                        app.getcountrycallingcodes_result(API_EINTERNAL, nullptr);
                        return;
                    }
                }
            }
        }
        json.leaveobject();
    }
    if (success)
    {
        app.getcountrycallingcodes_result(API_OK, &countryCallingCodes);
    }
    else
    {
        app.getcountrycallingcodes_result(API_EINTERNAL, nullptr);
    }
}

CommandFolderLinkInfo::CommandFolderLinkInfo(MegaClient* client, handle publichandle)
{
    ph = publichandle;

    cmd("pli");
    arg("ph", (byte*)&publichandle, MegaClient::NODEHANDLE);

    tag = client->reqtag;
}

void CommandFolderLinkInfo::procresult()
{
    Error e;
    if (checkError(e, client->json))
    {
        return client->app->folderlinkinfo_result(e, UNDEF, UNDEF, NULL, NULL, 0, 0, 0, 0, 0);
    }
    string attr;
    string key;
    handle owner = UNDEF;
    handle ph = 0;
    m_off_t currentSize = 0;
    m_off_t versionsSize  = 0;
    int numFolders = 0;
    int numFiles = 0;
    int numVersions = 0;

    for (;;)
    {
        switch (client->json.getnameid())
        {
        case MAKENAMEID5('a','t','t','r','s'):
            client->json.storeobject(&attr);
            break;

        case MAKENAMEID2('p','h'):
            ph = client->json.gethandle(MegaClient::NODEHANDLE);
            break;

        case 'u':
            owner = client->json.gethandle(MegaClient::USERHANDLE);
            break;

        case 's':
            if (client->json.enterarray())
            {
                currentSize = client->json.getint();
                numFiles = int(client->json.getint());
                numFolders = int(client->json.getint());
                versionsSize  = client->json.getint();
                numVersions = int(client->json.getint());
                client->json.leavearray();
            }
            break;

        case 'k':
            client->json.storeobject(&key);
            break;

        case EOO:
            if (attr.empty())
            {
                LOG_err << "The folder link information doesn't contain the attr string";
                return client->app->folderlinkinfo_result(API_EINCOMPLETE, UNDEF, UNDEF, NULL, NULL, 0, 0, 0, 0, 0);
            }
            if (key.size() <= 9 || key.find(":") == string::npos)
            {
                LOG_err << "The folder link information doesn't contain a valid decryption key";
                return client->app->folderlinkinfo_result(API_EKEY, UNDEF, UNDEF, NULL, NULL, 0, 0, 0, 0, 0);
            }
            if (ph != this->ph)
            {
                LOG_err << "Folder link information: public handle doesn't match";
                return client->app->folderlinkinfo_result(API_EINTERNAL, UNDEF, UNDEF, NULL, NULL, 0, 0, 0, 0, 0);
            }

            return client->app->folderlinkinfo_result(API_OK, owner, ph, &attr, &key, currentSize, numFiles, numFolders, versionsSize, numVersions);

        default:
            if (!client->json.storeobject())
            {
                LOG_err << "Failed to parse folder link information response";
                return client->app->folderlinkinfo_result(API_EINTERNAL, UNDEF, UNDEF, NULL, NULL, 0, 0, 0, 0, 0);
            }
            break;
        }
    }
}

} // namespace<|MERGE_RESOLUTION|>--- conflicted
+++ resolved
@@ -4959,22 +4959,20 @@
     Error e;
     if (checkError(e, client->json))
     {
-<<<<<<< HEAD
+        if (!e) //unblocked
+        {
+            client->unblock();
+        }
+
         return client->app->whyamiblocked_result(e);
-=======
-        int response = int(client->json.getint());
-
-        if (!response) //unblocked
-        {
-            client->unblock();
-        }
-
-        return client->app->whyamiblocked_result(response);
->>>>>>> a40c23ce
+    }
+    else if (client->json.isnumeric())
+    {
+         int response = int(client->json.getint());
+         return client->app->whyamiblocked_result(response);
     }
 
     client->json.storeobject();
-
     client->app->whyamiblocked_result(API_EINTERNAL);
 }
 
