--- conflicted
+++ resolved
@@ -1939,17 +1939,11 @@
                 }
 
 #ifdef ENABLE_SYNC
-<<<<<<< HEAD
+                client->resetSyncConfigs();
                 client->resetUnsyncables();
 #endif
 
                // fetch the unshareable key straight away, so we have it before fetchnodes-from-server completes .
-=======
-                client->resetSyncConfigs();
-#endif
-
-                // fetch the unshareable key straight away, so we have it before fetchnodes-from-server completes .
->>>>>>> 6529dc93
                 client->reqs.add(new CommandUnshareableUA(client, true, 5));
 
                 return client->app->login_result(API_OK);
