--- conflicted
+++ resolved
@@ -119,13 +119,10 @@
     this->name = MegaApi::strdup(node->getName());
     this->fingerprint = MegaApi::strdup(node->getFingerprint());
     this->customAttrs = NULL;
-<<<<<<< HEAD
     this->children = node->getChildren();
-=======
     this->duration = node->getDuration();
     this->latitude = node->getLatitude();
     this->longitude = node->getLongitude();
->>>>>>> f1d501e2
     this->type = node->getType();
     this->size = node->getSize();
     this->ctime = node->getCreationTime();
