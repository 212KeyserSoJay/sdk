﻿/**
 * @file megaapi_impl.cpp
 * @brief Private implementation of the intermediate layer for the MEGA C++ SDK.
 *
 * (c) 2013-2014 by Mega Limited, Auckland, New Zealand
 *
 * This file is part of the MEGA SDK - Client Access Engine.
 *
 * Applications using the MEGA API must present a valid application key
 * and comply with the the rules set forth in the Terms of Service.
 *
 * The MEGA SDK is distributed in the hope that it will be useful,
 * but WITHOUT ANY WARRANTY; without even the implied warranty of
 * MERCHANTABILITY or FITNESS FOR A PARTICULAR PURPOSE.
 *
 * @copyright Simplified (2-clause) BSD License.
 *
 * You should have received a copy of the license along with this
 * program.
 */

#define _POSIX_SOURCE
#define _LARGE_FILES

#define _GNU_SOURCE 1
#define _FILE_OFFSET_BITS 64

#define __DARWIN_C_LEVEL 199506L

#define USE_VARARGS
#define PREFER_STDARG
#include "megaapi_impl.h"
#include "megaapi.h"

#include <iomanip>
#include <algorithm>
#include <functional>
#include <cctype>
#include <locale>

#ifndef _WIN32
#ifndef _LARGEFILE64_SOURCE
    #define _LARGEFILE64_SOURCE
#endif
#include <signal.h>
#endif


#ifdef __APPLE__
    #include <xlocale.h>
    #include <strings.h>

    #if TARGET_OS_IPHONE
    #include <netdb.h>
    #include <resolv.h>
    #include <arpa/inet.h>
    #endif
#endif

#ifdef _WIN32
#ifndef WINDOWS_PHONE
#include <shlwapi.h>
#endif

#endif

#if (!defined(_WIN32) && !defined(USE_CURL_PUBLIC_KEY_PINNING)) || defined(WINDOWS_PHONE)
#include <openssl/rand.h>
#endif

using namespace mega;

MegaNodePrivate::MegaNodePrivate(const char *name, int type, int64_t size, int64_t ctime, int64_t mtime, uint64_t nodehandle, string *nodekey, string *attrstring, const char *fingerprint, MegaHandle parentHandle, const char*auth)
: MegaNode()
{
    this->name = MegaApi::strdup(name);
    this->fingerprint = MegaApi::strdup(fingerprint);
    this->customAttrs = NULL;
    this->type = type;
    this->size = size;
    this->ctime = ctime;
    this->mtime = mtime;
    this->nodehandle = nodehandle;
    this->parenthandle = parentHandle;
    this->attrstring.assign(attrstring->data(), attrstring->size());
    this->nodekey.assign(nodekey->data(),nodekey->size());
    this->changed = 0;
    this->thumbnailAvailable = false;
    this->previewAvailable = false;
    this->tag = 0;
    this->isPublicNode = true;
    this->outShares = false;
    this->inShare = false;
    this->plink = NULL;

    if(auth)
    {
        this->auth = auth;
    }

#ifdef ENABLE_SYNC
    this->syncdeleted = false;
#endif
}

MegaNodePrivate::MegaNodePrivate(MegaNode *node)
: MegaNode()
{
    this->name = MegaApi::strdup(node->getName());
    this->fingerprint = MegaApi::strdup(node->getFingerprint());
    this->customAttrs = NULL;
    this->type = node->getType();
    this->size = node->getSize();
    this->ctime = node->getCreationTime();
    this->mtime = node->getModificationTime();
    this->nodehandle = node->getHandle();
    this->parenthandle = node->getParentHandle();
    string * attrstring = node->getAttrString();
    this->attrstring.assign(attrstring->data(), attrstring->size());
    string *nodekey = node->getNodeKey();
    this->nodekey.assign(nodekey->data(),nodekey->size());
    this->changed = node->getChanges();
    this->thumbnailAvailable = node->hasThumbnail();
    this->previewAvailable = node->hasPreview();
    this->tag = node->getTag();
    this->isPublicNode = node->isPublic();
    this->auth = *node->getAuth();
    this->outShares = node->isOutShare();
    this->inShare = node->isInShare();
    if (node->isExported())
    {
        this->plink = new PublicLink(node->getPublicHandle(), node->getExpirationTime(), node->isTakenDown());
    }
    else
        this->plink = NULL;

    if (node->hasCustomAttrs())
    {
        this->customAttrs = new attr_map();
        MegaStringList *names = node->getCustomAttrNames();
        for (int i = 0; i < names->size(); i++)
        {
            (*customAttrs)[AttrMap::string2nameid(names->get(i))] = node->getCustomAttr(names->get(i));
        }
        delete names;
    }

#ifdef ENABLE_SYNC
    this->syncdeleted = node->isSyncDeleted();
    this->localPath = node->getLocalPath();
#endif
}

MegaNodePrivate::MegaNodePrivate(Node *node)
: MegaNode()
{
    this->name = MegaApi::strdup(node->displayname());
    this->fingerprint = NULL;

    if (node->isvalid)
    {
        string fingerprint;
        node->serializefingerprint(&fingerprint);
        m_off_t size = node->size;
        char bsize[sizeof(size)+1];
        int l = Serialize64::serialize((byte *)bsize, size);
        char *buf = new char[l * 4 / 3 + 4];
        char ssize = 'A' + Base64::btoa((const byte *)bsize, l, buf);
        string result(1, ssize);
        result.append(buf);
        result.append(fingerprint);
        delete [] buf;

        this->fingerprint = MegaApi::strdup(result.c_str());
    }

    this->customAttrs = NULL;

    char buf[10];
    for (attr_map::iterator it = node->attrs.map.begin(); it != node->attrs.map.end(); it++)
    {
       buf[0] = 0;
       node->attrs.nameid2string(it->first, buf);
       if (buf[0] == '_')
       {
           if (!customAttrs)
           {
               customAttrs = new attr_map();
           }

           nameid id = AttrMap::string2nameid(&buf[1]);
           (*customAttrs)[id] = it->second;
       }
    }

    this->type = node->type;
    this->size = node->size;
    this->ctime = node->ctime;
    this->mtime = node->mtime;
    this->nodehandle = node->nodehandle;
    this->parenthandle = node->parent ? node->parent->nodehandle : INVALID_HANDLE;

    if(node->attrstring)
    {
        this->attrstring.assign(node->attrstring->data(), node->attrstring->size());
    }
    this->nodekey.assign(node->nodekey.data(),node->nodekey.size());

    this->changed = 0;
    if(node->changed.attrs)
    {
        this->changed |= MegaNode::CHANGE_TYPE_ATTRIBUTES;
    }
    if(node->changed.ctime)
    {
        this->changed |= MegaNode::CHANGE_TYPE_TIMESTAMP;
    }
    if(node->changed.fileattrstring)
    {
        this->changed |= MegaNode::CHANGE_TYPE_FILE_ATTRIBUTES;
    }
    if(node->changed.inshare)
    {
        this->changed |= MegaNode::CHANGE_TYPE_INSHARE;
    }
    if(node->changed.outshares)
    {
        this->changed |= MegaNode::CHANGE_TYPE_OUTSHARE;
    }
    if(node->changed.pendingshares)
    {
        this->changed |= MegaNode::CHANGE_TYPE_PENDINGSHARE;
    }
    if(node->changed.owner)
    {
        this->changed |= MegaNode::CHANGE_TYPE_OWNER;
    }
    if(node->changed.parent)
    {
        this->changed |= MegaNode::CHANGE_TYPE_PARENT;
    }
    if(node->changed.removed)
    {
        this->changed |= MegaNode::CHANGE_TYPE_REMOVED;
    }


#ifdef ENABLE_SYNC
	this->syncdeleted = (node->syncdeleted != SYNCDEL_NONE);
    if(node->localnode)
    {
        node->localnode->getlocalpath(&localPath, true);
        localPath.append("", 1);
    }
#endif

    this->thumbnailAvailable = (node->hasfileattribute(0) != 0);
    this->previewAvailable = (node->hasfileattribute(1) != 0);
    this->tag = node->tag;
    this->isPublicNode = false;
    // if there's only one share and it has no user --> public link
    this->outShares = (node->outshares) ? (node->outshares->size() > 1 || node->outshares->begin()->second->user) : false;
    this->inShare = (node->inshare != NULL) && !node->parent;
    this->plink = node->plink ? new PublicLink(node->plink) : NULL;
}

MegaNode *MegaNodePrivate::copy()
{
	return new MegaNodePrivate(this);
}

char *MegaNodePrivate::getBase64Handle()
{
    char *base64Handle = new char[12];
    Base64::btoa((byte*)&(nodehandle),MegaClient::NODEHANDLE,base64Handle);
    return base64Handle;
}

int MegaNodePrivate::getType()
{
	return type;
}

const char* MegaNodePrivate::getName()
{
    if(type <= FOLDERNODE)
    {
        return name;
    }

    switch(type)
    {
        case ROOTNODE:
            return "Cloud Drive";
        case INCOMINGNODE:
            return "Inbox";
        case RUBBISHNODE:
            return "Rubbish Bin";
        default:
            return name;
    }
}

const char *MegaNodePrivate::getFingerprint()
{
    return fingerprint;
}

bool MegaNodePrivate::hasCustomAttrs()
{
    return customAttrs != NULL;
}

MegaStringList *MegaNodePrivate::getCustomAttrNames()
{
    if (!customAttrs)
    {
        return new MegaStringList();
    }

    vector<char*> names;
    char *buf;
    for (attr_map::iterator it = customAttrs->begin(); it != customAttrs->end(); it++)
    {
        buf = new char[10];
        AttrMap::nameid2string(it->first, buf);
        names.push_back(buf);
    }
    return new MegaStringListPrivate(names.data(), names.size());
}

const char *MegaNodePrivate::getCustomAttr(const char *attrName)
{
    if (!customAttrs)
    {
        return NULL;
    }

    nameid n = AttrMap::string2nameid(attrName);
    if (!n)
    {
        return NULL;
    }

    attr_map::iterator it = customAttrs->find(n);
    if (it == customAttrs->end())
    {
        return NULL;
    }

    return it->second.c_str();
}

int64_t MegaNodePrivate::getSize()
{
	return size;
}

int64_t MegaNodePrivate::getCreationTime()
{
	return ctime;
}

int64_t MegaNodePrivate::getModificationTime()
{
    return mtime;
}

MegaHandle MegaNodePrivate::getParentHandle()
{
    return parenthandle;
}

uint64_t MegaNodePrivate::getHandle()
{
	return nodehandle;
}

string *MegaNodePrivate::getNodeKey()
{
    return &nodekey;
}

char *MegaNodePrivate::getBase64Key()
{
    char *key = NULL;

    // the key
    if (type == FILENODE && nodekey.size() >= FILENODEKEYLENGTH)
    {
        key = new char[FILENODEKEYLENGTH*4/3+3];
        Base64::btoa((const byte*)nodekey.data(),FILENODEKEYLENGTH, key);
    }

    return key;
}

string *MegaNodePrivate::getAttrString()
{
	return &attrstring;
}

int MegaNodePrivate::getTag()
{
    return tag;
}

int64_t MegaNodePrivate::getExpirationTime()
{
    return plink ? plink->ets : -1;
}

MegaHandle MegaNodePrivate::getPublicHandle()
{
    return plink ? (MegaHandle) plink->ph : INVALID_HANDLE;
}

MegaNode* MegaNodePrivate::getPublicNode()
{
    if (!plink || plink->isExpired())
    {
        return NULL;
    }

    char *skey = getBase64Key();
    string key(skey);

    MegaNode *node = new MegaNodePrivate(
                name, type, size, ctime, mtime,
                plink->ph, &key, &attrstring, fingerprint);

    delete [] skey;

    return node;
}

char *MegaNodePrivate::getPublicLink()
{
    if (!plink)
    {
        return NULL;
    }

    char *base64ph = new char[12];
    Base64::btoa((byte*)&(plink->ph), MegaClient::NODEHANDLE, base64ph);

    char *base64k = getBase64Key();

    string strlink = "https://mega.nz/#";
    strlink += (type ? "F" : "");
    strlink += "!";
    strlink += base64ph;
    strlink += "!";
    strlink += base64k;

    char *link = MegaApi::strdup(strlink.c_str());

    delete [] base64ph;
    delete [] base64k;

    return link;
}

bool MegaNodePrivate::isFile()
{
	return type == TYPE_FILE;
}

bool MegaNodePrivate::isFolder()
{
    return (type != TYPE_FILE) && (type != TYPE_UNKNOWN);
}

bool MegaNodePrivate::isRemoved()
{
    return hasChanged(MegaNode::CHANGE_TYPE_REMOVED);
}

bool MegaNodePrivate::hasChanged(int changeType)
{
    return (changed & changeType);
}

int MegaNodePrivate::getChanges()
{
    return changed;
}


const unsigned int MegaApiImpl::MAX_SESSION_LENGTH = 64;

#ifdef ENABLE_SYNC
bool MegaNodePrivate::isSyncDeleted()
{
    return syncdeleted;
}

string MegaNodePrivate::getLocalPath()
{
    return localPath;
}

bool WildcardMatch(const char *pszString, const char *pszMatch)
//  cf. http://www.planet-source-code.com/vb/scripts/ShowCode.asp?txtCodeId=1680&lngWId=3
{
    const char *cp;
    const char *mp;

    while ((*pszString) && (*pszMatch != '*'))
    {
        if ((*pszMatch != *pszString) && (*pszMatch != '?'))
        {
            return false;
        }
        pszMatch++;
        pszString++;
    }

    while (*pszString)
    {
        if (*pszMatch == '*')
        {
            if (!*++pszMatch)
            {
                return true;
            }
            mp = pszMatch;
            cp = pszString + 1;
        }
        else if ((*pszMatch == *pszString) || (*pszMatch == '?'))
        {
            pszMatch++;
            pszString++;
        }
        else
        {
            pszMatch = mp;
            pszString = cp++;
        }
    }
    while (*pszMatch == '*')
    {
        pszMatch++;
    }
    return !*pszMatch;
}

bool MegaApiImpl::is_syncable(const char *name)
{
    for(unsigned int i=0; i< excludedNames.size(); i++)
    {
        if(WildcardMatch(name, excludedNames[i].c_str()))
        {
            return false;
        }
    }

    return true;
}

bool MegaApiImpl::is_syncable(long long size)
{
    if (!syncLowerSizeLimit)
    {
        // No lower limit. Check upper limit only
        if (syncUpperSizeLimit && size > syncUpperSizeLimit)
        {
            return false;
        }
    }
    else if (!syncUpperSizeLimit)
    {
        // No upper limit. Check lower limit only
        if (syncLowerSizeLimit && size < syncLowerSizeLimit)
        {
            return false;
        }
    }
    else
    {
        //Upper and lower limit
        if(syncLowerSizeLimit < syncUpperSizeLimit)
        {
            // Normal use case:
            // Exclude files with a size lower than the lower limit
            // or greater than the upper limit
            if(size < syncLowerSizeLimit || size > syncUpperSizeLimit)
            {
                return false;
            }
        }
        else
        {
            // Special use case:
            // Exclude files with a size lower than the lower limit
            // AND greater than the upper limit
            if(size < syncLowerSizeLimit && size > syncUpperSizeLimit)
            {
                return false;
            }
        }
    }

    return true;
}

bool MegaApiImpl::isIndexing()
{
    if(!client || client->syncs.size() == 0)
    {
        return false;
    }

    if(client->syncscanstate)
    {
        return true;
    }

    bool indexing = false;
    sdkMutex.lock();
    sync_list::iterator it = client->syncs.begin();
    while(it != client->syncs.end())
    {
        Sync *sync = (*it);
        if(sync->state == SYNC_INITIALSCAN)
        {
            indexing = true;
            break;
        }
        it++;
    }
    sdkMutex.unlock();
    return indexing;
}
#endif

bool MegaNodePrivate::hasThumbnail()
{
	return thumbnailAvailable;
}

bool MegaNodePrivate::hasPreview()
{
    return previewAvailable;
}

bool MegaNodePrivate::isPublic()
{
    return isPublicNode;
}

bool MegaNodePrivate::isShared()
{
    return outShares || inShare;
}

bool MegaNodePrivate::isOutShare()
{
    return outShares;
}

bool MegaNodePrivate::isInShare()
{
    return inShare;
}

bool MegaNodePrivate::isExported()
{
    return plink;
}

bool MegaNodePrivate::isExpired()
{
    return plink ? (plink->isExpired()) : false;
}

bool MegaNodePrivate::isTakenDown()
{
    return plink ? plink->takendown : false;
}

string *MegaNodePrivate::getAuth()
{
    return &auth;
}

MegaNodePrivate::~MegaNodePrivate()
{
    delete[] name;
    delete [] fingerprint;
    delete customAttrs;
    delete plink;
}

MegaUserPrivate::MegaUserPrivate(User *user) : MegaUser()
{
    email = MegaApi::strdup(user->email.c_str());
    handle = user->userhandle;
	visibility = user->show;
	ctime = user->ctime;
    changed = 0;
    if (user->changed.auth)
    {
        changed |= MegaUser::CHANGE_TYPE_AUTH;
    }
    if(user->changed.avatar)
    {
        changed |= MegaUser::CHANGE_TYPE_AVATAR;
    }
    if(user->changed.lstint)
    {
        changed |= MegaUser::CHANGE_TYPE_LSTINT;
    }
    if(user->changed.firstname)
    {
        changed |= MegaUser::CHANGE_TYPE_FIRSTNAME;
    }
    if(user->changed.lastname)
    {
        changed |= MegaUser::CHANGE_TYPE_LASTNAME;
    }
}

MegaUserPrivate::MegaUserPrivate(MegaUser *user) : MegaUser()
{
	email = MegaApi::strdup(user->getEmail());
    handle = user->getHandle();
	visibility = user->getVisibility();
	ctime = user->getTimestamp();
    changed = user->getChanges();
}

MegaUser *MegaUserPrivate::fromUser(User *user)
{
    if(!user)
    {
        return NULL;
    }
    return new MegaUserPrivate(user);
}

MegaUser *MegaUserPrivate::copy()
{
	return new MegaUserPrivate(this);
}

MegaUserPrivate::~MegaUserPrivate()
{
	delete[] email;
}

const char* MegaUserPrivate::getEmail()
{
	return email;
}

MegaHandle MegaUserPrivate::getHandle()
{
    return handle;
}

int MegaUserPrivate::getVisibility()
{
	return visibility;
}

int64_t MegaUserPrivate::getTimestamp()
{
	return ctime;
}

bool MegaUserPrivate::hasChanged(int changeType)
{
    return (changed & changeType);
}

int MegaUserPrivate::getChanges()
{
    return changed;
}


MegaNode *MegaNodePrivate::fromNode(Node *node)
{
    if(!node) return NULL;
    return new MegaNodePrivate(node);
}

MegaSharePrivate::MegaSharePrivate(MegaShare *share) : MegaShare()
{
	this->nodehandle = share->getNodeHandle();
	this->user = MegaApi::strdup(share->getUser());
	this->access = share->getAccess();
	this->ts = share->getTimestamp();
}

MegaShare *MegaSharePrivate::copy()
{
	return new MegaSharePrivate(this);
}

MegaSharePrivate::MegaSharePrivate(uint64_t handle, Share *share)
{
    this->nodehandle = handle;
    this->user = share->user ? MegaApi::strdup(share->user->email.c_str()) : NULL;
	this->access = share->access;
	this->ts = share->ts;
}

MegaShare *MegaSharePrivate::fromShare(uint64_t nodeuint64_t, Share *share)
{
    return new MegaSharePrivate(nodeuint64_t, share);
}

MegaSharePrivate::~MegaSharePrivate()
{
	delete[] user;
}

const char *MegaSharePrivate::getUser()
{
	return user;
}

uint64_t MegaSharePrivate::getNodeHandle()
{
    return nodehandle;
}

int MegaSharePrivate::getAccess()
{
	return access;
}

int64_t MegaSharePrivate::getTimestamp()
{
	return ts;
}


MegaTransferPrivate::MegaTransferPrivate(int type, MegaTransferListener *listener)
{
    this->type = type;
    this->tag = -1;
    this->path = NULL;
    this->nodeHandle = UNDEF;
    this->parentHandle = UNDEF;
    this->startPos = -1;
    this->endPos = -1;
    this->parentPath = NULL;
    this->listener = listener;
    this->retry = 0;
    this->maxRetries = 7;
    this->time = -1;
    this->startTime = 0;
    this->transferredBytes = 0;
    this->totalBytes = 0;
    this->fileName = NULL;
    this->transfer = NULL;
    this->speed = 0;
    this->deltaSize = 0;
    this->updateTime = 0;
    this->publicNode = NULL;
    this->lastBytes = NULL;
    this->syncTransfer = false;
    this->lastError = API_OK;
    this->folderTransferTag = 0;
}

MegaTransferPrivate::MegaTransferPrivate(const MegaTransferPrivate *transfer)
{
    path = NULL;
    parentPath = NULL;
    fileName = NULL;
    publicNode = NULL;
	lastBytes = NULL;

    this->listener = transfer->getListener();
    this->transfer = transfer->getTransfer();
    this->type = transfer->getType();
    this->setTag(transfer->getTag());
    this->setPath(transfer->getPath());
    this->setNodeHandle(transfer->getNodeHandle());
    this->setParentHandle(transfer->getParentHandle());
    this->setStartPos(transfer->getStartPos());
    this->setEndPos(transfer->getEndPos());
    this->setParentPath(transfer->getParentPath());
    this->setNumRetry(transfer->getNumRetry());
    this->setMaxRetries(transfer->getMaxRetries());
    this->setTime(transfer->getTime());
    this->setStartTime(transfer->getStartTime());
    this->setTransferredBytes(transfer->getTransferredBytes());
    this->setTotalBytes(transfer->getTotalBytes());
    this->setFileName(transfer->getFileName());
    this->setSpeed(transfer->getSpeed());
    this->setDeltaSize(transfer->getDeltaSize());
    this->setUpdateTime(transfer->getUpdateTime());
    this->setPublicNode(transfer->getPublicNode());
    this->setTransfer(transfer->getTransfer());
    this->setSyncTransfer(transfer->isSyncTransfer());
    this->setLastErrorCode(transfer->getLastErrorCode());
    this->setFolderTransferTag(transfer->getFolderTransferTag());
}

MegaTransfer* MegaTransferPrivate::copy()
{
    return new MegaTransferPrivate(this);
}

void MegaTransferPrivate::setTransfer(Transfer *transfer)
{
	this->transfer = transfer;
}

Transfer* MegaTransferPrivate::getTransfer() const
{
	return transfer;
}

int MegaTransferPrivate::getTag() const
{
	return tag;
}

long long MegaTransferPrivate::getSpeed() const
{
	return speed;
}

long long MegaTransferPrivate::getDeltaSize() const
{
	return deltaSize;
}

int64_t MegaTransferPrivate::getUpdateTime() const
{
	return updateTime;
}

MegaNode *MegaTransferPrivate::getPublicNode() const
{
	return publicNode;
}

MegaNode *MegaTransferPrivate::getPublicMegaNode() const
{
    if(publicNode)
    {
        return publicNode->copy();
    }

    return NULL;
}

bool MegaTransferPrivate::isSyncTransfer() const
{
	return syncTransfer;
}

bool MegaTransferPrivate::isStreamingTransfer() const
{
	return (transfer == NULL);
}

int MegaTransferPrivate::getType() const
{
	return type;
}

int64_t MegaTransferPrivate::getStartTime() const
{
	return startTime;
}

long long MegaTransferPrivate::getTransferredBytes() const
{
	return transferredBytes;
}

long long MegaTransferPrivate::getTotalBytes() const
{
	return totalBytes;
}

const char* MegaTransferPrivate::getPath() const
{
	return path;
}

const char* MegaTransferPrivate::getParentPath() const
{
	return parentPath;
}

uint64_t MegaTransferPrivate::getNodeHandle() const
{
	return nodeHandle;
}

uint64_t MegaTransferPrivate::getParentHandle() const
{
	return parentHandle;
}

long long MegaTransferPrivate::getStartPos() const
{
	return startPos;
}

long long MegaTransferPrivate::getEndPos() const
{
	return endPos;
}

int MegaTransferPrivate::getNumRetry() const
{
	return retry;
}

int MegaTransferPrivate::getMaxRetries() const
{
	return maxRetries;
}

int64_t MegaTransferPrivate::getTime() const
{
	return time;
}

const char* MegaTransferPrivate::getFileName() const
{
	return fileName;
}

char * MegaTransferPrivate::getLastBytes() const
{
    return lastBytes;
}

error MegaTransferPrivate::getLastErrorCode() const
{
    return this->lastError;
}

bool MegaTransferPrivate::isFolderTransfer() const
{
    return folderTransferTag < 0;
}

int MegaTransferPrivate::getFolderTransferTag() const
{
    return this->folderTransferTag;
}

void MegaTransferPrivate::setTag(int tag)
{
	this->tag = tag;
}

void MegaTransferPrivate::setSpeed(long long speed)
{
	this->speed = speed;
}

void MegaTransferPrivate::setDeltaSize(long long deltaSize)
{
	this->deltaSize = deltaSize;
}

void MegaTransferPrivate::setUpdateTime(int64_t updateTime)
{
	this->updateTime = updateTime;
}
void MegaTransferPrivate::setPublicNode(MegaNode *publicNode)
{
    if(this->publicNode)
    	delete this->publicNode;

    if(!publicNode)
    	this->publicNode = NULL;
    else
    	this->publicNode = publicNode->copy();
}

void MegaTransferPrivate::setSyncTransfer(bool syncTransfer)
{
	this->syncTransfer = syncTransfer;
}

void MegaTransferPrivate::setStartTime(int64_t startTime)
{
	this->startTime = startTime;
}

void MegaTransferPrivate::setTransferredBytes(long long transferredBytes)
{
	this->transferredBytes = transferredBytes;
}

void MegaTransferPrivate::setTotalBytes(long long totalBytes)
{
	this->totalBytes = totalBytes;
}

void MegaTransferPrivate::setLastBytes(char *lastBytes)
{
    this->lastBytes = lastBytes;
}

void MegaTransferPrivate::setLastErrorCode(error errorCode)
{
    this->lastError = errorCode;
}

void MegaTransferPrivate::setFolderTransferTag(int tag)
{
    this->folderTransferTag = tag;
}

void MegaTransferPrivate::setListener(MegaTransferListener *listener)
{
    this->listener = listener;
}

void MegaTransferPrivate::setPath(const char* path)
{
	if(this->path) delete [] this->path;
    this->path = MegaApi::strdup(path);
	if(!this->path) return;

	for(int i = strlen(path)-1; i>=0; i--)
	{
		if((path[i]=='\\') || (path[i]=='/'))
		{
			setFileName(&(path[i+1]));
            char *parentPath = MegaApi::strdup(path);
            parentPath[i+1] = '\0';
            setParentPath(parentPath);
            delete [] parentPath;
			return;
		}
	}
	setFileName(path);
}

void MegaTransferPrivate::setParentPath(const char* path)
{
	if(this->parentPath) delete [] this->parentPath;
    this->parentPath =  MegaApi::strdup(path);
}

void MegaTransferPrivate::setFileName(const char* fileName)
{
	if(this->fileName) delete [] this->fileName;
    this->fileName =  MegaApi::strdup(fileName);
}

void MegaTransferPrivate::setNodeHandle(uint64_t nodeHandle)
{
	this->nodeHandle = nodeHandle;
}

void MegaTransferPrivate::setParentHandle(uint64_t parentHandle)
{
	this->parentHandle = parentHandle;
}

void MegaTransferPrivate::setStartPos(long long startPos)
{
	this->startPos = startPos;
}

void MegaTransferPrivate::setEndPos(long long endPos)
{
	this->endPos = endPos;
}

void MegaTransferPrivate::setNumRetry(int retry)
{
	this->retry = retry;
}

void MegaTransferPrivate::setMaxRetries(int maxRetries)
{
	this->maxRetries = maxRetries;
}

void MegaTransferPrivate::setTime(int64_t time)
{
	this->time = time;
}

const char * MegaTransferPrivate::getTransferString() const
{
    switch(type)
    {
    case TYPE_UPLOAD:
        return "UPLOAD";
    case TYPE_DOWNLOAD:
        return "DOWNLOAD";
    case TYPE_LOCAL_HTTP_DOWNLOAD:
        return "LOCAL_HTTP_DOWNLOAD";
    }

    return "UNKNOWN";
}

MegaTransferListener* MegaTransferPrivate::getListener() const
{
	return listener;
}

MegaTransferPrivate::~MegaTransferPrivate()
{
	delete[] path;
	delete[] parentPath;
	delete [] fileName;
    delete publicNode;
}

const char * MegaTransferPrivate::toString() const
{
	return getTransferString();
}

const char * MegaTransferPrivate::__str__() const
{
	return getTransferString();
}

const char *MegaTransferPrivate::__toString() const
{
	return getTransferString();
}

MegaContactRequestPrivate::MegaContactRequestPrivate(PendingContactRequest *request)
{
    handle = request->id;
    sourceEmail = request->originatoremail.size() ? MegaApi::strdup(request->originatoremail.c_str()) : NULL;
    sourceMessage = request->msg.size() ? MegaApi::strdup(request->msg.c_str()) : NULL;
    targetEmail = request->targetemail.size() ? MegaApi::strdup(request->targetemail.c_str()) : NULL;
    creationTime = request->ts;
    modificationTime = request->uts;

    if(request->changed.accepted)
    {
        status = MegaContactRequest::STATUS_ACCEPTED;
    }
    else if(request->changed.deleted)
    {
        status = MegaContactRequest::STATUS_DELETED;
    }
    else if(request->changed.denied)
    {
        status = MegaContactRequest::STATUS_DENIED;
    }
    else if(request->changed.ignored)
    {
        status = MegaContactRequest::STATUS_IGNORED;
    }
    else if(request->changed.reminded)
    {
        status = MegaContactRequest::STATUS_REMINDED;
    }
    else
    {
        status = MegaContactRequest::STATUS_UNRESOLVED;
    }

    outgoing = request->isoutgoing;
}

MegaContactRequestPrivate::MegaContactRequestPrivate(const MegaContactRequest *request)
{
    handle = request->getHandle();
    sourceEmail = MegaApi::strdup(request->getSourceEmail());
    sourceMessage = MegaApi::strdup(request->getSourceMessage());
    targetEmail = MegaApi::strdup(request->getTargetEmail());
    creationTime = request->getCreationTime();
    modificationTime = request->getModificationTime();
    status = request->getStatus();
    outgoing = request->isOutgoing();
}

MegaContactRequestPrivate::~MegaContactRequestPrivate()
{
    delete [] sourceEmail;
    delete [] sourceMessage;
    delete [] targetEmail;
}

MegaContactRequest *MegaContactRequestPrivate::fromContactRequest(PendingContactRequest *request)
{
    return new MegaContactRequestPrivate(request);
}

MegaContactRequest *MegaContactRequestPrivate::copy() const
{
    return new MegaContactRequestPrivate(this);
}

MegaHandle MegaContactRequestPrivate::getHandle() const
{
    return handle;
}

char *MegaContactRequestPrivate::getSourceEmail() const
{
    return sourceEmail;
}

char *MegaContactRequestPrivate::getSourceMessage() const
{
    return sourceMessage;
}

char *MegaContactRequestPrivate::getTargetEmail() const
{
    return targetEmail;
}

int64_t MegaContactRequestPrivate::getCreationTime() const
{
    return creationTime;
}

int64_t MegaContactRequestPrivate::getModificationTime() const
{
    return modificationTime;
}

int MegaContactRequestPrivate::getStatus() const
{
    return status;
}

bool MegaContactRequestPrivate::isOutgoing() const
{
    return outgoing;
}


MegaAccountDetails *MegaAccountDetailsPrivate::fromAccountDetails(AccountDetails *details)
{
    return new MegaAccountDetailsPrivate(details);
}

MegaAccountDetailsPrivate::MegaAccountDetailsPrivate(AccountDetails *details)
{
    this->details = (*details);
}

MegaAccountDetailsPrivate::~MegaAccountDetailsPrivate()
{ }

MegaRequest *MegaRequestPrivate::copy()
{
    return new MegaRequestPrivate(this);
}

MegaRequestPrivate::MegaRequestPrivate(int type, MegaRequestListener *listener)
{
	this->type = type;
    this->tag = 0;
	this->transfer = 0;
	this->listener = listener;
#ifdef ENABLE_SYNC
    this->syncListener = NULL;
#endif
	this->nodeHandle = UNDEF;
	this->link = NULL;
	this->parentHandle = UNDEF;
    this->sessionKey = NULL;
	this->name = NULL;
	this->email = NULL;
    this->text = NULL;
	this->password = NULL;
	this->newPassword = NULL;
	this->privateKey = NULL;
	this->access = MegaShare::ACCESS_UNKNOWN;
	this->numRetry = 0;
	this->publicNode = NULL;
	this->numDetails = 0;
	this->file = NULL;
	this->attrType = 0;
    this->flag = false;
    this->totalBytes = -1;
    this->transferredBytes = 0;
    this->number = 0;

    if(type == MegaRequest::TYPE_ACCOUNT_DETAILS)
    {
        this->accountDetails = new AccountDetails();
    }
    else
    {
        this->accountDetails = NULL;
    }

    if((type == MegaRequest::TYPE_GET_PRICING) || (type == MegaRequest::TYPE_GET_PAYMENT_ID) || type == MegaRequest::TYPE_UPGRADE_ACCOUNT)
    {
        this->megaPricing = new MegaPricingPrivate();
    }
    else
    {
        megaPricing = NULL;
    }

#ifdef ENABLE_CHAT
    if(type == MegaRequest::TYPE_CHAT_CREATE)
    {
        this->chatPeerList = new MegaTextChatPeerListPrivate();
    }
    else
    {
        this->chatPeerList = NULL;
    }

    if(type == MegaRequest::TYPE_CHAT_FETCH)
    {
        this->chatList = new MegaTextChatListPrivate();
    }
    else
    {
        this->chatList = NULL;
    }
#endif
}

MegaRequestPrivate::MegaRequestPrivate(MegaRequestPrivate *request)
{
    this->link = NULL;
    this->sessionKey = NULL;
    this->name = NULL;
    this->email = NULL;
    this->text = NULL;
    this->password = NULL;
    this->newPassword = NULL;
    this->privateKey = NULL;
    this->access = MegaShare::ACCESS_UNKNOWN;
    this->publicNode = NULL;
    this->file = NULL;
    this->publicNode = NULL;

    this->type = request->getType();
    this->setTag(request->getTag());
    this->setNodeHandle(request->getNodeHandle());
    this->setLink(request->getLink());
    this->setParentHandle(request->getParentHandle());
    this->setSessionKey(request->getSessionKey());
    this->setName(request->getName());
    this->setEmail(request->getEmail());
    this->setPassword(request->getPassword());
    this->setNewPassword(request->getNewPassword());
    this->setPrivateKey(request->getPrivateKey());
    this->setAccess(request->getAccess());
    this->setNumRetry(request->getNumRetry());
	this->numDetails = 0;
    this->setFile(request->getFile());
    this->setParamType(request->getParamType());
    this->setText(request->getText());
    this->setNumber(request->getNumber());
    this->setPublicNode(request->getPublicNode());
    this->setFlag(request->getFlag());
    this->setTransferTag(request->getTransferTag());
    this->setTotalBytes(request->getTotalBytes());
    this->setTransferredBytes(request->getTransferredBytes());
    this->listener = request->getListener();
#ifdef ENABLE_SYNC
    this->syncListener = request->getSyncListener();
#endif
    this->megaPricing = (MegaPricingPrivate *)request->getPricing();

    this->accountDetails = NULL;
    if(request->getAccountDetails())
    {
		this->accountDetails = new AccountDetails();
        *(this->accountDetails) = *(request->getAccountDetails());
	}

#ifdef ENABLE_CHAT   
    this->chatPeerList = request->getMegaTextChatPeerList() ? request->chatPeerList->copy() : NULL;
    this->chatList = request->getMegaTextChatList() ? request->chatList->copy() : NULL;
#endif

}

AccountDetails *MegaRequestPrivate::getAccountDetails() const
{
    return accountDetails;
}

#ifdef ENABLE_CHAT
MegaTextChatPeerList *MegaRequestPrivate::getMegaTextChatPeerList() const
{
    return chatPeerList;
}

void MegaRequestPrivate::setMegaTextChatPeerList(MegaTextChatPeerList *chatPeers)
{
    if (this->chatPeerList)
        delete this->chatPeerList;

    this->chatPeerList = chatPeers->copy();
}

MegaTextChatList *MegaRequestPrivate::getMegaTextChatList() const
{
    return chatList;
}

void MegaRequestPrivate::setMegaTextChatList(MegaTextChatList *chatList)
{
    if (this->chatList)
        delete this->chatList;

    this->chatList = chatList->copy();
}
#endif

#ifdef ENABLE_SYNC
void MegaRequestPrivate::setSyncListener(MegaSyncListener *syncListener)
{
    this->syncListener = syncListener;
}

MegaSyncListener *MegaRequestPrivate::getSyncListener() const
{
    return syncListener;
}
#endif

MegaAccountDetails *MegaRequestPrivate::getMegaAccountDetails() const
{
    if(accountDetails)
    {
        return MegaAccountDetailsPrivate::fromAccountDetails(accountDetails);
    }
    return NULL;
}

MegaRequestPrivate::~MegaRequestPrivate()
{
	delete [] link;
	delete [] name;
	delete [] email;
	delete [] password;
	delete [] newPassword;
	delete [] privateKey;
    delete [] sessionKey;
	delete publicNode;
	delete [] file;
	delete accountDetails;
    delete megaPricing;
    delete [] text;

#ifdef ENABLE_CHAT
    delete chatPeerList;
    delete chatList;
#endif
}

int MegaRequestPrivate::getType() const
{
	return type;
}

uint64_t MegaRequestPrivate::getNodeHandle() const
{
	return nodeHandle;
}

const char* MegaRequestPrivate::getLink() const
{
	return link;
}

uint64_t MegaRequestPrivate::getParentHandle() const
{
	return parentHandle;
}

const char* MegaRequestPrivate::getSessionKey() const
{
	return sessionKey;
}

const char* MegaRequestPrivate::getName() const
{
	return name;
}

const char* MegaRequestPrivate::getEmail() const
{
	return email;
}

const char* MegaRequestPrivate::getPassword() const
{
	return password;
}

const char* MegaRequestPrivate::getNewPassword() const
{
	return newPassword;
}

const char* MegaRequestPrivate::getPrivateKey() const
{
	return privateKey;
}

int MegaRequestPrivate::getAccess() const
{
	return access;
}

const char* MegaRequestPrivate::getFile() const
{
	return file;
}

int MegaRequestPrivate::getParamType() const
{
	return attrType;
}

const char *MegaRequestPrivate::getText() const
{
    return text;
}

long long MegaRequestPrivate::getNumber() const
{
    return number;
}

bool MegaRequestPrivate::getFlag() const
{
	return flag;
}

long long MegaRequestPrivate::getTransferredBytes() const
{
	return transferredBytes;
}

long long MegaRequestPrivate::getTotalBytes() const
{
	return totalBytes;
}

int MegaRequestPrivate::getNumRetry() const
{
	return numRetry;
}

int MegaRequestPrivate::getNumDetails() const
{
    return numDetails;
}

int MegaRequestPrivate::getTag() const
{
    return tag;
}

MegaPricing *MegaRequestPrivate::getPricing() const
{
    return megaPricing ? megaPricing->copy() : NULL;
}

void MegaRequestPrivate::setNumDetails(int numDetails)
{
	this->numDetails = numDetails;
}

MegaNode *MegaRequestPrivate::getPublicNode() const
{
	return publicNode;
}

MegaNode *MegaRequestPrivate::getPublicMegaNode() const
{
    if(publicNode)
    {
        return publicNode->copy();
    }

    return NULL;
}

void MegaRequestPrivate::setNodeHandle(uint64_t nodeHandle)
{
	this->nodeHandle = nodeHandle;
}

void MegaRequestPrivate::setParentHandle(uint64_t parentHandle)
{
	this->parentHandle = parentHandle;
}

void MegaRequestPrivate::setSessionKey(const char* sessionKey)
{
    if(this->sessionKey) delete [] this->sessionKey;
    this->sessionKey = MegaApi::strdup(sessionKey);
}

void MegaRequestPrivate::setNumRetry(int numRetry)
{
	this->numRetry = numRetry;
}

void MegaRequestPrivate::setLink(const char* link)
{
	if(this->link)
		delete [] this->link;

    this->link = MegaApi::strdup(link);
}
void MegaRequestPrivate::setName(const char* name)
{
	if(this->name)
		delete [] this->name;

    this->name = MegaApi::strdup(name);
}
void MegaRequestPrivate::setEmail(const char* email)
{
	if(this->email)
		delete [] this->email;

    this->email = MegaApi::strdup(email);
}
void MegaRequestPrivate::setPassword(const char* password)
{
	if(this->password)
		delete [] this->password;

    this->password = MegaApi::strdup(password);
}
void MegaRequestPrivate::setNewPassword(const char* newPassword)
{
	if(this->newPassword)
		delete [] this->newPassword;

    this->newPassword = MegaApi::strdup(newPassword);
}
void MegaRequestPrivate::setPrivateKey(const char* privateKey)
{
	if(this->privateKey)
		delete [] this->privateKey;

    this->privateKey = MegaApi::strdup(privateKey);
}
void MegaRequestPrivate::setAccess(int access)
{
	this->access = access;
}

void MegaRequestPrivate::setFile(const char* file)
{
    if(this->file)
        delete [] this->file;

    this->file = MegaApi::strdup(file);
}

void MegaRequestPrivate::setParamType(int type)
{
    this->attrType = type;
}

void MegaRequestPrivate::setText(const char *text)
{
    if(this->text) delete [] this->text;
    this->text = MegaApi::strdup(text);
}

void MegaRequestPrivate::setNumber(long long number)
{
    this->number = number;
}

void MegaRequestPrivate::setFlag(bool flag)
{
    this->flag = flag;
}

void MegaRequestPrivate::setTransferTag(int transfer)
{
    this->transfer = transfer;
}

void MegaRequestPrivate::setListener(MegaRequestListener *listener)
{
    this->listener = listener;
}

void MegaRequestPrivate::setTotalBytes(long long totalBytes)
{
    this->totalBytes = totalBytes;
}

void MegaRequestPrivate::setTransferredBytes(long long transferredBytes)
{
    this->transferredBytes = transferredBytes;
}

void MegaRequestPrivate::setTag(int tag)
{
    this->tag = tag;
}

void MegaRequestPrivate::addProduct(handle product, int proLevel, int gbStorage, int gbTransfer, int months, int amount, const char *currency, const char* description, const char* iosid, const char* androidid)
{
    if(megaPricing)
    {
        megaPricing->addProduct(product, proLevel, gbStorage, gbTransfer, months, amount, currency, description, iosid, androidid);
    }
}

void MegaRequestPrivate::setPublicNode(MegaNode *publicNode)
{
    if(this->publicNode)
		delete this->publicNode;

    if(!publicNode)
		this->publicNode = NULL;
    else
		this->publicNode = publicNode->copy();
}

const char *MegaRequestPrivate::getRequestString() const
{
	switch(type)
	{
        case TYPE_LOGIN: return "LOGIN";
        case TYPE_CREATE_FOLDER: return "CREATE_FOLDER";
        case TYPE_MOVE: return "MOVE";
        case TYPE_COPY: return "COPY";
        case TYPE_RENAME: return "RENAME";
        case TYPE_REMOVE: return "REMOVE";
        case TYPE_SHARE: return "SHARE";
        case TYPE_IMPORT_LINK: return "IMPORT_LINK";
        case TYPE_EXPORT: return "EXPORT";
        case TYPE_FETCH_NODES: return "FETCH_NODES";
        case TYPE_ACCOUNT_DETAILS: return "ACCOUNT_DETAILS";
        case TYPE_CHANGE_PW: return "CHANGE_PW";
        case TYPE_UPLOAD: return "UPLOAD";
        case TYPE_LOGOUT: return "LOGOUT";
        case TYPE_GET_PUBLIC_NODE: return "GET_PUBLIC_NODE";
        case TYPE_GET_ATTR_FILE: return "GET_ATTR_FILE";
        case TYPE_SET_ATTR_FILE: return "SET_ATTR_FILE";
        case TYPE_GET_ATTR_USER: return "GET_ATTR_USER";
        case TYPE_SET_ATTR_USER: return "SET_ATTR_USER";
        case TYPE_RETRY_PENDING_CONNECTIONS: return "RETRY_PENDING_CONNECTIONS";
        case TYPE_ADD_CONTACT: return "ADD_CONTACT";
        case TYPE_REMOVE_CONTACT: return "REMOVE_CONTACT";
        case TYPE_CREATE_ACCOUNT: return "CREATE_ACCOUNT";
        case TYPE_CONFIRM_ACCOUNT: return "CONFIRM_ACCOUNT";
        case TYPE_QUERY_SIGNUP_LINK: return "QUERY_SIGNUP_LINK";
        case TYPE_ADD_SYNC: return "ADD_SYNC";
        case TYPE_REMOVE_SYNC: return "REMOVE_SYNC";
        case TYPE_REMOVE_SYNCS: return "REMOVE_SYNCS";
        case TYPE_PAUSE_TRANSFERS: return "PAUSE_TRANSFERS";
        case TYPE_CANCEL_TRANSFER: return "CANCEL_TRANSFER";
        case TYPE_CANCEL_TRANSFERS: return "CANCEL_TRANSFERS";
        case TYPE_DELETE: return "DELETE";
        case TYPE_REPORT_EVENT: return "REPORT_EVENT";
        case TYPE_CANCEL_ATTR_FILE: return "CANCEL_ATTR_FILE";
        case TYPE_GET_PRICING: return "GET_PRICING";
        case TYPE_GET_PAYMENT_ID: return "GET_PAYMENT_ID";
        case TYPE_UPGRADE_ACCOUNT: return "UPGRADE_ACCOUNT";
        case TYPE_GET_USER_DATA: return "GET_USER_DATA";
        case TYPE_LOAD_BALANCING: return "LOAD_BALANCING";
        case TYPE_KILL_SESSION: return "KILL_SESSION";
        case TYPE_SUBMIT_PURCHASE_RECEIPT: return "SUBMIT_PURCHASE_RECEIPT";
        case TYPE_CREDIT_CARD_STORE: return "CREDIT_CARD_STORE";
        case TYPE_CREDIT_CARD_QUERY_SUBSCRIPTIONS: return "CREDIT_CARD_QUERY_SUBSCRIPTIONS";
        case TYPE_CREDIT_CARD_CANCEL_SUBSCRIPTIONS: return "CREDIT_CARD_CANCEL_SUBSCRIPTIONS";
        case TYPE_GET_SESSION_TRANSFER_URL: return "GET_SESSION_TRANSFER_URL";
        case TYPE_GET_PAYMENT_METHODS: return "GET_PAYMENT_METHODS";
        case TYPE_INVITE_CONTACT: return "INVITE_CONTACT";
        case TYPE_REPLY_CONTACT_REQUEST: return "REPLY_CONTACT_REQUEST";
        case TYPE_SUBMIT_FEEDBACK: return "SUBMIT_FEEDBACK";
        case TYPE_SEND_EVENT: return "SEND_EVENT";
        case TYPE_CLEAN_RUBBISH_BIN: return "CLEAN_RUBBISH_BIN";
        case TYPE_SET_ATTR_NODE: return "SET_ATTR_NODE";
        case TYPE_CHAT_CREATE: return "CHAT_CREATE";
        case TYPE_CHAT_FETCH: return "CHAT_FETCH";
        case TYPE_CHAT_INVITE: return "CHAT_INVITE";
        case TYPE_CHAT_REMOVE: return "CHAT_REMOVE";
        case TYPE_CHAT_URL: return "CHAT_URL";
	}
    return "UNKNOWN";
}

MegaRequestListener *MegaRequestPrivate::getListener() const
{
	return listener;
}

int MegaRequestPrivate::getTransferTag() const
{
	return transfer;
}

const char *MegaRequestPrivate::toString() const
{
	return getRequestString();
}

const char *MegaRequestPrivate::__str__() const
{
	return getRequestString();
}

const char *MegaRequestPrivate::__toString() const
{
	return getRequestString();
}

MegaStringListPrivate::MegaStringListPrivate()
{
    list = NULL;
    s = 0;
}

MegaStringListPrivate::MegaStringListPrivate(MegaStringListPrivate *stringList)
{
    s = stringList->size();
    if (!s)
    {
        list = NULL;
        return;
    }

    list = new const char*[s];
    for (int i = 0; i < s; i++)
        list[i] = MegaApi::strdup(stringList->get(i));
}

MegaStringListPrivate::MegaStringListPrivate(char **newlist, int size)
{
    list = NULL;
    s = size;
    if (!size)
    {
        return;
    }

    list = new const char*[size];
    for (int i = 0; i < size; i++)
        list[i] = newlist[i];
}

MegaStringListPrivate::~MegaStringListPrivate()
{
    if(!list)
        return;

    for(int i=0; i<s; i++)
        delete [] list[i];
    delete [] list;
}

MegaStringList *MegaStringListPrivate::copy()
{
    return new MegaStringListPrivate(this);
}

const char *MegaStringListPrivate::get(int i)
{
    if(!list || (i < 0) || (i >= s))
        return NULL;

    return list[i];
}

int MegaStringListPrivate::size()
{
    return s;
}

MegaNodeListPrivate::MegaNodeListPrivate()
{
	list = NULL;
	s = 0;
}

MegaNodeListPrivate::MegaNodeListPrivate(Node** newlist, int size)
{
	list = NULL; s = size;
	if(!size) return;

	list = new MegaNode*[size];
	for(int i=0; i<size; i++)
		list[i] = MegaNodePrivate::fromNode(newlist[i]);
}

MegaNodeListPrivate::MegaNodeListPrivate(MegaNodeListPrivate *nodeList)
{
    s = nodeList->size();
	if (!s)
	{
		list = NULL;
		return;
	}

	list = new MegaNode*[s];
	for (int i = 0; i<s; i++)
        list[i] = new MegaNodePrivate(nodeList->get(i));
}

MegaNodeListPrivate::~MegaNodeListPrivate()
{
	if(!list)
		return;

	for(int i=0; i<s; i++)
		delete list[i];
	delete [] list;
}

MegaNodeList *MegaNodeListPrivate::copy()
{
    return new MegaNodeListPrivate(this);
}

MegaNode *MegaNodeListPrivate::get(int i)
{
	if(!list || (i < 0) || (i >= s))
		return NULL;

	return list[i];
}

int MegaNodeListPrivate::size()
{
	return s;
}

MegaUserListPrivate::MegaUserListPrivate()
{
	list = NULL;
	s = 0;
}

MegaUserListPrivate::MegaUserListPrivate(User** newlist, int size)
{
	list = NULL;
	s = size;

	if(!size)
		return;

	list = new MegaUser*[size];
	for(int i=0; i<size; i++)
		list[i] = MegaUserPrivate::fromUser(newlist[i]);
}

MegaUserListPrivate::MegaUserListPrivate(MegaUserListPrivate *userList)
{
    s = userList->size();
	if (!s)
	{
		list = NULL;
		return;
	}
	list = new MegaUser*[s];
	for (int i = 0; i<s; i++)
        list[i] = new MegaUserPrivate(userList->get(i));
}

MegaUserListPrivate::~MegaUserListPrivate()
{
	if(!list)
		return;

	for(int i=0; i<s; i++)
		delete list[i];

	delete [] list;
}

MegaUserList *MegaUserListPrivate::copy()
{
    return new MegaUserListPrivate(this);
}

MegaUser *MegaUserListPrivate::get(int i)
{
	if(!list || (i < 0) || (i >= s))
		return NULL;

	return list[i];
}

int MegaUserListPrivate::size()
{
	return s;
}


MegaShareListPrivate::MegaShareListPrivate()
{
	list = NULL;
	s = 0;
}

MegaShareListPrivate::MegaShareListPrivate(Share** newlist, uint64_t *uint64_tlist, int size)
{
	list = NULL; s = size;
	if(!size) return;

	list = new MegaShare*[size];
	for(int i=0; i<size; i++)
        list[i] = MegaSharePrivate::fromShare(uint64_tlist[i], newlist[i]);
}

MegaShareListPrivate::~MegaShareListPrivate()
{
	if(!list)
		return;

	for(int i=0; i<s; i++)
		delete list[i];

	delete [] list;
}

MegaShare *MegaShareListPrivate::get(int i)
{
	if(!list || (i < 0) || (i >= s))
		return NULL;

	return list[i];
}

int MegaShareListPrivate::size()
{
	return s;
}

MegaTransferListPrivate::MegaTransferListPrivate()
{
	list = NULL;
	s = 0;
}

MegaTransferListPrivate::MegaTransferListPrivate(MegaTransfer** newlist, int size)
{
    list = NULL;
    s = size;

    if(!size)
        return;

    list = new MegaTransfer*[size];
    for(int i=0; i<size; i++)
        list[i] = newlist[i]->copy();
}

MegaTransferListPrivate::~MegaTransferListPrivate()
{
	if(!list)
		return;

    for(int i=0; i < s; i++)
		delete list[i];

	delete [] list;
}

MegaTransfer *MegaTransferListPrivate::get(int i)
{
	if(!list || (i < 0) || (i >= s))
		return NULL;

	return list[i];
}

int MegaTransferListPrivate::size()
{
	return s;
}

MegaContactRequestListPrivate::MegaContactRequestListPrivate()
{
    list = NULL;
    s = 0;
}

MegaContactRequestListPrivate::MegaContactRequestListPrivate(PendingContactRequest **newlist, int size)
{
    list = NULL;
    s = size;

    if(!size)
        return;

    list = new MegaContactRequest*[size];
    for(int i=0; i<size; i++)
        list[i] = new MegaContactRequestPrivate(newlist[i]);
}

MegaContactRequestListPrivate::~MegaContactRequestListPrivate()
{
    if(!list)
        return;

    for(int i=0; i < s; i++)
        delete list[i];

    delete [] list;
}

MegaContactRequestList *MegaContactRequestListPrivate::copy()
{
    return new MegaContactRequestListPrivate(this);
}

MegaContactRequest *MegaContactRequestListPrivate::get(int i)
{
    if(!list || (i < 0) || (i >= s))
        return NULL;

    return list[i];
}

int MegaContactRequestListPrivate::size()
{
    return s;
}

MegaContactRequestListPrivate::MegaContactRequestListPrivate(MegaContactRequestListPrivate *requestList)
{
    s = requestList->size();
    if (!s)
    {
        list = NULL;
        return;
    }
    list = new MegaContactRequest*[s];
    for (int i = 0; i < s; i++)
        list[i] = new MegaContactRequestPrivate(requestList->get(i));
}

int MegaFile::nextseqno = 0;

bool MegaFile::failed(error e)
{
    return e != API_EKEY && e != API_EBLOCKED && e != API_EOVERQUOTA && transfer->failcount < 10;
}

MegaFile::MegaFile() : File()
{
    seqno = ++nextseqno;
}

MegaFileGet::MegaFileGet(MegaClient *client, Node *n, string dstPath) : MegaFile()
{
    h = n->nodehandle;
    *(FileFingerprint*)this = *n;

    string securename = n->displayname();
    client->fsaccess->name2local(&securename);
    client->fsaccess->local2path(&securename, &name);

    string finalPath;
    if(dstPath.size())
    {
        char c = dstPath[dstPath.size()-1];
        if((c == '\\') || (c == '/')) finalPath = dstPath+name;
        else finalPath = dstPath;
    }
    else finalPath = name;

    size = n->size;
    mtime = n->mtime;

    if(n->nodekey.size()>=sizeof(filekey))
        memcpy(filekey,n->nodekey.data(),sizeof filekey);

    client->fsaccess->path2local(&finalPath, &localname);
    hprivate = true;
}

MegaFileGet::MegaFileGet(MegaClient *client, MegaNode *n, string dstPath) : MegaFile()
{
    h = n->getHandle();
    name = n->getName();
	string finalPath;
	if(dstPath.size())
	{
		char c = dstPath[dstPath.size()-1];
		if((c == '\\') || (c == '/')) finalPath = dstPath+name;
		else finalPath = dstPath;
	}
	else finalPath = name;

    size = n->getSize();
    mtime = n->getModificationTime();

    if(n->getNodeKey()->size()>=sizeof(filekey))
        memcpy(filekey,n->getNodeKey()->data(),sizeof filekey);

    client->fsaccess->path2local(&finalPath, &localname);
    hprivate = !n->isPublic();

    if(n->getAuth()->size())
    {
        auth = *n->getAuth();
    }
}

void MegaFileGet::prepare()
{
    if (!transfer->localfilename.size())
    {
        transfer->localfilename = localname;

        size_t index =  string::npos;
        while ((index = transfer->localfilename.rfind(transfer->client->fsaccess->localseparator, index)) != string::npos)
        {
            if(!(index % transfer->client->fsaccess->localseparator.size()))
            {
                break;
            }

            index--;
        }

        if(index != string::npos)
        {
            transfer->localfilename.resize(index + transfer->client->fsaccess->localseparator.size());
        }

        string suffix;
        transfer->client->fsaccess->tmpnamelocal(&suffix);
        transfer->localfilename.append(suffix);
    }
}

void MegaFileGet::updatelocalname()
{
#ifdef _WIN32
    transfer->localfilename.append("", 1);
    WIN32_FILE_ATTRIBUTE_DATA fad;
    if (GetFileAttributesExW((LPCWSTR)transfer->localfilename.data(), GetFileExInfoStandard, &fad))
        SetFileAttributesW((LPCWSTR)transfer->localfilename.data(), fad.dwFileAttributes & ~FILE_ATTRIBUTE_HIDDEN);
    transfer->localfilename.resize(transfer->localfilename.size()-1);
#endif
}

void MegaFileGet::progress()
{
#ifdef _WIN32
    if(transfer->slot && !transfer->slot->progressreported)
    {
        transfer->localfilename.append("", 1);
        WIN32_FILE_ATTRIBUTE_DATA fad;
        if (GetFileAttributesExW((LPCWSTR)transfer->localfilename.data(), GetFileExInfoStandard, &fad))
            SetFileAttributesW((LPCWSTR)transfer->localfilename.data(), fad.dwFileAttributes | FILE_ATTRIBUTE_HIDDEN);
        transfer->localfilename.resize(transfer->localfilename.size()-1);
    }
#endif
}

void MegaFileGet::completed(Transfer*, LocalNode*)
{
    delete this;
}

void MegaFileGet::terminated()
{
    delete this;
}

MegaFilePut::MegaFilePut(MegaClient *client, string* clocalname, string *filename, handle ch, const char* ctargetuser, int64_t mtime) : MegaFile()
{
    // full local path
    localname = *clocalname;

    // target parent node
    h = ch;

    // target user
    targetuser = ctargetuser;

    // new node name
    name = *filename;

    customMtime = mtime;
}

void MegaFilePut::completed(Transfer* t, LocalNode*)
{
    if(customMtime >= 0)
        t->mtime = customMtime;

    File::completed(t,NULL);
    delete this;
}

void MegaFilePut::terminated()
{
    delete this;
}

bool TreeProcessor::processNode(Node*)
{
	return false; /* Stops the processing */
}

TreeProcessor::~TreeProcessor()
{ }


//Entry point for the blocking thread
void *MegaApiImpl::threadEntryPoint(void *param)
{
#ifndef _WIN32
    struct sigaction noaction;
    memset(&noaction, 0, sizeof(noaction));
    noaction.sa_handler = SIG_IGN;
    ::sigaction(SIGPIPE, &noaction, 0);
#endif

    MegaApiImpl *megaApiImpl = (MegaApiImpl *)param;
    megaApiImpl->loop();
	return 0;
}

ExternalLogger *MegaApiImpl::externalLogger = NULL;

MegaApiImpl::MegaApiImpl(MegaApi *api, const char *appKey, MegaGfxProcessor* processor, const char *basePath, const char *userAgent)
{
	init(api, appKey, processor, basePath, userAgent);
}

MegaApiImpl::MegaApiImpl(MegaApi *api, const char *appKey, const char *basePath, const char *userAgent)
{
	init(api, appKey, NULL, basePath, userAgent);
}

MegaApiImpl::MegaApiImpl(MegaApi *api, const char *appKey, const char *basePath, const char *userAgent, int fseventsfd)
{
	init(api, appKey, NULL, basePath, userAgent, fseventsfd);
}

void MegaApiImpl::init(MegaApi *api, const char *appKey, MegaGfxProcessor* processor, const char *basePath, const char *userAgent, int fseventsfd)
{
    this->api = api;

    sdkMutex.init(true);
    maxRetries = 7;
	currentTransfer = NULL;
    pendingUploads = 0;
    pendingDownloads = 0;
    totalUploads = 0;
    totalDownloads = 0;
    client = NULL;
    waiting = false;
    waitingRequest = false;
    totalDownloadedBytes = 0;
    totalUploadedBytes = 0;
    activeRequest = NULL;
    activeTransfer = NULL;
    activeError = NULL;
    activeNodes = NULL;
    activeUsers = NULL;
    syncLowerSizeLimit = 0;
    syncUpperSizeLimit = 0;
    downloadSpeed = 0;
    uploadSpeed = 0;
    uploadPartialBytes = 0;
    downloadPartialBytes = 0;

#ifdef HAVE_LIBUV
    httpServer = NULL;
    httpServerMaxBufferSize = 0;
    httpServerMaxOutputSize = 0;
    httpServerEnableFiles = true;
    httpServerEnableFolders = false;
    httpServerRestrictedMode = MegaApi::HTTP_SERVER_ALLOW_CREATED_LOCAL_LINKS;
    httpServerSubtitlesSupportEnabled = false;
#endif

    httpio = new MegaHttpIO();
    waiter = new MegaWaiter();

#ifndef __APPLE__
    (void)fseventsfd;
    fsAccess = new MegaFileSystemAccess();
#else
    fsAccess = new MegaFileSystemAccess(fseventsfd);
#endif

	if (basePath)
	{
		string sBasePath = basePath;
		int lastIndex = sBasePath.size() - 1;
		if (sBasePath[lastIndex] != '/' && sBasePath[lastIndex] != '\\')
		{
			string utf8Separator;
			fsAccess->local2path(&fsAccess->localseparator, &utf8Separator);
			sBasePath.append(utf8Separator);
		}
		dbAccess = new MegaDbAccess(&sBasePath);
	}
	else dbAccess = NULL;

	gfxAccess = NULL;
	if(processor)
	{
		GfxProcExternal *externalGfx = new GfxProcExternal();
		externalGfx->setProcessor(processor);
		gfxAccess = externalGfx;
	}
	else
	{
		gfxAccess = new MegaGfxProc();
	}

	if(!userAgent)
	{
		userAgent = "";
	}

    client = new MegaClient(this, waiter, httpio, fsAccess, dbAccess, gfxAccess, appKey, userAgent);

#if defined(_WIN32) && !defined(WINDOWS_PHONE)
    httpio->unlock();
#endif

    //Start blocking thread
	threadExit = 0;
    thread.start(threadEntryPoint, this);
}

MegaApiImpl::~MegaApiImpl()
{
    MegaRequestPrivate *request = new MegaRequestPrivate(MegaRequest::TYPE_DELETE);
    requestQueue.push(request);
    waiter->notify();
    thread.join();
}

int MegaApiImpl::isLoggedIn()
{
    sdkMutex.lock();
    int result = client->loggedin();
    sdkMutex.unlock();
	return result;
}

char* MegaApiImpl::getMyEmail()
{
	User* u;
    sdkMutex.lock();
	if (!client->loggedin() || !(u = client->finduser(client->me)))
	{
		sdkMutex.unlock();
		return NULL;
	}

    char *result = MegaApi::strdup(u->email.c_str());
    sdkMutex.unlock();
    return result;
}

char *MegaApiImpl::getMyUserHandle()
{
    sdkMutex.lock();
    if (ISUNDEF(client->me))
    {
        sdkMutex.unlock();
        return NULL;
    }

    char buf[12];
    Base64::btoa((const byte*)&client->me, MegaClient::USERHANDLE, buf);
    char *result = MegaApi::strdup(buf);
    sdkMutex.unlock();
    return result;
}

char *MegaApiImpl::getMyXMPPJid()
{
    sdkMutex.lock();
    if (ISUNDEF(client->me))
    {
        sdkMutex.unlock();
        return NULL;
    }

    char jid[16];
    Base32::btoa((const byte *)&client->me, MegaClient::USERHANDLE, jid);
    char *result = MegaApi::strdup(jid);

    sdkMutex.unlock();
    return result;
}

void MegaApiImpl::setLogLevel(int logLevel)
{
    if(!externalLogger)
    {
        externalLogger = new ExternalLogger();
    }
    externalLogger->setLogLevel(logLevel);
}

void MegaApiImpl::setLoggerClass(MegaLogger *megaLogger)
{
    if(!externalLogger)
    {
        externalLogger = new ExternalLogger();
    }
    externalLogger->setMegaLogger(megaLogger);
}

void MegaApiImpl::log(int logLevel, const char *message, const char *filename, int line)
{
    if(!externalLogger)
    {
        return;
    }

    externalLogger->postLog(logLevel, message, filename, line);
}

char* MegaApiImpl::getBase64PwKey(const char *password)
{
	if(!password) return NULL;

	byte pwkey[SymmCipher::KEYLENGTH];
	error e = client->pw_key(password,pwkey);
	if(e)
		return NULL;

	char* buf = new char[SymmCipher::KEYLENGTH*4/3+4];
	Base64::btoa((byte *)pwkey, SymmCipher::KEYLENGTH, buf);
	return buf;
}

char* MegaApiImpl::getStringHash(const char* base64pwkey, const char* inBuf)
{
	if(!base64pwkey || !inBuf) return NULL;

	char pwkey[SymmCipher::KEYLENGTH];
	Base64::atob(base64pwkey, (byte *)pwkey, sizeof pwkey);

	SymmCipher key;
	key.setkey((byte*)pwkey);

    uint64_t strhash;
	string neBuf = inBuf;

    strhash = client->stringhash64(&neBuf, &key);

	char* buf = new char[8*4/3+4];
    Base64::btoa((byte*)&strhash, 8, buf);
    return buf;
}

void MegaApiImpl::getSessionTransferURL(const char *path, MegaRequestListener *listener)
{
    MegaRequestPrivate *request = new MegaRequestPrivate(MegaRequest::TYPE_GET_SESSION_TRANSFER_URL);
    request->setText(path);
    request->setListener(listener);
    requestQueue.push(request);
    waiter->notify();
}

MegaHandle MegaApiImpl::base32ToHandle(const char *base32Handle)
{
	if(!base32Handle) return INVALID_HANDLE;

	handle h = 0;
	Base32::atob(base32Handle,(byte*)&h, MegaClient::USERHANDLE);
	return h;
}

const char* MegaApiImpl::ebcEncryptKey(const char* encryptionKey, const char* plainKey)
{
	if(!encryptionKey || !plainKey) return NULL;

	char pwkey[SymmCipher::KEYLENGTH];
	Base64::atob(encryptionKey, (byte *)pwkey, sizeof pwkey);

	SymmCipher key;
	key.setkey((byte*)pwkey);

	char plkey[SymmCipher::KEYLENGTH];
	Base64::atob(plainKey, (byte*)plkey, sizeof plkey);
	key.ecb_encrypt((byte*)plkey);

	char* buf = new char[SymmCipher::KEYLENGTH*4/3+4];
	Base64::btoa((byte*)plkey, SymmCipher::KEYLENGTH, buf);
	return buf;
}

handle MegaApiImpl::base64ToHandle(const char* base64Handle)
{
	if(!base64Handle) return UNDEF;

	handle h = 0;
	Base64::atob(base64Handle,(byte*)&h,MegaClient::NODEHANDLE);
    return h;
}

char *MegaApiImpl::handleToBase64(MegaHandle handle)
{
    char *base64Handle = new char[12];
    Base64::btoa((byte*)&(handle),MegaClient::NODEHANDLE,base64Handle);
    return base64Handle;
}

char *MegaApiImpl::userHandleToBase64(MegaHandle handle)
{
    char *base64Handle = new char[14];
    Base64::btoa((byte*)&(handle),MegaClient::USERHANDLE,base64Handle);
    return base64Handle;
}

void MegaApiImpl::retryPendingConnections(bool disconnect, bool includexfers, MegaRequestListener *listener)
{
	MegaRequestPrivate *request = new MegaRequestPrivate(MegaRequest::TYPE_RETRY_PENDING_CONNECTIONS);
	request->setFlag(disconnect);
	request->setNumber(includexfers);
	request->setListener(listener);
	requestQueue.push(request);
    waiter->notify();
}

void MegaApiImpl::addEntropy(char *data, unsigned int size)
{
    if(PrnGen::rng.CanIncorporateEntropy())
    {
        PrnGen::rng.IncorporateEntropy((const byte*)data, size);
    }

#if (!defined(_WIN32) && !defined(USE_CURL_PUBLIC_KEY_PINNING)) || defined(WINDOWS_PHONE)
    RAND_seed(data, size);
#endif
}

void MegaApiImpl::fastLogin(const char* email, const char *stringHash, const char *base64pwkey, MegaRequestListener *listener)
{
    MegaRequestPrivate *request = new MegaRequestPrivate(MegaRequest::TYPE_LOGIN, listener);
	request->setEmail(email);
	request->setPassword(stringHash);
	request->setPrivateKey(base64pwkey);
	requestQueue.push(request);
    waiter->notify();
}

void MegaApiImpl::fastLogin(const char *session, MegaRequestListener *listener)
{
    MegaRequestPrivate *request = new MegaRequestPrivate(MegaRequest::TYPE_LOGIN, listener);
    request->setSessionKey(session);
    requestQueue.push(request);
    waiter->notify();
}

void MegaApiImpl::killSession(MegaHandle sessionHandle, MegaRequestListener *listener)
{
    MegaRequestPrivate *request = new MegaRequestPrivate(MegaRequest::TYPE_KILL_SESSION, listener);
    request->setNodeHandle(sessionHandle);
    requestQueue.push(request);
    waiter->notify();
}

void MegaApiImpl::getUserData(MegaRequestListener *listener)
{
    MegaRequestPrivate *request = new MegaRequestPrivate(MegaRequest::TYPE_GET_USER_DATA, listener);
    requestQueue.push(request);
    waiter->notify();
}

void MegaApiImpl::getUserData(MegaUser *user, MegaRequestListener *listener)
{
    MegaRequestPrivate *request = new MegaRequestPrivate(MegaRequest::TYPE_GET_USER_DATA, listener);
    request->setFlag(true);
    if(user)
    {
        request->setEmail(user->getEmail());
    }

    requestQueue.push(request);
    waiter->notify();
}

void MegaApiImpl::getUserData(const char *user, MegaRequestListener *listener)
{
    MegaRequestPrivate *request = new MegaRequestPrivate(MegaRequest::TYPE_GET_USER_DATA, listener);
    request->setFlag(true);
    request->setEmail(user);
    requestQueue.push(request);
    waiter->notify();
}

void MegaApiImpl::login(const char *login, const char *password, MegaRequestListener *listener)
{
	MegaRequestPrivate *request = new MegaRequestPrivate(MegaRequest::TYPE_LOGIN, listener);
	request->setEmail(login);
	request->setPassword(password);
	requestQueue.push(request);
    waiter->notify();
}

char *MegaApiImpl::dumpSession()
{
    sdkMutex.lock();
    byte session[MAX_SESSION_LENGTH];
    char* buf = NULL;
    int size;
    size = client->dumpsession(session, sizeof session);
    if (size > 0)
    {
        buf = new char[sizeof(session) * 4 / 3 + 4];
        Base64::btoa(session, size, buf);
    }

    sdkMutex.unlock();
    return buf;
}

char *MegaApiImpl::dumpXMPPSession()
{
    sdkMutex.lock();
    char* buf = NULL;

    if (client->loggedin())
    {
        buf = new char[MAX_SESSION_LENGTH * 4 / 3 + 4];
        Base64::btoa((const byte *)client->sid.data(), client->sid.size(), buf);
    }

    sdkMutex.unlock();
    return buf;
}

void MegaApiImpl::createAccount(const char* email, const char* password, const char* name, MegaRequestListener *listener)
{
    MegaRequestPrivate *request = new MegaRequestPrivate(MegaRequest::TYPE_CREATE_ACCOUNT, listener);
	request->setEmail(email);
	request->setPassword(password);
	request->setName(name);
	requestQueue.push(request);
    waiter->notify();
}

void MegaApiImpl::fastCreateAccount(const char* email, const char *base64pwkey, const char* name, MegaRequestListener *listener)
{
    MegaRequestPrivate *request = new MegaRequestPrivate(MegaRequest::TYPE_CREATE_ACCOUNT, listener);
	request->setEmail(email);
	request->setPrivateKey(base64pwkey);
	request->setName(name);
	requestQueue.push(request);
    waiter->notify();
}

void MegaApiImpl::querySignupLink(const char* link, MegaRequestListener *listener)
{
	MegaRequestPrivate *request = new MegaRequestPrivate(MegaRequest::TYPE_QUERY_SIGNUP_LINK, listener);
	request->setLink(link);
	requestQueue.push(request);
    waiter->notify();
}

void MegaApiImpl::confirmAccount(const char* link, const char *password, MegaRequestListener *listener)
{
	MegaRequestPrivate *request = new MegaRequestPrivate(MegaRequest::TYPE_CONFIRM_ACCOUNT, listener);
	request->setLink(link);
	request->setPassword(password);
	requestQueue.push(request);
    waiter->notify();
}

void MegaApiImpl::fastConfirmAccount(const char* link, const char *base64pwkey, MegaRequestListener *listener)
{
    MegaRequestPrivate *request = new MegaRequestPrivate(MegaRequest::TYPE_CONFIRM_ACCOUNT, listener);
	request->setLink(link);
	request->setPrivateKey(base64pwkey);
	requestQueue.push(request);
    waiter->notify();
}

void MegaApiImpl::setProxySettings(MegaProxy *proxySettings)
{
    Proxy localProxySettings;
    localProxySettings.setProxyType(proxySettings->getProxyType());

    string url;
    if(proxySettings->getProxyURL())
        url = proxySettings->getProxyURL();

    string localurl;

#if defined(WINDOWS_PHONE) || (defined(_WIN32) && defined(USE_CURL))
    localurl = url;
#else
    fsAccess->path2local(&url, &localurl);
#endif

    localProxySettings.setProxyURL(&localurl);

    if(proxySettings->credentialsNeeded())
    {
        string username;
        if(proxySettings->getUsername())
            username = proxySettings->getUsername();

        string localusername;

#if defined(WINDOWS_PHONE) || (defined(_WIN32) && defined(USE_CURL))
        localusername = username;
#else
        fsAccess->path2local(&username, &localusername);
#endif

        string password;
        if(proxySettings->getPassword())
            password = proxySettings->getPassword();

        string localpassword;

#if defined(WINDOWS_PHONE) || (defined(_WIN32) && defined(USE_CURL))
        localpassword = password;
#else
        fsAccess->path2local(&password, &localpassword);
#endif

        localProxySettings.setCredentials(&localusername, &localpassword);
    }

    sdkMutex.lock();
    httpio->setproxy(&localProxySettings);
    sdkMutex.unlock();
}

MegaProxy *MegaApiImpl::getAutoProxySettings()
{
    MegaProxy *proxySettings = new MegaProxy;
    sdkMutex.lock();
    Proxy *localProxySettings = httpio->getautoproxy();
    sdkMutex.unlock();
    proxySettings->setProxyType(localProxySettings->getProxyType());
    if(localProxySettings->getProxyType() == Proxy::CUSTOM)
    {
        string localProxyURL = localProxySettings->getProxyURL();
        string proxyURL;
        fsAccess->local2path(&localProxyURL, &proxyURL);
        proxySettings->setProxyURL(proxyURL.c_str());
    }

    delete localProxySettings;
    return proxySettings;
}

void MegaApiImpl::loop()
{
#if (WINDOWS_PHONE || TARGET_OS_IPHONE)
    // Workaround to get the IP of valid DNS servers on Windows Phone/iOS
    string servers;

    while (true)
    {
    #ifdef WINDOWS_PHONE
        client->httpio->getMEGADNSservers(&servers);
    #else
        __res_state res;
        if(res_ninit(&res) == 0)
        {
            union res_sockaddr_union u[MAXNS];
            int nscount = res_getservers(&res, u, MAXNS);

            for(int i = 0; i < nscount; i++)
            {
                char straddr[INET6_ADDRSTRLEN];
                straddr[0] = 0;

                if(u[i].sin.sin_family == PF_INET)
                {
                    mega_inet_ntop(PF_INET, &u[i].sin.sin_addr, straddr, sizeof(straddr));
                }

                if(u[i].sin6.sin6_family == PF_INET6)
                {
                    mega_inet_ntop(PF_INET6, &u[i].sin6.sin6_addr, straddr, sizeof(straddr));
                }

                if(straddr[0])
                {
                    if (servers.size())
                    {
                        servers.append(",");
                    }
                    servers.append(straddr);
                }
            }

            res_ndestroy(&res);
        }
    #endif

        if (servers.size())
            break;

    #ifdef WINDOWS_PHONE
        std::this_thread::sleep_for(std::chrono::seconds(1));
    #else
        sleep(1);
    #endif
    }

    LOG_debug << "Using MEGA DNS servers " << servers;
    httpio->setdnsservers(servers.c_str());

#elif _WIN32
    httpio->lock();
#endif

    while(true)
	{
        int r = client->wait();
        if(r & Waiter::NEEDEXEC)
        {
            sendPendingTransfers();
            sendPendingRequests();
            if(threadExit)
                break;

            sdkMutex.lock();
            client->exec();
            sdkMutex.unlock();
        }
	}

    sdkMutex.lock();
    delete client;

	//It doesn't seem fully safe to delete those objects :-/
    // delete httpio;
    // delete waiter;
    // delete fsAccess;
    sdkMutex.unlock();
}


void MegaApiImpl::createFolder(const char *name, MegaNode *parent, MegaRequestListener *listener)
{
    MegaRequestPrivate *request = new MegaRequestPrivate(MegaRequest::TYPE_CREATE_FOLDER, listener);
    if(parent) request->setParentHandle(parent->getHandle());
	request->setName(name);
	requestQueue.push(request);
    waiter->notify();
}

void MegaApiImpl::moveNode(MegaNode *node, MegaNode *newParent, MegaRequestListener *listener)
{
	MegaRequestPrivate *request = new MegaRequestPrivate(MegaRequest::TYPE_MOVE, listener);
    if(node) request->setNodeHandle(node->getHandle());
    if(newParent) request->setParentHandle(newParent->getHandle());
	requestQueue.push(request);
    waiter->notify();
}

void MegaApiImpl::copyNode(MegaNode *node, MegaNode* target, MegaRequestListener *listener)
{
	MegaRequestPrivate *request = new MegaRequestPrivate(MegaRequest::TYPE_COPY, listener);
    if (node)
    {
        request->setPublicNode(node);
        request->setNodeHandle(node->getHandle());
    }
    if(target) request->setParentHandle(target->getHandle());
	requestQueue.push(request);
	waiter->notify();
}

void MegaApiImpl::copyNode(MegaNode *node, MegaNode *target, const char *newName, MegaRequestListener *listener)
{
    MegaRequestPrivate *request = new MegaRequestPrivate(MegaRequest::TYPE_COPY, listener);
    if (node)
    {
        request->setPublicNode(node);
        request->setNodeHandle(node->getHandle());
    }
    if(target) request->setParentHandle(target->getHandle());
    request->setName(newName);
    requestQueue.push(request);
    waiter->notify();
}

void MegaApiImpl::renameNode(MegaNode *node, const char *newName, MegaRequestListener *listener)
{
	MegaRequestPrivate *request = new MegaRequestPrivate(MegaRequest::TYPE_RENAME, listener);
    if(node) request->setNodeHandle(node->getHandle());
	request->setName(newName);
	requestQueue.push(request);
    waiter->notify();
}

void MegaApiImpl::remove(MegaNode *node, MegaRequestListener *listener)
{
	MegaRequestPrivate *request = new MegaRequestPrivate(MegaRequest::TYPE_REMOVE, listener);
    if(node) request->setNodeHandle(node->getHandle());
	requestQueue.push(request);
    waiter->notify();
}

void MegaApiImpl::cleanRubbishBin(MegaRequestListener *listener)
{
    MegaRequestPrivate *request = new MegaRequestPrivate(MegaRequest::TYPE_CLEAN_RUBBISH_BIN, listener);
    requestQueue.push(request);
    waiter->notify();
}

void MegaApiImpl::sendFileToUser(MegaNode *node, MegaUser *user, MegaRequestListener *listener)
{
	return sendFileToUser(node, user ? user->getEmail() : NULL, listener);
}

void MegaApiImpl::sendFileToUser(MegaNode *node, const char* email, MegaRequestListener *listener)
{
	MegaRequestPrivate *request = new MegaRequestPrivate(MegaRequest::TYPE_COPY, listener);
    if (node)
    {
        request->setPublicNode(node);
        request->setNodeHandle(node->getHandle());
    }
    request->setEmail(email);
	requestQueue.push(request);
    waiter->notify();
}

void MegaApiImpl::share(MegaNode* node, MegaUser *user, int access, MegaRequestListener *listener)
{
    return share(node, user ? user->getEmail() : NULL, access, listener);
}

void MegaApiImpl::share(MegaNode *node, const char* email, int access, MegaRequestListener *listener)
{
	MegaRequestPrivate *request = new MegaRequestPrivate(MegaRequest::TYPE_SHARE, listener);
    if(node) request->setNodeHandle(node->getHandle());
	request->setEmail(email);
	request->setAccess(access);
	requestQueue.push(request);
    waiter->notify();
}

void MegaApiImpl::loginToFolder(const char* megaFolderLink, MegaRequestListener *listener)
{
    MegaRequestPrivate *request = new MegaRequestPrivate(MegaRequest::TYPE_LOGIN, listener);
	request->setLink(megaFolderLink);
    request->setEmail("FOLDER");
	requestQueue.push(request);
    waiter->notify();
}

void MegaApiImpl::importFileLink(const char* megaFileLink, MegaNode *parent, MegaRequestListener *listener)
{
	MegaRequestPrivate *request = new MegaRequestPrivate(MegaRequest::TYPE_IMPORT_LINK, listener);
	if(parent) request->setParentHandle(parent->getHandle());
	request->setLink(megaFileLink);
	requestQueue.push(request);
    waiter->notify();
}

void MegaApiImpl::getPublicNode(const char* megaFileLink, MegaRequestListener *listener)
{
	MegaRequestPrivate *request = new MegaRequestPrivate(MegaRequest::TYPE_GET_PUBLIC_NODE, listener);
	request->setLink(megaFileLink);
	requestQueue.push(request);
    waiter->notify();
}

void MegaApiImpl::getThumbnail(MegaNode* node, const char *dstFilePath, MegaRequestListener *listener)
{
	getNodeAttribute(node, 0, dstFilePath, listener);
}

void MegaApiImpl::cancelGetThumbnail(MegaNode* node, MegaRequestListener *listener)
{
	cancelGetNodeAttribute(node, 0, listener);
}

void MegaApiImpl::setThumbnail(MegaNode* node, const char *srcFilePath, MegaRequestListener *listener)
{
	setNodeAttribute(node, 0, srcFilePath, listener);
}

void MegaApiImpl::getPreview(MegaNode* node, const char *dstFilePath, MegaRequestListener *listener)
{
	getNodeAttribute(node, 1, dstFilePath, listener);
}

void MegaApiImpl::cancelGetPreview(MegaNode* node, MegaRequestListener *listener)
{
	cancelGetNodeAttribute(node, 1, listener);
}

void MegaApiImpl::setPreview(MegaNode* node, const char *srcFilePath, MegaRequestListener *listener)
{
	setNodeAttribute(node, 1, srcFilePath, listener);
}

void MegaApiImpl::getUserAvatar(MegaUser* user, const char *dstFilePath, MegaRequestListener *listener)
{
    const char *email = NULL;
    if (user)
    {
        email = user->getEmail();
    }
    getUserAttr(email, MegaApi::USER_ATTR_AVATAR, dstFilePath, listener);
}

void MegaApiImpl::getUserAvatar(const char* email_or_handle, const char *dstFilePath, MegaRequestListener *listener)
{
    getUserAttr(email_or_handle, MegaApi::USER_ATTR_AVATAR, dstFilePath, listener);
}

void MegaApiImpl::setAvatar(const char *dstFilePath, MegaRequestListener *listener)
{
    setUserAttr(MegaApi::USER_ATTR_AVATAR, dstFilePath, listener);
}

void MegaApiImpl::getUserAttribute(MegaUser* user, int type, MegaRequestListener *listener)
{
    const char *email = NULL;
    if (user)
    {
        email = user->getEmail();
    }
    getUserAttr(email, type ? type : -1, NULL, listener);
}

void MegaApiImpl::getUserAttribute(const char* email_or_handle, int type, MegaRequestListener *listener)
{
    getUserAttr(email_or_handle, type ? type : -1, NULL, listener);
}

void MegaApiImpl::setUserAttribute(int type, const char *value, MegaRequestListener *listener)
{
    setUserAttr(type ? type : -1, value, listener);
}

void MegaApiImpl::setCustomNodeAttribute(MegaNode *node, const char *attrName, const char *value, MegaRequestListener *listener)
{
    MegaRequestPrivate *request = new MegaRequestPrivate(MegaRequest::TYPE_SET_ATTR_NODE, listener);
    if(node) request->setNodeHandle(node->getHandle());
    request->setName(attrName);
    request->setText(value);
    requestQueue.push(request);
    waiter->notify();
}

void MegaApiImpl::exportNode(MegaNode *node, int64_t expireTime, MegaRequestListener *listener)
{
    MegaRequestPrivate *request = new MegaRequestPrivate(MegaRequest::TYPE_EXPORT, listener);
    if(node) request->setNodeHandle(node->getHandle());
    request->setNumber(expireTime);
    request->setAccess(1);
    requestQueue.push(request);
    waiter->notify();
}

void MegaApiImpl::disableExport(MegaNode *node, MegaRequestListener *listener)
{
    MegaRequestPrivate *request = new MegaRequestPrivate(MegaRequest::TYPE_EXPORT, listener);
    if(node) request->setNodeHandle(node->getHandle());
    request->setAccess(0);
    requestQueue.push(request);
    waiter->notify();
}

void MegaApiImpl::fetchNodes(MegaRequestListener *listener)
{
	MegaRequestPrivate *request = new MegaRequestPrivate(MegaRequest::TYPE_FETCH_NODES, listener);
	requestQueue.push(request);
    waiter->notify();
}

void MegaApiImpl::getPricing(MegaRequestListener *listener)
{
    MegaRequestPrivate *request = new MegaRequestPrivate(MegaRequest::TYPE_GET_PRICING, listener);
    requestQueue.push(request);
    waiter->notify();
}

void MegaApiImpl::getPaymentId(handle productHandle, MegaRequestListener *listener)
{
    MegaRequestPrivate *request = new MegaRequestPrivate(MegaRequest::TYPE_GET_PAYMENT_ID, listener);
    request->setNodeHandle(productHandle);
    requestQueue.push(request);
    waiter->notify();
}

void MegaApiImpl::upgradeAccount(MegaHandle productHandle, int paymentMethod, MegaRequestListener *listener)
{
    MegaRequestPrivate *request = new MegaRequestPrivate(MegaRequest::TYPE_UPGRADE_ACCOUNT, listener);
    request->setNodeHandle(productHandle);
    request->setNumber(paymentMethod);
    requestQueue.push(request);
    waiter->notify();
}

void MegaApiImpl::submitPurchaseReceipt(int gateway, const char *receipt, MegaRequestListener *listener)
{
    MegaRequestPrivate *request = new MegaRequestPrivate(MegaRequest::TYPE_SUBMIT_PURCHASE_RECEIPT, listener);
    request->setNumber(gateway);
    request->setText(receipt);
    requestQueue.push(request);
    waiter->notify();
}

void MegaApiImpl::creditCardStore(const char* address1, const char* address2, const char* city,
                                  const char* province, const char* country, const char *postalcode,
                                  const char* firstname, const char* lastname, const char* creditcard,
                                  const char* expire_month, const char* expire_year, const char* cv2,
                                  MegaRequestListener *listener)
{
    MegaRequestPrivate *request = new MegaRequestPrivate(MegaRequest::TYPE_CREDIT_CARD_STORE, listener);
    string email;

    sdkMutex.lock();
    User *u = client->finduser(client->me);
    if (u)
    {
        email = u->email;
    }
    sdkMutex.unlock();

    if (email.size())
    {
        string saddress1, saddress2, scity, sprovince, scountry, spostalcode;
        string sfirstname, slastname, screditcard, sexpire_month, sexpire_year, scv2;

        if (address1)
        {
           saddress1 = address1;
        }

        if (address2)
        {
            saddress2 = address2;
        }

        if (city)
        {
            scity = city;
        }

        if (province)
        {
            sprovince = province;
        }

        if (country)
        {
            scountry = country;
        }

        if (postalcode)
        {
            spostalcode = postalcode;
        }

        if (firstname)
        {
            sfirstname = firstname;
        }

        if (lastname)
        {
            slastname = lastname;
        }

        if (creditcard)
        {
            screditcard = creditcard;
            screditcard.erase(remove_if(screditcard.begin(), screditcard.end(),
                                     not1(ptr_fun(static_cast<int(*)(int)>(isdigit)))), screditcard.end());
        }

        if (expire_month)
        {
            sexpire_month = expire_month;
        }

        if (expire_year)
        {
            sexpire_year = expire_year;
        }

        if (cv2)
        {
            scv2 = cv2;
        }

        int tam = 256 + sfirstname.size() + slastname.size() + screditcard.size()
                + sexpire_month.size() + sexpire_year.size() + scv2.size() + saddress1.size()
                + saddress2.size() + scity.size() + sprovince.size() + spostalcode.size()
                + scountry.size() + email.size();

        char *ccplain = new char[tam];
        snprintf(ccplain, tam, "{\"first_name\":\"%s\",\"last_name\":\"%s\","
                "\"card_number\":\"%s\","
                "\"expiry_date_month\":\"%s\",\"expiry_date_year\":\"%s\","
                "\"cv2\":\"%s\",\"address1\":\"%s\","
                "\"address2\":\"%s\",\"city\":\"%s\","
                "\"province\":\"%s\",\"postal_code\":\"%s\","
                "\"country_code\":\"%s\",\"email_address\":\"%s\"}", sfirstname.c_str(), slastname.c_str(),
                 screditcard.c_str(), sexpire_month.c_str(), sexpire_year.c_str(), scv2.c_str(), saddress1.c_str(),
                 saddress2.c_str(), scity.c_str(), sprovince.c_str(), spostalcode.c_str(), scountry.c_str(), email.c_str());

        request->setText((const char* )ccplain);
        delete [] ccplain;
    }

    requestQueue.push(request);
    waiter->notify();
}

void MegaApiImpl::creditCardQuerySubscriptions(MegaRequestListener *listener)
{
    MegaRequestPrivate *request = new MegaRequestPrivate(MegaRequest::TYPE_CREDIT_CARD_QUERY_SUBSCRIPTIONS, listener);
    requestQueue.push(request);
    waiter->notify();
}

void MegaApiImpl::creditCardCancelSubscriptions(const char* reason, MegaRequestListener *listener)
{
    MegaRequestPrivate *request = new MegaRequestPrivate(MegaRequest::TYPE_CREDIT_CARD_CANCEL_SUBSCRIPTIONS, listener);
    request->setText(reason);
    requestQueue.push(request);
    waiter->notify();
}

void MegaApiImpl::getPaymentMethods(MegaRequestListener *listener)
{
    MegaRequestPrivate *request = new MegaRequestPrivate(MegaRequest::TYPE_GET_PAYMENT_METHODS, listener);
    requestQueue.push(request);
    waiter->notify();
}

char *MegaApiImpl::exportMasterKey()
{
    sdkMutex.lock();
    char* buf = NULL;

    if(client->loggedin())
    {
        buf = new char[SymmCipher::KEYLENGTH * 4 / 3 + 4];
        Base64::btoa(client->key.key, SymmCipher::KEYLENGTH, buf);
    }

    sdkMutex.unlock();
    return buf;
}

void MegaApiImpl::getAccountDetails(bool storage, bool transfer, bool pro, bool sessions, bool purchases, bool transactions, MegaRequestListener *listener)
{
	MegaRequestPrivate *request = new MegaRequestPrivate(MegaRequest::TYPE_ACCOUNT_DETAILS, listener);
	int numDetails = 0;
	if(storage) numDetails |= 0x01;
    if(transfer) numDetails |= 0x02;
	if(pro) numDetails |= 0x04;
	if(transactions) numDetails |= 0x08;
	if(purchases) numDetails |= 0x10;
	if(sessions) numDetails |= 0x20;
	request->setNumDetails(numDetails);

	requestQueue.push(request);
    waiter->notify();
}

void MegaApiImpl::changePassword(const char *oldPassword, const char *newPassword, MegaRequestListener *listener)
{
	MegaRequestPrivate *request = new MegaRequestPrivate(MegaRequest::TYPE_CHANGE_PW, listener);
	request->setPassword(oldPassword);
	request->setNewPassword(newPassword);
	requestQueue.push(request);
    waiter->notify();
}

void MegaApiImpl::logout(MegaRequestListener *listener)
{
	MegaRequestPrivate *request = new MegaRequestPrivate(MegaRequest::TYPE_LOGOUT, listener);
    request->setFlag(true);
	requestQueue.push(request);
    waiter->notify();
}

void MegaApiImpl::localLogout(MegaRequestListener *listener)
{
    MegaRequestPrivate *request = new MegaRequestPrivate(MegaRequest::TYPE_LOGOUT, listener);
    request->setFlag(false);
    requestQueue.push(request);
    waiter->notify();
}

void MegaApiImpl::submitFeedback(int rating, const char *comment, MegaRequestListener *listener)
{
    MegaRequestPrivate *request = new MegaRequestPrivate(MegaRequest::TYPE_SUBMIT_FEEDBACK, listener);
    request->setText(comment);
    request->setNumber(rating);
    requestQueue.push(request);
    waiter->notify();
}

void MegaApiImpl::reportEvent(const char *details, MegaRequestListener *listener)
{
    MegaRequestPrivate *request = new MegaRequestPrivate(MegaRequest::TYPE_REPORT_EVENT, listener);
    request->setText(details);
    requestQueue.push(request);
    waiter->notify();
}

void MegaApiImpl::sendEvent(int eventType, const char *message, MegaRequestListener *listener)
{
    MegaRequestPrivate *request = new MegaRequestPrivate(MegaRequest::TYPE_SEND_EVENT, listener);
    request->setNumber(eventType);
    request->setText(message);
    requestQueue.push(request);
    waiter->notify();
}

void MegaApiImpl::getNodeAttribute(MegaNode *node, int type, const char *dstFilePath, MegaRequestListener *listener)
{
	MegaRequestPrivate *request = new MegaRequestPrivate(MegaRequest::TYPE_GET_ATTR_FILE, listener);
    if(dstFilePath)
    {
        string path(dstFilePath);
#if defined(_WIN32) && !defined(WINDOWS_PHONE)
        if(!PathIsRelativeA(path.c_str()) && ((path.size()<2) || path.compare(0, 2, "\\\\")))
            path.insert(0, "\\\\?\\");
#endif

        int c = path[path.size()-1];
        if((c=='/') || (c == '\\'))
        {
            const char *base64Handle = node->getBase64Handle();
            path.append(base64Handle);
            path.push_back('0' + type);
            path.append(".jpg");
            delete [] base64Handle;
        }

        request->setFile(path.c_str());
    }

    request->setParamType(type);
    if(node) request->setNodeHandle(node->getHandle());
	requestQueue.push(request);
    waiter->notify();
}

void MegaApiImpl::cancelGetNodeAttribute(MegaNode *node, int type, MegaRequestListener *listener)
{
	MegaRequestPrivate *request = new MegaRequestPrivate(MegaRequest::TYPE_CANCEL_ATTR_FILE, listener);
	request->setParamType(type);
	if (node) request->setNodeHandle(node->getHandle());
	requestQueue.push(request);
	waiter->notify();
}

void MegaApiImpl::setNodeAttribute(MegaNode *node, int type, const char *srcFilePath, MegaRequestListener *listener)
{
	MegaRequestPrivate *request = new MegaRequestPrivate(MegaRequest::TYPE_SET_ATTR_FILE, listener);
	request->setFile(srcFilePath);
    request->setParamType(type);
    if(node) request->setNodeHandle(node->getHandle());
	requestQueue.push(request);
    waiter->notify();
}

void MegaApiImpl::getUserAttr(const char *email_or_handle, int type, const char *dstFilePath, MegaRequestListener *listener)
{
    MegaRequestPrivate *request = new MegaRequestPrivate(MegaRequest::TYPE_GET_ATTR_USER, listener);

    if (type == MegaApi::USER_ATTR_AVATAR && dstFilePath)
    {
        string path(dstFilePath);
#if defined(_WIN32) && !defined(WINDOWS_PHONE)
        if(!PathIsRelativeA(path.c_str()) && ((path.size()<2) || path.compare(0, 2, "\\\\")))
            path.insert(0, "\\\\?\\");
#endif

        int c = path[path.size()-1];
        if((c=='/') || (c == '\\'))
        {
            path.append(email_or_handle);
            path.push_back('0' + type);
            path.append(".jpg");
        }

        request->setFile(path.c_str());
    }

    request->setParamType(type);
    if(email_or_handle)
    {
        request->setEmail(email_or_handle);
    }
    requestQueue.push(request);
    waiter->notify();
}

void MegaApiImpl::setUserAttr(int type, const char *srcFilePath, MegaRequestListener *listener)
{
    MegaRequestPrivate *request = new MegaRequestPrivate(MegaRequest::TYPE_SET_ATTR_USER, listener);
    if(type == MegaApi::USER_ATTR_AVATAR)
    {
        request->setFile(srcFilePath);
    }
    else
    {
        request->setText(srcFilePath);
    }

    request->setParamType(type);
    requestQueue.push(request);
    waiter->notify();
}

void MegaApiImpl::addContact(const char* email, MegaRequestListener* listener)
{
	MegaRequestPrivate *request = new MegaRequestPrivate(MegaRequest::TYPE_ADD_CONTACT, listener);
	request->setEmail(email);
	requestQueue.push(request);
    waiter->notify();
}

void MegaApiImpl::inviteContact(const char *email, const char *message,int action, MegaRequestListener *listener)
{
    MegaRequestPrivate *request = new MegaRequestPrivate(MegaRequest::TYPE_INVITE_CONTACT, listener);
    request->setNumber(action);
    request->setEmail(email);
    request->setText(message);
    requestQueue.push(request);
    waiter->notify();
}

void MegaApiImpl::replyContactRequest(MegaContactRequest *r, int action, MegaRequestListener *listener)
{
    MegaRequestPrivate *request = new MegaRequestPrivate(MegaRequest::TYPE_REPLY_CONTACT_REQUEST, listener);
    if(r)
    {
        request->setNodeHandle(r->getHandle());
    }

    request->setNumber(action);
    requestQueue.push(request);
    waiter->notify();
}

void MegaApiImpl::removeContact(MegaUser *user, MegaRequestListener* listener)
{
	MegaRequestPrivate *request = new MegaRequestPrivate(MegaRequest::TYPE_REMOVE_CONTACT, listener);
    if(user)
    {
        request->setEmail(user->getEmail());
    }

	requestQueue.push(request);
    waiter->notify();
}

void MegaApiImpl::pauseTransfers(bool pause, int direction, MegaRequestListener* listener)
{
    MegaRequestPrivate *request = new MegaRequestPrivate(MegaRequest::TYPE_PAUSE_TRANSFERS, listener);
    request->setFlag(pause);
    request->setNumber(direction);
    requestQueue.push(request);
    waiter->notify();
}

bool MegaApiImpl::areTransfersPaused(int direction)
{
    if(direction != MegaTransfer::TYPE_DOWNLOAD && direction != MegaTransfer::TYPE_UPLOAD)
    {
        return false;
    }

    bool result;
    sdkMutex.lock();
    if(direction == MegaTransfer::TYPE_DOWNLOAD)
    {
        result = client->xferpaused[GET];
    }
    else
    {
        result = client->xferpaused[PUT];
    }
    sdkMutex.unlock();
    return result;
}

//-1 -> AUTO, 0 -> NONE, >0 -> b/s
void MegaApiImpl::setUploadLimit(int bpslimit)
{
    client->putmbpscap = bpslimit;
}

void MegaApiImpl::setDownloadMethod(int method)
{
    switch(method)
    {
        case MegaApi::TRANSFER_METHOD_NORMAL:
            client->usealtdownport = false;
            client->autodownport = false;
            break;
        case MegaApi::TRANSFER_METHOD_ALTERNATIVE_PORT:
            client->usealtdownport = true;
            client->autodownport = false;
            break;
        case MegaApi::TRANSFER_METHOD_AUTO:
            client->autodownport = true;
            break;
        case MegaApi::TRANSFER_METHOD_AUTO_NORMAL:
            client->usealtdownport = false;
            client->autodownport = true;
            break;
        case MegaApi::TRANSFER_METHOD_AUTO_ALTERNATIVE:
            client->usealtdownport = true;
            client->autodownport = true;
            break;
        default:
            break;
    }
}

void MegaApiImpl::setUploadMethod(int method)
{
    switch(method)
    {
        case MegaApi::TRANSFER_METHOD_NORMAL:
            client->usealtupport = false;
            client->autoupport = false;
            break;
        case MegaApi::TRANSFER_METHOD_ALTERNATIVE_PORT:
            client->usealtupport = true;
            client->autoupport = false;
            break;
        case MegaApi::TRANSFER_METHOD_AUTO:
            client->autoupport = true;
            break;
        case MegaApi::TRANSFER_METHOD_AUTO_NORMAL:
            client->usealtupport = false;
            client->autoupport = true;
            break;
        case MegaApi::TRANSFER_METHOD_AUTO_ALTERNATIVE:
            client->usealtupport = true;
            client->autoupport = true;
            break;
        default:
            break;
    }
}

int MegaApiImpl::getDownloadMethod()
{
    if (client->autodownport)
    {
        if(client->usealtdownport)
        {
            return MegaApi::TRANSFER_METHOD_AUTO_ALTERNATIVE;
        }
        else
        {
            return MegaApi::TRANSFER_METHOD_AUTO_NORMAL;
        }
    }

    if (client->usealtdownport)
    {
        return MegaApi::TRANSFER_METHOD_ALTERNATIVE_PORT;
    }

    return MegaApi::TRANSFER_METHOD_NORMAL;
}

int MegaApiImpl::getUploadMethod()
{
    if (client->autoupport)
    {
        if(client->usealtupport)
        {
            return MegaApi::TRANSFER_METHOD_AUTO_ALTERNATIVE;
        }
        else
        {
            return MegaApi::TRANSFER_METHOD_AUTO_NORMAL;
        }
    }

    if (client->usealtupport)
    {
        return MegaApi::TRANSFER_METHOD_ALTERNATIVE_PORT;
    }

    return MegaApi::TRANSFER_METHOD_NORMAL;
}

MegaTransferList *MegaApiImpl::getTransfers()
{
    sdkMutex.lock();

    vector<MegaTransfer *> transfers;
    for (int d = GET; d == GET || d == PUT; d += PUT - GET)
    {
        for (transfer_map::iterator it = client->transfers[d].begin(); it != client->transfers[d].end(); it++)
        {
            Transfer *t = it->second;
            if(transferMap.find(t->tag) == transferMap.end())
            {
                continue;
            }
            MegaTransferPrivate* transfer = transferMap.at(t->tag);
            transfers.push_back(transfer);
        }
    }

    MegaTransferList *result = new MegaTransferListPrivate(transfers.data(), transfers.size());

    sdkMutex.unlock();
    return result;
}

MegaTransfer *MegaApiImpl::getTransferByTag(int transferTag)
{
    MegaTransfer* value = NULL;
    sdkMutex.lock();

    if(transferMap.find(transferTag) == transferMap.end())
    {
        sdkMutex.unlock();
        return NULL;
    }

    value = transferMap.at(transferTag)->copy();
    sdkMutex.unlock();
    return value;
}

MegaTransferList *MegaApiImpl::getTransfers(int type)
{
    if(type != MegaTransfer::TYPE_DOWNLOAD && type != MegaTransfer::TYPE_UPLOAD)
    {
        return new MegaTransferListPrivate();
    }

    sdkMutex.lock();

    vector<MegaTransfer *> transfers;
    for (transfer_map::iterator it = client->transfers[type].begin(); it != client->transfers[type].end(); it++)
    {
        Transfer *t = it->second;
        if(transferMap.find(t->tag) == transferMap.end())
        {
            continue;
        }
        MegaTransferPrivate* transfer = transferMap.at(t->tag);
        transfers.push_back(transfer);
    }

    MegaTransferList *result = new MegaTransferListPrivate(transfers.data(), transfers.size());

    sdkMutex.unlock();
    return result;
}

MegaTransferList *MegaApiImpl::getChildTransfers(int transferTag)
{
    sdkMutex.lock();

    if(transferMap.find(transferTag) == transferMap.end())
    {
        sdkMutex.unlock();
        return new MegaTransferListPrivate();
    }

    MegaTransfer *transfer = transferMap.at(transferTag);
    if(!transfer->isFolderTransfer())
    {
        sdkMutex.unlock();
        return new MegaTransferListPrivate();
    }

    vector<MegaTransfer *> transfers;
    for(std::map<int, MegaTransferPrivate *>::iterator it = transferMap.begin(); it != transferMap.end(); it++)
    {
        MegaTransferPrivate *t = it->second;
        if(t->getFolderTransferTag() == transferTag)
        {
            transfers.push_back(transfer);
        }
    }

    MegaTransferList *result = new MegaTransferListPrivate(transfers.data(), transfers.size());

    sdkMutex.unlock();
    return result;
}

void MegaApiImpl::startUpload(const char *localPath, MegaNode *parent, const char *fileName, int64_t mtime, int folderTransferTag, MegaTransferListener *listener)
{
    MegaTransferPrivate* transfer = new MegaTransferPrivate(MegaTransfer::TYPE_UPLOAD, listener);
    if(localPath)
    {
        string path(localPath);
#if defined(_WIN32) && !defined(WINDOWS_PHONE)
        if(!PathIsRelativeA(path.c_str()) && ((path.size()<2) || path.compare(0, 2, "\\\\")))
            path.insert(0, "\\\\?\\");
#endif
        transfer->setPath(path.data());
    }

    if(parent)
    {
        transfer->setParentHandle(parent->getHandle());
    }

    transfer->setMaxRetries(maxRetries);

    if(fileName)
    {
        transfer->setFileName(fileName);
    }

    transfer->setTime(mtime);

    if(folderTransferTag)
    {
        transfer->setFolderTransferTag(folderTransferTag);
    }

	transferQueue.push(transfer);
    waiter->notify();
}

void MegaApiImpl::startUpload(const char* localPath, MegaNode* parent, MegaTransferListener *listener)
{ return startUpload(localPath, parent, (const char *)NULL, -1, 0, listener); }

void MegaApiImpl::startUpload(const char *localPath, MegaNode *parent, int64_t mtime, MegaTransferListener *listener)
{ return startUpload(localPath, parent, (const char *)NULL, mtime, 0, listener); }

void MegaApiImpl::startUpload(const char* localPath, MegaNode* parent, const char* fileName, MegaTransferListener *listener)
{ return startUpload(localPath, parent, fileName, -1, 0, listener); }

void MegaApiImpl::startDownload(MegaNode *node, const char* localPath, long startPos, long endPos, MegaTransferListener *listener)
{
	MegaTransferPrivate* transfer = new MegaTransferPrivate(MegaTransfer::TYPE_DOWNLOAD, listener);

    if(localPath)
    {
#if defined(_WIN32) && !defined(WINDOWS_PHONE)
        string path(localPath);
        if(!PathIsRelativeA(path.c_str()) && ((path.size()<2) || path.compare(0, 2, "\\\\")))
            path.insert(0, "\\\\?\\");
        localPath = path.data();
#endif

        int c = localPath[strlen(localPath)-1];
        if((c=='/') || (c == '\\')) transfer->setParentPath(localPath);
        else transfer->setPath(localPath);
    }

    if(node)
    {
        transfer->setNodeHandle(node->getHandle());
        if(node->isPublic())
            transfer->setPublicNode(node);
    }
	transfer->setStartPos(startPos);
	transfer->setEndPos(endPos);
	transfer->setMaxRetries(maxRetries);

	transferQueue.push(transfer);
	waiter->notify();
}

void MegaApiImpl::startDownload(MegaNode *node, const char* localFolder, MegaTransferListener *listener)
{ startDownload(node, localFolder, 0, 0, listener); }

void MegaApiImpl::cancelTransfer(MegaTransfer *t, MegaRequestListener *listener)
{
    MegaRequestPrivate *request = new MegaRequestPrivate(MegaRequest::TYPE_CANCEL_TRANSFER, listener);
    if(t)
    {
        request->setTransferTag(t->getTag());
    }
    requestQueue.push(request);
    waiter->notify();
}

void MegaApiImpl::cancelTransferByTag(int transferTag, MegaRequestListener *listener)
{
    MegaRequestPrivate *request = new MegaRequestPrivate(MegaRequest::TYPE_CANCEL_TRANSFER, listener);
    request->setTransferTag(transferTag);
    requestQueue.push(request);
    waiter->notify();
}

void MegaApiImpl::cancelTransfers(int direction, MegaRequestListener *listener)
{
    MegaRequestPrivate *request = new MegaRequestPrivate(MegaRequest::TYPE_CANCEL_TRANSFERS, listener);
    request->setParamType(direction);
    requestQueue.push(request);
    waiter->notify();
}

void MegaApiImpl::startStreaming(MegaNode* node, m_off_t startPos, m_off_t size, MegaTransferListener *listener)
{
	MegaTransferPrivate* transfer = new MegaTransferPrivate(MegaTransfer::TYPE_DOWNLOAD, listener);
	if(node && !node->isPublic())
	{
		transfer->setNodeHandle(node->getHandle());
	}
	else
	{
		transfer->setPublicNode(node);
	}

	transfer->setStartPos(startPos);
	transfer->setEndPos(startPos + size - 1);
	transfer->setMaxRetries(maxRetries);
	transferQueue.push(transfer);
	waiter->notify();
}

#ifdef ENABLE_SYNC

//Move local files inside synced folders to the "Rubbish" folder.
bool MegaApiImpl::moveToLocalDebris(const char *path)
{
    sdkMutex.lock();

    string utf8path = path;
#if defined(_WIN32) && !defined(WINDOWS_PHONE)
        if(!PathIsRelativeA(utf8path.c_str()) && ((utf8path.size()<2) || utf8path.compare(0, 2, "\\\\")))
            utf8path.insert(0, "\\\\?\\");
#endif

    string localpath;
    fsAccess->path2local(&utf8path, &localpath);

    Sync *sync = NULL;
    for (sync_list::iterator it = client->syncs.begin(); it != client->syncs.end(); it++)
    {
        string *localroot = &((*it)->localroot.localname);
        if(((localroot->size()+fsAccess->localseparator.size())<localpath.size()) &&
            !memcmp(localroot->data(), localpath.data(), localroot->size()) &&
            !memcmp(fsAccess->localseparator.data(), localpath.data()+localroot->size(), fsAccess->localseparator.size()))
        {
            sync = (*it);
            break;
        }
    }

    if(!sync)
    {
        sdkMutex.unlock();
        return false;
    }

    bool result = sync->movetolocaldebris(&localpath);
    sdkMutex.unlock();

    return result;
}

int MegaApiImpl::syncPathState(string* path)
{
#if defined(_WIN32) && !defined(WINDOWS_PHONE)
    string prefix("\\\\?\\");
    string localPrefix;
    fsAccess->path2local(&prefix, &localPrefix);
    path->append("", 1);
    if(!PathIsRelativeW((LPCWSTR)path->data()) && (path->size()<4 || memcmp(path->data(), localPrefix.data(), 4)))
    {
        path->insert(0, localPrefix);
    }
    path->resize(path->size() - 1);
#endif

    int state = MegaApi::STATE_NONE;
    sdkMutex.lock();
    for (sync_list::iterator it = client->syncs.begin(); it != client->syncs.end(); it++)
    {
        Sync *sync = (*it);
        unsigned int ssize = sync->localroot.localname.size();
        if(path->size() < ssize || memcmp(path->data(), sync->localroot.localname.data(), ssize))
            continue;

        if(path->size() == ssize)
        {
            state = sync->localroot.ts;
            break;
        }
        else if(!memcmp(path->data()+ssize, client->fsaccess->localseparator.data(), client->fsaccess->localseparator.size()))
        {
            LocalNode* l = sync->localnodebypath(NULL, path);
            if(l)
                state = l->ts;
            else
                state = MegaApi::STATE_IGNORED;
            break;
        }
    }
    sdkMutex.unlock();
    return state;
}


MegaNode *MegaApiImpl::getSyncedNode(string *path)
{
    sdkMutex.lock();
    MegaNode *node = NULL;
    for (sync_list::iterator it = client->syncs.begin(); (it != client->syncs.end()) && (node == NULL); it++)
    {
        Sync *sync = (*it);
        if(path->size() == sync->localroot.localname.size() &&
                !memcmp(path->data(), sync->localroot.localname.data(), path->size()))
        {
            node = MegaNodePrivate::fromNode(sync->localroot.node);
            break;
        }

        LocalNode * localNode = sync->localnodebypath(NULL, path);
        if(localNode) node = MegaNodePrivate::fromNode(localNode->node);
    }
    sdkMutex.unlock();
    return node;
}

void MegaApiImpl::syncFolder(const char *localFolder, MegaNode *megaFolder, MegaRequestListener *listener)
{
    MegaRequestPrivate *request = new MegaRequestPrivate(MegaRequest::TYPE_ADD_SYNC);
    if(megaFolder) request->setNodeHandle(megaFolder->getHandle());
    if(localFolder)
    {
        string path(localFolder);
#if defined(_WIN32) && !defined(WINDOWS_PHONE)
        if(!PathIsRelativeA(path.c_str()) && ((path.size()<2) || path.compare(0, 2, "\\\\")))
            path.insert(0, "\\\\?\\");
#endif
        request->setFile(path.data());
    }

    request->setListener(listener);
    requestQueue.push(request);
    waiter->notify();
}

void MegaApiImpl::resumeSync(const char *localFolder, long long localfp, MegaNode *megaFolder, MegaRequestListener* listener)
{
    sdkMutex.lock();

#ifdef __APPLE__
    localfp = 0;
#endif

    LOG_debug << "Resume sync";

    MegaRequestPrivate *request = new MegaRequestPrivate(MegaRequest::TYPE_ADD_SYNC);
    request->setListener(listener);
    if(megaFolder) request->setNodeHandle(megaFolder->getHandle());
    if(localFolder)
    {
        string path(localFolder);
#if defined(_WIN32) && !defined(WINDOWS_PHONE)
        if(!PathIsRelativeA(path.c_str()) && ((path.size()<2) || path.compare(0, 2, "\\\\")))
            path.insert(0, "\\\\?\\");
#endif
        request->setFile(path.data());
    }
    request->setNumber(localfp);

    int nextTag = client->nextreqtag();
    request->setTag(nextTag);
    requestMap[nextTag]=request;
    error e = API_OK;
    fireOnRequestStart(request);

    const char *localPath = request->getFile();
    Node *node = client->nodebyhandle(request->getNodeHandle());
    if(!node || (node->type==FILENODE) || !localPath)
    {
        e = API_EARGS;
    }
    else
    {
        string utf8name(localPath);
        string localname;
        client->fsaccess->path2local(&utf8name, &localname);
        e = client->addsync(&localname, DEBRISFOLDER, NULL, node, localfp, -nextTag);
        if(!e)
        {
            MegaSyncPrivate *sync = new MegaSyncPrivate(client->syncs.back());
            sync->setListener(request->getSyncListener());
            syncMap[-nextTag] = sync;

            request->setNumber(client->syncs.back()->fsfp);
        }
    }

    fireOnRequestFinish(request, MegaError(e));
    sdkMutex.unlock();
}

void MegaApiImpl::removeSync(handle nodehandle, MegaRequestListener* listener)
{
    MegaRequestPrivate *request = new MegaRequestPrivate(MegaRequest::TYPE_REMOVE_SYNC, listener);
    request->setNodeHandle(nodehandle);
    request->setFlag(true);
    requestQueue.push(request);
    waiter->notify();
}

void MegaApiImpl::disableSync(handle nodehandle, MegaRequestListener *listener)
{
    MegaRequestPrivate *request = new MegaRequestPrivate(MegaRequest::TYPE_REMOVE_SYNC, listener);
    request->setNodeHandle(nodehandle);
    request->setFlag(false);
    requestQueue.push(request);
    waiter->notify();
}

int MegaApiImpl::getNumActiveSyncs()
{
    sdkMutex.lock();
    int num = client->syncs.size();
    sdkMutex.unlock();
    return num;
}

void MegaApiImpl::stopSyncs(MegaRequestListener *listener)
{
    MegaRequestPrivate *request = new MegaRequestPrivate(MegaRequest::TYPE_REMOVE_SYNCS, listener);
    requestQueue.push(request);
    waiter->notify();
}

bool MegaApiImpl::isSynced(MegaNode *n)
{
    if(!n) return false;
    sdkMutex.lock();
    Node *node = client->nodebyhandle(n->getHandle());
    if(!node)
    {
        sdkMutex.unlock();
        return false;
    }

    bool result = (node->localnode!=NULL);
    sdkMutex.unlock();
    return result;
}

void MegaApiImpl::setExcludedNames(vector<string> *excludedNames)
{
    sdkMutex.lock();
    if(!excludedNames)
    {
        this->excludedNames.clear();
        sdkMutex.unlock();
        return;
    }

    for(unsigned int i=0; i<excludedNames->size(); i++)
    {
        LOG_debug << "Excluded name: " << excludedNames->at(i);
    }

    this->excludedNames = *excludedNames;
    sdkMutex.unlock();
}

void MegaApiImpl::setExclusionLowerSizeLimit(long long limit)
{
    syncLowerSizeLimit = limit;
}

void MegaApiImpl::setExclusionUpperSizeLimit(long long limit)
{
    syncUpperSizeLimit = limit;
}

string MegaApiImpl::getLocalPath(MegaNode *n)
{
    if(!n) return string();
    sdkMutex.lock();
    Node *node = client->nodebyhandle(n->getHandle());
    if(!node || !node->localnode)
    {
        sdkMutex.unlock();
        return string();
    }

    string result;
    node->localnode->getlocalpath(&result, true);
    result.append("", 1);
    sdkMutex.unlock();
    return result;
}

#endif

int MegaApiImpl::getNumPendingUploads()
{
    return pendingUploads;
}

int MegaApiImpl::getNumPendingDownloads()
{
    return pendingDownloads;
}

int MegaApiImpl::getTotalUploads()
{
    return totalUploads;
}

int MegaApiImpl::getTotalDownloads()
{
    return totalDownloads;
}

void MegaApiImpl::resetTotalDownloads()
{
    totalDownloads = 0;
}

void MegaApiImpl::resetTotalUploads()
{
    totalUploads = 0;
}

MegaNode *MegaApiImpl::getRootNode()
{
    sdkMutex.lock();
    MegaNode *result = MegaNodePrivate::fromNode(client->nodebyhandle(client->rootnodes[0]));
    sdkMutex.unlock();
	return result;
}

MegaNode* MegaApiImpl::getInboxNode()
{
    sdkMutex.lock();
    MegaNode *result = MegaNodePrivate::fromNode(client->nodebyhandle(client->rootnodes[1]));
    sdkMutex.unlock();
	return result;
}

MegaNode* MegaApiImpl::getRubbishNode()
{
    sdkMutex.lock();
    MegaNode *result = MegaNodePrivate::fromNode(client->nodebyhandle(client->rootnodes[2]));
    sdkMutex.unlock();
	return result;
}

bool MegaApiImpl::userComparatorDefaultASC (User *i, User *j)
{
	if(strcasecmp(i->email.c_str(), j->email.c_str())<=0) return 1;
    return 0;
}

char *MegaApiImpl::escapeFsIncompatible(const char *filename)
{
    if(!filename)
    {
        return NULL;
    }
    string name = filename;
    client->fsaccess->escapefsincompatible(&name);
    return MegaApi::strdup(name.c_str());
}

char *MegaApiImpl::unescapeFsIncompatible(const char *name)
{
    if(!name)
    {
        return NULL;
    }
    string filename = name;
    client->fsaccess->unescapefsincompatible(&filename);
    return MegaApi::strdup(filename.c_str());
}

bool MegaApiImpl::createThumbnail(const char *imagePath, const char *dstPath)
{
    if (!gfxAccess)
    {
        return false;
    }

    string utf8ImagePath = imagePath;
    string localImagePath;
    fsAccess->path2local(&utf8ImagePath, &localImagePath);

    string utf8DstPath = dstPath;
    string localDstPath;
    fsAccess->path2local(&utf8DstPath, &localDstPath);

    sdkMutex.lock();
    bool result = gfxAccess->savefa(&localImagePath, GfxProc::THUMBNAIL120X120, &localDstPath);
    sdkMutex.unlock();

    return result;
}

bool MegaApiImpl::createPreview(const char *imagePath, const char *dstPath)
{
    if (!gfxAccess)
    {
        return false;
    }

    string utf8ImagePath = imagePath;
    string localImagePath;
    fsAccess->path2local(&utf8ImagePath, &localImagePath);

    string utf8DstPath = dstPath;
    string localDstPath;
    fsAccess->path2local(&utf8DstPath, &localDstPath);

    sdkMutex.lock();
    bool result = gfxAccess->savefa(&localImagePath, GfxProc::PREVIEW1000x1000, &localDstPath);
    sdkMutex.unlock();

    return result;
}

bool MegaApiImpl::isOnline()
{
    return !client->httpio->noinetds;
}

#ifdef HAVE_LIBUV
bool MegaApiImpl::httpServerStart(bool localOnly, int port)
{
    sdkMutex.lock();
    if (httpServer && httpServer->getPort() == port && httpServer->isLocalOnly() == localOnly)
    {
        httpServer->clearAllowedHandles();
        sdkMutex.unlock();
        return true;
    }

    httpServerStop();
    httpServer = new MegaHTTPServer(this);
    httpServer->setMaxBufferSize(httpServerMaxBufferSize);
    httpServer->setMaxOutputSize(httpServerMaxOutputSize);
    httpServer->enableFileServer(httpServerEnableFiles);
    httpServer->enableFolderServer(httpServerEnableFolders);
    httpServer->setRestrictedMode(httpServerRestrictedMode);
    httpServer->enableSubtitlesSupport(httpServerRestrictedMode);

    bool result = httpServer->start(port, localOnly);
    if (!result)
    {
        delete httpServer;
        httpServer = NULL;
    }

    sdkMutex.unlock();
    return result;
}

void MegaApiImpl::httpServerStop()
{
    sdkMutex.lock();
    if (httpServer)
    {
        delete httpServer;
        httpServer = NULL;
    }
    sdkMutex.unlock();
}

int MegaApiImpl::httpServerIsRunning()
{
    bool result = false;
    sdkMutex.lock();
    if (httpServer)
    {
        result = httpServer->getPort();
    }
    sdkMutex.unlock();
    return result;
}

char *MegaApiImpl::httpServerGetLocalLink(MegaNode *node)
{
    if (!node)
    {
        return NULL;
    }

    sdkMutex.lock();
    if (!httpServer)
    {
        sdkMutex.unlock();
        return NULL;
    }

    char *result = httpServer->getLink(node);
    sdkMutex.unlock();
    return result;
}

void MegaApiImpl::httpServerSetMaxBufferSize(int bufferSize)
{
    sdkMutex.lock();
    httpServerMaxBufferSize = bufferSize <= 0 ? 0 : bufferSize;
    if (httpServer)
    {
        httpServer->setMaxBufferSize(httpServerMaxBufferSize);
    }
    sdkMutex.unlock();
}

int MegaApiImpl::httpServerGetMaxBufferSize()
{
    int value;
    sdkMutex.lock();
    if (httpServerMaxBufferSize)
    {
        value = httpServerMaxBufferSize;
    }
    else
    {
        value = StreamingBuffer::MAX_BUFFER_SIZE;
    }
    sdkMutex.unlock();
    return value;
}

void MegaApiImpl::httpServerSetMaxOutputSize(int outputSize)
{
    sdkMutex.lock();
    httpServerMaxOutputSize = outputSize <= 0 ? 0 : outputSize;
    if (httpServer)
    {
        httpServer->setMaxOutputSize(httpServerMaxOutputSize);
    }
    sdkMutex.unlock();
}

int MegaApiImpl::httpServerGetMaxOutputSize()
{
    int value;
    sdkMutex.lock();
    if (httpServerMaxOutputSize)
    {
        value = httpServerMaxOutputSize;
    }
    else
    {
        value = StreamingBuffer::MAX_OUTPUT_SIZE;
    }
    sdkMutex.unlock();
    return value;
}

void MegaApiImpl::httpServerEnableFileServer(bool enable)
{
    sdkMutex.lock();
    this->httpServerEnableFiles = enable;
    if (httpServer)
    {
        httpServer->enableFileServer(enable);
    }
    sdkMutex.unlock();
}

bool MegaApiImpl::httpServerIsFileServerEnabled()
{
    return httpServerEnableFiles;
}

void MegaApiImpl::httpServerEnableFolderServer(bool enable)
{
    sdkMutex.lock();
    this->httpServerEnableFolders = enable;
    if (httpServer)
    {
        httpServer->enableFolderServer(enable);
    }
    sdkMutex.unlock();
}

bool MegaApiImpl::httpServerIsFolderServerEnabled()
{
    return httpServerEnableFolders;
}

void MegaApiImpl::httpServerSetRestrictedMode(int mode)
{
    if (mode != MegaApi::HTTP_SERVER_DENY_ALL
            && mode != MegaApi::HTTP_SERVER_ALLOW_ALL
            && mode != MegaApi::HTTP_SERVER_ALLOW_CREATED_LOCAL_LINKS
            && mode != MegaApi::HTTP_SERVER_ALLOW_LAST_LOCAL_LINK)
    {
        return;
    }

    sdkMutex.lock();
    httpServerRestrictedMode = mode;
    if (httpServer)
    {
        httpServer->setRestrictedMode(httpServerRestrictedMode);
    }
    sdkMutex.unlock();
}

int MegaApiImpl::httpServerGetRestrictedMode()
{
    return httpServerRestrictedMode;
}

void MegaApiImpl::httpServerEnableSubtitlesSupport(bool enable)
{
    sdkMutex.lock();
    httpServerSubtitlesSupportEnabled = enable;
    if (httpServer)
    {
        httpServer->enableSubtitlesSupport(httpServerSubtitlesSupportEnabled);
    }
    sdkMutex.unlock();
}

bool MegaApiImpl::httpServerIsSubtitlesSupportEnabled()
{
    return httpServerSubtitlesSupportEnabled;
}

bool MegaApiImpl::httpServerIsLocalOnly()
{
    bool localOnly = true;
    sdkMutex.lock();
    if (httpServer)
    {
        localOnly = httpServer->isLocalOnly();
    }
    sdkMutex.unlock();
    return localOnly;
}

void MegaApiImpl::httpServerAddListener(MegaTransferListener *listener)
{
    if (!listener)
    {
        return;
    }

    sdkMutex.lock();
    httpServerListeners.insert(listener);
    sdkMutex.unlock();
}

void MegaApiImpl::httpServerRemoveListener(MegaTransferListener *listener)
{
    if (!listener)
    {
        return;
    }

    sdkMutex.lock();
    httpServerListeners.erase(listener);
    sdkMutex.unlock();
}

void MegaApiImpl::fireOnStreamingStart(MegaTransferPrivate *transfer)
{
    for(set<MegaTransferListener *>::iterator it = httpServerListeners.begin(); it != httpServerListeners.end() ; it++)
        (*it)->onTransferStart(api, transfer);
}

void MegaApiImpl::fireOnStreamingTemporaryError(MegaTransferPrivate *transfer, MegaError e)
{
    for(set<MegaTransferListener *>::iterator it = httpServerListeners.begin(); it != httpServerListeners.end() ; it++)
        (*it)->onTransferTemporaryError(api, transfer, &e);
}

void MegaApiImpl::fireOnStreamingFinish(MegaTransferPrivate *transfer, MegaError e)
{
    if(e.getErrorCode())
    {
        LOG_warn << "Streaming request finished with error: " << e.getErrorString();
    }
    else
    {
        LOG_info << "Streaming request finished";
    }

    for(set<MegaTransferListener *>::iterator it = httpServerListeners.begin(); it != httpServerListeners.end() ; it++)
        (*it)->onTransferFinish(api, transfer, &e);

    delete transfer;
}
#endif

#ifdef ENABLE_CHAT
void MegaApiImpl::createChat(bool group, MegaTextChatPeerList *peers, MegaRequestListener *listener)
{
    MegaRequestPrivate *request = new MegaRequestPrivate(MegaRequest::TYPE_CHAT_CREATE, listener);
    request->setFlag(group);
    request->setMegaTextChatPeerList(peers);
    requestQueue.push(request);
    waiter->notify();
}

void MegaApiImpl::fetchChats(MegaRequestListener *listener)
{
    MegaRequestPrivate *request = new MegaRequestPrivate(MegaRequest::TYPE_CHAT_FETCH, listener);
    requestQueue.push(request);
    waiter->notify();
}

void MegaApiImpl::inviteToChat(MegaHandle chatid, MegaHandle uh, int privilege, MegaRequestListener *listener)
{
    MegaRequestPrivate *request = new MegaRequestPrivate(MegaRequest::TYPE_CHAT_INVITE, listener);
    request->setNodeHandle(chatid);
    request->setParentHandle(uh);
    request->setAccess(privilege);
    requestQueue.push(request);
    waiter->notify();
}

void MegaApiImpl::removeFromChat(MegaHandle chatid, MegaHandle uh, MegaRequestListener *listener)
{
    MegaRequestPrivate *request = new MegaRequestPrivate(MegaRequest::TYPE_CHAT_REMOVE, listener);
    request->setNodeHandle(chatid);
    if (uh != INVALID_HANDLE)   // if not provided, it removes oneself from the chat
    {
        request->setParentHandle(uh);
    }
    requestQueue.push(request);
    waiter->notify();
}

void MegaApiImpl::getUrlChat(MegaHandle chatid, MegaRequestListener *listener)
{
    MegaRequestPrivate *request = new MegaRequestPrivate(MegaRequest::TYPE_CHAT_URL, listener);
    request->setNodeHandle(chatid);
    requestQueue.push(request);
    waiter->notify();
}
#endif

MegaUserList* MegaApiImpl::getContacts()
{
    sdkMutex.lock();

	vector<User*> vUsers;
	for (user_map::iterator it = client->users.begin() ; it != client->users.end() ; it++ )
	{
		User *u = &(it->second);
        vector<User *>::iterator i = std::lower_bound(vUsers.begin(), vUsers.end(), u, MegaApiImpl::userComparatorDefaultASC);
		vUsers.insert(i, u);
	}
    MegaUserList *userList = new MegaUserListPrivate(vUsers.data(), vUsers.size());

    sdkMutex.unlock();

	return userList;
}


MegaUser* MegaApiImpl::getContact(const char* email)
{
    sdkMutex.lock();
	MegaUser *user = MegaUserPrivate::fromUser(client->finduser(email, 0));
    sdkMutex.unlock();
	return user;
}


MegaNodeList* MegaApiImpl::getInShares(MegaUser *megaUser)
{
    if(!megaUser) return new MegaNodeListPrivate();

    sdkMutex.lock();
    vector<Node*> vNodes;
    User *user = client->finduser(megaUser->getEmail(), 0);
    if(!user)
    {
        sdkMutex.unlock();
        return new MegaNodeListPrivate();
    }

	for (handle_set::iterator sit = user->sharing.begin(); sit != user->sharing.end(); sit++)
	{
        Node *n;
        if ((n = client->nodebyhandle(*sit)) && !n->parent)
            vNodes.push_back(n);
	}
    MegaNodeList *nodeList;
    if(vNodes.size()) nodeList = new MegaNodeListPrivate(vNodes.data(), vNodes.size());
    else nodeList = new MegaNodeListPrivate();

    sdkMutex.unlock();
	return nodeList;
}

MegaNodeList* MegaApiImpl::getInShares()
{
    sdkMutex.lock();

    vector<Node*> vNodes;
	for(user_map::iterator it = client->users.begin(); it != client->users.end(); it++)
	{
		User *user = &(it->second);
		Node *n;

		for (handle_set::iterator sit = user->sharing.begin(); sit != user->sharing.end(); sit++)
		{
            if ((n = client->nodebyhandle(*sit)) && !n->parent)
				vNodes.push_back(n);
		}
	}

    MegaNodeList *nodeList = new MegaNodeListPrivate(vNodes.data(), vNodes.size());
    sdkMutex.unlock();
	return nodeList;
}

MegaShareList* MegaApiImpl::getInSharesList()
{
    sdkMutex.lock();

    vector<Share*> vShares;
    handle_vector vHandles;

    for(user_map::iterator it = client->users.begin(); it != client->users.end(); it++)
    {
        User *user = &(it->second);
        Node *n;

        for (handle_set::iterator sit = user->sharing.begin(); sit != user->sharing.end(); sit++)
        {
            if ((n = client->nodebyhandle(*sit)) && !n->parent)
            {
                vShares.push_back(n->inshare);
                vHandles.push_back(n->nodehandle);
            }
        }
    }

    MegaShareList *shareList = new MegaShareListPrivate(vShares.data(), vHandles.data(), vShares.size());
    sdkMutex.unlock();
    return shareList;
}

bool MegaApiImpl::isPendingShare(MegaNode *megaNode)
{
    if(!megaNode) return false;

    sdkMutex.lock();
    Node *node = client->nodebyhandle(megaNode->getHandle());
    if(!node)
    {
        sdkMutex.unlock();
        return false;
    }

    bool result = (node->pendingshares != NULL);
    sdkMutex.unlock();

    return result;
}

MegaShareList *MegaApiImpl::getOutShares()
{
    sdkMutex.lock();

    OutShareProcessor shareProcessor;
    processTree(client->nodebyhandle(client->rootnodes[0]), &shareProcessor, true);
    MegaShareList *shareList = new MegaShareListPrivate(shareProcessor.getShares().data(), shareProcessor.getHandles().data(), shareProcessor.getShares().size());

	sdkMutex.unlock();
	return shareList;
}

MegaShareList* MegaApiImpl::getOutShares(MegaNode *megaNode)
{
    if(!megaNode) return new MegaShareListPrivate();

    sdkMutex.lock();
	Node *node = client->nodebyhandle(megaNode->getHandle());
	if(!node)
	{
        sdkMutex.unlock();
        return new MegaShareListPrivate();
	}

    if(!node->outshares)
    {
        sdkMutex.unlock();
        return new MegaShareListPrivate();
    }

	vector<Share*> vShares;
	vector<handle> vHandles;

    for (share_map::iterator it = node->outshares->begin(); it != node->outshares->end(); it++)
	{
        Share *share = it->second;
        if (share->user)
        {
            vShares.push_back(share);
            vHandles.push_back(node->nodehandle);
        }
	}

    MegaShareList *shareList = new MegaShareListPrivate(vShares.data(), vHandles.data(), vShares.size());
    sdkMutex.unlock();
    return shareList;
}

MegaShareList *MegaApiImpl::getPendingOutShares()
{
    sdkMutex.lock();

    PendingOutShareProcessor shareProcessor;
    processTree(client->nodebyhandle(client->rootnodes[0]), &shareProcessor, true);
    MegaShareList *shareList = new MegaShareListPrivate(shareProcessor.getShares().data(), shareProcessor.getHandles().data(), shareProcessor.getShares().size());

    sdkMutex.unlock();
    return shareList;
}

MegaShareList *MegaApiImpl::getPendingOutShares(MegaNode *megaNode)
{
    if(!megaNode)
    {
        return new MegaShareListPrivate();
    }

    sdkMutex.lock();
    Node *node = client->nodebyhandle(megaNode->getHandle());
    if(!node || !node->pendingshares)
    {
        sdkMutex.unlock();
        return new MegaShareListPrivate();
    }

    vector<Share*> vShares;
    vector<handle> vHandles;

    for (share_map::iterator it = node->pendingshares->begin(); it != node->pendingshares->end(); it++)
    {
        vShares.push_back(it->second);
        vHandles.push_back(node->nodehandle);
    }

    MegaShareList *shareList = new MegaShareListPrivate(vShares.data(), vHandles.data(), vShares.size());
    sdkMutex.unlock();
    return shareList;
}

MegaNodeList *MegaApiImpl::getPublicLinks()
{
    sdkMutex.lock();

    PublicLinkProcessor linkProcessor;
    processTree(client->nodebyhandle(client->rootnodes[0]), &linkProcessor, true);
    MegaNodeList *nodeList = new MegaNodeListPrivate(linkProcessor.getNodes().data(), linkProcessor.getNodes().size());

    sdkMutex.unlock();
    return nodeList;
}

MegaContactRequestList *MegaApiImpl::getIncomingContactRequests()
{
    sdkMutex.lock();
    vector<PendingContactRequest*> vContactRequests;
    for (handlepcr_map::iterator it = client->pcrindex.begin(); it != client->pcrindex.end(); it++)
    {
        if(!it->second->isoutgoing)
        {
            vContactRequests.push_back(it->second);
        }
    }

    MegaContactRequestList *requestList = new MegaContactRequestListPrivate(vContactRequests.data(), vContactRequests.size());
    sdkMutex.unlock();

    return requestList;
}

MegaContactRequestList *MegaApiImpl::getOutgoingContactRequests()
{
    sdkMutex.lock();
    vector<PendingContactRequest*> vContactRequests;
    for (handlepcr_map::iterator it = client->pcrindex.begin(); it != client->pcrindex.end(); it++)
    {
        if(it->second->isoutgoing)
        {
            vContactRequests.push_back(it->second);
        }
    }

    MegaContactRequestList *requestList = new MegaContactRequestListPrivate(vContactRequests.data(), vContactRequests.size());
    sdkMutex.unlock();

    return requestList;
}

int MegaApiImpl::getAccess(MegaNode* megaNode)
{
    if(!megaNode) return MegaShare::ACCESS_UNKNOWN;

    sdkMutex.lock();
    Node *node = client->nodebyhandle(megaNode->getHandle());
    if(!node)
    {
        sdkMutex.unlock();
        return MegaShare::ACCESS_UNKNOWN;
    }

    if (!client->loggedin())
    {
        sdkMutex.unlock();
        return MegaShare::ACCESS_READ;
    }

    if(node->type > FOLDERNODE)
    {
        sdkMutex.unlock();
        return MegaShare::ACCESS_OWNER;
    }

    Node *n = node;
    accesslevel_t a = OWNER;
    while (n)
    {
        if (n->inshare) { a = n->inshare->access; break; }
        n = n->parent;
    }

    sdkMutex.unlock();

    switch(a)
    {
        case RDONLY: return MegaShare::ACCESS_READ;
        case RDWR: return MegaShare::ACCESS_READWRITE;
        case FULL: return MegaShare::ACCESS_FULL;
        default: return MegaShare::ACCESS_OWNER;
    }
}

bool MegaApiImpl::processMegaTree(MegaNode* n, MegaTreeProcessor* processor, bool recursive)
{
	if(!n) return true;
	if(!processor) return false;

    sdkMutex.lock();
	Node *node = client->nodebyhandle(n->getHandle());
	if(!node)
	{
        sdkMutex.unlock();
		return true;
	}

	if (node->type != FILENODE)
	{
		for (node_list::iterator it = node->children.begin(); it != node->children.end(); )
		{
			MegaNode *megaNode = MegaNodePrivate::fromNode(*it++);
			if(recursive)
			{
				if(!processMegaTree(megaNode,processor))
				{
					delete megaNode;
                    sdkMutex.unlock();
					return 0;
				}
			}
			else
			{
				if(!processor->processMegaNode(megaNode))
				{
					delete megaNode;
                    sdkMutex.unlock();
					return 0;
				}
			}
			delete megaNode;
		}
	}
	bool result = processor->processMegaNode(n);

    sdkMutex.unlock();
    return result;
}

MegaNode *MegaApiImpl::createPublicFileNode(MegaHandle handle, const char *key, const char *name, m_off_t size, m_off_t mtime, MegaHandle parentHandle, const char* auth)
{
    string nodekey;
    string attrstring;
    nodekey.resize(strlen(key) * 3 / 4 + 3);
    nodekey.resize(Base64::atob(key, (byte *)nodekey.data(), nodekey.size()));
    return new MegaNodePrivate(name, FILENODE, size, mtime, mtime, handle, &nodekey, &attrstring, NULL, parentHandle, auth);
}

MegaNode *MegaApiImpl::createPublicFolderNode(MegaHandle handle, const char *name, MegaHandle parentHandle, const char *auth)
{
    string nodekey;
    string attrstring;
    return new MegaNodePrivate(name, FOLDERNODE, 0, 0, 0, handle, &nodekey, &attrstring, NULL, parentHandle, auth);
}

void MegaApiImpl::loadBalancing(const char* service, MegaRequestListener *listener)
{
    MegaRequestPrivate *request = new MegaRequestPrivate(MegaRequest::TYPE_LOAD_BALANCING, listener);
    request->setName(service);
    requestQueue.push(request);
    waiter->notify();
}

const char *MegaApiImpl::getVersion()
{
    return client->version();
}

const char *MegaApiImpl::getUserAgent()
{
    return client->useragent.c_str();
}

void MegaApiImpl::changeApiUrl(const char *apiURL, bool disablepkp)
{
    sdkMutex.lock();
    MegaClient::APIURL = apiURL;
    if(disablepkp)
    {
        MegaClient::disablepkp = true;
    }
    client->abortbackoff();
    client->disconnect();
    sdkMutex.unlock();
}

bool MegaApiImpl::processTree(Node* node, TreeProcessor* processor, bool recursive)
{
	if(!node) return 1;
	if(!processor) return 0;

    sdkMutex.lock();
	node = client->nodebyhandle(node->nodehandle);
	if(!node)
	{
        sdkMutex.unlock();
		return 1;
	}

	if (node->type != FILENODE)
	{
		for (node_list::iterator it = node->children.begin(); it != node->children.end(); )
		{
			if(recursive)
			{
				if(!processTree(*it++,processor))
				{
                    sdkMutex.unlock();
					return 0;
				}
			}
			else
			{
				if(!processor->processNode(*it++))
				{
                    sdkMutex.unlock();
					return 0;
				}
			}
		}
	}
	bool result = processor->processNode(node);

    sdkMutex.unlock();
	return result;
}

MegaNodeList* MegaApiImpl::search(MegaNode* n, const char* searchString, bool recursive)
{
    if(!n || !searchString) return new MegaNodeListPrivate();
    sdkMutex.lock();
	Node *node = client->nodebyhandle(n->getHandle());
	if(!node)
	{
        sdkMutex.unlock();
        return new MegaNodeListPrivate();
	}

	SearchTreeProcessor searchProcessor(searchString);
	processTree(node, &searchProcessor, recursive);
    vector<Node *>& vNodes = searchProcessor.getResults();

    MegaNodeList *nodeList;
    if(vNodes.size()) nodeList = new MegaNodeListPrivate(vNodes.data(), vNodes.size());
    else nodeList = new MegaNodeListPrivate();

    sdkMutex.unlock();

    return nodeList;
}

long long MegaApiImpl::getSize(MegaNode *n)
{
    if(!n) return 0;

    sdkMutex.lock();
    Node *node = client->nodebyhandle(n->getHandle());
    if(!node)
    {
        sdkMutex.unlock();
        return 0;
    }
    SizeProcessor sizeProcessor;
    processTree(node, &sizeProcessor);
    long long result = sizeProcessor.getTotalBytes();
    sdkMutex.unlock();

    return result;
}

char *MegaApiImpl::getFingerprint(const char *filePath)
{
    if(!filePath) return NULL;

    string path = filePath;
    string localpath;
    fsAccess->path2local(&path, &localpath);

    FileAccess *fa = fsAccess->newfileaccess();
    if(!fa->fopen(&localpath, true, false))
        return NULL;

    FileFingerprint fp;
    fp.genfingerprint(fa);
    m_off_t size = fa->size;
    delete fa;
    if(fp.size < 0)
        return NULL;

    string fingerprint;
    fp.serializefingerprint(&fingerprint);

    char bsize[sizeof(size)+1];
    int l = Serialize64::serialize((byte *)bsize, size);
    char *buf = new char[l * 4 / 3 + 4];
    char ssize = 'A' + Base64::btoa((const byte *)bsize, l, buf);

    string result(1, ssize);
    result.append(buf);
    result.append(fingerprint);
    delete [] buf;

    return MegaApi::strdup(result.c_str());
}

char *MegaApiImpl::getFingerprint(MegaNode *n)
{
    if(!n) return NULL;

    return MegaApi::strdup(n->getFingerprint());
}

char *MegaApiImpl::getFingerprint(MegaInputStream *inputStream, int64_t mtime)
{
    if(!inputStream) return NULL;

    ExternalInputStream is(inputStream);
    m_off_t size = is.size();
    if(size < 0)
        return NULL;

    FileFingerprint fp;
    fp.genfingerprint(&is, mtime);

    if(fp.size < 0)
        return NULL;

    string fingerprint;
    fp.serializefingerprint(&fingerprint);

    char bsize[sizeof(size)+1];
    int l = Serialize64::serialize((byte *)bsize, size);
    char *buf = new char[l * 4 / 3 + 4];
    char ssize = 'A' + Base64::btoa((const byte *)bsize, l, buf);

    string result(1, ssize);
    result.append(buf);
    result.append(fingerprint);
    delete [] buf;

    return MegaApi::strdup(result.c_str());
}

MegaNode *MegaApiImpl::getNodeByFingerprint(const char *fingerprint)
{
    if(!fingerprint) return NULL;

    MegaNode *result;
    sdkMutex.lock();
    result = MegaNodePrivate::fromNode(getNodeByFingerprintInternal(fingerprint));
    sdkMutex.unlock();
    return result;
}

MegaNode *MegaApiImpl::getNodeByFingerprint(const char *fingerprint, MegaNode* parent)
{
    if(!fingerprint) return NULL;

    MegaNode *result;
    sdkMutex.lock();
    Node *p = NULL;
    if(parent)
    {
        p = client->nodebyhandle(parent->getHandle());
    }

    result = MegaNodePrivate::fromNode(getNodeByFingerprintInternal(fingerprint, p));
    sdkMutex.unlock();
    return result;
}

bool MegaApiImpl::hasFingerprint(const char *fingerprint)
{
    return (getNodeByFingerprintInternal(fingerprint) != NULL);
}

char *MegaApiImpl::getCRC(const char *filePath)
{
    if(!filePath) return NULL;

    string path = filePath;
    string localpath;
    fsAccess->path2local(&path, &localpath);

    FileAccess *fa = fsAccess->newfileaccess();
    if(!fa->fopen(&localpath, true, false))
        return NULL;

    FileFingerprint fp;
    fp.genfingerprint(fa);
    delete fa;
    if(fp.size < 0)
        return NULL;

    string result;
    result.resize((sizeof fp.crc) * 4 / 3 + 4);
    result.resize(Base64::btoa((const byte *)fp.crc, sizeof fp.crc, (char*)result.c_str()));
    return MegaApi::strdup(result.c_str());
}

char *MegaApiImpl::getCRCFromFingerprint(const char *fingerprint)
{
    if(!fingerprint || !fingerprint[0]) return NULL;
    
    m_off_t size = 0;
    unsigned int fsize = strlen(fingerprint);
    unsigned int ssize = fingerprint[0] - 'A';
    if(ssize > (sizeof(size) * 4 / 3 + 4) || fsize <= (ssize + 1))
        return NULL;
    
    int len =  sizeof(size) + 1;
    byte *buf = new byte[len];
    Base64::atob(fingerprint + 1, buf, len);
    int l = Serialize64::unserialize(buf, len, (uint64_t *)&size);
    delete [] buf;
    if(l <= 0)
        return NULL;
    
    string sfingerprint = fingerprint + ssize + 1;
    
    FileFingerprint fp;
    if(!fp.unserializefingerprint(&sfingerprint))
    {
        return NULL;
    }
    
    string result;
    result.resize((sizeof fp.crc) * 4 / 3 + 4);
    result.resize(Base64::btoa((const byte *)fp.crc, sizeof fp.crc,(char*)result.c_str()));
    return MegaApi::strdup(result.c_str());
}

char *MegaApiImpl::getCRC(MegaNode *n)
{
    if(!n) return NULL;

    sdkMutex.lock();
    Node *node = client->nodebyhandle(n->getHandle());
    if(!node || node->type != FILENODE || node->size < 0 || !node->isvalid)
    {
        sdkMutex.unlock();
        return NULL;
    }

    string result;
    result.resize((sizeof node->crc) * 4 / 3 + 4);
    result.resize(Base64::btoa((const byte *)node->crc, sizeof node->crc, (char*)result.c_str()));

    sdkMutex.unlock();
    return MegaApi::strdup(result.c_str());
}

MegaNode *MegaApiImpl::getNodeByCRC(const char *crc, MegaNode *parent)
{
    if(!parent) return NULL;

    sdkMutex.lock();
    Node *node = client->nodebyhandle(parent->getHandle());
    if(!node || node->type == FILENODE)
    {
        sdkMutex.unlock();
        return NULL;
    }

    byte binarycrc[sizeof(node->crc)];
    Base64::atob(crc, binarycrc, sizeof(binarycrc));

    for (node_list::iterator it = node->children.begin(); it != node->children.end(); it++)
    {
        Node *child = (*it);
        if(!memcmp(child->crc, binarycrc, sizeof(node->crc)))
        {
            MegaNode *result = MegaNodePrivate::fromNode(child);
            sdkMutex.unlock();
            return result;
        }
    }

    sdkMutex.unlock();
    return NULL;
}

SearchTreeProcessor::SearchTreeProcessor(const char *search) { this->search = search; }

#if defined(_WIN32) || defined(__APPLE__)

char *strcasestr(const char *string, const char *substring)
{
	int i, j;
	for (i = 0; string[i]; i++)
	{
		for (j = 0; substring[j]; j++)
		{
			unsigned char c1 = string[i + j];
			if (!c1)
				return NULL;

			unsigned char c2 = substring[j];
			if (toupper(c1) != toupper(c2))
				break;
		}

		if (!substring[j])
			return (char *)string + i;
	}
	return NULL;
}

#endif

bool SearchTreeProcessor::processNode(Node* node)
{
	if(!node) return true;
	if(!search) return false;

	if(strcasestr(node->displayname(), search)!=NULL)
		results.push_back(node);

	return true;
}

vector<Node *> &SearchTreeProcessor::getResults()
{
	return results;
}

SizeProcessor::SizeProcessor()
{
    totalBytes=0;
}

bool SizeProcessor::processNode(Node *node)
{
    if(node->type == FILENODE)
        totalBytes += node->size;
    return true;
}

long long SizeProcessor::getTotalBytes()
{
    return totalBytes;
}

void MegaApiImpl::transfer_added(Transfer *t)
{
	MegaTransferPrivate *transfer = currentTransfer;
    if(!transfer)
    {
        transfer = new MegaTransferPrivate(t->type);
        transfer->setSyncTransfer(true);
    }

	currentTransfer = NULL;
    transfer->setTransfer(t);
    transfer->setTotalBytes(t->size);
    transfer->setTag(t->tag);
	transferMap[t->tag]=transfer;

    if (t->type == GET)
    {
        totalDownloads++;
        pendingDownloads++;
    }
    else
    {
        totalUploads++;
        pendingUploads++;
    }

    fireOnTransferStart(transfer);
}

void MegaApiImpl::transfer_removed(Transfer *t)
{
    if(transferMap.find(t->tag) == transferMap.end()) return;
    MegaTransferPrivate* transfer = transferMap.at(t->tag);
    if(!transfer)
    {
        return;
    }

    if (t->type == GET)
    {
        if(pendingDownloads > 0)
            pendingDownloads--;

        if(totalDownloads > 0)
            totalDownloads--;
    }
    else
    {
        if(pendingUploads > 0)
            pendingUploads--;

        if(totalUploads > 0)
            totalUploads--;
    }

    fireOnTransferFinish(transfer, MegaError(transfer->getLastErrorCode()));
}

void MegaApiImpl::transfer_prepare(Transfer *t)
{
    if(transferMap.find(t->tag) == transferMap.end()) return;
    MegaTransferPrivate* transfer = transferMap.at(t->tag);

	if (t->type == GET)
		transfer->setNodeHandle(t->files.back()->h);

    string path;
    fsAccess->local2path(&(t->files.back()->localname), &path);
    transfer->setPath(path.c_str());
    transfer->setTotalBytes(t->size);

    LOG_info << "Transfer (" << transfer->getTransferString() << ") starting. File: " << transfer->getFileName();
}

void MegaApiImpl::transfer_update(Transfer *tr)
{
    if(transferMap.find(tr->tag) == transferMap.end()) return;
    MegaTransferPrivate* transfer = transferMap.at(tr->tag);
    if(!transfer)
    {
        return;
    }

    if(tr->slot)
    {
        if((transfer->getUpdateTime() != Waiter::ds) || !tr->slot->progressreported || (tr->slot->progressreported == tr->size))
        {
            if(!transfer->getStartTime())
            {
                transfer->setStartTime(Waiter::ds);
            }

            m_off_t deltaSize = tr->slot->progressreported - transfer->getTransferredBytes();
            transfer->setDeltaSize(deltaSize);

            dstime currentTime = Waiter::ds;
            long long speed = 0;
            if(tr->type == GET)
            {
                totalDownloadedBytes += deltaSize;

                while(downloadBytes.size())
                {
                    dstime deltaTime = currentTime - downloadTimes[0];
                    if(deltaTime <= 50)
                    {
                        break;
                    }

                    downloadPartialBytes -= downloadBytes[0];
                    downloadBytes.erase(downloadBytes.begin());
                    downloadTimes.erase(downloadTimes.begin());
                }

                downloadBytes.push_back(deltaSize);
                downloadTimes.push_back(currentTime);
                downloadPartialBytes += deltaSize;

                downloadSpeed = (downloadPartialBytes * 10) / 50;
                speed = downloadSpeed;
            }
            else
            {
                totalUploadedBytes += deltaSize;

                while(uploadBytes.size())
                {
                    dstime deltaTime = currentTime - uploadTimes[0];
                    if(deltaTime <= 50)
                    {
                        break;
                    }

                    uploadPartialBytes -= uploadBytes[0];
                    uploadBytes.erase(uploadBytes.begin());
                    uploadTimes.erase(uploadTimes.begin());
                }

                uploadBytes.push_back(deltaSize);
                uploadTimes.push_back(currentTime);
                uploadPartialBytes += deltaSize;

                uploadSpeed = (uploadPartialBytes * 10) / 50;
                speed = uploadSpeed;
            }

            transfer->setTransferredBytes(tr->slot->progressreported);

            if(currentTime < transfer->getStartTime())
                transfer->setStartTime(currentTime);

            transfer->setSpeed(speed);
            transfer->setUpdateTime(currentTime);

            fireOnTransferUpdate(transfer);
        }
	}
}

void MegaApiImpl::transfer_failed(Transfer* tr, error e)
{
    if(transferMap.find(tr->tag) == transferMap.end()) return;
    MegaError megaError(e);
    MegaTransferPrivate* transfer = transferMap.at(tr->tag);
    transfer->setUpdateTime(Waiter::ds);
    transfer->setDeltaSize(0);
    transfer->setSpeed(0);
    transfer->setLastErrorCode(e);
    fireOnTransferTemporaryError(transfer, megaError);
}

void MegaApiImpl::transfer_limit(Transfer* t)
{
    LOG_warn << "Transfer limit";
    if(transferMap.find(t->tag) == transferMap.end()) return;
    MegaTransferPrivate* transfer = transferMap.at(t->tag);
    transfer->setUpdateTime(Waiter::ds);
    transfer->setDeltaSize(0);
    transfer->setSpeed(0);
    fireOnTransferTemporaryError(transfer, MegaError(API_EOVERQUOTA));
}

void MegaApiImpl::transfer_complete(Transfer* tr)
{
    if(transferMap.find(tr->tag) == transferMap.end()) return;
    MegaTransferPrivate* transfer = transferMap.at(tr->tag);

    dstime currentTime = Waiter::ds;
    if(!transfer->getStartTime())
        transfer->setStartTime(currentTime);
    if(currentTime<transfer->getStartTime())
        transfer->setStartTime(currentTime);

    transfer->setUpdateTime(currentTime);

    if(tr->size != transfer->getTransferredBytes())
    {
        long long speed = 0;
        long long deltaTime = currentTime-transfer->getStartTime();
        if(deltaTime<=0)
            deltaTime = 1;
        if(transfer->getTotalBytes()>0)
            speed = (10*transfer->getTotalBytes())/deltaTime;

        transfer->setSpeed(speed);
        transfer->setDeltaSize(tr->size - transfer->getTransferredBytes());
        if(tr->type == GET)
            totalDownloadedBytes += transfer->getDeltaSize();
        else
            totalUploadedBytes += transfer->getDeltaSize();

        transfer->setTransferredBytes(tr->size);
    }

    if (tr->type == GET)
    {
        if(pendingDownloads > 0)
            pendingDownloads--;

        string path;
        fsAccess->local2path(&tr->localfilename, &path);
        transfer->setPath(path.c_str());

        fireOnTransferFinish(transfer, MegaError(API_OK));
    }
    else
    {
        if(tr->size != transfer->getTransferredBytes())
        {
            fireOnTransferUpdate(transfer);
        }
    }
}

dstime MegaApiImpl::pread_failure(error e, int retry, void* param)
{
    MegaTransferPrivate *transfer = (MegaTransferPrivate *)param;
    transfer->setUpdateTime(Waiter::ds);
    transfer->setDeltaSize(0);
    transfer->setSpeed(0);
    transfer->setLastBytes(NULL);
    transfer->setNumRetry(retry);
    if (retry <= transfer->getMaxRetries())
    {
        fireOnTransferTemporaryError(transfer, MegaError(e));
        LOG_debug << "Streaming temporarily failed " << retry;
        if (retry <= 1)
        {
            return 0;
        }

        return (dstime)(1 << (retry - 1));
    }
    else
    {
        fireOnTransferFinish(transfer, MegaError(e));
        return NEVER;
    }
}

bool MegaApiImpl::pread_data(byte *buffer, m_off_t len, m_off_t, void* param)
{
	MegaTransferPrivate *transfer = (MegaTransferPrivate *)param;
	transfer->setUpdateTime(Waiter::ds);
    transfer->setLastBytes((char *)buffer);
    transfer->setDeltaSize(len);
    totalDownloadedBytes += len;
	transfer->setTransferredBytes(transfer->getTransferredBytes()+len);

	bool end = (transfer->getTransferredBytes() == transfer->getTotalBytes());
    fireOnTransferUpdate(transfer);
    if(!fireOnTransferData(transfer) || end)
	{
        fireOnTransferFinish(transfer, end ? MegaError(API_OK) : MegaError(API_EINCOMPLETE));
		return end;
	}
    return true;
}

void MegaApiImpl::reportevent_result(error e)
{
    MegaError megaError(e);
    if(requestMap.find(client->restag) == requestMap.end()) return;
    MegaRequestPrivate* request = requestMap.at(client->restag);
    if(!request || (request->getType() != MegaRequest::TYPE_REPORT_EVENT)) return;

    fireOnRequestFinish(request, megaError);
}

void MegaApiImpl::loadbalancing_result(string *servers, error e)
{
    MegaError megaError(e);
    if(requestMap.find(client->restag) == requestMap.end()) return;
    MegaRequestPrivate* request = requestMap.at(client->restag);
    if(!request || (request->getType() != MegaRequest::TYPE_LOAD_BALANCING)) return;

    if(!e)
    {
        request->setText(servers->c_str());
    }
    fireOnRequestFinish(request, megaError);
}

void MegaApiImpl::sessions_killed(handle, error e)
{
    MegaError megaError(e);

    if(requestMap.find(client->restag) == requestMap.end()) return;
    MegaRequestPrivate* request = requestMap.at(client->restag);
    if(!request || (request->getType() != MegaRequest::TYPE_KILL_SESSION)) return;

    fireOnRequestFinish(request, megaError);
}

void MegaApiImpl::cleanrubbishbin_result(error e)
{
    MegaError megaError(e);

    if(requestMap.find(client->restag) == requestMap.end()) return;
    MegaRequestPrivate* request = requestMap.at(client->restag);
    if(!request || (request->getType() != MegaRequest::TYPE_CLEAN_RUBBISH_BIN)) return;

    fireOnRequestFinish(request, megaError);
}

#ifdef ENABLE_CHAT

void MegaApiImpl::chatcreate_result(TextChat *chat, error e)
{
    MegaError megaError(e);
    if(requestMap.find(client->restag) == requestMap.end()) return;
    MegaRequestPrivate* request = requestMap.at(client->restag);
    if(!request || (request->getType() != MegaRequest::TYPE_CHAT_CREATE)) return;

    if (!e)
    {
        // encapsulate the chat in a list for the request
        textchat_vector chatList;
        chatList.push_back(chat);

        MegaTextChatListPrivate *megaChatList = new MegaTextChatListPrivate(&chatList);
        request->setMegaTextChatList(megaChatList);
    }

    fireOnRequestFinish(request, megaError);
}

void MegaApiImpl::chatfetch_result(textchat_vector *chatList, error e)
{
    MegaError megaError(e);
    if(requestMap.find(client->restag) == requestMap.end()) return;
    MegaRequestPrivate* request = requestMap.at(client->restag);
    if(!request || (request->getType() != MegaRequest::TYPE_CHAT_FETCH)) return;

    if (!e)
    {
        MegaTextChatListPrivate *megaChatList = new MegaTextChatListPrivate(chatList);
        request->setMegaTextChatList(megaChatList);
    }

    fireOnRequestFinish(request, megaError);
}

void MegaApiImpl::chatinvite_result(error e)
{
    MegaError megaError(e);
    if(requestMap.find(client->restag) == requestMap.end()) return;
    MegaRequestPrivate* request = requestMap.at(client->restag);
    if(!request || (request->getType() != MegaRequest::TYPE_CHAT_INVITE)) return;

    fireOnRequestFinish(request, megaError);
}

void MegaApiImpl::chatremove_result(error e)
{
    MegaError megaError(e);
    if(requestMap.find(client->restag) == requestMap.end()) return;
    MegaRequestPrivate* request = requestMap.at(client->restag);
    if(!request || (request->getType() != MegaRequest::TYPE_CHAT_REMOVE)) return;

    fireOnRequestFinish(request, megaError);
}

void MegaApiImpl::chaturl_result(error e)
{
    MegaError megaError(e);
    if(requestMap.find(client->restag) == requestMap.end()) return;
    MegaRequestPrivate* request = requestMap.at(client->restag);
    if(!request || (request->getType() != MegaRequest::TYPE_CHAT_URL)) return;

    fireOnRequestFinish(request, megaError);
}

void MegaApiImpl::chaturl_result(string *url, error e)
{
    MegaError megaError(e);
    if(requestMap.find(client->restag) == requestMap.end()) return;
    MegaRequestPrivate* request = requestMap.at(client->restag);
    if(!request || (request->getType() != MegaRequest::TYPE_CHAT_URL)) return;

    if (!e)
    {
        request->setLink(url->c_str());
    }

    fireOnRequestFinish(request, megaError);
}

void MegaApiImpl::chats_updated(textchat_vector *chats)
{
    if (!chats || !chats->size())
    {
        return;
    }

    MegaTextChatList *chatList = new MegaTextChatListPrivate(chats);
    fireOnChatsUpdate(chatList);
    delete chatList;
}
#endif

#ifdef ENABLE_SYNC
void MegaApiImpl::syncupdate_state(Sync *sync, syncstate_t newstate)
{
    LOG_debug << "Sync state change: " << newstate << " Path: " << sync->localroot.name;
    client->abortbackoff(false);

    if(newstate == SYNC_FAILED)
    {
        MegaRequestPrivate *request = new MegaRequestPrivate(MegaRequest::TYPE_ADD_SYNC);

        if(sync->localroot.node)
        {
            request->setNodeHandle(sync->localroot.node->nodehandle);
        }

        int nextTag = client->nextreqtag();
        request->setTag(nextTag);
        requestMap[nextTag]=request;
        fireOnRequestFinish(request, MegaError(sync->errorcode));
    }

    if(syncMap.find(sync->tag) == syncMap.end()) return;
    MegaSyncPrivate* megaSync = syncMap.at(sync->tag);
    megaSync->setState(newstate);

    fireOnSyncStateChanged(megaSync);
}

void MegaApiImpl::syncupdate_scanning(bool scanning)
{
    if(client)
    {
        client->abortbackoff(false);
        client->syncscanstate = scanning;
    }
    fireOnGlobalSyncStateChanged();
}

void MegaApiImpl::syncupdate_local_folder_addition(Sync *sync, LocalNode *localNode, const char* path)
{
    LOG_debug << "Sync - local folder addition detected: " << path;
    client->abortbackoff(false);

    if(syncMap.find(sync->tag) == syncMap.end()) return;
    MegaSyncPrivate* megaSync = syncMap.at(sync->tag);

    MegaSyncEventPrivate *event = new MegaSyncEventPrivate(MegaSyncEvent::TYPE_LOCAL_FOLDER_ADITION);
    event->setPath(path);
    fireOnSyncEvent(megaSync, event);
}

void MegaApiImpl::syncupdate_local_folder_deletion(Sync *sync, LocalNode *localNode)
{
    client->abortbackoff(false);

    string local;
    string path;
    localNode->getlocalpath(&local, true);
    fsAccess->local2path(&local, &path);
    LOG_debug << "Sync - local folder deletion detected: " << path.c_str();

    if(syncMap.find(sync->tag) == syncMap.end()) return;
    MegaSyncPrivate* megaSync = syncMap.at(sync->tag);


    MegaSyncEventPrivate *event = new MegaSyncEventPrivate(MegaSyncEvent::TYPE_LOCAL_FOLDER_DELETION);
    event->setPath(path.c_str());
    fireOnSyncEvent(megaSync, event);
}

void MegaApiImpl::syncupdate_local_file_addition(Sync *sync, LocalNode *localNode, const char* path)
{
    LOG_debug << "Sync - local file addition detected: " << path;
    client->abortbackoff(false);

    if(syncMap.find(sync->tag) == syncMap.end()) return;
    MegaSyncPrivate* megaSync = syncMap.at(sync->tag);

    MegaSyncEventPrivate *event = new MegaSyncEventPrivate(MegaSyncEvent::TYPE_LOCAL_FILE_ADDITION);
    event->setPath(path);
    fireOnSyncEvent(megaSync, event);
}

void MegaApiImpl::syncupdate_local_file_deletion(Sync *sync, LocalNode *localNode)
{
    client->abortbackoff(false);

    string local;
    string path;
    localNode->getlocalpath(&local, true);
    fsAccess->local2path(&local, &path);
    LOG_debug << "Sync - local file deletion detected: " << path.c_str();

    if(syncMap.find(sync->tag) == syncMap.end()) return;
    MegaSyncPrivate* megaSync = syncMap.at(sync->tag);

    MegaSyncEventPrivate *event = new MegaSyncEventPrivate(MegaSyncEvent::TYPE_LOCAL_FILE_DELETION);
    event->setPath(path.c_str());
    fireOnSyncEvent(megaSync, event);
}

void MegaApiImpl::syncupdate_local_file_change(Sync *sync, LocalNode *localNode, const char* path)
{
    LOG_debug << "Sync - local file change detected: " << path;
    client->abortbackoff(false);

    if(syncMap.find(sync->tag) == syncMap.end()) return;
    MegaSyncPrivate* megaSync = syncMap.at(sync->tag);

    MegaSyncEventPrivate *event = new MegaSyncEventPrivate(MegaSyncEvent::TYPE_LOCAL_FILE_CHANGED);
    event->setPath(path);
    fireOnSyncEvent(megaSync, event);
}

void MegaApiImpl::syncupdate_local_move(Sync *sync, LocalNode *localNode, const char *to)
{
    client->abortbackoff(false);

    string local;
    string path;
    localNode->getlocalpath(&local, true);
    fsAccess->local2path(&local, &path);
    LOG_debug << "Sync - local rename/move " << path.c_str() << " -> " << to;

    if(syncMap.find(sync->tag) == syncMap.end()) return;
    MegaSyncPrivate* megaSync = syncMap.at(sync->tag);

    MegaSyncEventPrivate *event = new MegaSyncEventPrivate(MegaSyncEvent::TYPE_LOCAL_MOVE);
    event->setPath(path.c_str());
    event->setNewPath(to);
    fireOnSyncEvent(megaSync, event);
}

void MegaApiImpl::syncupdate_get(Sync *sync, Node* node, const char *path)
{
    LOG_debug << "Sync - requesting file " << path;

    if(syncMap.find(sync->tag) == syncMap.end()) return;
    MegaSyncPrivate* megaSync = syncMap.at(sync->tag);

    MegaSyncEventPrivate *event = new MegaSyncEventPrivate(MegaSyncEvent::TYPE_FILE_GET);
    event->setNodeHandle(node->nodehandle);
    event->setPath(path);
    fireOnSyncEvent(megaSync, event);
}

void MegaApiImpl::syncupdate_put(Sync *sync, LocalNode *localNode, const char *path)
{
    LOG_debug << "Sync - sending file " << path;

    if(syncMap.find(sync->tag) == syncMap.end()) return;
    MegaSyncPrivate* megaSync = syncMap.at(sync->tag);

    MegaSyncEventPrivate *event = new MegaSyncEventPrivate(MegaSyncEvent::TYPE_FILE_PUT);
    event->setPath(path);
    fireOnSyncEvent(megaSync, event);
}

void MegaApiImpl::syncupdate_remote_file_addition(Sync *sync, Node *n)
{
    LOG_debug << "Sync - remote file addition detected " << n->displayname() << " Nhandle: " << LOG_NODEHANDLE(n->nodehandle);
    client->abortbackoff(false);

    if(syncMap.find(sync->tag) == syncMap.end()) return;
    MegaSyncPrivate* megaSync = syncMap.at(sync->tag);

    MegaSyncEventPrivate *event = new MegaSyncEventPrivate(MegaSyncEvent::TYPE_REMOTE_FILE_ADDITION);
    event->setNodeHandle(n->nodehandle);
    fireOnSyncEvent(megaSync, event);
}

void MegaApiImpl::syncupdate_remote_file_deletion(Sync *sync, Node *n)
{
    LOG_debug << "Sync - remote file deletion detected " << n->displayname();
    client->abortbackoff(false);

    if(syncMap.find(sync->tag) == syncMap.end()) return;
    MegaSyncPrivate* megaSync = syncMap.at(sync->tag);

    MegaSyncEventPrivate *event = new MegaSyncEventPrivate(MegaSyncEvent::TYPE_REMOTE_FILE_DELETION);
    event->setNodeHandle(n->nodehandle);
    fireOnSyncEvent(megaSync, event);
}

void MegaApiImpl::syncupdate_remote_folder_addition(Sync *sync, Node *n)
{
    LOG_debug << "Sync - remote folder addition detected " << n->displayname();
    client->abortbackoff(false);

    if(syncMap.find(sync->tag) == syncMap.end()) return;
    MegaSyncPrivate* megaSync = syncMap.at(sync->tag);

    MegaSyncEventPrivate *event = new MegaSyncEventPrivate(MegaSyncEvent::TYPE_REMOTE_FOLDER_ADDITION);
    event->setNodeHandle(n->nodehandle);
    fireOnSyncEvent(megaSync, event);
}

void MegaApiImpl::syncupdate_remote_folder_deletion(Sync *sync, Node *n)
{
    LOG_debug << "Sync - remote folder deletion detected " << n->displayname();
    client->abortbackoff(false);

    if(syncMap.find(sync->tag) == syncMap.end()) return;
    MegaSyncPrivate* megaSync = syncMap.at(sync->tag);

    MegaSyncEventPrivate *event = new MegaSyncEventPrivate(MegaSyncEvent::TYPE_REMOTE_FOLDER_DELETION);
    event->setNodeHandle(n->nodehandle);
    fireOnSyncEvent(megaSync, event);
}

void MegaApiImpl::syncupdate_remote_copy(Sync *, const char *name)
{
    LOG_debug << "Sync - creating remote file " << name << " by copying existing remote file";
    client->abortbackoff(false);
}

void MegaApiImpl::syncupdate_remote_move(Sync *sync, Node *n, Node *prevparent)
{
    LOG_debug << "Sync - remote move " << n->displayname() <<
                 " from " << (prevparent ? prevparent->displayname() : "?") <<
                 " to " << (n->parent ? n->parent->displayname() : "?");
    client->abortbackoff(false);

    if(syncMap.find(sync->tag) == syncMap.end()) return;
    MegaSyncPrivate* megaSync = syncMap.at(sync->tag);

    MegaSyncEventPrivate *event = new MegaSyncEventPrivate(MegaSyncEvent::TYPE_REMOTE_MOVE);
    event->setNodeHandle(n->nodehandle);
    event->setPrevParent(prevparent ? prevparent->nodehandle : UNDEF);
    fireOnSyncEvent(megaSync, event);
}

void MegaApiImpl::syncupdate_remote_rename(Sync *sync, Node *n, const char *prevname)
{
    LOG_debug << "Sync - remote rename from " << prevname << " to " << n->displayname();
    client->abortbackoff(false);

    if(syncMap.find(sync->tag) == syncMap.end()) return;
    MegaSyncPrivate* megaSync = syncMap.at(sync->tag);

    MegaSyncEventPrivate *event = new MegaSyncEventPrivate(MegaSyncEvent::TYPE_REMOTE_RENAME);
    event->setNodeHandle(n->nodehandle);
    event->setPrevName(prevname);
    fireOnSyncEvent(megaSync, event);
}

void MegaApiImpl::syncupdate_treestate(LocalNode *l)
{
    string local;
    string path;
    l->getlocalpath(&local, true);
    fsAccess->local2path(&local, &path);

    if(syncMap.find(l->sync->tag) == syncMap.end()) return;
    MegaSyncPrivate* megaSync = syncMap.at(l->sync->tag);

    fireOnFileSyncStateChanged(megaSync, path.data(), (int)l->ts);
}

bool MegaApiImpl::sync_syncable(Node *node)
{
    if(node->type == FILENODE && !is_syncable(node->size))
    {
        return false;
    }

    const char *name = node->displayname();
    sdkMutex.unlock();
    bool result = is_syncable(name);
    sdkMutex.lock();
    return result;
}

bool MegaApiImpl::sync_syncable(const char *name, string *localpath, string *)
{
    static FileAccess* f = fsAccess->newfileaccess();
    if(f->fopen(localpath) && !is_syncable(f->size))
    {
        return false;
    }

    sdkMutex.unlock();
    bool result =  is_syncable(name);
    sdkMutex.lock();
    return result;
}

void MegaApiImpl::syncupdate_local_lockretry(bool waiting)
{
    if (waiting)
    {
        LOG_debug << "Sync - waiting for local filesystem lock";
    }
    else
    {
        LOG_debug << "Sync - local filesystem lock issue resolved, continuing...";
        client->abortbackoff(false);
    }

    this->waiting = waiting;
    this->fireOnGlobalSyncStateChanged();
}
#endif


// user addition/update (users never get deleted)
void MegaApiImpl::users_updated(User** u, int count)
{
    if(!count)
    {
        return;
    }

    MegaUserList *userList = NULL;
    if(u != NULL)
    {
        userList = new MegaUserListPrivate(u, count);
        fireOnUsersUpdate(userList);
    }
    else
    {
        fireOnUsersUpdate(NULL);
    }
    delete userList;
}

void MegaApiImpl::account_updated()
{
    fireOnAccountUpdate();
}

void MegaApiImpl::pcrs_updated(PendingContactRequest **r, int count)
{
    if(!count)
    {
        return;
    }

    MegaContactRequestList *requestList = NULL;
    if(r != NULL)
    {
        requestList = new MegaContactRequestListPrivate(r, count);
        fireOnContactRequestsUpdate(requestList);
    }
    else
    {
        fireOnContactRequestsUpdate(NULL);
    }
    delete requestList;
}

void MegaApiImpl::setattr_result(handle h, error e)
{
	MegaError megaError(e);
    if(requestMap.find(client->restag) == requestMap.end()) return;
    MegaRequestPrivate* request = requestMap.at(client->restag);
    if (!request || ((request->getType() != MegaRequest::TYPE_RENAME)
            && request->getType() != MegaRequest::TYPE_SET_ATTR_NODE))
    {
        return;
    }

	request->setNodeHandle(h);
    fireOnRequestFinish(request, megaError);
}

void MegaApiImpl::rename_result(handle h, error e)
{
	MegaError megaError(e);
    if(requestMap.find(client->restag) == requestMap.end()) return;
    MegaRequestPrivate* request = requestMap.at(client->restag);
    if(!request || (request->getType() != MegaRequest::TYPE_MOVE)) return;

    request->setNodeHandle(h);
    fireOnRequestFinish(request, megaError);
}

void MegaApiImpl::unlink_result(handle h, error e)
{
	MegaError megaError(e);
    if(requestMap.find(client->restag) == requestMap.end()) return;
    MegaRequestPrivate* request = requestMap.at(client->restag);
    if(!request || (request->getType() != MegaRequest::TYPE_REMOVE)) return;

    request->setNodeHandle(h);
    fireOnRequestFinish(request, megaError);
}

void MegaApiImpl::fetchnodes_result(error e)
{
    MegaError megaError(e);
    MegaRequestPrivate* request;
    if (!client->restag)
    {
        request = new MegaRequestPrivate(MegaRequest::TYPE_FETCH_NODES);
        fireOnRequestFinish(request, megaError);
        return;
    }

    if (requestMap.find(client->restag) == requestMap.end())
    {
        return;
    }
    request = requestMap.at(client->restag);
    if(!request || (request->getType() != MegaRequest::TYPE_FETCH_NODES))
    {
        return;
    }

    fireOnRequestFinish(request, megaError);
}

void MegaApiImpl::putnodes_result(error e, targettype_t t, NewNode* nn)
{
    handle h = UNDEF;
    Node *n = NULL;

    if(!e && t != USER_HANDLE)
    {
        if(client->nodenotify.size())
        {
            n = client->nodenotify.back();
        }

        if(n)
        {
            n->applykey();
            n->setattr();
            h = n->nodehandle;
        }
    }

	MegaError megaError(e);
    if(transferMap.find(client->restag) != transferMap.end())
    {
        MegaTransferPrivate* transfer = transferMap.at(client->restag);
        if(transfer->getType() == MegaTransfer::TYPE_DOWNLOAD)
        {
            return;
        }

        if(pendingUploads > 0)
        {
            pendingUploads--;
        }

        transfer->setNodeHandle(h);
        fireOnTransferFinish(transfer, megaError);
        delete [] nn;
        return;
    }

	if(requestMap.find(client->restag) == requestMap.end()) return;
	MegaRequestPrivate* request = requestMap.at(client->restag);
    if(!request || ((request->getType() != MegaRequest::TYPE_IMPORT_LINK) &&
                    (request->getType() != MegaRequest::TYPE_CREATE_FOLDER) &&
                    (request->getType() != MegaRequest::TYPE_COPY))) return;

	request->setNodeHandle(h);
    fireOnRequestFinish(request, megaError);
	delete [] nn;
}

void MegaApiImpl::share_result(error e)
{
	MegaError megaError(e);

    if(requestMap.find(client->restag) == requestMap.end()) return;
    MegaRequestPrivate* request = requestMap.at(client->restag);
    if(!request || ((request->getType() != MegaRequest::TYPE_EXPORT) &&
                    (request->getType() != MegaRequest::TYPE_SHARE))) return;

    //exportnode_result will be called to end the request.
	if(request->getType() == MegaRequest::TYPE_EXPORT)
		return;

    fireOnRequestFinish(request, megaError);
}

void MegaApiImpl::share_result(int, error)
{
    //The other callback will be called at the end of the request
}

void MegaApiImpl::setpcr_result(handle h, error e, opcactions_t action)
{
    MegaError megaError(e);
    if(requestMap.find(client->restag) == requestMap.end()) return;
    MegaRequestPrivate* request = requestMap.at(client->restag);
    if(!request || request->getType() != MegaRequest::TYPE_INVITE_CONTACT) return;

    if (e)
    {
        LOG_debug << "Outgoing pending contact request failed (" << megaError.getErrorString() << ")";
    }
    else
    {
        if (h == UNDEF)
        {
            // must have been deleted
            LOG_debug << "Outgoing pending contact request " << (action == OPCA_DELETE ? "deleted" : "reminded") << " successfully";
        }
        else
        {
            char buffer[12];
            Base64::btoa((byte*)&h, sizeof(h), buffer);
            LOG_debug << "Outgoing pending contact request succeeded, id: " << buffer;
        }
    }

    request->setNodeHandle(h);
    request->setNumber(action);
    fireOnRequestFinish(request, megaError);
}

void MegaApiImpl::updatepcr_result(error e, ipcactions_t action)
{
    MegaError megaError(e);
    if(requestMap.find(client->restag) == requestMap.end()) return;
    MegaRequestPrivate* request = requestMap.at(client->restag);
    if(!request || request->getType() != MegaRequest::TYPE_REPLY_CONTACT_REQUEST) return;

    if (e)
    {
        LOG_debug << "Incoming pending contact request update failed (" << megaError.getErrorString() << ")";
    }
    else
    {
        string labels[3] = {"accepted", "denied", "ignored"};
        LOG_debug << "Incoming pending contact request successfully " << labels[(int)action];
    }

    request->setNumber(action);
    fireOnRequestFinish(request, megaError);
}

void MegaApiImpl::fa_complete(Node* n, fatype type, const char* data, uint32_t len)
{
    int tag = client->restag;
    while(tag)
    {
        if(requestMap.find(tag) == requestMap.end()) return;
        MegaRequestPrivate* request = requestMap.at(tag);
        if(!request || (request->getType() != MegaRequest::TYPE_GET_ATTR_FILE)) return;

        tag = request->getNumber();

        FileAccess *f = client->fsaccess->newfileaccess();
        string filePath(request->getFile());
        string localPath;
        fsAccess->path2local(&filePath, &localPath);

        totalDownloadedBytes += len;

        fsAccess->unlinklocal(&localPath);
        if(!f->fopen(&localPath, false, true))
        {
            delete f;
            fireOnRequestFinish(request, MegaError(API_EWRITE));
            continue;
        }

        if(!f->fwrite((const byte*)data, len, 0))
        {
            delete f;
            fireOnRequestFinish(request, MegaError(API_EWRITE));
            continue;
        }

        delete f;
        fireOnRequestFinish(request, MegaError(API_OK));
    }
}

int MegaApiImpl::fa_failed(handle, fatype, int retries, error e)
{
    int tag = client->restag;
    while(tag)
    {
        if(requestMap.find(tag) == requestMap.end()) return 1;
        MegaRequestPrivate* request = requestMap.at(tag);
        if(!request || (request->getType() != MegaRequest::TYPE_GET_ATTR_FILE))
            return 1;

        tag = request->getNumber();
        if(retries >= 2)
        {
            fireOnRequestFinish(request, MegaError(e));
        }
        else
        {
            fireOnRequestTemporaryError(request, MegaError(e));
        }
    }

    return (retries >= 2);
}

void MegaApiImpl::putfa_result(handle, fatype, error e)
{
    MegaError megaError(e);
    if(requestMap.find(client->restag) == requestMap.end()) return;
    MegaRequestPrivate* request = requestMap.at(client->restag);
    if(!request || request->getType() != MegaRequest::TYPE_SET_ATTR_FILE)
        return;

    fireOnRequestFinish(request, megaError);
}

void MegaApiImpl::putfa_result(handle, fatype, const char *)
{
    MegaError megaError(API_OK);
    if(requestMap.find(client->restag) == requestMap.end()) return;
    MegaRequestPrivate* request = requestMap.at(client->restag);
    if(!request || request->getType() != MegaRequest::TYPE_SET_ATTR_FILE)
        return;

    fireOnRequestFinish(request, megaError);
}

void MegaApiImpl::enumeratequotaitems_result(handle product, unsigned prolevel, unsigned gbstorage, unsigned gbtransfer, unsigned months, unsigned amount, const char* currency, const char* description, const char* iosid, const char* androidid)
{
    if(requestMap.find(client->restag) == requestMap.end()) return;
    MegaRequestPrivate* request = requestMap.at(client->restag);
    if(!request || ((request->getType() != MegaRequest::TYPE_GET_PRICING) &&
                    (request->getType() != MegaRequest::TYPE_GET_PAYMENT_ID) &&
                    (request->getType() != MegaRequest::TYPE_UPGRADE_ACCOUNT)))
    {
        return;
    }

    request->addProduct(product, prolevel, gbstorage, gbtransfer, months, amount, currency, description, iosid, androidid);
}

void MegaApiImpl::enumeratequotaitems_result(error e)
{
    if(requestMap.find(client->restag) == requestMap.end()) return;
    MegaRequestPrivate* request = requestMap.at(client->restag);
    if(!request || ((request->getType() != MegaRequest::TYPE_GET_PRICING) &&
                    (request->getType() != MegaRequest::TYPE_GET_PAYMENT_ID) &&
                    (request->getType() != MegaRequest::TYPE_UPGRADE_ACCOUNT)))
    {
        return;
    }

    if(request->getType() == MegaRequest::TYPE_GET_PRICING)
    {
        fireOnRequestFinish(request, MegaError(e));
    }
    else
    {
        MegaPricing *pricing = request->getPricing();
        int i;
        for(i = 0; i < pricing->getNumProducts(); i++)
        {
            if(pricing->getHandle(i) == request->getNodeHandle())
            {
                requestMap.erase(request->getTag());
                int nextTag = client->nextreqtag();
                request->setTag(nextTag);
                requestMap[nextTag]=request;
                client->purchase_additem(0, request->getNodeHandle(), pricing->getAmount(i),
                                         pricing->getCurrency(i), 0, NULL, NULL);
                break;
            }
        }

        if(i == pricing->getNumProducts())
        {
            fireOnRequestFinish(request, MegaError(API_ENOENT));
        }
        delete pricing;
    }
}

void MegaApiImpl::additem_result(error e)
{
    if(requestMap.find(client->restag) == requestMap.end()) return;
    MegaRequestPrivate* request = requestMap.at(client->restag);
    if(!request || ((request->getType() != MegaRequest::TYPE_GET_PAYMENT_ID) &&
                    (request->getType() != MegaRequest::TYPE_UPGRADE_ACCOUNT))) return;

    if(e != API_OK)
    {
        client->purchase_begin();
        fireOnRequestFinish(request, MegaError(e));
        return;
    }

    if(request->getType() == MegaRequest::TYPE_GET_PAYMENT_ID)
    {
        char saleid[16];
        Base64::btoa((byte *)&client->purchase_basket.back(), 8, saleid);
        request->setLink(saleid);
        client->purchase_begin();
        fireOnRequestFinish(request, MegaError(API_OK));
        return;
    }

    //MegaRequest::TYPE_UPGRADE_ACCOUNT
    int method = request->getNumber();
    client->purchase_checkout(method);
}

void MegaApiImpl::checkout_result(const char *errortype, error e)
{
    if(requestMap.find(client->restag) == requestMap.end()) return;
    MegaRequestPrivate* request = requestMap.at(client->restag);
    if(!request || (request->getType() != MegaRequest::TYPE_UPGRADE_ACCOUNT)) return;

    if(!errortype)
    {
        fireOnRequestFinish(request, MegaError(e));
        return;
    }

    if(!strcmp(errortype, "FP"))
    {
        fireOnRequestFinish(request, MegaError(e - 100));
        return;
    }

    fireOnRequestFinish(request, MegaError(MegaError::PAYMENT_EGENERIC));
    return;
}

void MegaApiImpl::submitpurchasereceipt_result(error e)
{
    if(requestMap.find(client->restag) == requestMap.end()) return;
    MegaRequestPrivate* request = requestMap.at(client->restag);
    if(!request || (request->getType() != MegaRequest::TYPE_SUBMIT_PURCHASE_RECEIPT)) return;

    fireOnRequestFinish(request, MegaError(e));
}

void MegaApiImpl::creditcardquerysubscriptions_result(int number, error e)
{
    if(requestMap.find(client->restag) == requestMap.end()) return;
    MegaRequestPrivate* request = requestMap.at(client->restag);
    if(!request || (request->getType() != MegaRequest::TYPE_CREDIT_CARD_QUERY_SUBSCRIPTIONS)) return;

    request->setNumber(number);
    fireOnRequestFinish(request, MegaError(e));
}

void MegaApiImpl::creditcardcancelsubscriptions_result(error e)
{
    if(requestMap.find(client->restag) == requestMap.end()) return;
    MegaRequestPrivate* request = requestMap.at(client->restag);
    if(!request || (request->getType() != MegaRequest::TYPE_CREDIT_CARD_CANCEL_SUBSCRIPTIONS)) return;

    fireOnRequestFinish(request, MegaError(e));
}
void MegaApiImpl::getpaymentmethods_result(int methods, error e)
{
    if(requestMap.find(client->restag) == requestMap.end()) return;
    MegaRequestPrivate* request = requestMap.at(client->restag);
    if(!request || (request->getType() != MegaRequest::TYPE_GET_PAYMENT_METHODS)) return;

    request->setNumber(methods);
    fireOnRequestFinish(request, MegaError(e));
}

void MegaApiImpl::userfeedbackstore_result(error e)
{
    if(requestMap.find(client->restag) == requestMap.end()) return;
    MegaRequestPrivate* request = requestMap.at(client->restag);
    if(!request || (request->getType() != MegaRequest::TYPE_SUBMIT_FEEDBACK)) return;

    fireOnRequestFinish(request, MegaError(e));
}

void MegaApiImpl::sendevent_result(error e)
{
    if(requestMap.find(client->restag) == requestMap.end()) return;
    MegaRequestPrivate* request = requestMap.at(client->restag);
    if(!request || (request->getType() != MegaRequest::TYPE_SEND_EVENT)) return;

    fireOnRequestFinish(request, MegaError(e));
}

void MegaApiImpl::creditcardstore_result(error e)
{
    if(requestMap.find(client->restag) == requestMap.end()) return;
    MegaRequestPrivate* request = requestMap.at(client->restag);
    if(!request || (request->getType() != MegaRequest::TYPE_CREDIT_CARD_STORE)) return;

    fireOnRequestFinish(request, MegaError(e));
}

void MegaApiImpl::copysession_result(string *session, error e)
{
    if(requestMap.find(client->restag) == requestMap.end()) return;
    MegaRequestPrivate* request = requestMap.at(client->restag);
    if(!request || (request->getType() != MegaRequest::TYPE_GET_SESSION_TRANSFER_URL)) return;

    const char *path = request->getText();
    string *data = NULL;
    if(e == API_OK)
    {
        data = client->sessiontransferdata(path, session);
    }

    if(data)
    {
        data->insert(0, "https://mega.nz/#sitetransfer!");
    }
    else
    {
        data = new string("https://mega.nz/#");
        if(path)
        {
            data->append(path);
        }
    }

    request->setLink(data->c_str());
    delete data;

    fireOnRequestFinish(request, MegaError(e));
}

void MegaApiImpl::clearing()
{

}

void MegaApiImpl::notify_retry(dstime dsdelta)
{
#ifdef ENABLE_SYNC
    bool previousFlag = waitingRequest;
#endif

    if(!dsdelta)
        waitingRequest = false;
    else if(dsdelta > 10)
        waitingRequest = true;

#ifdef ENABLE_SYNC
    if(previousFlag != waitingRequest)
        fireOnGlobalSyncStateChanged();
#endif

    if (dsdelta && requestMap.size() == 1)
    {
        MegaRequestPrivate *request = requestMap.begin()->second;
        fireOnRequestTemporaryError(request, MegaError(API_EAGAIN));
    }
}

// callback for non-EAGAIN request-level errors
// retrying is futile
// this can occur e.g. with syntactically malformed requests (due to a bug) or due to an invalid application key
void MegaApiImpl::request_error(error e)
{
    MegaRequestPrivate *request = new MegaRequestPrivate(MegaRequest::TYPE_LOGOUT);
    request->setFlag(false);
    request->setParamType(e);

    if (e == API_ESSL && client->sslfakeissuer.size())
    {
        request->setText(client->sslfakeissuer.c_str());
    }

    requestQueue.push(request);
    waiter->notify();
}

void MegaApiImpl::request_response_progress(m_off_t currentProgress, m_off_t totalProgress)
{
    if(requestMap.size() == 1)
    {
        MegaRequestPrivate *request = requestMap.begin()->second;
        if(request && request->getType() == MegaRequest::TYPE_FETCH_NODES)
        {
            if(request->getTransferredBytes() != currentProgress)
            {
                request->setTransferredBytes(currentProgress);
                if(totalProgress != -1)
                {
                    request->setTotalBytes(totalProgress);
                }
                fireOnRequestUpdate(request);
            }
        }
    }
}

// login result
void MegaApiImpl::login_result(error result)
{
	MegaError megaError(result);
    if(requestMap.find(client->restag) == requestMap.end()) return;
    MegaRequestPrivate* request = requestMap.at(client->restag);
    if(!request || (request->getType() != MegaRequest::TYPE_LOGIN)) return;

    fireOnRequestFinish(request, megaError);
}

void MegaApiImpl::logout_result(error e)
{
    if(requestMap.find(client->restag) == requestMap.end()) return;
    MegaRequestPrivate* request = requestMap.at(client->restag);
    if(!request || (request->getType() != MegaRequest::TYPE_LOGOUT)) return;

    if(!e)
    {
        requestMap.erase(request->getTag());

        error preverror = (error)request->getParamType();
        while(!requestMap.empty())
        {
            std::map<int,MegaRequestPrivate*>::iterator it=requestMap.begin();
            if(it->second) fireOnRequestFinish(it->second, MegaError(preverror ? preverror : API_EACCESS));
        }

        while(!transferMap.empty())
        {
            std::map<int, MegaTransferPrivate *>::iterator it=transferMap.begin();
            if(it->second) fireOnTransferFinish(it->second, MegaError(preverror ? preverror : API_EACCESS));
        }

        pendingUploads = 0;
        pendingDownloads = 0;
        totalUploads = 0;
        totalDownloads = 0;
        waiting = false;
        waitingRequest = false;
        excludedNames.clear();
        syncLowerSizeLimit = 0;
        syncUpperSizeLimit = 0;
        uploadSpeed = 0;
        downloadSpeed = 0;
        downloadTimes.clear();
        downloadBytes.clear();
        uploadTimes.clear();
        uploadBytes.clear();
        uploadPartialBytes = 0;
        downloadPartialBytes = 0;

        fireOnRequestFinish(request, MegaError(preverror));
        return;
    }
    fireOnRequestFinish(request,MegaError(e));
}

void MegaApiImpl::userdata_result(string *name, string* pubk, string* privk, handle bjid, error result)
{
    MegaError megaError(result);
    if(requestMap.find(client->restag) == requestMap.end()) return;
    MegaRequestPrivate* request = requestMap.at(client->restag);
    if(!request || (request->getType() != MegaRequest::TYPE_GET_USER_DATA)) return;

    if(result == API_OK)
    {
        char jid[16];
        Base32::btoa((byte *)&bjid, MegaClient::USERHANDLE, jid);

        request->setPassword(pubk->c_str());
        request->setPrivateKey(privk->c_str());
        request->setName(name->c_str());
        request->setText(jid);
    }
    fireOnRequestFinish(request, megaError);
}

void MegaApiImpl::pubkey_result(User *u)
{
    if(requestMap.find(client->restag) == requestMap.end()) return;
    MegaRequestPrivate* request = requestMap.at(client->restag);
    if(!request || (request->getType() != MegaRequest::TYPE_GET_USER_DATA)) return;

    if(!u)
    {
        fireOnRequestFinish(request, MegaError(API_ENOENT));
        return;
    }

    if(!u->pubk.isvalid())
    {
        fireOnRequestFinish(request, MegaError(API_EACCESS));
        return;
    }

    string key;
    u->pubk.serializekey(&key, AsymmCipher::PUBKEY);
    char pubkbuf[AsymmCipher::MAXKEYLENGTH * 4 / 3 + 4];
    Base64::btoa((byte *)key.data(), key.size(), pubkbuf);
    request->setPassword(pubkbuf);

    char jid[16];
    Base32::btoa((byte *)&u->userhandle, MegaClient::USERHANDLE, jid);
    request->setText(jid);

    if(u->email.size())
    {
        request->setEmail(u->email.c_str());
    }

    fireOnRequestFinish(request, MegaError(API_OK));
}

// password change result
void MegaApiImpl::changepw_result(error result)
{
	MegaError megaError(result);
    if(requestMap.find(client->restag) == requestMap.end()) return;
    MegaRequestPrivate* request = requestMap.at(client->restag);
    if(!request || request->getType() != MegaRequest::TYPE_CHANGE_PW) return;

    fireOnRequestFinish(request, megaError);
}

// node export failed
void MegaApiImpl::exportnode_result(error result)
{
	MegaError megaError(result);
    if(requestMap.find(client->restag) == requestMap.end()) return;
    MegaRequestPrivate* request = requestMap.at(client->restag);
    if(!request || request->getType() != MegaRequest::TYPE_EXPORT) return;

    fireOnRequestFinish(request, megaError);
}

void MegaApiImpl::exportnode_result(handle h, handle ph)
{
    Node* n;
    if(requestMap.find(client->restag) == requestMap.end()) return;
    MegaRequestPrivate* request = requestMap.at(client->restag);
    if(!request || request->getType() != MegaRequest::TYPE_EXPORT) return;

    if ((n = client->nodebyhandle(h)))
    {
        char node[9];
        char key[FILENODEKEYLENGTH*4/3+3];

        Base64::btoa((byte*)&ph,MegaClient::NODEHANDLE,node);

        // the key
        if (n->type == FILENODE)
        {
            if(n->nodekey.size()>=FILENODEKEYLENGTH)
                Base64::btoa((const byte*)n->nodekey.data(),FILENODEKEYLENGTH,key);
            else
                key[0]=0;
        }
        else if (n->sharekey) Base64::btoa(n->sharekey->key,FOLDERNODEKEYLENGTH,key);
        else
        {
            fireOnRequestFinish(request, MegaError(MegaError::API_EKEY));
            return;
        }

        string link = "https://mega.nz/#";
        link += (n->type ? "F" : "");
        link += "!";
        link += node;
        link += "!";
        link += key;
        request->setLink(link.c_str());
        fireOnRequestFinish(request, MegaError(MegaError::API_OK));
    }
    else
    {
        request->setNodeHandle(UNDEF);
        fireOnRequestFinish(request, MegaError(MegaError::API_ENOENT));
    }
}

// the requested link could not be opened
void MegaApiImpl::openfilelink_result(error result)
{
	MegaError megaError(result);
    if(requestMap.find(client->restag) == requestMap.end()) return;
    MegaRequestPrivate* request = requestMap.at(client->restag);
    if(!request || ((request->getType() != MegaRequest::TYPE_IMPORT_LINK) &&
                    (request->getType() != MegaRequest::TYPE_GET_PUBLIC_NODE))) return;

    fireOnRequestFinish(request, megaError);
}

// the requested link was opened successfully
// (it is the application's responsibility to delete n!)
void MegaApiImpl::openfilelink_result(handle ph, const byte* key, m_off_t size, string* a, string*, int)
{
    if(requestMap.find(client->restag) == requestMap.end()) return;
    MegaRequestPrivate* request = requestMap.at(client->restag);
    if(!request || ((request->getType() != MegaRequest::TYPE_IMPORT_LINK) &&
                    (request->getType() != MegaRequest::TYPE_GET_PUBLIC_NODE))) return;

	if (!client->loggedin() && (request->getType() == MegaRequest::TYPE_IMPORT_LINK))
	{
        fireOnRequestFinish(request, MegaError(MegaError::API_EACCESS));
		return;
	}

    // no key provided --> check only that the nodehandle is valid
    if (!key && (request->getType() == MegaRequest::TYPE_GET_PUBLIC_NODE))
    {
        fireOnRequestFinish(request, MegaError(MegaError::API_EINCOMPLETE));
        return;
    }

    string attrstring;
    string fileName;
    string keystring;
    string fingerprint;

    attrstring.resize(a->length()*4/3+4);
    attrstring.resize(Base64::btoa((const byte *)a->data(),a->length(), (char *)attrstring.data()));

    m_time_t mtime = 0;

    SymmCipher nodeKey;
    keystring.assign((char*)key,FILENODEKEYLENGTH);
    nodeKey.setkey(key, FILENODE);

    byte *buf = Node::decryptattr(&nodeKey,attrstring.c_str(),attrstring.size());
    if(buf)
    {
        JSON json;
        nameid name;
        string* t;
        AttrMap attrs;

        json.begin((char*)buf+5);
        while ((name = json.getnameid()) != EOO && json.storeobject((t = &attrs.map[name])))
            JSON::unescape(t);

        delete[] buf;

        attr_map::iterator it;
        it = attrs.map.find('n');
        if (it == attrs.map.end()) fileName = "CRYPTO_ERROR";
        else if (!it->second.size()) fileName = "BLANK";
        else fileName = it->second.c_str();

        it = attrs.map.find('c');
        if(it != attrs.map.end())
        {
            FileFingerprint ffp;
            if(ffp.unserializefingerprint(&it->second))
            {
                mtime = ffp.mtime;

                char bsize[sizeof(size)+1];
                int l = Serialize64::serialize((byte *)bsize, size);
                char *buf = new char[l * 4 / 3 + 4];
                char ssize = 'A' + Base64::btoa((const byte *)bsize, l, buf);

                string result(1, ssize);
                result.append(buf);
                result.append(it->second);
                delete [] buf;

                fingerprint = result;
            }
        }
    }
    else fileName = "CRYPTO_ERROR";

	if(request->getType() == MegaRequest::TYPE_IMPORT_LINK)
	{
		NewNode* newnode = new NewNode[1];

		// set up new node as folder node
		newnode->source = NEW_PUBLIC;
		newnode->type = FILENODE;
		newnode->nodehandle = ph;
        newnode->parenthandle = UNDEF;
		newnode->nodekey.assign((char*)key,FILENODEKEYLENGTH);
        newnode->attrstring = new string(*a);

		// add node
        requestMap.erase(request->getTag());
        int nextTag = client->nextreqtag();
        request->setTag(nextTag);
        requestMap[nextTag]=request;
        client->putnodes(request->getParentHandle(), newnode, 1);
	}
	else
	{
        request->setPublicNode(new MegaNodePrivate(fileName.c_str(), FILENODE, size, 0, mtime, ph, &keystring, a,
                                                   fingerprint.size() ? fingerprint.c_str() : NULL));
        fireOnRequestFinish(request, MegaError(MegaError::API_OK));
	}
}

// reload needed
void MegaApiImpl::reload(const char*)
{
    fireOnReloadNeeded();
}

// nodes have been modified
// (nodes with their removed flag set will be deleted immediately after returning from this call,
// at which point their pointers will become invalid at that point.)
void MegaApiImpl::nodes_updated(Node** n, int count)
{
    if(!count)
    {
        return;
    }

    MegaNodeList *nodeList = NULL;
    if(n != NULL)
    {
        nodeList = new MegaNodeListPrivate(n, count);
        fireOnNodesUpdate(nodeList);
    }
    else
    {
        fireOnNodesUpdate(NULL);
    }
    delete nodeList;
}

void MegaApiImpl::account_details(AccountDetails*, bool, bool, bool, bool, bool, bool)
{
    if(requestMap.find(client->restag) == requestMap.end()) return;
    MegaRequestPrivate* request = requestMap.at(client->restag);
    if(!request || (request->getType() != MegaRequest::TYPE_ACCOUNT_DETAILS)) return;

	int numDetails = request->getNumDetails();
	numDetails--;
	request->setNumDetails(numDetails);
	if(!numDetails)
    {
        if(!request->getAccountDetails()->storage_max)
            fireOnRequestFinish(request, MegaError(MegaError::API_EACCESS));
        else
            fireOnRequestFinish(request, MegaError(MegaError::API_OK));
    }
}

void MegaApiImpl::account_details(AccountDetails*, error e)
{
	MegaError megaError(e);
    if(requestMap.find(client->restag) == requestMap.end()) return;
    MegaRequestPrivate* request = requestMap.at(client->restag);
    if(!request || (request->getType() != MegaRequest::TYPE_ACCOUNT_DETAILS)) return;

    fireOnRequestFinish(request, megaError);
}

void MegaApiImpl::invite_result(error e)
{
	MegaError megaError(e);
    if(requestMap.find(client->restag) == requestMap.end()) return;
    MegaRequestPrivate* request = requestMap.at(client->restag);
    if(!request || ((request->getType() != MegaRequest::TYPE_ADD_CONTACT) &&
                    (request->getType() != MegaRequest::TYPE_REMOVE_CONTACT))) return;

    fireOnRequestFinish(request, megaError);
}

void MegaApiImpl::putua_result(error e)
{
    MegaError megaError(e);
    if(requestMap.find(client->restag) == requestMap.end()) return;
    MegaRequestPrivate* request = requestMap.at(client->restag);
    if(!request || (request->getType() != MegaRequest::TYPE_SET_ATTR_USER)) return;

    fireOnRequestFinish(request, megaError);
}

void MegaApiImpl::getua_result(error e)
{
	MegaError megaError(e);
	if(requestMap.find(client->restag) == requestMap.end()) return;
	MegaRequestPrivate* request = requestMap.at(client->restag);
    if(!request || (request->getType() != MegaRequest::TYPE_GET_ATTR_USER)) return;

    fireOnRequestFinish(request, megaError);
}

void MegaApiImpl::getua_result(byte* data, unsigned len)
{
	if(requestMap.find(client->restag) == requestMap.end()) return;
	MegaRequestPrivate* request = requestMap.at(client->restag);
    if(!request || (request->getType() != MegaRequest::TYPE_GET_ATTR_USER)) return;

    if(request->getParamType() == MegaApi::USER_ATTR_AVATAR)
    {
        if (len)
        {
            FileAccess *f = client->fsaccess->newfileaccess();
            string filePath(request->getFile());
            string localPath;
            fsAccess->path2local(&filePath, &localPath);

            totalDownloadedBytes += len;

            fsAccess->unlinklocal(&localPath);
            if(!f->fopen(&localPath, false, true))
            {
                delete f;
                fireOnRequestFinish(request, MegaError(API_EWRITE));
                return;
            }

            if(!f->fwrite((const byte*)data, len, 0))
            {
                delete f;
                fireOnRequestFinish(request, MegaError(API_EWRITE));
                return;
            }

            delete f;
        }
        else    // no data for the avatar
        {
            fireOnRequestFinish(request, MegaError(API_ENOENT));
            return;
        }
    }
    else
    {
        string str((const char*)data,len);
        request->setText(str.c_str());
    }
    fireOnRequestFinish(request, MegaError(API_OK));
}

// user attribute update notification
void MegaApiImpl::userattr_update(User*, int, const char*)
{
}

void MegaApiImpl::ephemeral_result(error e)
{
	MegaError megaError(e);
    if(requestMap.find(client->restag) == requestMap.end()) return;
    MegaRequestPrivate* request = requestMap.at(client->restag);
    if(!request || ((request->getType() != MegaRequest::TYPE_CREATE_ACCOUNT))) return;

    fireOnRequestFinish(request, megaError);
}

void MegaApiImpl::ephemeral_result(handle, const byte*)
{
    if(requestMap.find(client->restag) == requestMap.end()) return;
    MegaRequestPrivate* request = requestMap.at(client->restag);
    if(!request || ((request->getType() != MegaRequest::TYPE_CREATE_ACCOUNT))) return;

    requestMap.erase(request->getTag());
    int nextTag = client->nextreqtag();
    request->setTag(nextTag);
    requestMap[nextTag] = request;

	byte pwkey[SymmCipher::KEYLENGTH];
    if(!request->getPrivateKey())
		client->pw_key(request->getPassword(),pwkey);
	else
		Base64::atob(request->getPrivateKey(), (byte *)pwkey, sizeof pwkey);

    client->sendsignuplink(request->getEmail(),request->getName(),pwkey);
}

void MegaApiImpl::sendsignuplink_result(error e)
{
	MegaError megaError(e);
    if(requestMap.find(client->restag) == requestMap.end()) return;
    MegaRequestPrivate* request = requestMap.at(client->restag);
    if(!request || ((request->getType() != MegaRequest::TYPE_CREATE_ACCOUNT))) return;

    requestMap.erase(request->getTag());
    while(!requestMap.empty())
    {
        std::map<int,MegaRequestPrivate*>::iterator it=requestMap.begin();
        if(it->second) fireOnRequestFinish(it->second, MegaError(MegaError::API_EACCESS));
    }

    while(!transferMap.empty())
    {
        std::map<int, MegaTransferPrivate *>::iterator it=transferMap.begin();
        if(it->second) fireOnTransferFinish(it->second, MegaError(MegaError::API_EACCESS));
    }

    client->locallogout();
    fireOnRequestFinish(request, megaError);
}

void MegaApiImpl::querysignuplink_result(error e)
{
	MegaError megaError(e);
    if(requestMap.find(client->restag) == requestMap.end()) return;
    MegaRequestPrivate* request = requestMap.at(client->restag);
    if(!request || ((request->getType() != MegaRequest::TYPE_QUERY_SIGNUP_LINK) &&
                    (request->getType() != MegaRequest::TYPE_CONFIRM_ACCOUNT))) return;

    fireOnRequestFinish(request, megaError);
}

void MegaApiImpl::querysignuplink_result(handle, const char* email, const char* name, const byte* pwc, const byte*, const byte* c, size_t len)
{
    if(requestMap.find(client->restag) == requestMap.end()) return;
    MegaRequestPrivate* request = requestMap.at(client->restag);
    if(!request || ((request->getType() != MegaRequest::TYPE_QUERY_SIGNUP_LINK) &&
                    (request->getType() != MegaRequest::TYPE_CONFIRM_ACCOUNT))) return;

	request->setEmail(email);
	request->setName(name);

	if(request->getType() == MegaRequest::TYPE_QUERY_SIGNUP_LINK)
	{
        fireOnRequestFinish(request, MegaError(API_OK));
		return;
	}

	string signupemail = email;
	string signupcode;
	signupcode.assign((char*)c,len);

	byte signuppwchallenge[SymmCipher::KEYLENGTH];
	byte signupencryptedmasterkey[SymmCipher::KEYLENGTH];

	memcpy(signuppwchallenge,pwc,sizeof signuppwchallenge);
	memcpy(signupencryptedmasterkey,pwc,sizeof signupencryptedmasterkey);

	byte pwkey[SymmCipher::KEYLENGTH];
    if(!request->getPrivateKey())
		client->pw_key(request->getPassword(),pwkey);
	else
		Base64::atob(request->getPrivateKey(), (byte *)pwkey, sizeof pwkey);

	// verify correctness of supplied signup password
	SymmCipher pwcipher(pwkey);
	pwcipher.ecb_decrypt(signuppwchallenge);

	if (*(uint64_t*)(signuppwchallenge+4))
	{
        fireOnRequestFinish(request, MegaError(API_ENOENT));
	}
	else
	{
		// decrypt and set master key, then proceed with the confirmation
		pwcipher.ecb_decrypt(signupencryptedmasterkey);
		client->key.setkey(signupencryptedmasterkey);

        requestMap.erase(request->getTag());
        int nextTag = client->nextreqtag();
        request->setTag(nextTag);
        requestMap[nextTag] = request;

		client->confirmsignuplink((const byte*)signupcode.data(),signupcode.size(),MegaClient::stringhash64(&signupemail,&pwcipher));
	}
}

void MegaApiImpl::confirmsignuplink_result(error e)
{
	MegaError megaError(e);
    if(requestMap.find(client->restag) == requestMap.end()) return;
    MegaRequestPrivate* request = requestMap.at(client->restag);
    if(!request) return;

    fireOnRequestFinish(request, megaError);
}

void MegaApiImpl::setkeypair_result(error e)
{

}

void MegaApiImpl::checkfile_result(handle h, error e)
{
    if(e)
    {
        for(std::map<int, MegaTransferPrivate *>::iterator iter = transferMap.begin(); iter != transferMap.end(); iter++)
        {
            MegaTransferPrivate *transfer = iter->second;
            if(transfer->getNodeHandle() == h)
                fireOnTransferTemporaryError(transfer, MegaError(e));
        }
    }
}

void MegaApiImpl::checkfile_result(handle h, error e, byte*, m_off_t, m_time_t, m_time_t, string*, string*, string*)
{
    if(e)
    {
        for(std::map<int, MegaTransferPrivate *>::iterator iter = transferMap.begin(); iter != transferMap.end(); iter++)
        {
            MegaTransferPrivate *transfer = iter->second;
            if(transfer->getNodeHandle() == h)
                fireOnTransferTemporaryError(transfer, MegaError(e));
        }
    }
}

void MegaApiImpl::addListener(MegaListener* listener)
{
    if(!listener) return;

    sdkMutex.lock();
    listeners.insert(listener);
    sdkMutex.unlock();
}

void MegaApiImpl::addRequestListener(MegaRequestListener* listener)
{
    if(!listener) return;

    sdkMutex.lock();
    requestListeners.insert(listener);
    sdkMutex.unlock();
}

void MegaApiImpl::addTransferListener(MegaTransferListener* listener)
{
    if(!listener) return;

    sdkMutex.lock();
    transferListeners.insert(listener);
    sdkMutex.unlock();
}

void MegaApiImpl::addGlobalListener(MegaGlobalListener* listener)
{
    if(!listener) return;

    sdkMutex.lock();
    globalListeners.insert(listener);
    sdkMutex.unlock();
}

#ifdef ENABLE_SYNC
void MegaApiImpl::addSyncListener(MegaSyncListener *listener)
{
    if(!listener) return;

    sdkMutex.lock();
    syncListeners.insert(listener);
    sdkMutex.unlock();
}

void MegaApiImpl::removeSyncListener(MegaSyncListener *listener)
{
    if(!listener) return;

    sdkMutex.lock();
    syncListeners.erase(listener);

    std::map<int, MegaSyncPrivate*>::iterator it = syncMap.begin();
    while(it != syncMap.end())
    {
        MegaSyncPrivate* sync = it->second;
        if(sync->getListener() == listener)
            sync->setListener(NULL);

        it++;
    }
    requestQueue.removeListener(listener);

    sdkMutex.unlock();
}
#endif

void MegaApiImpl::removeListener(MegaListener* listener)
{
    if(!listener) return;

    sdkMutex.lock();
    listeners.erase(listener);
    sdkMutex.unlock();
}

void MegaApiImpl::removeRequestListener(MegaRequestListener* listener)
{
    if(!listener) return;

    sdkMutex.lock();
    requestListeners.erase(listener);

    std::map<int, MegaRequestPrivate*>::iterator it = requestMap.begin();
    while(it != requestMap.end())
    {
        MegaRequestPrivate* request = it->second;
        if(request->getListener() == listener)
            request->setListener(NULL);

        it++;
    }

    requestQueue.removeListener(listener);
    sdkMutex.unlock();
}

void MegaApiImpl::removeTransferListener(MegaTransferListener* listener)
{
    if(!listener) return;

    sdkMutex.lock();
    transferListeners.erase(listener);

    std::map<int, MegaTransferPrivate*>::iterator it = transferMap.begin();
    while(it != transferMap.end())
    {
        MegaTransferPrivate* transfer = it->second;
        if(transfer->getListener() == listener)
            transfer->setListener(NULL);

        it++;
    }

    transferQueue.removeListener(listener);
    sdkMutex.unlock();
}

void MegaApiImpl::removeGlobalListener(MegaGlobalListener* listener)
{
    if(!listener) return;

    sdkMutex.lock();
    globalListeners.erase(listener);
    sdkMutex.unlock();
}

MegaRequest *MegaApiImpl::getCurrentRequest()
{
    return activeRequest;
}

MegaTransfer *MegaApiImpl::getCurrentTransfer()
{
    return activeTransfer;
}

MegaError *MegaApiImpl::getCurrentError()
{
    return activeError;
}

MegaNodeList *MegaApiImpl::getCurrentNodes()
{
    return activeNodes;
}

MegaUserList *MegaApiImpl::getCurrentUsers()
{
    return activeUsers;
}

void MegaApiImpl::fireOnRequestStart(MegaRequestPrivate *request)
{
    activeRequest = request;
    LOG_info << "Request (" << request->getRequestString() << ") starting";
	for(set<MegaRequestListener *>::iterator it = requestListeners.begin(); it != requestListeners.end() ; it++)
		(*it)->onRequestStart(api, request);

	for(set<MegaListener *>::iterator it = listeners.begin(); it != listeners.end() ; it++)
		(*it)->onRequestStart(api, request);

	MegaRequestListener* listener = request->getListener();
	if(listener) listener->onRequestStart(api, request);
	activeRequest = NULL;
}


void MegaApiImpl::fireOnRequestFinish(MegaRequestPrivate *request, MegaError e)
{
	MegaError *megaError = new MegaError(e);
	activeRequest = request;
	activeError = megaError;

    if(e.getErrorCode())
    {
        LOG_warn << "Request (" << request->getRequestString() << ") finished with error: " << e.getErrorString();
    }
    else
    {
        LOG_info << "Request (" << request->getRequestString() << ") finished";
    }

	for(set<MegaRequestListener *>::iterator it = requestListeners.begin(); it != requestListeners.end() ; it++)
		(*it)->onRequestFinish(api, request, megaError);

	for(set<MegaListener *>::iterator it = listeners.begin(); it != listeners.end() ; it++)
		(*it)->onRequestFinish(api, request, megaError);

	MegaRequestListener* listener = request->getListener();
	if(listener) listener->onRequestFinish(api, request, megaError);

    requestMap.erase(request->getTag());

	activeRequest = NULL;
	activeError = NULL;
	delete request;
    delete megaError;
}

void MegaApiImpl::fireOnRequestUpdate(MegaRequestPrivate *request)
{
    activeRequest = request;

    for(set<MegaRequestListener *>::iterator it = requestListeners.begin(); it != requestListeners.end() ; it++)
        (*it)->onRequestUpdate(api, request);

    for(set<MegaListener *>::iterator it = listeners.begin(); it != listeners.end() ; it++)
        (*it)->onRequestUpdate(api, request);

    MegaRequestListener* listener = request->getListener();
    if(listener) listener->onRequestUpdate(api, request);

    activeRequest = NULL;
}

void MegaApiImpl::fireOnRequestTemporaryError(MegaRequestPrivate *request, MegaError e)
{
	MegaError *megaError = new MegaError(e);
	activeRequest = request;
	activeError = megaError;

    request->setNumRetry(request->getNumRetry() + 1);

	for(set<MegaRequestListener *>::iterator it = requestListeners.begin(); it != requestListeners.end() ; it++)
		(*it)->onRequestTemporaryError(api, request, megaError);

	for(set<MegaListener *>::iterator it = listeners.begin(); it != listeners.end() ; it++)
		(*it)->onRequestTemporaryError(api, request, megaError);

	MegaRequestListener* listener = request->getListener();
	if(listener) listener->onRequestTemporaryError(api, request, megaError);

	activeRequest = NULL;
	activeError = NULL;
	delete megaError;
}

void MegaApiImpl::fireOnTransferStart(MegaTransferPrivate *transfer)
{
	activeTransfer = transfer;

	for(set<MegaTransferListener *>::iterator it = transferListeners.begin(); it != transferListeners.end() ; it++)
		(*it)->onTransferStart(api, transfer);

	for(set<MegaListener *>::iterator it = listeners.begin(); it != listeners.end() ; it++)
		(*it)->onTransferStart(api, transfer);

	MegaTransferListener* listener = transfer->getListener();
	if(listener) listener->onTransferStart(api, transfer);

	activeTransfer = NULL;
}

void MegaApiImpl::fireOnTransferFinish(MegaTransferPrivate *transfer, MegaError e)
{
	MegaError *megaError = new MegaError(e);
	activeTransfer = transfer;
	activeError = megaError;

    if(e.getErrorCode())
    {
        LOG_warn << "Transfer (" << transfer->getTransferString() << ") finished with error: " << e.getErrorString()
                    << " File: " << transfer->getFileName();
    }
    else
    {
        LOG_info << "Transfer (" << transfer->getTransferString() << ") finished. File: " << transfer->getFileName();
    }

	for(set<MegaTransferListener *>::iterator it = transferListeners.begin(); it != transferListeners.end() ; it++)
		(*it)->onTransferFinish(api, transfer, megaError);

	for(set<MegaListener *>::iterator it = listeners.begin(); it != listeners.end() ; it++)
		(*it)->onTransferFinish(api, transfer, megaError);

	MegaTransferListener* listener = transfer->getListener();
	if(listener) listener->onTransferFinish(api, transfer, megaError);

    transferMap.erase(transfer->getTag());

	activeTransfer = NULL;
	activeError = NULL;
	delete transfer;
	delete megaError;
}

void MegaApiImpl::fireOnTransferTemporaryError(MegaTransferPrivate *transfer, MegaError e)
{
	MegaError *megaError = new MegaError(e);
	activeTransfer = transfer;
	activeError = megaError;

    transfer->setNumRetry(transfer->getNumRetry() + 1);

	for(set<MegaTransferListener *>::iterator it = transferListeners.begin(); it != transferListeners.end() ; it++)
		(*it)->onTransferTemporaryError(api, transfer, megaError);

	for(set<MegaListener *>::iterator it = listeners.begin(); it != listeners.end() ; it++)
		(*it)->onTransferTemporaryError(api, transfer, megaError);

	MegaTransferListener* listener = transfer->getListener();
	if(listener) listener->onTransferTemporaryError(api, transfer, megaError);

	activeTransfer = NULL;
	activeError = NULL;
    delete megaError;
}

MegaClient *MegaApiImpl::getMegaClient()
{
    return client;
}

void MegaApiImpl::fireOnTransferUpdate(MegaTransferPrivate *transfer)
{
	activeTransfer = transfer;

	for(set<MegaTransferListener *>::iterator it = transferListeners.begin(); it != transferListeners.end() ; it++)
		(*it)->onTransferUpdate(api, transfer);

	for(set<MegaListener *>::iterator it = listeners.begin(); it != listeners.end() ; it++)
		(*it)->onTransferUpdate(api, transfer);

	MegaTransferListener* listener = transfer->getListener();
	if(listener) listener->onTransferUpdate(api, transfer);

	activeTransfer = NULL;
}

bool MegaApiImpl::fireOnTransferData(MegaTransferPrivate *transfer)
{
	activeTransfer = transfer;
	bool result = false;
	MegaTransferListener* listener = transfer->getListener();
	if(listener)
    {
		result = listener->onTransferData(api, transfer, transfer->getLastBytes(), transfer->getDeltaSize());
    }

	activeTransfer = NULL;
	return result;
}

void MegaApiImpl::fireOnUsersUpdate(MegaUserList *users)
{
	activeUsers = users;

	for(set<MegaGlobalListener *>::iterator it = globalListeners.begin(); it != globalListeners.end() ; it++)
    {
        (*it)->onUsersUpdate(api, users);
    }
	for(set<MegaListener *>::iterator it = listeners.begin(); it != listeners.end() ; it++)
    {
        (*it)->onUsersUpdate(api, users);
    }

    activeUsers = NULL;
}

void MegaApiImpl::fireOnContactRequestsUpdate(MegaContactRequestList *requests)
{
    activeContactRequests = requests;

    for(set<MegaGlobalListener *>::iterator it = globalListeners.begin(); it != globalListeners.end() ; it++)
    {
        (*it)->onContactRequestsUpdate(api, requests);
    }
    for(set<MegaListener *>::iterator it = listeners.begin(); it != listeners.end() ; it++)
    {
        (*it)->onContactRequestsUpdate(api, requests);
    }

    activeContactRequests = NULL;
}

void MegaApiImpl::fireOnNodesUpdate(MegaNodeList *nodes)
{
	activeNodes = nodes;

	for(set<MegaGlobalListener *>::iterator it = globalListeners.begin(); it != globalListeners.end() ; it++)
    {
        (*it)->onNodesUpdate(api, nodes);
    }
	for(set<MegaListener *>::iterator it = listeners.begin(); it != listeners.end() ; it++)
    {
        (*it)->onNodesUpdate(api, nodes);
    }

    activeNodes = NULL;
}

void MegaApiImpl::fireOnAccountUpdate()
{
    for(set<MegaGlobalListener *>::iterator it = globalListeners.begin(); it != globalListeners.end() ; it++)
    {
        (*it)->onAccountUpdate(api);
    }
    for(set<MegaListener *>::iterator it = listeners.begin(); it != listeners.end() ; it++)
    {
        (*it)->onAccountUpdate(api);
    }
}

void MegaApiImpl::fireOnReloadNeeded()
{
	for(set<MegaGlobalListener *>::iterator it = globalListeners.begin(); it != globalListeners.end() ; it++)
		(*it)->onReloadNeeded(api);

	for(set<MegaListener *>::iterator it = listeners.begin(); it != listeners.end() ; it++)
		(*it)->onReloadNeeded(api);
}

#ifdef ENABLE_SYNC
void MegaApiImpl::fireOnSyncStateChanged(MegaSyncPrivate *sync)
{
    for(set<MegaListener *>::iterator it = listeners.begin(); it != listeners.end() ; it++)
        (*it)->onSyncStateChanged(api, sync);

    for(set<MegaSyncListener *>::iterator it = syncListeners.begin(); it != syncListeners.end() ; it++)
        (*it)->onSyncStateChanged(api, sync);

    MegaSyncListener* listener = sync->getListener();
    if(listener)
    {
        listener->onSyncStateChanged(api, sync);
    }
}

void MegaApiImpl::fireOnSyncEvent(MegaSyncPrivate *sync, MegaSyncEvent *event)
{
    for(set<MegaListener *>::iterator it = listeners.begin(); it != listeners.end() ; it++)
        (*it)->onSyncEvent(api, sync, event);

    for(set<MegaSyncListener *>::iterator it = syncListeners.begin(); it != syncListeners.end() ; it++)
        (*it)->onSyncEvent(api, sync, event);

    MegaSyncListener* listener = sync->getListener();
    if(listener)
    {
        listener->onSyncEvent(api, sync, event);
    }

    delete event;
}

void MegaApiImpl::fireOnGlobalSyncStateChanged()
{
    for(set<MegaListener *>::iterator it = listeners.begin(); it != listeners.end() ; it++)
        (*it)->onGlobalSyncStateChanged(api);

    for(set<MegaGlobalListener *>::iterator it = globalListeners.begin(); it != globalListeners.end() ; it++)
        (*it)->onGlobalSyncStateChanged(api);
}

void MegaApiImpl::fireOnFileSyncStateChanged(MegaSyncPrivate *sync, const char *filePath, int newState)
{
    for(set<MegaListener *>::iterator it = listeners.begin(); it != listeners.end() ; it++)
        (*it)->onSyncFileStateChanged(api, sync, filePath, newState);

    for(set<MegaSyncListener *>::iterator it = syncListeners.begin(); it != syncListeners.end() ; it++)
        (*it)->onSyncFileStateChanged(api, sync, filePath, newState);

    MegaSyncListener* listener = sync->getListener();
    if(listener)
    {
        listener->onSyncFileStateChanged(api, sync, filePath, newState);
    }
}

#endif

#ifdef ENABLE_CHAT

void MegaApiImpl::fireOnChatsUpdate(MegaTextChatList *chats)
{
    for(set<MegaGlobalListener *>::iterator it = globalListeners.begin(); it != globalListeners.end() ; it++)
    {
        (*it)->onChatsUpdate(api, chats);
    }
    for(set<MegaListener *>::iterator it = listeners.begin(); it != listeners.end() ; it++)
    {
        (*it)->onChatsUpdate(api, chats);
    }
}

#endif

MegaError MegaApiImpl::checkAccess(MegaNode* megaNode, int level)
{
    if(!megaNode || level < MegaShare::ACCESS_UNKNOWN || level > MegaShare::ACCESS_OWNER)
    {
        return MegaError(API_EARGS);
    }

    sdkMutex.lock();
    Node *node = client->nodebyhandle(megaNode->getHandle());
	if(!node)
	{
        sdkMutex.unlock();
        return MegaError(API_ENOENT);
	}

    accesslevel_t a = OWNER;
    switch(level)
    {
    	case MegaShare::ACCESS_UNKNOWN:
    	case MegaShare::ACCESS_READ:
    		a = RDONLY;
    		break;
    	case MegaShare::ACCESS_READWRITE:
    		a = RDWR;
    		break;
    	case MegaShare::ACCESS_FULL:
    		a = FULL;
    		break;
    	case MegaShare::ACCESS_OWNER:
    		a = OWNER;
    		break;
    }

	MegaError e(client->checkaccess(node, a) ? API_OK : API_EACCESS);
    sdkMutex.unlock();

	return e;
}

MegaError MegaApiImpl::checkMove(MegaNode* megaNode, MegaNode* targetNode)
{
	if(!megaNode || !targetNode) return MegaError(API_EARGS);

    sdkMutex.lock();
    Node *node = client->nodebyhandle(megaNode->getHandle());
	Node *target = client->nodebyhandle(targetNode->getHandle());
	if(!node || !target)
	{
        sdkMutex.unlock();
        return MegaError(API_ENOENT);
	}

	MegaError e(client->checkmove(node,target));
    sdkMutex.unlock();

    return e;
}

bool MegaApiImpl::isFilesystemAvailable()
{
    sdkMutex.lock();
    bool result = client->nodebyhandle(client->rootnodes[0]) != NULL;
    sdkMutex.unlock();
    return result;
}

bool MegaApiImpl::nodeComparatorDefaultASC (Node *i, Node *j)
{
    if(i->type < j->type) return 0;
    if(i->type > j->type) return 1;
    if(strcasecmp(i->displayname(), j->displayname())<=0) return 1;
	return 0;
}

bool MegaApiImpl::nodeComparatorDefaultDESC (Node *i, Node *j)
{
    if(i->type < j->type) return 1;
    if(i->type > j->type) return 0;
    if(strcasecmp(i->displayname(), j->displayname())<=0) return 0;
	return 1;
}

bool MegaApiImpl::nodeComparatorSizeASC (Node *i, Node *j)
{ if(i->size < j->size) return 1; return 0;}
bool MegaApiImpl::nodeComparatorSizeDESC (Node *i, Node *j)
{ if(i->size < j->size) return 0; return 1;}

bool MegaApiImpl::nodeComparatorCreationASC  (Node *i, Node *j)
{ if(i->ctime < j->ctime) return 1; return 0;}
bool MegaApiImpl::nodeComparatorCreationDESC  (Node *i, Node *j)
{ if(i->ctime < j->ctime) return 0; return 1;}

bool MegaApiImpl::nodeComparatorModificationASC  (Node *i, Node *j)
{ if(i->mtime < j->mtime) return 1; return 0;}
bool MegaApiImpl::nodeComparatorModificationDESC  (Node *i, Node *j)
{ if(i->mtime < j->mtime) return 0; return 1;}

bool MegaApiImpl::nodeComparatorAlphabeticalASC  (Node *i, Node *j)
{ if(strcasecmp(i->displayname(), j->displayname())<=0) return 1; return 0; }
bool MegaApiImpl::nodeComparatorAlphabeticalDESC  (Node *i, Node *j)
{ if(strcasecmp(i->displayname(), j->displayname())<=0) return 0; return 1; }

int MegaApiImpl::getNumChildren(MegaNode* p)
{
	if (!p) return 0;

	sdkMutex.lock();
	Node *parent = client->nodebyhandle(p->getHandle());
	if (!parent)
	{
		sdkMutex.unlock();
		return 0;
	}

	int numChildren = parent->children.size();
	sdkMutex.unlock();

	return numChildren;
}

int MegaApiImpl::getNumChildFiles(MegaNode* p)
{
	if (!p) return 0;

	sdkMutex.lock();
	Node *parent = client->nodebyhandle(p->getHandle());
	if (!parent)
	{
		sdkMutex.unlock();
		return 0;
	}

	int numFiles = 0;
	for (node_list::iterator it = parent->children.begin(); it != parent->children.end(); it++)
	{
		if ((*it)->type == FILENODE)
			numFiles++;
	}
	sdkMutex.unlock();

	return numFiles;
}

int MegaApiImpl::getNumChildFolders(MegaNode* p)
{
	if (!p) return 0;

	sdkMutex.lock();
	Node *parent = client->nodebyhandle(p->getHandle());
	if (!parent)
	{
		sdkMutex.unlock();
		return 0;
	}

	int numFolders = 0;
	for (node_list::iterator it = parent->children.begin(); it != parent->children.end(); it++)
	{
		if ((*it)->type != FILENODE)
			numFolders++;
	}
	sdkMutex.unlock();

	return numFolders;
}


MegaNodeList *MegaApiImpl::getChildren(MegaNode* p, int order)
{
    if(!p) return new MegaNodeListPrivate();

    sdkMutex.lock();
    Node *parent = client->nodebyhandle(p->getHandle());
	if(!parent)
	{
        sdkMutex.unlock();
        return new MegaNodeListPrivate();
	}

    vector<Node *> childrenNodes;

    if(!order || order> MegaApi::ORDER_ALPHABETICAL_DESC)
	{
		for (node_list::iterator it = parent->children.begin(); it != parent->children.end(); )
            childrenNodes.push_back(*it++);
	}
	else
	{
        bool (*comp)(Node*, Node*);
		switch(order)
		{
        case MegaApi::ORDER_DEFAULT_ASC: comp = MegaApiImpl::nodeComparatorDefaultASC; break;
        case MegaApi::ORDER_DEFAULT_DESC: comp = MegaApiImpl::nodeComparatorDefaultDESC; break;
        case MegaApi::ORDER_SIZE_ASC: comp = MegaApiImpl::nodeComparatorSizeASC; break;
        case MegaApi::ORDER_SIZE_DESC: comp = MegaApiImpl::nodeComparatorSizeDESC; break;
        case MegaApi::ORDER_CREATION_ASC: comp = MegaApiImpl::nodeComparatorCreationASC; break;
        case MegaApi::ORDER_CREATION_DESC: comp = MegaApiImpl::nodeComparatorCreationDESC; break;
        case MegaApi::ORDER_MODIFICATION_ASC: comp = MegaApiImpl::nodeComparatorModificationASC; break;
        case MegaApi::ORDER_MODIFICATION_DESC: comp = MegaApiImpl::nodeComparatorModificationDESC; break;
        case MegaApi::ORDER_ALPHABETICAL_ASC: comp = MegaApiImpl::nodeComparatorAlphabeticalASC; break;
        case MegaApi::ORDER_ALPHABETICAL_DESC: comp = MegaApiImpl::nodeComparatorAlphabeticalDESC; break;
        default: comp = MegaApiImpl::nodeComparatorDefaultASC; break;
		}

		for (node_list::iterator it = parent->children.begin(); it != parent->children.end(); )
		{
            Node *n = *it++;
            vector<Node *>::iterator i = std::lower_bound(childrenNodes.begin(),
					childrenNodes.end(), n, comp);
            childrenNodes.insert(i, n);
		}
	}
    sdkMutex.unlock();

    if(childrenNodes.size()) return new MegaNodeListPrivate(childrenNodes.data(), childrenNodes.size());
    else return new MegaNodeListPrivate();
}

int MegaApiImpl::getIndex(MegaNode *n, int order)
{
    if(!n)
    {
        return -1;
    }

    sdkMutex.lock();
    Node *node = client->nodebyhandle(n->getHandle());
    if(!node)
    {
        sdkMutex.unlock();
        return -1;
    }

    Node *parent = node->parent;
    if(!parent)
    {
        sdkMutex.unlock();
        return -1;
    }


    if(!order || order> MegaApi::ORDER_ALPHABETICAL_DESC)
    {
        sdkMutex.unlock();
        return 0;
    }

    bool (*comp)(Node*, Node*);
    switch(order)
    {
        case MegaApi::ORDER_DEFAULT_ASC: comp = MegaApiImpl::nodeComparatorDefaultASC; break;
        case MegaApi::ORDER_DEFAULT_DESC: comp = MegaApiImpl::nodeComparatorDefaultDESC; break;
        case MegaApi::ORDER_SIZE_ASC: comp = MegaApiImpl::nodeComparatorSizeASC; break;
        case MegaApi::ORDER_SIZE_DESC: comp = MegaApiImpl::nodeComparatorSizeDESC; break;
        case MegaApi::ORDER_CREATION_ASC: comp = MegaApiImpl::nodeComparatorCreationASC; break;
        case MegaApi::ORDER_CREATION_DESC: comp = MegaApiImpl::nodeComparatorCreationDESC; break;
        case MegaApi::ORDER_MODIFICATION_ASC: comp = MegaApiImpl::nodeComparatorModificationASC; break;
        case MegaApi::ORDER_MODIFICATION_DESC: comp = MegaApiImpl::nodeComparatorModificationDESC; break;
        case MegaApi::ORDER_ALPHABETICAL_ASC: comp = MegaApiImpl::nodeComparatorAlphabeticalASC; break;
        case MegaApi::ORDER_ALPHABETICAL_DESC: comp = MegaApiImpl::nodeComparatorAlphabeticalDESC; break;
        default: comp = MegaApiImpl::nodeComparatorDefaultASC; break;
    }

    vector<Node *> childrenNodes;
    for (node_list::iterator it = parent->children.begin(); it != parent->children.end(); )
    {
        Node *temp = *it++;
        vector<Node *>::iterator i = std::lower_bound(childrenNodes.begin(),
                childrenNodes.end(), temp, comp);
        childrenNodes.insert(i, temp);
    }

    vector<Node *>::iterator i = std::lower_bound(childrenNodes.begin(),
            childrenNodes.end(), node, comp);

    sdkMutex.unlock();
    return i - childrenNodes.begin();
}

MegaNode *MegaApiImpl::getChildNode(MegaNode *parent, const char* name)
{
    if(!parent || !name)
    {
        return NULL;
    }

    sdkMutex.lock();
    Node *parentNode = client->nodebyhandle(parent->getHandle());
	if(!parentNode)
	{
        sdkMutex.unlock();
        return NULL;
	}

    MegaNode *node = MegaNodePrivate::fromNode(client->childnodebyname(parentNode, name));
    sdkMutex.unlock();
    return node;
}

Node *MegaApiImpl::getNodeByFingerprintInternal(const char *fingerprint)
{
    if(!fingerprint || !fingerprint[0]) return NULL;

    m_off_t size = 0;
    unsigned int fsize = strlen(fingerprint);
    unsigned int ssize = fingerprint[0] - 'A';
    if(ssize > (sizeof(size) * 4 / 3 + 4) || fsize <= (ssize + 1))
        return NULL;

    int len =  sizeof(size) + 1;
    byte *buf = new byte[len];
    Base64::atob(fingerprint + 1, buf, len);
    int l = Serialize64::unserialize(buf, len, (uint64_t *)&size);
    delete [] buf;
    if(l <= 0)
        return NULL;

    string sfingerprint = fingerprint + ssize + 1;

    FileFingerprint fp;
    if(!fp.unserializefingerprint(&sfingerprint))
        return NULL;

    fp.size = size;

    sdkMutex.lock();
    Node *n  = client->nodebyfingerprint(&fp);
    sdkMutex.unlock();

    return n;
}

Node *MegaApiImpl::getNodeByFingerprintInternal(const char *fingerprint, Node *parent)
{
    if(!fingerprint || !fingerprint[0]) return NULL;

    m_off_t size = 0;
    unsigned int fsize = strlen(fingerprint);
    unsigned int ssize = fingerprint[0] - 'A';
    if(ssize > (sizeof(size) * 4 / 3 + 4) || fsize <= (ssize + 1))
        return NULL;

    int len =  sizeof(size) + 1;
    byte *buf = new byte[len];
    Base64::atob(fingerprint + 1, buf, len);
    int l = Serialize64::unserialize(buf, len, (uint64_t *)&size);
    delete [] buf;
    if(l <= 0)
        return NULL;

    string sfingerprint = fingerprint + ssize + 1;

    FileFingerprint fp;
    if(!fp.unserializefingerprint(&sfingerprint))
        return NULL;

    fp.size = size;

    sdkMutex.lock();
    Node *n  = client->nodebyfingerprint(&fp);
    if(n && parent && n->parent != parent)
    {
        for (node_list::iterator it = parent->children.begin(); it != parent->children.end(); it++)
        {
            Node* node = (*it);
            if(*((FileFingerprint *)node) == *((FileFingerprint *)n))
            {
                n = node;
                break;
            }
        }
    }
    sdkMutex.unlock();

    return n;
}

MegaNode* MegaApiImpl::getParentNode(MegaNode* n)
{
    if(!n) return NULL;

    sdkMutex.lock();
    Node *node = client->nodebyhandle(n->getHandle());
	if(!node)
	{
        sdkMutex.unlock();
        return NULL;
	}

    MegaNode *result = MegaNodePrivate::fromNode(node->parent);
    sdkMutex.unlock();

	return result;
}

char* MegaApiImpl::getNodePath(MegaNode *node)
{
    if(!node) return NULL;

    sdkMutex.lock();
    Node *n = client->nodebyhandle(node->getHandle());
    if(!n)
	{
        sdkMutex.unlock();
        return NULL;
	}

	string path;
	if (n->nodehandle == client->rootnodes[0])
	{
		path = "/";
        sdkMutex.unlock();
        return stringToArray(path);
	}

	while (n)
	{
		switch (n->type)
		{
		case FOLDERNODE:
			path.insert(0,n->displayname());

			if (n->inshare)
			{
				path.insert(0,":");
				if (n->inshare->user) path.insert(0,n->inshare->user->email);
				else path.insert(0,"UNKNOWN");
                sdkMutex.unlock();
                return stringToArray(path);
			}
			break;

		case INCOMINGNODE:
			path.insert(0,"//in");
            sdkMutex.unlock();
            return stringToArray(path);

		case ROOTNODE:
            sdkMutex.unlock();
            return stringToArray(path);

		case RUBBISHNODE:
			path.insert(0,"//bin");
            sdkMutex.unlock();
            return stringToArray(path);

		case TYPE_UNKNOWN:
		case FILENODE:
			path.insert(0,n->displayname());
		}

		path.insert(0,"/");

        n = n->parent;
	}
    sdkMutex.unlock();
    return stringToArray(path);
}

MegaNode* MegaApiImpl::getNodeByPath(const char *path, MegaNode* node)
{
    if(!path) return NULL;

    sdkMutex.lock();
    Node *cwd = NULL;
    if(node) cwd = client->nodebyhandle(node->getHandle());

	vector<string> c;
	string s;
	int l = 0;
	const char* bptr = path;
	int remote = 0;
	Node* n;
	Node* nn;

	// split path by / or :
	do {
		if (!l)
		{
			if (*path >= 0)
			{
				if (*path == '\\')
				{
                    if (path > bptr)
                    {
                        s.append(bptr, path - bptr);
                    }

					bptr = ++path;

					if (*bptr == 0)
					{
						c.push_back(s);
						break;
					}

					path++;
					continue;
				}

				if (*path == '/' || *path == ':' || !*path)
				{
					if (*path == ':')
					{
						if (c.size())
						{
                            sdkMutex.unlock();
                            return NULL;
						}
						remote = 1;
					}

                    if (path > bptr)
                    {
                        s.append(bptr, path - bptr);
                    }

                    bptr = path + 1;

					c.push_back(s);

					s.erase();
				}
			}
            else if ((*path & 0xf0) == 0xe0)
            {
                l = 1;
            }
            else if ((*path & 0xf8) == 0xf0)
            {
                l = 2;
            }
            else if ((*path & 0xfc) == 0xf8)
            {
                l = 3;
            }
            else if ((*path & 0xfe) == 0xfc)
            {
                l = 4;
            }
		}
        else
        {
            l--;
        }
	} while (*path++);

	if (l)
	{
        sdkMutex.unlock();
        return NULL;
	}

	if (remote)
	{
        // target: user inbox - it's not a node - return NULL
		if (c.size() == 2 && !c[1].size())
		{
            sdkMutex.unlock();
            return NULL;
		}

		User* u;

        if ((u = client->finduser(c[0].c_str())))
        {
            // locate matching share from this user
            handle_set::iterator sit;
            string name;
            for (sit = u->sharing.begin(); sit != u->sharing.end(); sit++)
            {
                if ((n = client->nodebyhandle(*sit)))
                {
                    if(!name.size())
                    {
                        name =  c[1];
                        n->client->fsaccess->normalize(&name);
                    }

                    if (!strcmp(name.c_str(), n->displayname()))
                    {
                        l = 2;
                        break;
                    }
                }
            }
        }

		if (!l)
		{
            sdkMutex.unlock();
            return NULL;
		}
	}
	else
	{
		// path starting with /
		if (c.size() > 1 && !c[0].size())
		{
			// path starting with //
			if (c.size() > 2 && !c[1].size())
			{
                if (c[2] == "in")
                {
                    n = client->nodebyhandle(client->rootnodes[1]);
                }
                else if (c[2] == "bin")
                {
                    n = client->nodebyhandle(client->rootnodes[2]);
                }
				else
				{
                    sdkMutex.unlock();
                    return NULL;
				}

				l = 3;
			}
			else
			{
				n = client->nodebyhandle(client->rootnodes[0]);
				l = 1;
			}
		}
        else
        {
            n = cwd;
        }
	}

	// parse relative path
	while (n && l < (int)c.size())
	{
		if (c[l] != ".")
		{
			if (c[l] == "..")
			{
                if (n->parent)
                {
                    n = n->parent;
                }
			}
			else
			{
				// locate child node (explicit ambiguity resolution: not implemented)
				if (c[l].size())
				{
                    nn = client->childnodebyname(n, c[l].c_str());

					if (!nn)
					{
                        sdkMutex.unlock();
                        return NULL;
					}

					n = nn;
				}
			}
		}

		l++;
	}

    MegaNode *result = MegaNodePrivate::fromNode(n);
    sdkMutex.unlock();
    return result;
}

MegaNode* MegaApiImpl::getNodeByHandle(handle handle)
{
	if(handle == UNDEF) return NULL;
    sdkMutex.lock();
    MegaNode *result = MegaNodePrivate::fromNode(client->nodebyhandle(handle));
    sdkMutex.unlock();
    return result;
}

MegaContactRequest *MegaApiImpl::getContactRequestByHandle(MegaHandle handle)
{
    sdkMutex.lock();
    if(client->pcrindex.find(handle) == client->pcrindex.end())
    {
        sdkMutex.unlock();
        return NULL;
    }
    MegaContactRequest* request = MegaContactRequestPrivate::fromContactRequest(client->pcrindex.at(handle));
    sdkMutex.unlock();
    return request;
}

void MegaApiImpl::sendPendingTransfers()
{
    MegaTransferPrivate *transfer;
    error e;
    int nextTag;

    while((transfer = transferQueue.pop()))
    {
        sdkMutex.lock();
        e = API_OK;
        nextTag = client->nextreqtag();

        switch(transfer->getType())
        {
            case MegaTransfer::TYPE_UPLOAD:
            {
                const char* localPath = transfer->getPath();
                const char* fileName = transfer->getFileName();
                int64_t mtime = transfer->getTime();
                Node *parent = client->nodebyhandle(transfer->getParentHandle());

                if(!localPath || !parent || !fileName || !(*fileName))
                {
                    e = API_EARGS;
                    break;
                }
<<<<<<< HEAD
                // authentication ring and last interaction are ro attributes
=======

                string tmpString = localPath;
                string wLocalPath;
                client->fsaccess->path2local(&tmpString, &wLocalPath);

                FileAccess *fa = fsAccess->newfileaccess();
                if(!fa->fopen(&wLocalPath, true, false))
                {
                    e = API_EREAD;
                    break;
                }
>>>>>>> 1f313eaa

                nodetype_t type = fa->type;
                delete fa;

                if(type == FILENODE)
                {
                    currentTransfer = transfer;
                    string wFileName = fileName;
                    MegaFilePut *f = new MegaFilePut(client, &wLocalPath, &wFileName, transfer->getParentHandle(), "", mtime);

                    bool started = client->startxfer(PUT, f, true);
                    if(!started)
                    {
                        if(!f->isvalid)
                        {
                            //Unable to read the file
                            transfer->setSyncTransfer(false);
                            transferMap[nextTag]=transfer;
                            transfer->setTag(nextTag);
                            fireOnTransferStart(transfer);
                            fireOnTransferFinish(transfer, MegaError(API_EREAD));
                        }
                        else
                        {
                            //Already existing transfer
                            transferMap[nextTag]=transfer;
                            transfer->setTag(nextTag);
                            fireOnTransferStart(transfer);
                            fireOnTransferFinish(transfer, MegaError(API_EEXIST));
                        }
                    }
                    else if(transfer->getTag() == -1)
                    {
                        //Already existing transfer
                        //Delete the new one and set the transfer as regular
                        transfer_map::iterator it = client->transfers[PUT].find(f);
                        if(it != client->transfers[PUT].end())
                        {
                            int previousTag = it->second->tag;
                            if(transferMap.find(previousTag) != transferMap.end())
                            {
                                MegaTransferPrivate* previousTransfer = transferMap.at(previousTag);
                                previousTransfer->setSyncTransfer(false);
                                delete transfer;
                            }
                        }
                    }
                    currentTransfer=NULL;
                }
                else
                {
                    transferMap[nextTag]=transfer;
                    transfer->setTag(nextTag);
                    MegaFolderUploadController *uploader = new MegaFolderUploadController(this, transfer);
                    uploader->start();
                }
                break;
            }
            case MegaTransfer::TYPE_DOWNLOAD:
            {
                handle nodehandle = transfer->getNodeHandle();
				Node *node = client->nodebyhandle(nodehandle);
                MegaNode *publicNode = transfer->getPublicNode();
                const char *parentPath = transfer->getParentPath();
                const char *fileName = transfer->getFileName();
                if(!node && !publicNode) { e = API_EARGS; break; }

                currentTransfer=transfer;
                if(parentPath || fileName)
                {
                    string name;
                    string securename;
                    string path;

					if(parentPath)
					{
						path = parentPath;
					}
					else
					{
						string separator;
						client->fsaccess->local2path(&client->fsaccess->localseparator, &separator);
						path = ".";
						path.append(separator);
					}

					MegaFileGet *f;

					if(node)
					{
						if(!fileName)
                        {
                            attr_map::iterator ait = node->attrs.map.find('n');
                            if(ait == node->attrs.map.end())
                            {
                                name = "CRYPTO_ERROR";
                            }
                            else if(!ait->second.size())
                            {
                                name = "BLANK";
                            }
                            else
                            {
                                name = ait->second;
                            }
                        }
                        else
                        {
                            name = fileName;
                        }

                        client->fsaccess->name2local(&name);
                        client->fsaccess->local2path(&name, &securename);
                        path += securename;
						f = new MegaFileGet(client, node, path);
					}
					else
					{
						if(!transfer->getFileName())
                            name = publicNode->getName();
                        else
                            name = transfer->getFileName();

                        client->fsaccess->name2local(&name);
                        client->fsaccess->local2path(&name, &securename);
                        path += securename;
						f = new MegaFileGet(client, publicNode, path);
					}

					transfer->setPath(path.c_str());
                    bool ok = client->startxfer(GET, f, true);
                    if(transfer->getTag() == -1)
                    {
                        //Already existing transfer
                        if (ok)
                        {
                            //Set the transfer as regular
                            transfer_map::iterator it = client->transfers[GET].find(f);
                            if(it != client->transfers[GET].end())
                            {
                                int previousTag = it->second->tag;
                                if(transferMap.find(previousTag) != transferMap.end())
                                {
                                    MegaTransferPrivate* previousTransfer = transferMap.at(previousTag);
                                    previousTransfer->setSyncTransfer(false);
                                }
                            }
                        }
                        else
                        {
                            //Already existing transfer
                            transferMap[nextTag]=transfer;
                            transfer->setTag(nextTag);
                            fireOnTransferStart(transfer);
                            fireOnTransferFinish(transfer, MegaError(API_EEXIST));
                        }
                    }
                }
                else
                {
                	m_off_t startPos = transfer->getStartPos();
                	m_off_t endPos = transfer->getEndPos();
                	if(startPos < 0 || endPos < 0 || startPos > endPos) { e = API_EARGS; break; }
                	if(node)
                	{
                        transfer->setFileName(node->displayname());
                		if(startPos >= node->size || endPos >= node->size)
                		{ e = API_EARGS; break; }

                		m_off_t totalBytes = endPos - startPos + 1;
                	    transferMap[nextTag]=transfer;
						transfer->setTotalBytes(totalBytes);
						transfer->setTag(nextTag);
                        fireOnTransferStart(transfer);
                	    client->pread(node, startPos, totalBytes, transfer);
                	    waiter->notify();
                	}
                	else
                	{
                        transfer->setFileName(publicNode->getName());
                        if(startPos >= publicNode->getSize() || endPos >= publicNode->getSize())
                        { e = API_EARGS; break; }

                        m_off_t totalBytes = endPos - startPos + 1;
                        transferMap[nextTag]=transfer;
                        transfer->setTotalBytes(totalBytes);
                        transfer->setTag(nextTag);
                        fireOnTransferStart(transfer);
                        SymmCipher cipher;
                        cipher.setkey(publicNode->getNodeKey());
                        client->pread(publicNode->getHandle(), &cipher,
                            MemAccess::get<int64_t>((const char*)publicNode->getNodeKey()->data() + SymmCipher::KEYLENGTH),
                                      startPos, totalBytes, transfer);
                        waiter->notify();
                	}
                }

                currentTransfer=NULL;
				break;
			}
		}

		if(e)
            fireOnTransferFinish(transfer, MegaError(e));

        sdkMutex.unlock();
    }
}

void MegaApiImpl::removeRecursively(const char *path)
{
#ifndef _WIN32
    string spath = path;
    PosixFileSystemAccess::emptydirlocal(&spath);
#else
    string utf16path;
    MegaApi::utf8ToUtf16(path, &utf16path);
    if(utf16path.size())
    {
        utf16path.resize(utf16path.size()-2);
        WinFileSystemAccess::emptydirlocal(&utf16path);
    }
#endif
}


void MegaApiImpl::sendPendingRequests()
{
	MegaRequestPrivate *request;
	error e;
    int nextTag = 0;

	while((request = requestQueue.pop()))
	{
        if(!nextTag)
        {
            client->abortbackoff(false);
        }

		sdkMutex.lock();
		nextTag = client->nextreqtag();
        request->setTag(nextTag);
		requestMap[nextTag]=request;
		e = API_OK;

        fireOnRequestStart(request);
		switch(request->getType())
		{
		case MegaRequest::TYPE_LOGIN:
		{
			const char *login = request->getEmail();
			const char *password = request->getPassword();
            const char* megaFolderLink = request->getLink();
            const char* base64pwkey = request->getPrivateKey();
            const char* sessionKey = request->getSessionKey();

            if(!megaFolderLink && (!(login && password)) && !sessionKey && (!(login && base64pwkey)))
            {
                e = API_EARGS;
                break;
            }

            string slogin;
            if(login)
            {
                slogin = login;
                slogin.erase(slogin.begin(), std::find_if(slogin.begin(), slogin.end(), std::not1(std::ptr_fun<int, int>(std::isspace))));
                slogin.erase(std::find_if(slogin.rbegin(), slogin.rend(), std::not1(std::ptr_fun<int, int>(std::isspace))).base(), slogin.end());
            }

            requestMap.erase(request->getTag());
            while(!requestMap.empty())
            {
                std::map<int,MegaRequestPrivate*>::iterator it=requestMap.begin();
                if(it->second) fireOnRequestFinish(it->second, MegaError(MegaError::API_EACCESS));
            }

            while(!transferMap.empty())
            {
                std::map<int, MegaTransferPrivate *>::iterator it=transferMap.begin();
                if(it->second) fireOnTransferFinish(it->second, MegaError(MegaError::API_EACCESS));
            }
            requestMap[request->getTag()]=request;

            if(sessionKey)
            {
                byte session[MAX_SESSION_LENGTH];
                int size = Base64::atob(sessionKey, (byte *)session, sizeof session);
                client->login(session, size);
            }
            else if(login && base64pwkey)
            {
                byte pwkey[SymmCipher::KEYLENGTH];
                Base64::atob(base64pwkey, (byte *)pwkey, sizeof pwkey);

                if(password)
                {
                    uint64_t emailhash;
                    Base64::atob(password, (byte *)&emailhash, sizeof emailhash);
                    client->fastlogin(slogin.c_str(), pwkey, emailhash);
                }
                else
                {
                    client->login(slogin.c_str(), pwkey);
                }
            }
            else if(login && password)
            {
                byte pwkey[SymmCipher::KEYLENGTH];
                if((e = client->pw_key(password,pwkey))) break;
                client->login(slogin.c_str(), pwkey);
            }
            else
            {
                const char* ptr;
                if (!((ptr = strstr(megaFolderLink,"#F!")) && (strlen(ptr)>12) && ptr[11] == '!'))
                {
                    e = API_EARGS;
                    break;
                }
                e = client->folderaccess(ptr+3,ptr+12);
                if(e == API_OK)
                {
                    fireOnRequestFinish(request, MegaError(e));
                }
            }

            break;
		}
        case MegaRequest::TYPE_CREATE_FOLDER:
		{
			Node *parent = client->nodebyhandle(request->getParentHandle());
			const char *name = request->getName();
			if(!name || !parent) { e = API_EARGS; break; }

			NewNode *newnode = new NewNode[1];
			SymmCipher key;
			string attrstring;
			byte buf[FOLDERNODEKEYLENGTH];

			// set up new node as folder node
			newnode->source = NEW_NODE;
			newnode->type = FOLDERNODE;
			newnode->nodehandle = 0;
			newnode->parenthandle = UNDEF;

			// generate fresh random key for this folder node
			PrnGen::genblock(buf,FOLDERNODEKEYLENGTH);
			newnode->nodekey.assign((char*)buf,FOLDERNODEKEYLENGTH);
			key.setkey(buf);

			// generate fresh attribute object with the folder name
			AttrMap attrs;
            string sname = name;
            fsAccess->normalize(&sname);
            attrs.map['n'] = sname;

			// JSON-encode object and encrypt attribute string
			attrs.getjson(&attrstring);
            newnode->attrstring = new string;
            client->makeattr(&key,newnode->attrstring,attrstring.c_str());

			// add the newly generated folder node
			client->putnodes(parent->nodehandle,newnode,1);
			break;
		}
		case MegaRequest::TYPE_MOVE:
		{
			Node *node = client->nodebyhandle(request->getNodeHandle());
			Node *newParent = client->nodebyhandle(request->getParentHandle());
			if(!node || !newParent) { e = API_EARGS; break; }

            if(node->parent == newParent)
            {
                fireOnRequestFinish(request, MegaError(API_OK));
                break;
            }
			if((e = client->checkmove(node,newParent))) break;

			e = client->rename(node, newParent);
			break;
		}
		case MegaRequest::TYPE_COPY:
		{
			Node *node = client->nodebyhandle(request->getNodeHandle());
			Node *target = client->nodebyhandle(request->getParentHandle());
			const char* email = request->getEmail();
            MegaNode *publicNode = request->getPublicNode();
            const char *newName = request->getName();

            if (!publicNode || (!target && !email) || (newName && !(*newName))) { e = API_EARGS; break; }

            if (!node)
            {
                NewNode *newnode = new NewNode[1];
                newnode->nodekey.assign(publicNode->getNodeKey()->data(), publicNode->getNodeKey()->size());
                newnode->attrstring = new string;

                if (publicNode->isPublic())
                {
                    newnode->attrstring->assign(publicNode->getAttrString()->data(), publicNode->getAttrString()->size());
                    newnode->source = NEW_PUBLIC;
                }
                else
                {
                    SymmCipher key;
                    AttrMap attrs;

                    key.setkey((const byte*)publicNode->getNodeKey()->data(), FILENODE);
                    string sname = publicNode->getName();
                    fsAccess->normalize(&sname);
                    attrs.map['n'] = sname;

                    const char *fingerprint = publicNode->getFingerprint();
                    if (fingerprint && fingerprint[0])
                    {
                        m_off_t size = 0;
                        unsigned int fsize = strlen(fingerprint);
                        unsigned int ssize = fingerprint[0] - 'A';
                        if (!(ssize > (sizeof(size) * 4 / 3 + 4) || fsize <= (ssize + 1)))
                        {
                            int len =  sizeof(size) + 1;
                            byte *buf = new byte[len];
                            Base64::atob(fingerprint + 1, buf, len);
                            int l = Serialize64::unserialize(buf, len, (uint64_t *)&size);
                            delete [] buf;
                            if (l > 0)
                            {
                                attrs.map['c'] = fingerprint + ssize + 1;
                            }
                        }
                    }

                    string attrstring;
                    attrs.getjson(&attrstring);
                    client->makeattr(&key,newnode->attrstring, attrstring.c_str());
                    newnode->source = NEW_NODE;
                }

                newnode->nodehandle = publicNode->getHandle();
                newnode->type = FILENODE;
                newnode->parenthandle = UNDEF;

                if(target)
                {
                    client->putnodes(target->nodehandle, newnode, 1);
                }
                else
                {
                    client->putnodes(email, newnode, 1);
                }
            }
            else
            {
                unsigned nc;
                TreeProcCopy tc;

                // determine number of nodes to be copied
                client->proctree(node,&tc);
                tc.allocnodes();
                nc = tc.nc;

                // build new nodes array
                client->proctree(node,&tc);
                if (!nc)
                {
                    e = API_EARGS;
                    break;
                }

                tc.nn->parenthandle = UNDEF;

                if(nc == 1 && newName && tc.nn[0].nodekey.size())
                {
                    SymmCipher key;
                    AttrMap attrs;
                    string attrstring;

                    key.setkey((const byte*)tc.nn[0].nodekey.data(), node->type);
                    attrs = node->attrs;

                    string sname = newName;
                    fsAccess->normalize(&sname);
                    attrs.map['n'] = sname;

                    attrs.getjson(&attrstring);
                    client->makeattr(&key,tc.nn[0].attrstring, attrstring.c_str());
                }

                if (target)
                {
                    client->putnodes(target->nodehandle,tc.nn,nc);
                }
                else
                {
                    client->putnodes(email, tc.nn, nc);
                }
            }
			break;
		}
        case MegaRequest::TYPE_RENAME:
        {
            Node* node = client->nodebyhandle(request->getNodeHandle());
            const char* newName = request->getName();
            if(!node || !newName || !(*newName)) { e = API_EARGS; break; }

            if (!client->checkaccess(node,FULL)) { e = API_EACCESS; break; }

            string sname = newName;
            fsAccess->normalize(&sname);
            node->attrs.map['n'] = sname;
            e = client->setattr(node);
            break;
        }
		case MegaRequest::TYPE_REMOVE:
		{
			Node* node = client->nodebyhandle(request->getNodeHandle());
			if(!node) { e = API_EARGS; break; }

			e = client->unlink(node);
			break;
		}
		case MegaRequest::TYPE_SHARE:
		{
			Node *node = client->nodebyhandle(request->getNodeHandle());
			const char* email = request->getEmail();
			int access = request->getAccess();
            if(!node || !email || !strchr(email, '@'))
            {
                e = API_EARGS;
                break;
            }

            accesslevel_t a;
			switch(access)
			{
				case MegaShare::ACCESS_UNKNOWN:
                    a = ACCESS_UNKNOWN;
                    break;
				case MegaShare::ACCESS_READ:
					a = RDONLY;
					break;
				case MegaShare::ACCESS_READWRITE:
					a = RDWR;
					break;
				case MegaShare::ACCESS_FULL:
					a = FULL;
					break;
				case MegaShare::ACCESS_OWNER:
					a = OWNER;
					break;
                default:
                    e = API_EARGS;
			}

            if(e == API_OK)
                client->setshare(node, email, a);
			break;
		}
		case MegaRequest::TYPE_IMPORT_LINK:
		case MegaRequest::TYPE_GET_PUBLIC_NODE:
		{
			Node *node = client->nodebyhandle(request->getParentHandle());
			const char* megaFileLink = request->getLink();
			if(!megaFileLink) { e = API_EARGS; break; }
			if((request->getType()==MegaRequest::TYPE_IMPORT_LINK) && (!node)) { e = API_EARGS; break; }

			e = client->openfilelink(megaFileLink, 1);
			break;
		}
		case MegaRequest::TYPE_EXPORT:
		{
			Node* node = client->nodebyhandle(request->getNodeHandle());
			if(!node) { e = API_EARGS; break; }

            e = client->exportnode(node, !request->getAccess(), request->getNumber());
			break;
		}
		case MegaRequest::TYPE_FETCH_NODES:
		{
			client->fetchnodes();
			break;
		}
		case MegaRequest::TYPE_ACCOUNT_DETAILS:
		{
            if(client->loggedin() != FULLACCOUNT)
            {
                e = API_EACCESS;
                break;
            }

			int numDetails = request->getNumDetails();
			bool storage = (numDetails & 0x01) != 0;
			bool transfer = (numDetails & 0x02) != 0;
			bool pro = (numDetails & 0x04) != 0;
			bool transactions = (numDetails & 0x08) != 0;
			bool purchases = (numDetails & 0x10) != 0;
			bool sessions = (numDetails & 0x20) != 0;

			numDetails = 1;
			if(transactions) numDetails++;
			if(purchases) numDetails++;
			if(sessions) numDetails++;

			request->setNumDetails(numDetails);

			client->getaccountdetails(request->getAccountDetails(), storage, transfer, pro, transactions, purchases, sessions);
			break;
		}
		case MegaRequest::TYPE_CHANGE_PW:
		{
			const char* oldPassword = request->getPassword();
			const char* newPassword = request->getNewPassword();
			if(!oldPassword || !newPassword) { e = API_EARGS; break; }

			byte pwkey[SymmCipher::KEYLENGTH];
			byte newpwkey[SymmCipher::KEYLENGTH];
			if((e = client->pw_key(oldPassword, pwkey))) { e = API_EARGS; break; }
			if((e = client->pw_key(newPassword, newpwkey))) { e = API_EARGS; break; }
			e = client->changepw(pwkey, newpwkey);
			break;
		}
		case MegaRequest::TYPE_LOGOUT:
		{
            if(request->getFlag())
            {
                client->logout();
            }
            else
            {
                client->locallogout();
                client->restag = nextTag;
                logout_result(API_OK);
            }
			break;
		}
		case MegaRequest::TYPE_GET_ATTR_FILE:
		{
			const char* dstFilePath = request->getFile();
            int type = request->getParamType();
			Node *node = client->nodebyhandle(request->getNodeHandle());

			if(!dstFilePath || !node) { e = API_EARGS; break; }

			e = client->getfa(node, type);
            if(e == API_EEXIST)
            {
                e = API_OK;
                int prevtag = client->restag;
                MegaRequestPrivate* req = NULL;
                while(prevtag)
                {
                    if(requestMap.find(prevtag) == requestMap.end())
                    {
                        LOG_err << "Invalid duplicate getattr request";
                        req = NULL;
                        e = API_EINTERNAL;
                        break;
                    }

                    req = requestMap.at(prevtag);
                    if(!req || (req->getType() != MegaRequest::TYPE_GET_ATTR_FILE))
                    {
                        LOG_err << "Invalid duplicate getattr type";
                        req = NULL;
                        e = API_EINTERNAL;
                        break;
                    }

                    prevtag = req->getNumber();
                }

                if(req)
                {
                    LOG_debug << "Duplicate getattr detected";
                    req->setNumber(request->getTag());
                }
            }
			break;
		}
		case MegaRequest::TYPE_GET_ATTR_USER:
		{
            const char* value = request->getFile();
            int type = request->getParamType();
            const char *email = request->getEmail();

            User *user;
            if(email)
            {
                user = client->finduser(email, 0);
            }
            else
            {
                user = client->finduser(client->me, 0);
            }

            if(!user)
            {
                e = API_EARGS;
                break;
            }

            string attrname;
            switch(type)
            {
                case MegaApi::USER_ATTR_AVATAR:
                {
                    if (!value)    // destination file
                    {
                        e = API_EARGS;
                        break;
                    }

                    attrname = "+a";
                    break;
                }

                case MegaApi::USER_ATTR_FIRSTNAME:
                {
                    attrname = "firstname";
                    break;
                }

                case MegaApi::USER_ATTR_LASTNAME:
                {
                    attrname = "lastname";
                    break;
                }

                case MegaApi::USER_ATTR_AUTHRING:
                {
                    attrname = "*!authring";
                    break;
                }

                case MegaApi::USER_ATTR_LAST_INTERACTION:
                {
                    attrname = "*!lstint";
                    break;
                }

                default:
                {
                    e = API_EARGS;
                    break;
                }
            }

            if(!e)
            {
                client->getua(user, attrname.c_str());
            }

            break;
		}
		case MegaRequest::TYPE_SET_ATTR_USER:
		{
            const char* file = request->getFile();
            const char* value = request->getText();
            int type = request->getParamType();

            if (!value && type != MegaApi::USER_ATTR_AVATAR)
            {
                e = API_EARGS;
                break;
            }

            string attrname;
            string attrvalue;

            switch (type)
            {
                case MegaApi::USER_ATTR_AVATAR:
                {
                    attrname = "+a";

                    if (file)
                    {
                        string path = file;
                        string localpath;
                        fsAccess->path2local(&path, &localpath);

                        FileAccess *f = fsAccess->newfileaccess();
                        if (!f->fopen(&localpath, 1, 0))
                        {
                            delete f;
                            e = API_EREAD;
                            break;
                        }

                        if (!f->fread(&attrvalue, f->size, 0, 0))
                        {
                            delete f;
                            e = API_EREAD;
                            break;
                        }
                        delete f;
                    }
                    break;
                }

                case MegaApi::USER_ATTR_FIRSTNAME:
                {
                    attrname = "firstname";
                    attrvalue = value;
                    break;
                }

                case MegaApi::USER_ATTR_LASTNAME:
                {
                    attrname = "lastname";
                    attrvalue = value;
                    break;
                }

                case MegaApi::USER_ATTR_AUTHRING:
                {
                    attrname = "*!authring";
                    attrvalue = value;
                    break;
                }

                case MegaApi::USER_ATTR_LAST_INTERACTION:
                {
                    attrname = "*!lstint";
                    attrvalue = value;
                    break;
                }

                default:
                {
                    e = API_EARGS;
                    break;
                }
            }

            if (!e)
            {
                if ((type == MegaApi::USER_ATTR_AVATAR) && (attrvalue.empty()))
                {
                    client->putua(attrname.c_str());
                }
                else
                {
                    client->putua(attrname.c_str(), (byte *)attrvalue.data(), attrvalue.size());
                }
            }

            break;
		}
        case MegaRequest::TYPE_SET_ATTR_FILE:
        {
            const char* srcFilePath = request->getFile();
            int type = request->getParamType();
            Node *node = client->nodebyhandle(request->getNodeHandle());

            if(!srcFilePath || !node) { e = API_EARGS; break; }

            string path = srcFilePath;
            string localpath;
            fsAccess->path2local(&path, &localpath);

            string *attributedata = new string;
            FileAccess *f = fsAccess->newfileaccess();
            if (!f->fopen(&localpath, 1, 0))
            {
                delete f;
                delete attributedata;
                e = API_EREAD;
                break;
            }

            if(!f->fread(attributedata, f->size, 0, 0))
            {
                delete f;
                delete attributedata;
                e = API_EREAD;
                break;
            }
            delete f;

            client->putfa(node->nodehandle, type, node->nodecipher(), attributedata);
            //attributedata is not deleted because putfa takes its ownership
            break;
        }
        case MegaRequest::TYPE_SET_ATTR_NODE:
        {
            Node *node = client->nodebyhandle(request->getNodeHandle());
            const char* attrName = request->getName();
            const char* attrValue = request->getText();

            if (!node || !attrName || !attrName[0] || strlen(attrName) > 7)
            {
                e = API_EARGS;
                break;
            }

            if (!client->checkaccess(node, FULL))
            {
                e = API_EACCESS;
                break;
            }

            string sname = attrName;
            fsAccess->normalize(&sname);
            sname.insert(0, "_");
            nameid attr = AttrMap::string2nameid(sname.c_str());

            if (attrValue)
            {
                string svalue = attrValue;
                fsAccess->normalize(&svalue);
                node->attrs.map[attr] = svalue;
            }
            else
            {
                node->attrs.map.erase(attr);
            }

            e = client->setattr(node);
            break;
        }
		case MegaRequest::TYPE_CANCEL_ATTR_FILE:
		{
			int type = request->getParamType();
			Node *node = client->nodebyhandle(request->getNodeHandle());

			if (!node) { e = API_EARGS; break; }

			e = client->getfa(node, type, 1);
			if (!e)
			{
				std::map<int, MegaRequestPrivate*>::iterator it = requestMap.begin();
				while(it != requestMap.end())
				{
					MegaRequestPrivate *r = it->second;
					it++;
					if (r->getType() == MegaRequest::TYPE_GET_ATTR_FILE &&
						r->getParamType() == request->getParamType() &&
						r->getNodeHandle() == request->getNodeHandle())
					{
						fireOnRequestFinish(r, MegaError(API_EINCOMPLETE));
					}
				}
				fireOnRequestFinish(request, MegaError(e));
			}
			break;
		}
		case MegaRequest::TYPE_RETRY_PENDING_CONNECTIONS:
		{
			bool disconnect = request->getFlag();
			bool includexfers = request->getNumber();
			client->abortbackoff(includexfers);
			if(disconnect)
            {
                client->disconnect();

#if (WINDOWS_PHONE || TARGET_OS_IPHONE)
                // Workaround to get the IP of valid DNS servers on Windows Phone/iOS
                string servers;

                while (true)
                {
                #ifdef WINDOWS_PHONE
                    client->httpio->getMEGADNSservers(&servers);
                #else
                    __res_state res;
                    if(res_ninit(&res) == 0)
                    {
                        union res_sockaddr_union u[MAXNS];
                        int nscount = res_getservers(&res, u, MAXNS);

                        for(int i = 0; i < nscount; i++)
                        {
                            char straddr[INET6_ADDRSTRLEN];
                            straddr[0] = 0;

                            if(u[i].sin.sin_family == PF_INET)
                            {
                                mega_inet_ntop(PF_INET, &u[i].sin.sin_addr, straddr, sizeof(straddr));
                            }

                            if(u[i].sin6.sin6_family == PF_INET6)
                            {
                                mega_inet_ntop(PF_INET6, &u[i].sin6.sin6_addr, straddr, sizeof(straddr));
                            }

                            if(straddr[0])
                            {
                                if (servers.size())
                                {
                                    servers.append(",");
                                }
                                servers.append(straddr);
                            }
                        }

                        res_ndestroy(&res);
                    }
                #endif

                    if (servers.size())
                        break;

                #ifdef WINDOWS_PHONE
                    std::this_thread::sleep_for(std::chrono::seconds(1));
                #else
                    sleep(1);
                #endif
                }

                LOG_debug << "Using MEGA DNS servers " << servers;
                httpio->setdnsservers(servers.c_str());
#endif
            }

			fireOnRequestFinish(request, MegaError(API_OK));
			break;
		}
		case MegaRequest::TYPE_ADD_CONTACT:
		{
            const char *email = request->getEmail();

            if(client->loggedin() != FULLACCOUNT)
            {
                e = API_EACCESS;
                break;
            }

            if(!email || !client->finduser(client->me)->email.compare(email))
            {
                e = API_EARGS;
                break;
            }

			e = client->invite(email, VISIBLE);
			break;
		}
        case MegaRequest::TYPE_INVITE_CONTACT:
        {
            const char *email = request->getEmail();
            const char *message = request->getText();
            int action = request->getNumber();

            if(client->loggedin() != FULLACCOUNT)
            {
                e = API_EACCESS;
                break;
            }

            if(!email || !client->finduser(client->me)->email.compare(email))
            {
                e = API_EARGS;
                break;
            }

            client->setpcr(email, (opcactions_t)action, message);
            break;
        }
        case MegaRequest::TYPE_REPLY_CONTACT_REQUEST:
        {
            handle h = request->getNodeHandle();
            int action = request->getNumber();

            if(h == INVALID_HANDLE || action < 0 || action > MegaContactRequest::REPLY_ACTION_IGNORE)
            {
                e = API_EARGS;
                break;
            }

            client->updatepcr(h, (ipcactions_t)action);
            break;
        }
		case MegaRequest::TYPE_REMOVE_CONTACT:
		{
			const char *email = request->getEmail();
			if(!email) { e = API_EARGS; break; }
			e = client->invite(email, HIDDEN);
			break;
		}
		case MegaRequest::TYPE_CREATE_ACCOUNT:
		{
			const char *email = request->getEmail();
			const char *password = request->getPassword();
			const char *name = request->getName();
			const char *pwkey = request->getPrivateKey();

            if(!email || !name || (!password && !pwkey))
			{
				e = API_EARGS; break;
			}

            requestMap.erase(request->getTag());
            while(!requestMap.empty())
            {
                std::map<int,MegaRequestPrivate*>::iterator it=requestMap.begin();
                if(it->second) fireOnRequestFinish(it->second, MegaError(MegaError::API_EACCESS));
            }

            while(!transferMap.empty())
            {
                std::map<int, MegaTransferPrivate *>::iterator it=transferMap.begin();
                if(it->second) fireOnTransferFinish(it->second, MegaError(MegaError::API_EACCESS));
            }
            requestMap[request->getTag()]=request;

			client->createephemeral();
			break;
		}
        case MegaRequest::TYPE_QUERY_SIGNUP_LINK:
        {
            const char *link = request->getLink();
            if(!link)
            {
                e = API_EARGS;
                break;
            }

            const char* ptr = link;
            const char* tptr;

            if ((tptr = strstr(ptr,"#confirm")))
            {
                ptr = tptr+8;

                unsigned len = (strlen(link)-(ptr-link))*3/4+4;
                byte *c = new byte[len];
                len = Base64::atob(ptr,c,len);
                if (len)
                {
                    client->querysignuplink(c,len);
                }
                else
                {
                    e = API_EARGS;
                }
                delete[] c;
                break;
            }
            else if ((tptr = strstr(ptr,"#newsignup")))
            {
                ptr = tptr+10;

                unsigned len = (strlen(link)-(ptr-link))*3/4+4;
                byte *c = new byte[len];
                len = Base64::atob(ptr,c,len);

                if (len > 8)
                {
                    // extract email and email_hash from link
                    byte *email = c;
                    byte *sha512bytes = c+len-8;    // last 11 chars

                    // get the hash for the received email
                    Hash sha512;
                    sha512.add(email, len-8);
                    string sha512str;
                    sha512.get(&sha512str);

                    // and finally check it
                    if (memcmp(sha512bytes, sha512str.data(), 8) == 0)
                    {
                        email[len-8] = '\0';
                        request->setEmail((const char *)email);
                        delete[] c;

                        fireOnRequestFinish(request, MegaError(API_OK));
                        break;
                    }
                }

                delete[] c;
            }

            e = API_EARGS;
            break;
        }
		case MegaRequest::TYPE_CONFIRM_ACCOUNT:
		{
			const char *link = request->getLink();
			const char *password = request->getPassword();
			const char *pwkey = request->getPrivateKey();

            if(!link || (request->getType() == MegaRequest::TYPE_CONFIRM_ACCOUNT && !password && !pwkey))
			{
				e = API_EARGS;
				break;
			}

			const char* ptr = link;
			const char* tptr;

			if ((tptr = strstr(ptr,"#confirm"))) ptr = tptr+8;

			unsigned len = (strlen(link)-(ptr-link))*3/4+4;
			byte *c = new byte[len];
            len = Base64::atob(ptr,c,len);
            if (len)
            {
                client->querysignuplink(c,len);
            }
            else
            {
                e = API_EARGS;
            }
			delete[] c;
			break;
		}
        case MegaRequest::TYPE_PAUSE_TRANSFERS:
        {
            bool pause = request->getFlag();
            int direction = request->getNumber();
            if(direction != -1
                    && direction != MegaTransfer::TYPE_DOWNLOAD
                    && direction != MegaTransfer::TYPE_UPLOAD)
            {
                e = API_EARGS;
                break;
            }

            if(direction == -1)
            {
                client->pausexfers(PUT, pause);
                client->pausexfers(GET, pause);
            }
            else if(direction == MegaTransfer::TYPE_DOWNLOAD)
            {
                client->pausexfers(GET, pause);
            }
            else
            {
                client->pausexfers(PUT, pause);
            }

            fireOnRequestFinish(request, MegaError(API_OK));
            break;
        }
        case MegaRequest::TYPE_CANCEL_TRANSFER:
        {
            int transferTag = request->getTransferTag();
            if(transferMap.find(transferTag) == transferMap.end()) { e = API_ENOENT; break; };

            MegaTransferPrivate* megaTransfer = transferMap.at(transferTag);
            Transfer *transfer = megaTransfer->getTransfer();

            #ifdef _WIN32
                if(transfer->type==GET)
                {
                    transfer->localfilename.append("", 1);
                    WIN32_FILE_ATTRIBUTE_DATA fad;
                    if (GetFileAttributesExW((LPCWSTR)transfer->localfilename.data(), GetFileExInfoStandard, &fad))
                        SetFileAttributesW((LPCWSTR)transfer->localfilename.data(), fad.dwFileAttributes & ~FILE_ATTRIBUTE_HIDDEN);
                    transfer->localfilename.resize(transfer->localfilename.size()-1);
                }
            #endif

            megaTransfer->setSyncTransfer(true);
            megaTransfer->setLastErrorCode(API_EINCOMPLETE);

            file_list files = transfer->files;
            file_list::iterator iterator = files.begin();
            while (iterator != files.end())
            {
                File *file = *iterator;
                iterator++;
                if(!file->syncxfer) client->stopxfer(file);
            }
            fireOnRequestFinish(request, MegaError(API_OK));
            break;
        }
        case MegaRequest::TYPE_CANCEL_TRANSFERS:
        {
            int direction = request->getParamType();
            if((direction != MegaTransfer::TYPE_DOWNLOAD) && (direction != MegaTransfer::TYPE_UPLOAD))
                { e = API_EARGS; break; }

            for (transfer_map::iterator it = client->transfers[direction].begin() ; it != client->transfers[direction].end() ; )
            {
                Transfer *transfer = it->second;
                if(transferMap.find(transfer->tag) != transferMap.end())
                {
                    MegaTransferPrivate* megaTransfer = transferMap.at(transfer->tag);
                    megaTransfer->setSyncTransfer(true);
                    megaTransfer->setLastErrorCode(API_EINCOMPLETE);
                }

                it++;

                file_list files = transfer->files;
				file_list::iterator iterator = files.begin();
				while (iterator != files.end())
				{
					File *file = *iterator;
					iterator++;
					if(!file->syncxfer) client->stopxfer(file);
				}
            }
            fireOnRequestFinish(request, MegaError(API_OK));
            break;
        }
#ifdef ENABLE_SYNC
        case MegaRequest::TYPE_ADD_SYNC:
        {
            const char *localPath = request->getFile();
            Node *node = client->nodebyhandle(request->getNodeHandle());
            if(!node || (node->type==FILENODE) || !localPath)
            {
                e = API_EARGS;
                break;
            }

            string utf8name(localPath);
            string localname;
            client->fsaccess->path2local(&utf8name, &localname);
            e = client->addsync(&localname, DEBRISFOLDER, NULL, node, 0, -nextTag);
            if(!e)
            {
                MegaSyncPrivate *sync = new MegaSyncPrivate(client->syncs.back());
                sync->setListener(request->getSyncListener());
                syncMap[-nextTag] = sync;

                request->setNumber(client->syncs.back()->fsfp);
                fireOnRequestFinish(request, MegaError(API_OK));
            }
            break;
        }
        case MegaRequest::TYPE_REMOVE_SYNCS:
        {
            sync_list::iterator it = client->syncs.begin();
            while(it != client->syncs.end())
            {
                Sync *sync = (*it);
                int tag = sync->tag;
                it++;

                client->delsync(sync);

                if(syncMap.find(tag) == syncMap.end())
                {
                    MegaSyncPrivate *megaSync = syncMap.at(tag);
                    syncMap.erase(tag);
                    delete megaSync;
                }
            }
            fireOnRequestFinish(request, MegaError(API_OK));
            break;
        }
        case MegaRequest::TYPE_REMOVE_SYNC:
        {
            handle nodehandle = request->getNodeHandle();
            sync_list::iterator it = client->syncs.begin();
            bool found = false;
            while(it != client->syncs.end())
            {
                Sync *sync = (*it);
                int tag = sync->tag;
                if(!sync->localroot.node || sync->localroot.node->nodehandle == nodehandle)
                {
                    string path;
                    fsAccess->local2path(&sync->localroot.localname, &path);
                    request->setFile(path.c_str());
                    client->delsync(sync, request->getFlag());

                    if(syncMap.find(tag) == syncMap.end())
                    {
                        MegaSyncPrivate *megaSync = syncMap.at(tag);
                        syncMap.erase(tag);
                        delete megaSync;
                    }

                    fireOnRequestFinish(request, MegaError(API_OK));
                    found = true;
                    break;
                }
                it++;
            }

            if(!found) e = API_ENOENT;
            break;
        }
#endif
        case MegaRequest::TYPE_REPORT_EVENT:
        {
            const char *details = request->getText();
            if(!details)
            {
                e = API_EARGS;
                break;
            }

            string event = "A"; //Application event
            int size = strlen(details);
            char *base64details = new char[size * 4 / 3 + 4];
            Base64::btoa((byte *)details, size, base64details);
            client->reportevent(event.c_str(), base64details);
            delete [] base64details;
            break;
        }
        case MegaRequest::TYPE_DELETE:
        {
#ifdef HAVE_LIBUV
            if (httpServer)
            {
                delete httpServer;
                httpServer = NULL;
            }
#endif
            threadExit = 1;
            break;
        }
        case MegaRequest::TYPE_GET_PRICING:
        case MegaRequest::TYPE_GET_PAYMENT_ID:
        case MegaRequest::TYPE_UPGRADE_ACCOUNT:
        {
            int method = request->getNumber();
            if(method != MegaApi::PAYMENT_METHOD_BALANCE && method != MegaApi::PAYMENT_METHOD_CREDIT_CARD)
            {
                e = API_EARGS;
                break;
            }

            client->purchase_enumeratequotaitems();
            break;
        }
        case MegaRequest::TYPE_SUBMIT_PURCHASE_RECEIPT:
        {
            const char* receipt = request->getText();
            int type = request->getNumber();

            if(!receipt || (type != MegaApi::PAYMENT_METHOD_GOOGLE_WALLET
                            && type != MegaApi::PAYMENT_METHOD_ITUNES))
            {
                e = API_EARGS;
                break;
            }

            if(type == MegaApi::PAYMENT_METHOD_ITUNES && client->loggedin() != FULLACCOUNT)
            {
                e = API_EACCESS;
                break;
            }

            string base64receipt;
            if(type == MegaApi::PAYMENT_METHOD_GOOGLE_WALLET)
            {
                int len = strlen(receipt);
                base64receipt.resize(len * 4 / 3 + 4);
                base64receipt.resize(Base64::btoa((byte *)receipt, len, (char *)base64receipt.data()));
            }
            else //MegaApi::PAYMENT_METHOD_ITUNES
            {
                base64receipt = receipt;
            }

            client->submitpurchasereceipt(type, base64receipt.c_str());
            break;
        }
        case MegaRequest::TYPE_CREDIT_CARD_STORE:
        {
            const char *ccplain = request->getText();
            e = client->creditcardstore(ccplain);
            break;
        }
        case MegaRequest::TYPE_CREDIT_CARD_QUERY_SUBSCRIPTIONS:
        {
            client->creditcardquerysubscriptions();
            break;
        }
        case MegaRequest::TYPE_CREDIT_CARD_CANCEL_SUBSCRIPTIONS:
        {
            const char* reason = request->getText();
            client->creditcardcancelsubscriptions(reason);
            break;
        }
        case MegaRequest::TYPE_GET_PAYMENT_METHODS:
        {
            client->getpaymentmethods();
            break;
        }
        case MegaRequest::TYPE_SUBMIT_FEEDBACK:
        {
            int rating = request->getNumber();
            const char *message = request->getText();

            if(rating < 1 || rating > 5)
            {
                e = API_EARGS;
                break;
            }

            if(!message)
            {
                message = "";
            }

            int size = strlen(message);
            char *base64message = new char[size * 4 / 3 + 4];
            Base64::btoa((byte *)message, size, base64message);

            char base64uhandle[12];
            Base64::btoa((const byte*)&client->me, MegaClient::USERHANDLE, base64uhandle);

            string feedback;
            feedback.resize(128 + strlen(base64message));

            snprintf((char *)feedback.data(), feedback.size(), "{\\\"r\\\":\\\"%d\\\",\\\"m\\\":\\\"%s\\\",\\\"u\\\":\\\"%s\\\"}", rating, base64message, base64uhandle);
            client->userfeedbackstore(feedback.c_str());
            delete [] base64message;
            break;
        }
        case MegaRequest::TYPE_SEND_EVENT:
        {
            int number = request->getNumber();
            const char *text = request->getText();

            if(number < 99500 || number >= 99600 || !text)
            {
                e = API_EARGS;
                break;
            }

            client->sendevent(number, text);
            break;
        }
        case MegaRequest::TYPE_GET_USER_DATA:
        {
            const char *email = request->getEmail();
            if(request->getFlag() && !email)
            {
                e = API_EARGS;
                break;
            }

            if(!request->getFlag())
            {
                client->getuserdata();
            }
            else
            {
                client->getpubkey(email);
            }

            break;
        }
        case MegaRequest::TYPE_LOAD_BALANCING:
        {
            const char* service = request->getName();
            if(!service)
            {
                e = API_EARGS;
                break;
            }

            client->loadbalancing(service);
            break;
        }
        case MegaRequest::TYPE_KILL_SESSION:
        {
            MegaHandle handle = request->getNodeHandle();
            if (handle == INVALID_HANDLE)
            {
                client->killallsessions();
            }
            else
            {
                client->killsession(handle);
            }
            break;
        }
        case MegaRequest::TYPE_GET_SESSION_TRANSFER_URL:
        {
            client->copysession();
            break;
        }
        case MegaRequest::TYPE_CLEAN_RUBBISH_BIN:
        {
            client->cleanrubbishbin();
            break;
        }
#ifdef ENABLE_CHAT
        case MegaRequest::TYPE_CHAT_CREATE:
        {
            MegaTextChatPeerList *chatPeers = request->getMegaTextChatPeerList();
            if (!chatPeers)   // refuse to create chats without participants
            {
                e = API_EARGS;
                break;
            }

            bool group = request->getFlag();
            const userpriv_vector *userpriv = ((MegaTextChatPeerListPrivate*)chatPeers)->getList();
            if (!userpriv || (!group && chatPeers->size() > 1))
            {
                e = API_EARGS;
                break;
            }

            client->createChat(group, userpriv);
            break;
        }
        case MegaRequest::TYPE_CHAT_FETCH:
        {
            client->fetchChats();
            break;
        }
        case MegaRequest::TYPE_CHAT_INVITE:
        {
            handle chatid = request->getNodeHandle();
            handle uh = request->getParentHandle();
            int access = request->getAccess();

            if (chatid == INVALID_HANDLE || uh == INVALID_HANDLE)
            {
                e = API_EARGS;
                break;
            }

            char uid[12];
            Base64::btoa((byte*)&uh, sizeof uh, uid);
            uid[11] = 0;

            client->inviteToChat(chatid, uid, access);
            break;
        }
        case MegaRequest::TYPE_CHAT_REMOVE:
        {
            handle chatid = request->getNodeHandle();
            handle uh = request->getParentHandle();

            if (chatid == INVALID_HANDLE)
            {
                e = API_EARGS;
                break;
            }

            // user is optional. If not provided, command apply to own user
            if (uh != INVALID_HANDLE)
            {
                char uid[12];
                Base64::btoa((byte*)&uh, sizeof uh, uid);
                uid[11] = 0;

                client->removeFromChat(chatid, uid);
            }
            else
            {
                client->removeFromChat(chatid);
            }
            break;
        }
        case MegaRequest::TYPE_CHAT_URL:
        {
            MegaHandle chatid = request->getNodeHandle();
            if (chatid == INVALID_HANDLE)
            {
                e = API_EARGS;
                break;
            }

            client->getUrlChat(chatid);
            break;
        }
#endif
        default:
        {
            e = API_EINTERNAL;
        }
        }

		if(e)
        {
            LOG_err << "Error starting request: " << e;
            fireOnRequestFinish(request, MegaError(e));
        }

		sdkMutex.unlock();
	}
}

char* MegaApiImpl::stringToArray(string &buffer)
{
	char *newbuffer = new char[buffer.size()+1];
	memcpy(newbuffer, buffer.data(), buffer.size());
	newbuffer[buffer.size()]='\0';
    return newbuffer;
}

void MegaApiImpl::updateStats()
{
    transfer_map::iterator it;
    transfer_map::iterator end;
    int downloadCount = 0;
    int uploadCount = 0;

    sdkMutex.lock();
    it = client->transfers[0].begin();
    end = client->transfers[0].end();
    while(it != end)
    {
        Transfer *transfer = it->second;
        if((transfer->failcount<2) || (transfer->slot && (Waiter::ds - transfer->slot->lastdata) < TransferSlot::XFERTIMEOUT))
            downloadCount++;
        it++;
    }

    it = client->transfers[1].begin();
    end = client->transfers[1].end();
    while(it != end)
    {
        Transfer *transfer = it->second;
        if((transfer->failcount<2) || (transfer->slot && (Waiter::ds - transfer->slot->lastdata) < TransferSlot::XFERTIMEOUT))
            uploadCount++;
        it++;
    }

    pendingDownloads = downloadCount;
    pendingUploads = uploadCount;
    sdkMutex.unlock();
}

long long MegaApiImpl::getTotalDownloadedBytes()
{
    return totalDownloadedBytes;
}

long long MegaApiImpl::getTotalUploadedBytes()
{
    return totalUploadedBytes;
}

void MegaApiImpl::update()
{
#ifdef ENABLE_SYNC
    sdkMutex.lock();

    LOG_debug << "PendingCS? " << (client->pendingcs != NULL);
    if(client->curfa == client->newfa.end())
    {
        LOG_debug << "PendingFA? 0";
    }
    else
    {
        HttpReqCommandPutFA* fa = *client->curfa;
        if(fa)
        {
            LOG_debug << "PendingFA? " << client->newfa.size() << " STATUS: " << fa->status;
        }
    }

    LOG_debug << "FLAGS: " << client->syncactivity << " " << client->syncadded
              << " " << client->syncdownrequired << " " << client->syncdownretry
              << " " << client->syncfslockretry << " " << client->syncfsopsfailed
              << " " << client->syncnagleretry << " " << client->syncscanfailed
              << " " << client->syncops << " " << client->syncscanstate
              << " " << client->faputcompletion.size() << " " << client->synccreate.size()
              << " " << client->fetchingnodes << " " << client->pendingfa.size()
              << " " << client->xferpaused[0] << " " << client->xferpaused[1]
              << " " << client->transfers[0].size() << " " << client->transfers[1].size()
              << " " << client->syncscanstate << " " << client->statecurrent
              << " " << client->syncadding << " " << client->syncdebrisadding
              << " " << client->umindex.size() << " " << client->uhindex.size();

    sdkMutex.unlock();
#endif

    waiter->notify();
}

bool MegaApiImpl::isWaiting()
{
    return waiting || waitingRequest;
}

TreeProcCopy::TreeProcCopy()
{
	nn = NULL;
	nc = 0;
}

void TreeProcCopy::allocnodes()
{
	if(nc) nn = new NewNode[nc];
}

TreeProcCopy::~TreeProcCopy()
{
	//Will be deleted in putnodes_result
	//delete[] nn;
}

// determine node tree size (nn = NULL) or write node tree to new nodes array
void TreeProcCopy::proc(MegaClient* client, Node* n)
{
	if (nn)
	{
		string attrstring;
		SymmCipher key;
		NewNode* t = nn+--nc;

		// copy node
		t->source = NEW_NODE;
		t->type = n->type;
		t->nodehandle = n->nodehandle;
        t->parenthandle = n->parent ? n->parent->nodehandle : UNDEF;

		// copy key (if file) or generate new key (if folder)
		if (n->type == FILENODE) t->nodekey = n->nodekey;
		else
		{
			byte buf[FOLDERNODEKEYLENGTH];
			PrnGen::genblock(buf,sizeof buf);
			t->nodekey.assign((char*)buf,FOLDERNODEKEYLENGTH);
		}

		t->attrstring = new string;
		if(t->nodekey.size())
		{
			key.setkey((const byte*)t->nodekey.data(),n->type);

			n->attrs.getjson(&attrstring);
			client->makeattr(&key,t->attrstring,attrstring.c_str());
		}
	}
	else nc++;
}

TransferQueue::TransferQueue()
{
    mutex.init(false);
}

void TransferQueue::push(MegaTransferPrivate *transfer)
{
    mutex.lock();
    transfers.push_back(transfer);
    mutex.unlock();
}

void TransferQueue::push_front(MegaTransferPrivate *transfer)
{
    mutex.lock();
    transfers.push_front(transfer);
    mutex.unlock();
}

MegaTransferPrivate *TransferQueue::pop()
{
    mutex.lock();
    if(transfers.empty())
    {
        mutex.unlock();
        return NULL;
    }
    MegaTransferPrivate *transfer = transfers.front();
    transfers.pop_front();
    mutex.unlock();
    return transfer;
}

void TransferQueue::removeListener(MegaTransferListener *listener)
{
    mutex.lock();

    std::deque<MegaTransferPrivate *>::iterator it = transfers.begin();
    while(it != transfers.end())
    {
        MegaTransferPrivate *transfer = (*it);
        if(transfer->getListener() == listener)
            transfer->setListener(NULL);
        it++;
    }

    mutex.unlock();
}

RequestQueue::RequestQueue()
{
    mutex.init(false);
}

void RequestQueue::push(MegaRequestPrivate *request)
{
    mutex.lock();
    requests.push_back(request);
    mutex.unlock();
}

void RequestQueue::push_front(MegaRequestPrivate *request)
{
    mutex.lock();
    requests.push_front(request);
    mutex.unlock();
}

MegaRequestPrivate *RequestQueue::pop()
{
    mutex.lock();
    if(requests.empty())
    {
        mutex.unlock();
        return NULL;
    }
    MegaRequestPrivate *request = requests.front();
    requests.pop_front();
    mutex.unlock();
    return request;
}

void RequestQueue::removeListener(MegaRequestListener *listener)
{
    mutex.lock();

    std::deque<MegaRequestPrivate *>::iterator it = requests.begin();
    while(it != requests.end())
    {
        MegaRequestPrivate *request = (*it);
        if(request->getListener()==listener)
            request->setListener(NULL);
        it++;
    }

    mutex.unlock();
}

#ifdef ENABLE_SYNC
void RequestQueue::removeListener(MegaSyncListener *listener)
{
    mutex.lock();

    std::deque<MegaRequestPrivate *>::iterator it = requests.begin();
    while(it != requests.end())
    {
        MegaRequestPrivate *request = (*it);
        if(request->getSyncListener()==listener)
            request->setSyncListener(NULL);
        it++;
    }

    mutex.unlock();
}
#endif

MegaHashSignatureImpl::MegaHashSignatureImpl(const char *base64Key)
{
    hashSignature = new HashSignature(new Hash());
    asymmCypher = new AsymmCipher();

    string pubks;
    int len = strlen(base64Key)/4*3+3;
    pubks.resize(len);
    pubks.resize(Base64::atob(base64Key, (byte *)pubks.data(), len));
    asymmCypher->setkey(AsymmCipher::PUBKEY,(byte*)pubks.data(), pubks.size());
}

MegaHashSignatureImpl::~MegaHashSignatureImpl()
{
    delete hashSignature;
    delete asymmCypher;
}

void MegaHashSignatureImpl::init()
{
    hashSignature->get(asymmCypher, NULL, 0);
}

void MegaHashSignatureImpl::add(const char *data, unsigned size)
{
    hashSignature->add((const byte *)data, size);
}

bool MegaHashSignatureImpl::checkSignature(const char *base64Signature)
{
    char signature[512];
    int l = Base64::atob(base64Signature, (byte *)signature, sizeof(signature));
    if(l != sizeof(signature))
        return false;

    return hashSignature->check(asymmCypher, (const byte *)signature, sizeof(signature));
}

int MegaAccountDetailsPrivate::getProLevel()
{
    return details.pro_level;
}

int64_t MegaAccountDetailsPrivate::getProExpiration()
{
    return details.pro_until;
}

int MegaAccountDetailsPrivate::getSubscriptionStatus()
{
    if(details.subscription_type == 'S')
    {
        return MegaAccountDetails::SUBSCRIPTION_STATUS_VALID;
    }

    if(details.subscription_type == 'R')
    {
        return MegaAccountDetails::SUBSCRIPTION_STATUS_INVALID;
    }

    return MegaAccountDetails::SUBSCRIPTION_STATUS_NONE;
}

int64_t MegaAccountDetailsPrivate::getSubscriptionRenewTime()
{
    return details.subscription_renew;
}

char *MegaAccountDetailsPrivate::getSubscriptionMethod()
{
    return MegaApi::strdup(details.subscription_method.c_str());
}

char *MegaAccountDetailsPrivate::getSubscriptionCycle()
{
    return MegaApi::strdup(details.subscription_cycle);
}

long long MegaAccountDetailsPrivate::getStorageMax()
{
    return details.storage_max;
}

long long MegaAccountDetailsPrivate::getStorageUsed()
{
    return details.storage_used;
}

long long MegaAccountDetailsPrivate::getTransferMax()
{
    return details.transfer_max;
}

long long MegaAccountDetailsPrivate::getTransferOwnUsed()
{
    return details.transfer_own_used;
}

int MegaAccountDetailsPrivate::getNumUsageItems()
{
    return details.storage.size();
}

long long MegaAccountDetailsPrivate::getStorageUsed(MegaHandle handle)
{
    return details.storage[handle].bytes;
}

long long MegaAccountDetailsPrivate::getNumFiles(MegaHandle handle)
{
    return details.storage[handle].files;
}

long long MegaAccountDetailsPrivate::getNumFolders(MegaHandle handle)
{
    return details.storage[handle].folders;
}

MegaAccountDetails* MegaAccountDetailsPrivate::copy()
{
    return new MegaAccountDetailsPrivate(&details);
}

int MegaAccountDetailsPrivate::getNumBalances() const
{
    return details.balances.size();
}

MegaAccountBalance *MegaAccountDetailsPrivate::getBalance(int i) const
{
    if(i < details.balances.size())
    {
        return MegaAccountBalancePrivate::fromAccountBalance(&(details.balances[i]));
    }
    return NULL;
}

int MegaAccountDetailsPrivate::getNumSessions() const
{
    return details.sessions.size();
}

MegaAccountSession *MegaAccountDetailsPrivate::getSession(int i) const
{
    if(i < details.sessions.size())
    {
        return MegaAccountSessionPrivate::fromAccountSession(&(details.sessions[i]));
    }
    return NULL;
}

int MegaAccountDetailsPrivate::getNumPurchases() const
{
    return details.purchases.size();
}

MegaAccountPurchase *MegaAccountDetailsPrivate::getPurchase(int i) const
{
    if(i < details.purchases.size())
    {
        return MegaAccountPurchasePrivate::fromAccountPurchase(&(details.purchases[i]));
    }
    return NULL;
}

int MegaAccountDetailsPrivate::getNumTransactions() const
{
    return details.transactions.size();
}

MegaAccountTransaction *MegaAccountDetailsPrivate::getTransaction(int i) const
{
    if(i < details.transactions.size())
    {
        return MegaAccountTransactionPrivate::fromAccountTransaction(&(details.transactions[i]));
    }
    return NULL;
}

ExternalLogger::ExternalLogger()
{
	mutex.init(true);
	this->megaLogger = NULL;
	SimpleLogger::setOutputClass(this);

    //Initialize outputSettings map
    SimpleLogger::outputSettings[(LogLevel)logFatal];
    SimpleLogger::outputSettings[(LogLevel)logError];
    SimpleLogger::outputSettings[(LogLevel)logWarning];
    SimpleLogger::outputSettings[(LogLevel)logInfo];
    SimpleLogger::outputSettings[(LogLevel)logDebug];
    SimpleLogger::outputSettings[(LogLevel)logMax];
}

void ExternalLogger::setMegaLogger(MegaLogger *logger)
{
	this->megaLogger = logger;
}

void ExternalLogger::setLogLevel(int logLevel)
{
	SimpleLogger::setLogLevel((LogLevel)logLevel);
}

void ExternalLogger::postLog(int logLevel, const char *message, const char *filename, int line)
{
    if(SimpleLogger::logCurrentLevel < logLevel)
        return;

	if(!message)
	{
		message = "";
	}

	if(!filename)
	{
		filename = "";
	}

    mutex.lock();
	SimpleLogger((LogLevel)logLevel, filename, line) << message;
    mutex.unlock();
}

void ExternalLogger::log(const char *time, int loglevel, const char *source, const char *message)
{
	if(!time)
	{
		time = "";
	}

	if(!source)
	{
		source = "";
	}

	if(!message)
	{
		message = "";
	}

	mutex.lock();
	if(megaLogger)
	{
        megaLogger->log(time, loglevel, source, message);
	}
	else
	{
		cout << "[" << time << "][" << SimpleLogger::toStr((LogLevel)loglevel) << "] " << message << endl;
	}
	mutex.unlock();
}


OutShareProcessor::OutShareProcessor()
{

}

bool OutShareProcessor::processNode(Node *node)
{
    if(!node->outshares)
    {
        return true;
    }

    for (share_map::iterator it = node->outshares->begin(); it != node->outshares->end(); it++)
	{
        Share *share = it->second;
        if (share->user)    // public links have no user
        {
            shares.push_back(share);
            handles.push_back(node->nodehandle);
        }
	}

	return true;
}

vector<Share *> &OutShareProcessor::getShares()
{
	return shares;
}

vector<handle> &OutShareProcessor::getHandles()
{
	return handles;
}

PendingOutShareProcessor::PendingOutShareProcessor()
{

}

bool PendingOutShareProcessor::processNode(Node *node)
{
    if(!node->pendingshares)
    {
        return true;
    }

    for (share_map::iterator it = node->pendingshares->begin(); it != node->pendingshares->end(); it++)
    {
        shares.push_back(it->second);
        handles.push_back(node->nodehandle);
    }

    return true;
}

vector<Share *> &PendingOutShareProcessor::getShares()
{
    return shares;
}

vector<handle> &PendingOutShareProcessor::getHandles()
{
    return handles;
}

MegaPricingPrivate::~MegaPricingPrivate()
{
    for(unsigned i = 0; i < currency.size(); i++)
    {
        delete[] currency[i];
    }

    for(unsigned i = 0; i < description.size(); i++)
    {
        delete[] description[i];
    }

    for(unsigned i = 0; i < iosId.size(); i++)
    {
        delete[] iosId[i];
    }

    for(unsigned i = 0; i < androidId.size(); i++)
    {
        delete[] androidId[i];
    }
}

int MegaPricingPrivate::getNumProducts()
{
    return handles.size();
}

handle MegaPricingPrivate::getHandle(int productIndex)
{
    if((unsigned)productIndex < handles.size())
        return handles[productIndex];

    return UNDEF;
}

int MegaPricingPrivate::getProLevel(int productIndex)
{
    if((unsigned)productIndex < proLevel.size())
        return proLevel[productIndex];

    return 0;
}

int MegaPricingPrivate::getGBStorage(int productIndex)
{
    if((unsigned)productIndex < gbStorage.size())
        return gbStorage[productIndex];

    return 0;
}

int MegaPricingPrivate::getGBTransfer(int productIndex)
{
    if((unsigned)productIndex < gbTransfer.size())
        return gbTransfer[productIndex];

    return 0;
}

int MegaPricingPrivate::getMonths(int productIndex)
{
    if((unsigned)productIndex < months.size())
        return months[productIndex];

    return 0;
}

int MegaPricingPrivate::getAmount(int productIndex)
{
    if((unsigned)productIndex < amount.size())
        return amount[productIndex];

    return 0;
}

const char *MegaPricingPrivate::getCurrency(int productIndex)
{
    if((unsigned)productIndex < currency.size())
        return currency[productIndex];

    return NULL;
}

const char *MegaPricingPrivate::getDescription(int productIndex)
{
    if((unsigned)productIndex < description.size())
        return description[productIndex];

    return NULL;
}

const char *MegaPricingPrivate::getIosID(int productIndex)
{
    if((unsigned)productIndex < iosId.size())
        return iosId[productIndex];

    return NULL;
}

const char *MegaPricingPrivate::getAndroidID(int productIndex)
{
    if((unsigned)productIndex < androidId.size())
        return androidId[productIndex];

    return NULL;
}

MegaPricing *MegaPricingPrivate::copy()
{
    MegaPricingPrivate *megaPricing = new MegaPricingPrivate();
    for(unsigned i=0; i<handles.size(); i++)
    {
        megaPricing->addProduct(handles[i], proLevel[i], gbStorage[i], gbTransfer[i],
                                months[i], amount[i], currency[i], description[i], iosId[i], androidId[i]);
    }

    return megaPricing;
}

void MegaPricingPrivate::addProduct(handle product, int proLevel, int gbStorage, int gbTransfer, int months, int amount, const char *currency,
                                    const char* description, const char* iosid, const char* androidid)
{
    this->handles.push_back(product);
    this->proLevel.push_back(proLevel);
    this->gbStorage.push_back(gbStorage);
    this->gbTransfer.push_back(gbTransfer);
    this->months.push_back(months);
    this->amount.push_back(amount);
    this->currency.push_back(MegaApi::strdup(currency));
    this->description.push_back(MegaApi::strdup(description));
    this->iosId.push_back(MegaApi::strdup(iosid));
    this->androidId.push_back(MegaApi::strdup(androidid));
}

#ifdef ENABLE_SYNC
MegaSyncPrivate::MegaSyncPrivate(Sync *sync)
{
    this->tag = sync->tag;
    sync->client->fsaccess->local2path(&sync->localroot.localname, &localFolder);
    this->megaHandle = sync->localroot.node->nodehandle;
    this->fingerprint = sync->fsfp;
    this->state = sync->state;
    this->listener = NULL;
}

MegaSyncPrivate::MegaSyncPrivate(MegaSyncPrivate *sync)
{
    this->setTag(sync->getTag());
    this->setLocalFolder(sync->getLocalFolder());
    this->setMegaHandle(sync->getMegaHandle());
    this->setLocalFingerprint(sync->getLocalFingerprint());
    this->setState(sync->getState());
    this->setListener(sync->getListener());
}

MegaSyncPrivate::~MegaSyncPrivate()
{
}

MegaSync *MegaSyncPrivate::copy()
{
    return new MegaSyncPrivate(this);
}

MegaHandle MegaSyncPrivate::getMegaHandle() const
{
    return megaHandle;
}

void MegaSyncPrivate::setMegaHandle(MegaHandle handle)
{
    this->megaHandle = handle;
}

const char *MegaSyncPrivate::getLocalFolder() const
{
    if(!localFolder.size())
        return NULL;

    return localFolder.c_str();
}

void MegaSyncPrivate::setLocalFolder(const char *path)
{
    this->localFolder = path;
}

long long MegaSyncPrivate::getLocalFingerprint() const
{
    return fingerprint;
}

void MegaSyncPrivate::setLocalFingerprint(long long fingerprint)
{
    this->fingerprint = fingerprint;
}

int MegaSyncPrivate::getTag() const
{
    return tag;
}

void MegaSyncPrivate::setTag(int tag)
{
    this->tag = tag;
}

void MegaSyncPrivate::setListener(MegaSyncListener *listener)
{
    this->listener = listener;
}

MegaSyncListener *MegaSyncPrivate::getListener()
{
    return this->listener;
}

int MegaSyncPrivate::getState() const
{
    return state;
}

void MegaSyncPrivate::setState(int state)
{
    this->state = state;
}

MegaSyncEventPrivate::MegaSyncEventPrivate(int type)
{
    this->type = type;
    path = NULL;
    newPath = NULL;
    prevName = NULL;
    nodeHandle = INVALID_HANDLE;
    prevParent = INVALID_HANDLE;
}

MegaSyncEventPrivate::~MegaSyncEventPrivate()
{
    delete [] path;
}

MegaSyncEvent *MegaSyncEventPrivate::copy()
{
    MegaSyncEventPrivate *event = new MegaSyncEventPrivate(type);
    event->setPath(this->path);
    event->setNodeHandle(this->nodeHandle);
    event->setNewPath(this->newPath);
    event->setPrevName(this->prevName);
    event->setPrevParent(this->prevParent);
    return event;
}

int MegaSyncEventPrivate::getType() const
{
    return type;
}

const char *MegaSyncEventPrivate::getPath() const
{
    return path;
}

MegaHandle MegaSyncEventPrivate::getNodeHandle() const
{
    return nodeHandle;
}

const char *MegaSyncEventPrivate::getNewPath() const
{
    return newPath;
}

const char *MegaSyncEventPrivate::getPrevName() const
{
    return prevName;
}

MegaHandle MegaSyncEventPrivate::getPrevParent() const
{
    return prevParent;
}

void MegaSyncEventPrivate::setPath(const char *path)
{
    if(this->path)
    {
        delete [] this->path;
    }
    this->path =  MegaApi::strdup(path);
}

void MegaSyncEventPrivate::setNodeHandle(MegaHandle nodeHandle)
{
    this->nodeHandle = nodeHandle;
}

void MegaSyncEventPrivate::setNewPath(const char *newPath)
{
    if(this->newPath)
    {
        delete [] this->newPath;
    }
    this->newPath =  MegaApi::strdup(newPath);
}

void MegaSyncEventPrivate::setPrevName(const char *prevName)
{
    if(this->prevName)
    {
        delete [] this->prevName;
    }
    this->prevName =  MegaApi::strdup(prevName);
}

void MegaSyncEventPrivate::setPrevParent(MegaHandle prevParent)
{
    this->prevParent = prevParent;
}

#endif


MegaAccountBalance *MegaAccountBalancePrivate::fromAccountBalance(const AccountBalance *balance)
{
    return new MegaAccountBalancePrivate(balance);
}

MegaAccountBalancePrivate::~MegaAccountBalancePrivate()
{

}

MegaAccountBalance *MegaAccountBalancePrivate::copy()
{
    return new MegaAccountBalancePrivate(&balance);
}

double MegaAccountBalancePrivate::getAmount() const
{
    return balance.amount;
}

char *MegaAccountBalancePrivate::getCurrency() const
{
    return MegaApi::strdup(balance.currency);
}

MegaAccountBalancePrivate::MegaAccountBalancePrivate(const AccountBalance *balance)
{
    this->balance = *balance;
}

MegaAccountSession *MegaAccountSessionPrivate::fromAccountSession(const AccountSession *session)
{
    return new MegaAccountSessionPrivate(session);
}

MegaAccountSessionPrivate::~MegaAccountSessionPrivate()
{

}

MegaAccountSession *MegaAccountSessionPrivate::copy()
{
    return new MegaAccountSessionPrivate(&session);
}

int64_t MegaAccountSessionPrivate::getCreationTimestamp() const
{
    return session.timestamp;
}

int64_t MegaAccountSessionPrivate::getMostRecentUsage() const
{
    return session.mru;
}

char *MegaAccountSessionPrivate::getUserAgent() const
{
    return MegaApi::strdup(session.useragent.c_str());
}

char *MegaAccountSessionPrivate::getIP() const
{
    return MegaApi::strdup(session.ip.c_str());
}

char *MegaAccountSessionPrivate::getCountry() const
{
    return MegaApi::strdup(session.country);
}

bool MegaAccountSessionPrivate::isCurrent() const
{
    return session.current;
}

bool MegaAccountSessionPrivate::isAlive() const
{
    return session.alive;
}

MegaHandle MegaAccountSessionPrivate::getHandle() const
{
    return session.id;
}

MegaAccountSessionPrivate::MegaAccountSessionPrivate(const AccountSession *session)
{
    this->session = *session;
}


MegaAccountPurchase *MegaAccountPurchasePrivate::fromAccountPurchase(const AccountPurchase *purchase)
{
    return new MegaAccountPurchasePrivate(purchase);
}

MegaAccountPurchasePrivate::~MegaAccountPurchasePrivate()
{

}

MegaAccountPurchase *MegaAccountPurchasePrivate::copy()
{
    return new MegaAccountPurchasePrivate(&purchase);
}

int64_t MegaAccountPurchasePrivate::getTimestamp() const
{
    return purchase.timestamp;
}

char *MegaAccountPurchasePrivate::getHandle() const
{
    return MegaApi::strdup(purchase.handle);
}

char *MegaAccountPurchasePrivate::getCurrency() const
{
    return MegaApi::strdup(purchase.currency);
}

double MegaAccountPurchasePrivate::getAmount() const
{
    return purchase.amount;
}

int MegaAccountPurchasePrivate::getMethod() const
{
    return purchase.method;
}

MegaAccountPurchasePrivate::MegaAccountPurchasePrivate(const AccountPurchase *purchase)
{
    this->purchase = *purchase;
}


MegaAccountTransaction *MegaAccountTransactionPrivate::fromAccountTransaction(const AccountTransaction *transaction)
{
    return new MegaAccountTransactionPrivate(transaction);
}

MegaAccountTransactionPrivate::~MegaAccountTransactionPrivate()
{

}

MegaAccountTransaction *MegaAccountTransactionPrivate::copy()
{
    return new MegaAccountTransactionPrivate(&transaction);
}

int64_t MegaAccountTransactionPrivate::getTimestamp() const
{
    return transaction.timestamp;
}

char *MegaAccountTransactionPrivate::getHandle() const
{
    return MegaApi::strdup(transaction.handle);
}

char *MegaAccountTransactionPrivate::getCurrency() const
{
    return MegaApi::strdup(transaction.currency);
}

double MegaAccountTransactionPrivate::getAmount() const
{
    return transaction.delta;
}

MegaAccountTransactionPrivate::MegaAccountTransactionPrivate(const AccountTransaction *transaction)
{
    this->transaction = *transaction;
}



ExternalInputStream::ExternalInputStream(MegaInputStream *inputStream)
{
    this->inputStream = inputStream;
}

m_off_t ExternalInputStream::size()
{
    return inputStream->getSize();
}

bool ExternalInputStream::read(byte *buffer, unsigned size)
{
    return inputStream->read((char *)buffer, size);
}


FileInputStream::FileInputStream(FileAccess *fileAccess)
{
    this->fileAccess = fileAccess;
    this->offset = 0;
}

m_off_t FileInputStream::size()
{
    return fileAccess->size;
}

bool FileInputStream::read(byte *buffer, unsigned size)
{
    if (!buffer)
    {
        if ((offset + size) <= fileAccess->size)
        {
            offset += size;
            return true;
        }

        LOG_warn << "Invalid seek on FileInputStream";
        return false;
    }

    if (fileAccess->sysread(buffer, size, offset))
    {
        offset += size;
        return true;
    }

    LOG_warn << "Invalid read on FileInputStream";
    return false;
}

FileInputStream::~FileInputStream()
{

}


MegaFolderUploadController::MegaFolderUploadController(MegaApiImpl *megaApi, MegaTransferPrivate *transfer)
{
    this->megaApi = megaApi;
    this->client = megaApi->getMegaClient();
    this->parenthandle = transfer->getParentHandle();
    this->name = transfer->getFileName();
    this->transfer = transfer;
    this->listener = transfer->getListener();
    this->recursive = 0;
    this->pendingTransfers = 0;
    this->tag = transfer->getTag();
}

void MegaFolderUploadController::start()
{
    transfer->setFolderTransferTag(-1);
    transfer->setStartTime(Waiter::ds);
    megaApi->fireOnTransferStart(transfer);

    MegaNode *parent = megaApi->getNodeByHandle(parenthandle);
    if(!parent)
    {
        megaApi->fireOnTransferFinish(transfer, MegaError(API_EARGS));
        delete this;
    }
    else
    {
        string path = transfer->getPath();
        string localpath;
        client->fsaccess->path2local(&path, &localpath);

        MegaNode *child = megaApi->getChildNode(parent, name);

        if(!child || !child->isFolder())
        {
            pendingFolders.push_back(localpath);
            megaApi->createFolder(name, parent, this);
        }
        else
        {
            pendingFolders.push_front(localpath);
            onFolderAvailable(child->getHandle());
        }

        delete child;
        delete parent;
    }
}

void MegaFolderUploadController::onFolderAvailable(MegaHandle handle)
{
    recursive++;
    string localPath = pendingFolders.front();
    pendingFolders.pop_front();

    MegaNode *parent = megaApi->getNodeByHandle(handle);

    string localname;
    DirAccess* da;
    da = client->fsaccess->newdiraccess();
    if (da->dopen(&localPath, NULL, false))
    {
        size_t t = localPath.size();

        while (da->dnext(&localPath, &localname, client->followsymlinks))
        {
            if (t)
            {
                localPath.append(client->fsaccess->localseparator);
            }

            localPath.append(localname);

            FileAccess *fa = client->fsaccess->newfileaccess();
            if(fa->fopen(&localPath, true, false))
            {
                string name = localname;
                client->fsaccess->local2name(&name);

                if(fa->type == FILENODE)
                {
                    pendingTransfers++;
                    MegaNode *child = megaApi->getChildNode(parent, name.c_str());
                    if(!child || child->isFolder() || (fa->size != child->getSize()))
                    {                        
                        FileFingerprint fp;
                        fp.genfingerprint(fa);
                        Node *node = client->nodebyfingerprint(&fp);
                        if(!node)
                        {
                            string utf8path;
                            client->fsaccess->local2path(&localPath, &utf8path);
                            megaApi->startUpload(utf8path.c_str(), parent, (const char *)NULL, -1, tag, this);
                        }
                        else
                        {
                            string utf8path;
                            client->fsaccess->local2path(&localPath, &utf8path);
                            #if defined(_WIN32) && !defined(WINDOWS_PHONE)
                                    if(!PathIsRelativeA(utf8path.c_str()) && ((utf8path.size()<2) || utf8path.compare(0, 2, "\\\\")))
                                        utf8path.insert(0, "\\\\?\\");
                            #endif

                            int nextTag = client->nextreqtag();
                            MegaTransferPrivate* t = new MegaTransferPrivate(MegaTransfer::TYPE_UPLOAD, this);
                            t->setPath(utf8path.c_str());
                            t->setParentHandle(parent->getHandle());
                            t->setTag(nextTag);
                            t->setFolderTransferTag(tag);
                            t->setTotalBytes(node->size);
                            megaApi->transferMap[nextTag] = t;
                            pendingSkippedTransfers.push_back(t);
                            megaApi->fireOnTransferStart(t);

                            MegaNode *duplicate = MegaNodePrivate::fromNode(node);
                            megaApi->copyNode(duplicate, parent, name.c_str(), this);
                            delete duplicate;
                        }
                    }
                    else
                    {
                        string utf8path;
                        client->fsaccess->local2path(&localPath, &utf8path);
                        #if defined(_WIN32) && !defined(WINDOWS_PHONE)
                                if(!PathIsRelativeA(utf8path.c_str()) && ((utf8path.size()<2) || utf8path.compare(0, 2, "\\\\")))
                                    utf8path.insert(0, "\\\\?\\");
                        #endif

                        int nextTag = client->nextreqtag();
                        MegaTransferPrivate* t = new MegaTransferPrivate(MegaTransfer::TYPE_UPLOAD, this);
                        t->setPath(utf8path.data());
                        t->setParentHandle(parent->getHandle());
                        t->setTag(nextTag);
                        t->setFolderTransferTag(tag);
                        t->setTotalBytes(child->getSize());
                        megaApi->transferMap[nextTag] = t;
                        megaApi->fireOnTransferStart(t);

                        t->setTransferredBytes(child->getSize());
                        t->setDeltaSize(child->getSize());
                        megaApi->fireOnTransferFinish(t, MegaError(API_OK));
                    }

                    delete child;
                }
                else
                {
                    MegaNode *child = megaApi->getChildNode(parent, name.c_str());
                    if(!child || !child->isFolder())
                    {
                        pendingFolders.push_back(localPath);
                        megaApi->createFolder(name.c_str(), parent, this);
                    }
                    else
                    {
                        pendingFolders.push_front(localPath);
                        onFolderAvailable(child->getHandle());
                    }
                    delete child;
                }
            }

            localPath.resize(t);
            delete fa;
        }
    }

    delete da;
    delete parent;
    recursive--;

    checkCompletion();
}

void MegaFolderUploadController::checkCompletion()
{
    if(!recursive && !pendingFolders.size() && !pendingTransfers && !pendingSkippedTransfers.size())
    {
        LOG_debug << "Folder transfer finished - " << transfer->getTransferredBytes() << " of " << transfer->getTotalBytes();
        megaApi->fireOnTransferFinish(transfer, MegaError(API_OK));
        delete this;
    }
}

void MegaFolderUploadController::onRequestFinish(MegaApi *, MegaRequest *request, MegaError *e)
{
    int type = request->getType();
    int errorCode = e->getErrorCode();

    if(type == MegaRequest::TYPE_CREATE_FOLDER)
    {
        if(!errorCode)
        {
            onFolderAvailable(request->getNodeHandle());
        }
        else
        {
            pendingFolders.pop_front();
            checkCompletion();
        }
    }
    else if(type == MegaRequest::TYPE_COPY)
    {
        Node *node = client->nodebyhandle(request->getNodeHandle());

        MegaTransferPrivate *t = pendingSkippedTransfers.front();
        t->setTransferredBytes(node->size);
        t->setDeltaSize(node->size);
        megaApi->fireOnTransferFinish(t, MegaError(API_OK));
        pendingSkippedTransfers.pop_front();
        checkCompletion();
    }
}

void MegaFolderUploadController::onTransferStart(MegaApi *, MegaTransfer *t)
{
    transfer->setTotalBytes(transfer->getTotalBytes() + t->getTotalBytes());
    transfer->setUpdateTime(Waiter::ds);
    megaApi->fireOnTransferUpdate(transfer);
}

void MegaFolderUploadController::onTransferUpdate(MegaApi *, MegaTransfer *t)
{
    transfer->setTransferredBytes(transfer->getTransferredBytes() + t->getDeltaSize());
    transfer->setUpdateTime(Waiter::ds);
    transfer->setSpeed(t->getSpeed());
    megaApi->fireOnTransferUpdate(transfer);
}

void MegaFolderUploadController::onTransferFinish(MegaApi *, MegaTransfer *t, MegaError *)
{
    pendingTransfers--;
    transfer->setTransferredBytes(transfer->getTransferredBytes() + t->getDeltaSize());
    transfer->setUpdateTime(Waiter::ds);

    if(t->getSpeed())
    {
        transfer->setSpeed(t->getSpeed());
    }

    megaApi->fireOnTransferUpdate(transfer);
    checkCompletion();
}

#ifdef HAVE_LIBUV
StreamingBuffer::StreamingBuffer()
{
    this->capacity = 0;
    this->buffer = NULL;
    this->inpos = 0;
    this->outpos = 0;
    this->size = 0;
    this->free = 0;
    this->maxBufferSize = MAX_BUFFER_SIZE;
    this->maxOutputSize = MAX_OUTPUT_SIZE;
}

StreamingBuffer::~StreamingBuffer()
{
    delete [] buffer;
}

void StreamingBuffer::init(unsigned int capacity)
{
    if (capacity > maxBufferSize)
    {
        capacity = maxBufferSize;
    }

    this->capacity = capacity;
    this->buffer = new char[capacity];
    this->inpos = 0;
    this->outpos = 0;
    this->size = 0;
    this->free = capacity;
}

unsigned int StreamingBuffer::append(const char *buf, unsigned int len)
{
    if (!buffer)
    {
        // initialize the buffer if it's not initialized yet
        init(len);
    }

    if (free < len)
    {
        LOG_debug << "Not enough available space";
        len = free;
    }

    // update the internal state
    int currentIndex = inpos;
    inpos += len;
    int remaining = inpos - capacity;
    inpos %= capacity;
    size += len;
    free -= len;

    // append the new data
    if (remaining <= 0)
    {
        memcpy(buffer + currentIndex, buf, len);
    }
    else
    {
        int num = len - remaining;
        memcpy(buffer + currentIndex, buf, num);
        memcpy(buffer, buf + num, remaining);
    }

    return len;
}

unsigned int StreamingBuffer::availableData()
{
    return size;
}

unsigned int StreamingBuffer::availableSpace()
{
    return free;
}

unsigned int StreamingBuffer::availableCapacity()
{
    return capacity;
}

uv_buf_t StreamingBuffer::nextBuffer()
{
    if (!size)
    {
        // no data available
        return uv_buf_init(NULL, 0);
    }

    // prepare output buffer
    char *outbuf = buffer + outpos;
    int len = size < maxOutputSize ? size : maxOutputSize;
    if (outpos + len > capacity)
    {
        len = capacity - outpos;
    }

    // update the internal state
    size -= len;
    outpos += len;
    outpos %= capacity;

    // return the buffer
    return uv_buf_init(outbuf, len);
}

void StreamingBuffer::freeData(unsigned int len)
{
    // update the internal state
    free += len;
}

void StreamingBuffer::setMaxBufferSize(unsigned int bufferSize)
{
    if (bufferSize)
    {
        this->maxBufferSize = bufferSize;
    }
    else
    {
        this->maxBufferSize = MAX_BUFFER_SIZE;
    }
}

void StreamingBuffer::setMaxOutputSize(unsigned int outputSize)
{
    if (outputSize)
    {
        this->maxOutputSize = outputSize;
    }
    else
    {
        this->maxOutputSize = MAX_OUTPUT_SIZE;
    }
}

// http_parser settings
http_parser_settings MegaHTTPServer::parsercfg;

MegaHTTPServer::MegaHTTPServer(MegaApiImpl *megaApi)
{
    this->megaApi = megaApi;
    this->localOnly = true;
    this->started = false;
    this->port = 0;
    this->maxBufferSize = 0;
    this->maxOutputSize = 0;
    this->fileServerEnabled = true;
    this->folderServerEnabled = true;
    this->restrictedMode = MegaApi::HTTP_SERVER_ALLOW_CREATED_LOCAL_LINKS;
    this->lastHandle = INVALID_HANDLE;
    this->subtitlesSupportEnabled = false;
}

MegaHTTPServer::~MegaHTTPServer()
{
    stop();
}

bool MegaHTTPServer::start(int port, bool localOnly)
{
    if (started && this->port == port && this->localOnly == localOnly)
    {
        return true;
    }
    stop();

    this->port = port;
    this->localOnly = localOnly;
    uv_sem_init(&semaphore, 0);
    thread.start(threadEntryPoint, this);
    uv_sem_wait(&semaphore);
    uv_sem_destroy(&semaphore);
    return started;
}

void MegaHTTPServer::run()
{
    // parser callbacks
    parsercfg.on_url = onUrlReceived;
    parsercfg.on_message_begin = onMessageBegin;
    parsercfg.on_headers_complete = onHeadersComplete;
    parsercfg.on_message_complete = onMessageComplete;
    parsercfg.on_header_field = onHeaderField;
    parsercfg.on_header_value = onHeaderValue;
    parsercfg.on_body = onBody;

    uv_loop_t *uv_loop = uv_default_loop();

    uv_async_init(uv_loop, &exit_handle, onCloseRequested);
    exit_handle.data = this;

    uv_tcp_init(uv_loop, &server);
    server.data = this;

    uv_tcp_keepalive(&server, 0, 0);

    struct sockaddr_in address;
    if (localOnly)
    {
        uv_ip4_addr("127.0.0.1", port, &address);
    }
    else
    {
        uv_ip4_addr("0.0.0.0", port, &address);
    }

    if(uv_tcp_bind(&server, (const struct sockaddr*)&address, 0)
        || uv_listen((uv_stream_t*)&server, 32, onNewClient))
    {
        port = 0;
        uv_sem_post(&semaphore);
        return;
    }

    LOG_info << "HTTP server started on port " << port;
    started = true;
    uv_sem_post(&semaphore);
    uv_run(uv_loop, UV_RUN_DEFAULT);

    uv_loop_close(uv_loop);
    LOG_debug << "HTTP server thread exit";
    uv_sem_post(&semaphore);
}

void MegaHTTPServer::stop()
{
    if (!started)
    {
        return;
    }

    uv_sem_init(&semaphore, 0);
    uv_async_send(&exit_handle);
    uv_sem_wait(&semaphore);
    uv_sem_destroy(&semaphore);
    started = 0;
    port = 0;
}

int MegaHTTPServer::getPort()
{
    return port;
}

bool MegaHTTPServer::isLocalOnly()
{
    return localOnly;
}

void MegaHTTPServer::setMaxBufferSize(int bufferSize)
{
    this->maxBufferSize = bufferSize <= 0 ? 0 : bufferSize;
}

void MegaHTTPServer::setMaxOutputSize(int outputSize)
{
    this->maxOutputSize = outputSize <= 0 ? 0 : outputSize;
}

int MegaHTTPServer::getMaxBufferSize()
{
    if (maxBufferSize)
    {
        return maxBufferSize;
    }

    return StreamingBuffer::MAX_BUFFER_SIZE;
}

int MegaHTTPServer::getMaxOutputSize()
{
    if (maxOutputSize)
    {
        return maxOutputSize;
    }

    return StreamingBuffer::MAX_OUTPUT_SIZE;
}

void MegaHTTPServer::enableFileServer(bool enable)
{
    this->fileServerEnabled = enable;
}

void MegaHTTPServer::enableFolderServer(bool enable)
{
    this->folderServerEnabled = enable;
}

void MegaHTTPServer::setRestrictedMode(int mode)
{
    this->restrictedMode = mode;
}

bool MegaHTTPServer::isFileServerEnabled()
{
    return fileServerEnabled;
}

bool MegaHTTPServer::isFolderServerEnabled()
{
    return folderServerEnabled;
}

int MegaHTTPServer::getRestrictedMode()
{
    return restrictedMode;
}

bool MegaHTTPServer::isHandleAllowed(handle h)
{
    return restrictedMode == MegaApi::HTTP_SERVER_ALLOW_ALL
            || (restrictedMode == MegaApi::HTTP_SERVER_ALLOW_CREATED_LOCAL_LINKS && allowedHandles.count(h))
            || (restrictedMode == MegaApi::HTTP_SERVER_ALLOW_LAST_LOCAL_LINK && h == lastHandle);
}

void MegaHTTPServer::clearAllowedHandles()
{
    allowedHandles.clear();
    lastHandle = INVALID_HANDLE;
}

char *MegaHTTPServer::getLink(MegaNode *node)
{
    if (!node)
    {
        return NULL;
    }

    lastHandle = node->getHandle();
    allowedHandles.insert(lastHandle);

    ostringstream oss;
    oss << "http://127.0.0.1:" << port << "/";
    char *base64handle = node->getBase64Handle();
    oss << base64handle;
    delete [] base64handle;

    if (node->isPublic())
    {
        char *base64key = node->getBase64Key();
        oss << "!" << base64key;
        delete [] base64key;
    }

    oss << "/";

    string name = node->getName();
    string escapedName;
    URLCodec::escape(&name, &escapedName);
    oss << escapedName;
    string link = oss.str();
    return MegaApi::strdup(link.c_str());
}

bool MegaHTTPServer::isSubtitlesSupportEnabled()
{
    return subtitlesSupportEnabled;
}

void MegaHTTPServer::enableSubtitlesSupport(bool enable)
{
    this->subtitlesSupportEnabled = enable;
}

void *MegaHTTPServer::threadEntryPoint(void *param)
{
#ifndef _WIN32
    struct sigaction noaction;
    memset(&noaction, 0, sizeof(noaction));
    noaction.sa_handler = SIG_IGN;
    ::sigaction(SIGPIPE, &noaction, 0);
#endif

    MegaHTTPServer *httpServer = (MegaHTTPServer *)param;
    httpServer->run();
    return NULL;
}

void MegaHTTPServer::onNewClient(uv_stream_t* server_handle, int status)
{
    if (status < 0)
    {
        return;
    }

    // Create an object to save context information
    MegaHTTPContext* httpctx = new MegaHTTPContext();

    // Initialize the parser
    http_parser_init(&httpctx->parser, HTTP_REQUEST);

    // Set connection data
    httpctx->server = (MegaHTTPServer *)(server_handle->data);
    httpctx->megaApi = httpctx->server->megaApi;
    httpctx->parser.data = httpctx;
    httpctx->tcphandle.data = httpctx;
    httpctx->asynchandle.data = httpctx;
    httpctx->server->connections.push_back(httpctx);
    LOG_debug << "Connection received! " << httpctx->server->connections.size();

    // Async handle to perform writes
    uv_async_init(uv_default_loop(), &httpctx->asynchandle, onAsyncEvent);

    // Accept the connection
    uv_tcp_init(uv_default_loop(), &httpctx->tcphandle);
    uv_accept(server_handle, (uv_stream_t*)&httpctx->tcphandle);

    // Start reading
    uv_read_start((uv_stream_t*)&httpctx->tcphandle, allocBuffer, onDataReceived);
}

void MegaHTTPServer::allocBuffer(uv_handle_t *, size_t suggested_size, uv_buf_t* buf)
{
    // Reserve a buffer with the suggested size
    *buf = uv_buf_init(new char[suggested_size], suggested_size);
}

void MegaHTTPServer::onDataReceived(uv_stream_t* tcp, ssize_t nread, const uv_buf_t * buf)
{
    ssize_t parsed = -1;
    MegaHTTPContext *httpctx = (MegaHTTPContext*) tcp->data;
    if (nread >= 0)
    {
        parsed = http_parser_execute(&httpctx->parser, &parsercfg, buf->base, nread);
    }
    delete [] buf->base;

    if (parsed < 0 || nread < 0 || parsed < nread || httpctx->parser.upgrade)
    {
        httpctx->finished = true;
        LOG_debug << "Finishing request. Connection reset by peer or unsupported data";
        if (!uv_is_closing((uv_handle_t*)&httpctx->tcphandle))
        {
            uv_close((uv_handle_t*)&httpctx->tcphandle, onClose);
        }
    }
}

void MegaHTTPServer::onClose(uv_handle_t* handle)
{
    MegaHTTPContext* httpctx = (MegaHTTPContext*) handle->data;

    // streaming transfers are automatically stopped when their listener is removed
    httpctx->megaApi->removeTransferListener(httpctx);
    httpctx->megaApi->removeRequestListener(httpctx);
    uv_close((uv_handle_t *)&httpctx->asynchandle, onAsyncEventClose);
}

void MegaHTTPServer::onAsyncEventClose(uv_handle_t *handle)
{
    MegaHTTPContext* httpctx = (MegaHTTPContext*) handle->data;

    if (httpctx->resultCode == API_EINTERNAL)
    {
        httpctx->resultCode = API_EINCOMPLETE;
    }

    if (httpctx->transfer)
    {
        httpctx->megaApi->fireOnStreamingFinish(httpctx->transfer, MegaError(httpctx->resultCode));
    }

    httpctx->server->connections.remove(httpctx);
    LOG_debug << "Connection closed: " << httpctx->server->connections.size();
    delete httpctx->node;
    delete httpctx;
}

int MegaHTTPServer::onMessageBegin(http_parser *)
{
    return 0;
}

int MegaHTTPServer::onHeadersComplete(http_parser *)
{
    return 0;
}

int MegaHTTPServer::onUrlReceived(http_parser *parser, const char *url, size_t length)
{
    MegaHTTPContext* httpctx = (MegaHTTPContext*) parser->data;
    httpctx->path.assign(url, length);
    LOG_debug << "URL received: " << httpctx->path;

    if (length < 9 || url[0] != '/' || (length >= 10 && url[9] != '/' && url[9] != '!'))
    {
        LOG_debug << "URL without node handle";
        return 0;
    }

    unsigned int index = 9;
    httpctx->nodehandle.assign(url + 1, 8);
    LOG_debug << "Node handle: " << httpctx->nodehandle;

    if (length > 53 && url[index] == '!')
    {
        httpctx->nodekey.assign(url + 10, 43);
        LOG_debug << "Public link. Key: " << httpctx->nodekey;
        index = 53;
    }

    if (length > index && url[index] != '/')
    {
        LOG_warn << "Invalid URL";
        return 0;
    }

    index++;
    if (length > index)
    {
        string nodename(url + index, length - index);
        URLCodec::unescape(&nodename, &httpctx->nodename);
        LOG_debug << "Node name: " << httpctx->nodename;
    }

    return 0;
}

int MegaHTTPServer::onHeaderField(http_parser *parser, const char *at, size_t length)
{
    MegaHTTPContext* httpctx = (MegaHTTPContext*) parser->data;

    if (length == 5 && !memcmp(at, "Range", 5))
    {
        httpctx->range = true;
        LOG_debug << "Range header detected";
    }
    return 0;
}

int MegaHTTPServer::onHeaderValue(http_parser *parser, const char *at, size_t length)
{
    MegaHTTPContext* httpctx = (MegaHTTPContext*) parser->data;
    string value(at, length);
    size_t index;
    char *endptr;

    if (httpctx->range)
    {
        LOG_debug << "Range header value: " << value;
        httpctx->range = false;
        if (length > 7 && !memcmp(at, "bytes=", 6)
                && ((index = value.find_first_of('-')) != string::npos))
        {
            endptr = (char *)value.c_str();
            unsigned long long number = strtoull(value.c_str() + 6, &endptr, 10);
            if (endptr == value.c_str() || *endptr != '-' || number == ULLONG_MAX)
            {
                return 0;
            }

            httpctx->rangeStart = number;
            if (length > (index + 1))
            {
                number = strtoull(value.c_str() + index + 1, &endptr, 10);
                if (endptr == value.c_str() || *endptr != '\0' || number == ULLONG_MAX)
                {
                    return 0;
                }
                httpctx->rangeEnd = number;
            }
            LOG_debug << "Range value parsed: " << httpctx->rangeStart << " - " << httpctx->rangeEnd;
        }
    }
    return 0;
}

int MegaHTTPServer::onBody(http_parser *, const char *, size_t)
{
    return 0;
}

int MegaHTTPServer::onMessageComplete(http_parser *parser)
{
    LOG_debug << "Message complete";
    MegaNode *node = NULL;
    std::ostringstream response;
    MegaHTTPContext* httpctx = (MegaHTTPContext*) parser->data;
    httpctx->bytesWritten = 0;
    httpctx->size = 0;
    httpctx->streamingBuffer.setMaxBufferSize(httpctx->server->getMaxBufferSize());
    httpctx->streamingBuffer.setMaxOutputSize(httpctx->server->getMaxOutputSize());

    httpctx->transfer = new MegaTransferPrivate(MegaTransfer::TYPE_LOCAL_HTTP_DOWNLOAD);
    httpctx->transfer->setPath(httpctx->path.c_str());
    if (httpctx->nodename.size())
    {
        httpctx->transfer->setFileName(httpctx->nodename.c_str());
    }
    if (httpctx->nodehandle.size())
    {
        httpctx->transfer->setNodeHandle(MegaApi::base64ToHandle(httpctx->nodehandle.c_str()));
    }
    httpctx->transfer->setStartTime(Waiter::ds);

    if (parser->method == HTTP_OPTIONS)
    {
        LOG_debug << "Request method: OPTIONS";
        response << "HTTP/1.1 200 OK\r\n"
                    "Allow: GET,POST,HEAD,OPTIONS\r\n"
                    "Connection: close\r\n"
                    "\r\n";

        httpctx->resultCode = API_OK;
        string resstr = response.str();
        sendHeaders(httpctx, &resstr);
        return 0;
    }

    if (parser->method != HTTP_GET && parser->method != HTTP_POST && parser->method != HTTP_HEAD)
    {
        LOG_debug << "Method not allowed: " << parser->method;
        response << "HTTP/1.1 405 Method not allowed\r\n"
                    "Connection: close\r\n"
                    "\r\n";

        httpctx->resultCode = 405;
        string resstr = response.str();
        sendHeaders(httpctx, &resstr);
        return 0;
    }
    else
    {
        switch (parser->method)
        {
        case HTTP_GET:
            LOG_debug << "Request method: GET";
            break;
        case HTTP_POST:
            LOG_debug << "Request method: POST";
            break;
        case HTTP_HEAD:
            LOG_debug << "Request method: HEAD";
            break;
        default:
            LOG_warn << "Request method: " << parser->method;
        }
    }

    if (httpctx->path == "/favicon.ico")
    {
        LOG_debug << "Favicon requested";
        response << "HTTP/1.1 301 Moved Permanently\r\n"
                    "Location: https://mega.nz/favicon.ico\r\n"
                    "Connection: close\r\n"
                    "\r\n";

        httpctx->resultCode = API_OK;
        string resstr = response.str();
        sendHeaders(httpctx, &resstr);
        return 0;
    }

    if (httpctx->path == "/")
    {
        node = httpctx->megaApi->getRootNode();
        char *base64Handle = node->getBase64Handle();
        httpctx->nodehandle = base64Handle;
        delete [] base64Handle;
        httpctx->nodename = node->getName();
        httpctx->transfer->setFileName(httpctx->nodename.c_str());
    }
    else if (httpctx->nodehandle.size())
    {
        node = httpctx->megaApi->getNodeByHandle(MegaApi::base64ToHandle(httpctx->nodehandle.c_str()));
    }

    if (!httpctx->nodehandle.size())
    {
        response << "HTTP/1.1 404 Not Found\r\n"
                    "Connection: close\r\n"
                  << "\r\n";
        httpctx->resultCode = 404;
        string resstr = response.str();
        sendHeaders(httpctx, &resstr);
        delete node;
        return 0;
    }

    handle h = MegaApi::base64ToHandle(httpctx->nodehandle.c_str());
    if (!httpctx->server->isHandleAllowed(h))
    {
        LOG_debug << "Forbidden due to the restricted mode";
        response << "HTTP/1.1 403 Forbidden\r\n"
                    "Connection: close\r\n"
                  << "\r\n";

        httpctx->resultCode = 403;
        string resstr = response.str();
        sendHeaders(httpctx, &resstr);
        delete node;
        return 0;
    }

    if (!node)
    {
        if (!httpctx->nodehandle.size() || !httpctx->nodekey.size())
        {
            LOG_warn << "URL not found: " << httpctx->path;

            response << "HTTP/1.1 404 Not Found\r\n"
                        "Connection: close\r\n"
                      << "\r\n";

            httpctx->resultCode = 404;
            string resstr = response.str();
            sendHeaders(httpctx, &resstr);
            return 0;
        }
        else
        {
            string link = "https://mega.nz/#!";
            link.append(httpctx->nodehandle);
            link.append("!");
            link.append(httpctx->nodekey);
            LOG_debug << "Getting public link: " << link;
            httpctx->megaApi->getPublicNode(link.c_str(), httpctx);
            return 0;
        }
    }

    if (node && httpctx->nodename != node->getName())
    {
        //Subtitles support
        bool subtitles = false;

        if (httpctx->server->isSubtitlesSupportEnabled())
        {
            string originalname = node->getName();
            string::size_type dotpos = originalname.find_last_of('.');
            if (dotpos != string::npos)
            {
                originalname.resize(dotpos);
            }

            if (dotpos == httpctx->nodename.find_last_of('.') && !memcmp(originalname.data(), httpctx->nodename.data(), originalname.size()))
            {
                LOG_debug << "Possible subtitles file";
                MegaNode *parent = httpctx->megaApi->getParentNode(node);
                if (parent)
                {
                    MegaNode *child = httpctx->megaApi->getChildNode(parent, httpctx->nodename.c_str());
                    if (child)
                    {
                        LOG_debug << "Matching file found: " << httpctx->nodename << " - " << node->getName();
                        subtitles = true;
                        delete node;
                        node = child;
                    }
                    delete parent;
                }
            }
        }

        if (!subtitles)
        {
            LOG_warn << "Invalid name: " << httpctx->nodename << " - " << node->getName();

            response << "HTTP/1.1 404 Not Found\r\n"
                        "Connection: close\r\n"
                      << "\r\n";

            httpctx->resultCode = 404;
            string resstr = response.str();
            sendHeaders(httpctx, &resstr);
            delete node;
            return 0;
        }
    }

    if (node->isFolder())
    {
        if (!httpctx->server->isFolderServerEnabled())
        {
            response << "HTTP/1.1 403 Forbidden\r\n"
                        "Connection: close\r\n"
                      << "\r\n";

            httpctx->resultCode = 403;
            string resstr = response.str();
            sendHeaders(httpctx, &resstr);
            delete node;
            return 0;
        }

        MegaNode *parent = httpctx->megaApi->getParentNode(node);
        MegaNodeList *children = httpctx->megaApi->getChildren(node);

        std::ostringstream web;

        // Title
        web << "<title>MEGA</title>";

        //Styles
        web << "<head><style>"
               ".folder {"
               "padding: 0;"
               "width: 24px;"
               "height: 24px;"
               "margin: 0 0 0 -2px;"
               "display: block;"
               "position: absolute;"
               "background-image: url(https://eu.static.mega.co.nz/3/images/mega/nw-fm-sprite_v12.svg);"
               "background-position: -14px -7465px;"
               "background-repeat: no-repeat;}"

               ".file {"
               "padding: 0;"
               "width: 24px;"
               "height: 24px;"
               "margin: 0 0 0 -6px;"
               "display: block;"
               "position: absolute;"
               "background-image: url(https://eu.static.mega.co.nz/3/images/mega/nw-fm-sprite_v12.svg);"
               "background-position: -7px -1494px;"
               "background-repeat: no-repeat;} "

               ".headerimage {"
               "padding: 0 8px 0 46px;"
               "width: 100%;"
               "height: 24px;"
               "margin: 0 0 0 -12px;"
               "display: block;"
               "position: absolute;"
               "background-image: url(https://eu.static.mega.co.nz/3/images/mega/nw-fm-sprite_v12.svg);"
               "background-position: 5px -1000px;"
               "line-height: 23px;"
               "background-repeat: no-repeat;} "

               ".headertext {"
               "line-height: 23px;"
               "color: #777777;"
               "font-size: 18px;"
               "font-weight: bold;"
               "display: block;"
               "position: absolute;"
               "line-height: 23px;}"

               "a {"
               "text-decoration: none; }"

               ".text {"
               "height: 24px;"
               "padding: 0 10px 0 26px;"
               "word-break: break-all;"
               "white-space: pre-wrap;"
               "overflow: hidden;"
               "max-width: 100%;"
               "text-decoration: none;"
               "-moz-box-sizing: border-box;"
               "-webkit-box-sizing: border-box;"
               "box-sizing: border-box;"
               "font-size: 13px;"
               "line-height: 23px;"
               "color: #666666;}"
               "</style></head>";

        // Folder path
        web << "<span class=\"headerimage\"><span class=\"headertext\">";
        char *path = httpctx->megaApi->getNodePath(node);
        if (path)
        {
            web << path;
            delete [] path;
        }
        else
        {
            web << node->getName();
        }
        web << "</span></span><br /><br />";

        // Child nodes
        web << "<table width=\"100%\" border=\"0\" cellspacing=\"0\" cellpadding=\"0\" style=\"width: auto;\">";
        if (parent)
        {
            web << "<tr><td>";
            char *base64Handle = parent->getBase64Handle();
            web << "<a href=\"/" << base64Handle << "/" << parent->getName()
                << "\"><span class=\"folder\"></span><span class=\"text\">..</span></a>";
            delete [] base64Handle;
            delete parent;
            web << "</td></tr>";
        }

        for (int i = 0; i < children->size(); i++)
        {
            web << "<tr><td>";
            MegaNode *child = children->get(i);
            char *base64Handle = child->getBase64Handle();
            web << "<a href=\"/" << base64Handle << "/" << child->getName()
                << "\"><span class=\"" << (child->isFile() ? "file" : "folder") << "\"></span><span class=\"text\">"
                << child->getName() << "</span></a>";
            delete [] base64Handle;

            if (!child->isFile())
            {
                web << "</td><td>";
            }
            else
            {
                unsigned const long long KB = 1024;
                unsigned const long long MB = 1024 * KB;
                unsigned const long long GB = 1024 * MB;
                unsigned const long long TB = 1024 * GB;

                web << "</td><td><span class=\"text\">";
                unsigned long long bytes = child->getSize();
                if (bytes > TB)
                    web << ((unsigned long long)((100 * bytes) / TB))/100.0 << " TB";
                else if (bytes > GB)
                    web << ((unsigned long long)((100 * bytes) / GB))/100.0 << " GB";
                else if (bytes > MB)
                    web << ((unsigned long long)((100 * bytes) / MB))/100.0 << " MB";
                else if (bytes > KB)
                    web << ((unsigned long long)((100 * bytes) / KB))/100.0 << " KB";
                web << "</span>";
            }
            web << "</td></tr>";
        }
        web << "</table>";
        delete children;

        string sweb = web.str();
        response << "HTTP/1.1 200 OK\r\n"
            << "Content-Type: text/html\r\n"
            << "Connection: close\r\n"
            << "Content-Length: " << sweb.size() << "\r\n"
            << "Access-Control-Allow-Origin: *\r\n"
            << "\r\n";

        if (httpctx->parser.method != HTTP_HEAD)
        {
            response << sweb;
        }
        httpctx->resultCode = API_OK;
        string resstr = response.str();
        sendHeaders(httpctx, &resstr);
        delete node;
        return 0;
    }

    //File node
    if (!httpctx->server->isFileServerEnabled())
    {
        response << "HTTP/1.1 403 Forbidden\r\n"
                    "Connection: close\r\n"
                  << "\r\n";

        httpctx->resultCode = 403;
        string resstr = response.str();
        sendHeaders(httpctx, &resstr);
        delete node;
        return 0;
    }

    httpctx->node = node;
    streamNode(httpctx);
    return 0;
}

int MegaHTTPServer::streamNode(MegaHTTPContext *httpctx)
{
    std::ostringstream response;
    MegaNode *node = httpctx->node;
    m_off_t totalSize = node->getSize();
    m_off_t start = 0;
    m_off_t end = totalSize - 1;

    if (httpctx->rangeStart >= 0)
    {
        start = httpctx->rangeStart;
    }
    httpctx->rangeStart = start;

    if (httpctx->rangeEnd >= 0)
    {
        end = httpctx->rangeEnd;
    }
    httpctx->rangeEnd = end + 1;

    bool rangeRequested = (httpctx->rangeEnd - httpctx->rangeStart) != totalSize;

    m_off_t len = end - start + 1;
    if (start < 0 || start >= totalSize || end < 0 || end >= totalSize || len <= 0 || len > totalSize)
    {
        response << "HTTP/1.1 416 Requested Range Not Satisfiable\r\n"
            << "Content-Type: application/octet-stream\r\n"
            << "Connection: close\r\n"
            << "Access-Control-Allow-Origin: *\r\n"
            << "Accept-Ranges: bytes\r\n"
            << "Content-Range: bytes 0-0/" << totalSize << "\r\n"
            << "\r\n";

        httpctx->resultCode = 416;
        string resstr = response.str();
        sendHeaders(httpctx, &resstr);
        return 0;
    }

    if (rangeRequested)
    {
        response << "HTTP/1.1 206 Partial Content\r\n";
        response << "Content-Range: bytes " << start << "-" << end << "/" << totalSize << "\r\n";
    }
    else
    {
        response << "HTTP/1.1 200 OK\r\n";
    }

    response << "Content-Type: application/octet-stream\r\n"
        << "Connection: close\r\n"
        << "Content-Length: " << len << "\r\n"
        << "Access-Control-Allow-Origin: *\r\n"
        << "Accept-Ranges: bytes\r\n"
        << "\r\n";

    httpctx->pause = false;
    httpctx->lastBuffer = NULL;
    httpctx->lastBufferLen = 0;
    httpctx->transfer->setStartPos(start);
    httpctx->transfer->setEndPos(end);

    string resstr = response.str();
    if (httpctx->parser.method != HTTP_HEAD)
    {
        httpctx->streamingBuffer.init(len + resstr.size());
        httpctx->size = len;
    }
    sendHeaders(httpctx, &resstr);
    if (httpctx->parser.method == HTTP_HEAD)
    {
        return 0;
    }

    LOG_debug << "Requesting range. From " << start << "  size " << len;
    uv_mutex_init(&httpctx->mutex);
    httpctx->rangeWritten = 0;
    httpctx->megaApi->startStreaming(node, start, len, httpctx);
    return 0;
}

void MegaHTTPServer::sendHeaders(MegaHTTPContext *httpctx, string *headers)
{
    LOG_debug << "Response headers: " << *headers;
    httpctx->streamingBuffer.append(headers->data(), headers->size());
    uv_buf_t resbuf = httpctx->streamingBuffer.nextBuffer();
    httpctx->size += headers->size();
    httpctx->lastBuffer = resbuf.base;
    httpctx->lastBufferLen = resbuf.len;

    httpctx->transfer->setTotalBytes(httpctx->size);
    httpctx->megaApi->fireOnStreamingStart(httpctx->transfer);

    uv_write_t *req = new uv_write_t;
    req->data = httpctx;
    if (int err = uv_write(req, (uv_stream_t*)&httpctx->tcphandle, &resbuf, 1, onWriteFinished))
    {
        LOG_warn << "Finishing due to an error sending the response: " << err;
        httpctx->finished = true;
        if (!uv_is_closing((uv_handle_t*)&httpctx->tcphandle))
        {
            uv_close((uv_handle_t*)&httpctx->tcphandle, onClose);
        }
    }
}

void MegaHTTPServer::onAsyncEvent(uv_async_t* handle)
{
    MegaHTTPContext* httpctx = (MegaHTTPContext*) handle->data;
    if (httpctx->failed)
    {
        LOG_warn << "Streaming transfer failed. Closing connection.";
        if (!uv_is_closing((uv_handle_t*)&httpctx->tcphandle))
        {
            uv_close((uv_handle_t*)&httpctx->tcphandle, onClose);
        }
        return;
    }

    if (httpctx->nodereceived)
    {
        httpctx->nodereceived = false;
        if (!httpctx->node || httpctx->nodename != httpctx->node->getName())
        {
            if (!httpctx->node)
            {
                LOG_warn << "Public link not found";
            }
            else
            {
                LOG_warn << "Invalid name for public link";
            }

            httpctx->resultCode = 404;
            string resstr = "HTTP/1.1 404 Not Found\r\nConnection: close\r\n\r\n";
            sendHeaders(httpctx, &resstr);
            return;
        }

        streamNode(httpctx);
        return;
    }

    sendNextBytes(httpctx);
}

void MegaHTTPServer::onCloseRequested(uv_async_t *handle)
{
    LOG_debug << "HTTP server stopping";
    MegaHTTPServer *httpServer = (MegaHTTPServer*) handle->data;

    for (list<MegaHTTPContext*>::iterator it = httpServer->connections.begin(); it != httpServer->connections.end(); it++)
    {
        MegaHTTPContext *httpctx = (*it);
        httpctx->finished = true;
        uv_close((uv_handle_t *)&httpctx->tcphandle, onClose);
    }

    uv_close((uv_handle_t *)&httpServer->server, NULL);
    uv_close((uv_handle_t *)&httpServer->exit_handle, NULL);
}

void MegaHTTPServer::sendNextBytes(MegaHTTPContext *httpctx)
{
    uv_mutex_lock(&httpctx->mutex);
    if (httpctx->lastBuffer)
    {
        LOG_verbose << "Skipping write due to another ongoing write";
        uv_mutex_unlock(&httpctx->mutex);
        return;
    }

    if (httpctx->lastBufferLen)
    {
        httpctx->streamingBuffer.freeData(httpctx->lastBufferLen);
        httpctx->lastBufferLen = 0;
    }

    if (httpctx->tcphandle.write_queue_size > httpctx->streamingBuffer.availableCapacity() / 8)
    {
        LOG_warn << "Skipping write. Too much queued data";
        uv_mutex_unlock(&httpctx->mutex);
        return;
    }

    uv_buf_t resbuf = httpctx->streamingBuffer.nextBuffer();
    if (!resbuf.len)
    {
        LOG_verbose << "Skipping write. No data available";
        uv_mutex_unlock(&httpctx->mutex);
        return;
    }

    uv_write_t *req = new uv_write_t;
    req->data = httpctx;

    LOG_verbose << "Writting " << resbuf.len << " bytes";
    httpctx->rangeWritten += resbuf.len;
    httpctx->lastBuffer = resbuf.base;
    httpctx->lastBufferLen = resbuf.len;
    if (int err = uv_write(req, (uv_stream_t*)&httpctx->tcphandle, &resbuf, 1, MegaHTTPServer::onWriteFinished))
    {
        LOG_warn << "Finishing due to an error in uv_write: " << err;
        httpctx->finished = true;
        if (!uv_is_closing((uv_handle_t*)&httpctx->tcphandle))
        {
            uv_close((uv_handle_t*)&httpctx->tcphandle, onClose);
        }
    }
    uv_mutex_unlock(&httpctx->mutex);
}

void MegaHTTPServer::onWriteFinished(uv_write_t* req, int status)
{
    MegaHTTPContext* httpctx = (MegaHTTPContext*) req->data;
    httpctx->bytesWritten += httpctx->lastBufferLen;
    LOG_verbose << "Bytes written: " << httpctx->lastBufferLen << " Remaining: " << (httpctx->size - httpctx->bytesWritten);
    httpctx->lastBuffer = NULL;
    delete req;

    if (status < 0 || httpctx->size == httpctx->bytesWritten)
    {
        if (status < 0)
        {
            LOG_warn << "Finishing request. Write failed: " << status;
        }
        else
        {
            LOG_debug << "Finishing request. All data sent";
            if (httpctx->resultCode == API_EINTERNAL)
            {
                httpctx->resultCode = API_OK;
            }
        }

        httpctx->finished = true;
        if (!uv_is_closing((uv_handle_t*)&httpctx->tcphandle))
        {
            uv_close((uv_handle_t*)&httpctx->tcphandle, onClose);
        }
        return;
    }

    if (httpctx->pause)
    {
        uv_mutex_lock(&httpctx->mutex);
        if (httpctx->streamingBuffer.availableSpace() > httpctx->streamingBuffer.availableCapacity() / 2)
        {
            httpctx->pause = false;
            m_off_t start = httpctx->rangeStart + httpctx->rangeWritten + httpctx->streamingBuffer.availableData();
            m_off_t len =  httpctx->rangeEnd - httpctx->rangeStart - httpctx->rangeWritten - httpctx->streamingBuffer.availableData();

            LOG_debug << "Resuming streaming from " << start << " len: " << len
                     << " Buffer status: " << httpctx->streamingBuffer.availableSpace()
                     << " of " << httpctx->streamingBuffer.availableCapacity() << " bytes free";
            httpctx->megaApi->startStreaming(httpctx->node, start, len, httpctx);
        }
        uv_mutex_unlock(&httpctx->mutex);
    }
    sendNextBytes(httpctx);
}


MegaHTTPContext::MegaHTTPContext()
{
    rangeStart = -1;
    rangeEnd = -1;
    range = false;
    finished = false;
    failed = false;
    nodereceived = false;
    resultCode = API_EINTERNAL;
    node = NULL;
    transfer = NULL;
}

bool MegaHTTPContext::onTransferData(MegaApi *, MegaTransfer *transfer, char *buffer, size_t size)
{
    LOG_verbose << "Streaming data received: " << transfer->getTransferredBytes()
                << " Size: " << size
                << " Queued: " << this->tcphandle.write_queue_size
                << " Buffered: " << streamingBuffer.availableData()
                << " Free: " << streamingBuffer.availableSpace();

    if (finished)
    {
        LOG_info << "Removing streaming transfer after " << transfer->getTransferredBytes() << " bytes";
        return false;
    }

    // append the data to the buffer
    uv_mutex_lock(&mutex);
    if (streamingBuffer.availableSpace() < 2 * size)
    {
        LOG_debug << "Buffer full: " << streamingBuffer.availableSpace() << " of "
                 << streamingBuffer.availableCapacity() << " bytes available only. Pausing streaming";
        pause = true;
    }
    streamingBuffer.append(buffer, size);
    uv_mutex_unlock(&mutex);

    // notify the HTTP server
    uv_async_send(&asynchandle);
    return !pause;
}

void MegaHTTPContext::onTransferFinish(MegaApi *, MegaTransfer *, MegaError *e)
{
    int ecode = e->getErrorCode();
    if (ecode != API_OK && ecode != API_EINCOMPLETE)
    {
        LOG_warn << "Transfer failed with error code: " << ecode;
        failed = true;
        uv_async_send(&asynchandle);
    }
}

void MegaHTTPContext::onRequestFinish(MegaApi *api, MegaRequest *request, MegaError *e)
{
    node = request->getPublicMegaNode();
    nodereceived = true;
    uv_async_send(&asynchandle);
}
#endif

#ifdef ENABLE_CHAT
MegaTextChatPeerListPrivate::MegaTextChatPeerListPrivate()
{

}

MegaTextChatPeerListPrivate::~MegaTextChatPeerListPrivate()
{

}

MegaTextChatPeerList *MegaTextChatPeerListPrivate::copy() const
{
    MegaTextChatPeerListPrivate *ret = new MegaTextChatPeerListPrivate;

    for (int i = 0; i < size(); i++)
    {
        ret->addPeer(list.at(i).first, list.at(i).second);
    }

    return ret;
}

void MegaTextChatPeerListPrivate::addPeer(MegaHandle h, int priv)
{
    list.push_back(userpriv_pair(h, (privilege_t) priv));
}

MegaHandle MegaTextChatPeerListPrivate::getPeerHandle(int i) const
{
    if (i > size())
    {
        return INVALID_HANDLE;
    }
    else
    {
        return list.at(i).first;
    }
}

int MegaTextChatPeerListPrivate::getPeerPrivilege(int i) const
{
    if (i > size())
    {
        return PRIV_UNKNOWN;
    }
    else
    {
        return list.at(i).second;
    }
}

int MegaTextChatPeerListPrivate::size() const
{
    return list.size();
}

const userpriv_vector *MegaTextChatPeerListPrivate::getList() const
{
    return &list;
}

MegaTextChatPeerListPrivate::MegaTextChatPeerListPrivate(userpriv_vector *userpriv)
{
    handle uh;
    privilege_t priv;

    for (unsigned i = 0; i < userpriv->size(); i++)
    {
        uh = userpriv->at(i).first;
        priv = userpriv->at(i).second;

        this->addPeer(uh, priv);
    }
}

MegaTextChatPrivate::MegaTextChatPrivate(const MegaTextChat *chat)
{
    this->id = chat->getHandle();
    this->priv = chat->getOwnPrivilege();
    this->url = chat->getUrl();
    this->shard = chat->getShard();
    this->peers = chat->getPeerList() ? chat->getPeerList()->copy() : NULL;
    this->group = chat->isGroup();
}

MegaTextChatPrivate::MegaTextChatPrivate(handle id, int priv, string url, int shard, const MegaTextChatPeerList *peers, bool group)
{
    this->id = id;
    this->priv = priv;
    this->url = url;
    this->shard = shard;
    this->peers = peers ? peers->copy() : NULL;
    this->group = group;
}

MegaTextChatPrivate::~MegaTextChatPrivate()
{
    delete peers;
}

MegaHandle MegaTextChatPrivate::getHandle() const
{
    return id;
}

int MegaTextChatPrivate::getOwnPrivilege() const
{
    return priv;
}

const char *MegaTextChatPrivate::getUrl() const
{
    return url.c_str();
}

int MegaTextChatPrivate::getShard() const
{
    return shard;
}

const MegaTextChatPeerList *MegaTextChatPrivate::getPeerList() const
{
    return peers;
}

bool MegaTextChatPrivate::isGroup() const
{
    return group;
}

MegaTextChatListPrivate::~MegaTextChatListPrivate()
{
    for (int i = 0; i < size(); i++)
    {
        delete list.at(i);
    }
}

MegaTextChatList *MegaTextChatListPrivate::copy() const
{
    return new MegaTextChatListPrivate(this);
}

const MegaTextChat *MegaTextChatListPrivate::get(int i) const
{
    if (i > size())
    {
        return NULL;
    }
    else
    {
        return list.at(i);
    }
}

int MegaTextChatListPrivate::size() const
{
    return list.size();
}

void MegaTextChatListPrivate::addChat(MegaTextChatPrivate *chat)
{
    list.push_back(chat);
}

MegaTextChatListPrivate::MegaTextChatListPrivate(const MegaTextChatListPrivate *list)
{
    MegaTextChatPrivate *chat;

    for (int i = 0; i < list->size(); i++)
    {
        chat = new MegaTextChatPrivate(list->get(i));
        this->list.push_back(chat);
    }
}

MegaTextChatListPrivate::MegaTextChatListPrivate()
{

}

MegaTextChatListPrivate::MegaTextChatListPrivate(textchat_vector *list)
{
    MegaTextChatPrivate *megaChat;
    MegaTextChatPeerListPrivate *chatPeers;
    TextChat *chat;

    for (unsigned i = 0; i < list->size(); i++)
    {
        chat = list->at(i);
        chatPeers = chat->userpriv ? new MegaTextChatPeerListPrivate(chat->userpriv) : NULL;
        megaChat = new MegaTextChatPrivate(chat->id, chat->priv, chat->url, chat->shard, chatPeers, chat->group);

        this->list.push_back(megaChat);
    }
}
#endif


PublicLinkProcessor::PublicLinkProcessor()
{

}

bool PublicLinkProcessor::processNode(Node *node)
{
    if(!node->outshares)
    {
        return true;
    }

    for (share_map::iterator it = node->outshares->begin(); it != node->outshares->end(); it++)
    {
        Share *share = it->second;
        if (share->user == NULL)    // public links have no user
        {
            nodes.push_back(node);
        }
    }

    return true;
}

PublicLinkProcessor::~PublicLinkProcessor() {}

vector<Node *> &PublicLinkProcessor::getNodes()
{
    return nodes;
}<|MERGE_RESOLUTION|>--- conflicted
+++ resolved
@@ -8624,9 +8624,6 @@
                     e = API_EARGS;
                     break;
                 }
-<<<<<<< HEAD
-                // authentication ring and last interaction are ro attributes
-=======
 
                 string tmpString = localPath;
                 string wLocalPath;
@@ -8638,7 +8635,6 @@
                     e = API_EREAD;
                     break;
                 }
->>>>>>> 1f313eaa
 
                 nodetype_t type = fa->type;
                 delete fa;
