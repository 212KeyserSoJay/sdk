--- conflicted
+++ resolved
@@ -3509,7 +3509,6 @@
 #endif
 }
 
-<<<<<<< HEAD
 string MegaApiImpl::userAttributeToString(int type)
 {
     string attrname;
@@ -3587,7 +3586,8 @@
     }
 
     return scope;
-=======
+}
+
 void MegaApiImpl::setStatsID(const char *id)
 {
     if (!id || !*id || MegaClient::statsid)
@@ -3596,7 +3596,6 @@
     }
 
     MegaClient::statsid = MegaApi::strdup(id);
->>>>>>> 1e7300b3
 }
 
 void MegaApiImpl::fastLogin(const char* email, const char *stringHash, const char *base64pwkey, MegaRequestListener *listener)
