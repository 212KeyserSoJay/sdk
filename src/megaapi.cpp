/**
 * @file megaapi.cpp
 * @brief Intermediate layer for the MEGA C++ SDK.
 *
 * (c) 2013-2014 by Mega Limited, Auckland, New Zealand
 *
 * This file is part of the MEGA SDK - Client Access Engine.
 *
 * Applications using the MEGA API must present a valid application key
 * and comply with the the rules set forth in the Terms of Service.
 *
 * The MEGA SDK is distributed in the hope that it will be useful,
 * but WITHOUT ANY WARRANTY; without even the implied warranty of
 * MERCHANTABILITY or FITNESS FOR A PARTICULAR PURPOSE.
 *
 * @copyright Simplified (2-clause) BSD License.
 *
 * You should have received a copy of the license along with this
 * program.
 */

#include "mega.h"
#include "megaapi.h"
#include "megaapi_impl.h"

using namespace mega;

MegaProxy::MegaProxy()
{
    proxyType = PROXY_AUTO;
    username = NULL;
    password = NULL;
    proxyURL = NULL;
}

MegaProxy::~MegaProxy()
{
	delete username;
	delete password;
	delete proxyURL;
}

void MegaProxy::setProxyType(int proxyType)
{
    this->proxyType = proxyType;
}

void MegaProxy::setProxyURL(const char *proxyURL)
{
    if(this->proxyURL)
        delete this->proxyURL;

    this->proxyURL = MegaApi::strdup(proxyURL);
}

void MegaProxy::setCredentials(const char *username, const char *password)
{
    if(this->username)
        delete this->username;

    if(this->password)
        delete this->password;

    this->username = MegaApi::strdup(username);
    this->password = MegaApi::strdup(password);
}

int MegaProxy::getProxyType()
{
    return proxyType;
}

const char * MegaProxy::getProxyURL()
{
    return this->proxyURL;
}

bool MegaProxy::credentialsNeeded()
{
    return (username != NULL);
}

const char *MegaProxy::getUsername()
{
    return username;
}

const char *MegaProxy::getPassword()
{
    return password;
}

MegaStringList::~MegaStringList()
{

}

MegaStringList *MegaStringList::copy()
{
    return NULL;
}

const char *MegaStringList::get(int i)
{
    return NULL;
}

int MegaStringList::size()
{
    return 0;
}

MegaNodeList::~MegaNodeList() { }

MegaNodeList *MegaNodeList::copy()
{
    return NULL;
}

MegaNode *MegaNodeList::get(int i)
{
    return NULL;
}

int MegaNodeList::size()
{
    return 0;
}

MegaTransferList::~MegaTransferList() { }

MegaTransfer *MegaTransferList::get(int i)
{
    return NULL;
}

int MegaTransferList::size()
{
    return 0;
}

MegaContactRequestList::~MegaContactRequestList() { }

MegaContactRequestList *MegaContactRequestList::copy()
{
    return NULL;
}

MegaContactRequest *MegaContactRequestList::get(int i)
{
    return NULL;
}

int MegaContactRequestList::size()
{
    return 0;
}

MegaUserList::~MegaUserList() { }

MegaUserList *MegaUserList::copy()
{
    return NULL;
}

MegaUser *MegaUserList::get(int i)
{
    return NULL;
}

int MegaUserList::size()
{
    return 0;
}

MegaShareList::~MegaShareList() { }

MegaShare *MegaShareList::get(int i)
{
    return NULL;
}

int MegaShareList::size()
{
    return 0;
}

MegaNode::~MegaNode() { }

MegaNode *MegaNode::copy()
{
    return NULL;
}

int MegaNode::getType()
{
    return 0;
}

const char *MegaNode::getName()
{
    return NULL;
}

const char *MegaNode::getFingerprint()
{
    return NULL;
}

bool MegaNode::hasCustomAttrs()
{
    return false;
}

MegaStringList *MegaNode::getCustomAttrNames()
{
    return NULL;
}

const char *MegaNode::getCustomAttr(const char *attrName)
{
    return NULL;
}

char *MegaNode::getBase64Handle()
{
    return NULL;
}

int64_t MegaNode::getSize()
{
    return 0;
}

int64_t MegaNode::getCreationTime()
{
    return 0;
}

int64_t MegaNode::getModificationTime()
{
    return 0;
}

MegaHandle MegaNode::getHandle()
{
    return INVALID_HANDLE;
}

MegaHandle MegaNode::getParentHandle()
{
    return INVALID_HANDLE;
}

char *MegaNode::getBase64Key()
{
    return NULL;
}

int MegaNode::getTag()
{
    return 0;
}

int64_t MegaNode::getExpirationTime()
{
    return -1;
}

MegaHandle MegaNode::getPublicHandle()
{
    return INVALID_HANDLE;
}

MegaNode* MegaNode::getPublicNode()
{
    return NULL;
}

char * MegaNode::getPublicLink()
{
    return NULL;
}

bool MegaNode::isFile()
{
    return false;
}

bool MegaNode::isFolder()
{
    return false;
}

bool MegaNode::isRemoved()
{
    return false;
}

bool MegaNode::hasChanged(int changeType)
{
    return false;
}

int MegaNode::getChanges()
{
    return 0;
}

bool MegaNode::hasThumbnail()
{
    return false;
}

bool MegaNode::hasPreview()
{
    return false;
}

bool MegaNode::isPublic()
{
    return false;
}

bool MegaNode::isShared()
{
    return false;
}

bool MegaNode::isOutShare()
{
    return false;
}

bool MegaNode::isInShare()
{
    return false;
}

bool MegaNode::isExported()
{
    return false;
}

bool MegaNode::isExpired()
{
  return false;
}

bool MegaNode::isTakenDown()
{
  return false;
}

string *MegaNode::getNodeKey()
{
    return NULL;
}

string *MegaNode::getAttrString()
{
    return NULL;
}

string *MegaNode::getAuth()
{
    return NULL;
}

#ifdef ENABLE_SYNC
bool MegaNode::isSyncDeleted()
{
    return false;
}

string MegaNode::getLocalPath()
{
    return string();
}
#endif

MegaUser::~MegaUser() { }

MegaUser *MegaUser::copy()
{
    return NULL;
}

const char *MegaUser::getEmail()
{
    return NULL;
}

MegaHandle MegaUser::getHandle()
{
    return INVALID_HANDLE;
}

int MegaUser::getVisibility()
{
    return 0;
}

int64_t MegaUser::getTimestamp()
{
    return 0;
}

bool MegaUser::hasChanged(int)
{
    return false;
}

int MegaUser::getChanges()
{
    return 0;
}

MegaShare::~MegaShare() { }

MegaShare *MegaShare::copy()
{
    return NULL;
}

const char *MegaShare::getUser()
{
    return NULL;
}

MegaHandle MegaShare::getNodeHandle()
{
    return INVALID_HANDLE;
}

int MegaShare::getAccess()
{
    return 0;
}

int64_t MegaShare::getTimestamp()
{
    return 0;
}

MegaRequest::~MegaRequest() { }
MegaRequest *MegaRequest::copy()
{
	return NULL;
}

int MegaRequest::getType() const
{
	return 0;
}

const char *MegaRequest::getRequestString() const
{
	return NULL;
}

const char *MegaRequest::toString() const
{
	return NULL;
}

const char *MegaRequest::__str__() const
{
	return NULL;
}

const char *MegaRequest::__toString() const
{
	return NULL;
}

MegaHandle MegaRequest::getNodeHandle() const
{
	return INVALID_HANDLE;
}

const char *MegaRequest::getLink() const
{
	return NULL;
}

MegaHandle MegaRequest::getParentHandle() const
{
	return INVALID_HANDLE;
}

const char *MegaRequest::getSessionKey() const
{
	return NULL;
}

const char *MegaRequest::getName() const
{
	return NULL;
}

const char *MegaRequest::getEmail() const
{
	return NULL;
}

const char *MegaRequest::getPassword() const
{
	return NULL;
}

const char *MegaRequest::getNewPassword() const
{
	return NULL;
}

const char *MegaRequest::getPrivateKey() const
{
	return NULL;
}

int MegaRequest::getAccess() const
{
	return 0;
}

const char *MegaRequest::getFile() const
{
	return NULL;
}

int MegaRequest::getNumRetry() const
{
	return 0;
}

MegaNode *MegaRequest::getPublicNode() const
{
	return NULL;
}

MegaNode *MegaRequest::getPublicMegaNode() const
{
	return NULL;
}

int MegaRequest::getParamType() const
{
	return 0;
}

const char *MegaRequest::getText() const
{
	return NULL;
}

long long MegaRequest::getNumber() const
{
	return 0;
}

bool MegaRequest::getFlag() const
{
	return false;
}

long long MegaRequest::getTransferredBytes() const
{
	return 0;
}

long long MegaRequest::getTotalBytes() const
{
	return 0;
}

MegaRequestListener *MegaRequest::getListener() const
{
	return NULL;
}

MegaAccountDetails *MegaRequest::getMegaAccountDetails() const
{
	return NULL;
}

MegaPricing *MegaRequest::getPricing() const
{
	return NULL;
}

int MegaRequest::getTransferTag() const
{
	return 0;
}

int MegaRequest::getNumDetails() const
{
    return 0;
}

int MegaRequest::getTag() const
{
    return 0;
}

#ifdef ENABLE_CHAT
MegaTextChatPeerList *MegaRequest::getMegaTextChatPeerList() const
{
    return NULL;
}

MegaTextChatList *MegaRequest::getMegaTextChatList() const
{
    return NULL;
}
#endif

MegaTransfer::~MegaTransfer() { }

MegaTransfer *MegaTransfer::copy()
{
	return NULL;
}

int MegaTransfer::getType() const
{
	return 0;
}

const char *MegaTransfer::getTransferString() const
{
	return NULL;
}

const char *MegaTransfer::toString() const
{
	return NULL;
}

const char *MegaTransfer::__str__() const
{
	return NULL;
}

const char *MegaTransfer::__toString() const
{
	return NULL;
}

int64_t MegaTransfer::getStartTime() const
{
	return 0;
}

long long MegaTransfer::getTransferredBytes() const
{
	return 0;
}

long long MegaTransfer::getTotalBytes() const
{
	return 0;
}

const char *MegaTransfer::getPath() const
{
	return NULL;
}

const char *MegaTransfer::getParentPath() const
{
	return NULL;
}

MegaHandle MegaTransfer::getNodeHandle() const
{
	return INVALID_HANDLE;
}

MegaHandle MegaTransfer::getParentHandle() const
{
	return INVALID_HANDLE;
}

long long MegaTransfer::getStartPos() const
{
	return 0;
}

long long MegaTransfer::getEndPos() const
{
	return 0;
}

const char *MegaTransfer::getFileName() const
{
	return NULL;
}

MegaTransferListener *MegaTransfer::getListener() const
{
	return NULL;
}

int MegaTransfer::getNumRetry() const
{
	return 0;
}

int MegaTransfer::getMaxRetries() const
{
	return 0;
}

int MegaTransfer::getTag() const
{
	return 0;
}

long long MegaTransfer::getSpeed() const
{
	return 0;
}

long long MegaTransfer::getDeltaSize() const
{
	return 0;
}

int64_t MegaTransfer::getUpdateTime() const
{
	return 0;
}

MegaNode *MegaTransfer::getPublicMegaNode() const
{
	return NULL;
}

bool MegaTransfer::isSyncTransfer() const
{
	return false;
}

bool MegaTransfer::isStreamingTransfer() const
{
	return false;
}

char *MegaTransfer::getLastBytes() const
{
    return NULL;
}

bool MegaTransfer::isFolderTransfer() const
{
    return false;
}

int MegaTransfer::getFolderTransferTag() const
{
    return 0;
}


MegaError::MegaError(int errorCode)
{
    this->errorCode = errorCode;
}

MegaError::MegaError(int errorCode, long long value)
{
    this->errorCode = errorCode;
    this->value = value;
}

MegaError::MegaError(const MegaError &megaError)
{
	errorCode = megaError.getErrorCode();
    value = megaError.getValue();
}

MegaError::~MegaError()
{

}

MegaError* MegaError::copy()
{
	return new MegaError(*this);
}

int MegaError::getErrorCode() const 
{ 
    return errorCode;
}

long long MegaError::getValue() const
{
    return value;
}

const char* MegaError::getErrorString() const
{
    return MegaError::getErrorString(errorCode);
}

const char* MegaError::getErrorString(int errorCode)
{
    if(errorCode <= 0)
    {
        switch(errorCode)
        {
        case API_OK:
            return "No error";
        case API_EINTERNAL:
            return "Internal error";
        case API_EARGS:
            return "Invalid argument";
        case API_EAGAIN:
            return "Request failed, retrying";
        case API_ERATELIMIT:
            return "Rate limit exceeded";
        case API_EFAILED:
            return "Failed permanently";
        case API_ETOOMANY:
            return "Too many concurrent connections or transfers";
        case API_ERANGE:
            return "Out of range";
        case API_EEXPIRED:
            return "Expired";
        case API_ENOENT:
            return "Not found";
        case API_ECIRCULAR:
            return "Circular linkage detected";
        case API_EACCESS:
            return "Access denied";
        case API_EEXIST:
            return "Already exists";
        case API_EINCOMPLETE:
            return "Incomplete";
        case API_EKEY:
            return "Invalid key/Decryption error";
        case API_ESID:
            return "Bad session ID";
        case API_EBLOCKED:
            return "Blocked";
        case API_EOVERQUOTA:
            return "Over quota";
        case API_ETEMPUNAVAIL:
            return "Temporarily not available";
        case API_ETOOMANYCONNECTIONS:
            return "Connection overflow";
        case API_EWRITE:
            return "Write error";
        case API_EREAD:
            return "Read error";
        case API_EAPPKEY:
            return "Invalid application key";
        case API_ESSL:
            return "SSL verification failed";
        case PAYMENT_ECARD:
            return "Credit card rejected";
        case PAYMENT_EBILLING:
            return "Billing failed";
        case PAYMENT_EFRAUD:
            return "Rejected by fraud protection";
        case PAYMENT_ETOOMANY:
            return "Too many requests";
        case PAYMENT_EBALANCE:
            return "Balance error";
        case PAYMENT_EGENERIC:
        default:
            return "Unknown error";
        }
    }
    return "HTTP Error";
}

const char* MegaError::toString() const 
{ 
	return getErrorString(); 
}

const char* MegaError::__str__() const 
{ 
	return getErrorString();
}

const char *MegaError::__toString() const
{
	return getErrorString();
}

MegaContactRequest::~MegaContactRequest()
{

}

MegaContactRequest *MegaContactRequest::copy() const
{
    return NULL;
}

MegaHandle MegaContactRequest::getHandle() const
{
    return INVALID_HANDLE;
}

char *MegaContactRequest::getSourceEmail() const
{
    return NULL;
}

char *MegaContactRequest::getSourceMessage() const
{
    return NULL;
}

char *MegaContactRequest::getTargetEmail() const
{
    return NULL;
}

int64_t MegaContactRequest::getCreationTime() const
{
    return 0;
}

int64_t MegaContactRequest::getModificationTime() const
{
    return 0;
}

int MegaContactRequest::getStatus() const
{
    return 0;
}

bool MegaContactRequest::isOutgoing() const
{
    return true;
}

//Request callbacks
void MegaRequestListener::onRequestStart(MegaApi *, MegaRequest *)
{ }
void MegaRequestListener::onRequestFinish(MegaApi *, MegaRequest *, MegaError *)
{ }
void MegaRequestListener::onRequestUpdate(MegaApi *, MegaRequest *)
{ }
void MegaRequestListener::onRequestTemporaryError(MegaApi *, MegaRequest *, MegaError *)
{ }
MegaRequestListener::~MegaRequestListener() {}

//Transfer callbacks
void MegaTransferListener::onTransferStart(MegaApi *, MegaTransfer *)
{ }
void MegaTransferListener::onTransferFinish(MegaApi*, MegaTransfer *, MegaError*)
{ }
void MegaTransferListener::onTransferUpdate(MegaApi *, MegaTransfer *)
{ }
bool MegaTransferListener::onTransferData(MegaApi *, MegaTransfer *, char *, size_t)
{ return true; }
void MegaTransferListener::onTransferTemporaryError(MegaApi *, MegaTransfer *, MegaError*)
{ }
MegaTransferListener::~MegaTransferListener()
{ }

//Global callbacks
void MegaGlobalListener::onUsersUpdate(MegaApi *, MegaUserList *)
{ }
void MegaGlobalListener::onNodesUpdate(MegaApi *, MegaNodeList *)
{ }
void MegaGlobalListener::onAccountUpdate(MegaApi *)
{ }
void MegaGlobalListener::onContactRequestsUpdate(MegaApi *, MegaContactRequestList *)
{ }
void MegaGlobalListener::onReloadNeeded(MegaApi *)
{ }
MegaGlobalListener::~MegaGlobalListener()
{ }

//All callbacks
void MegaListener::onRequestStart(MegaApi *, MegaRequest *)
{ }
void MegaListener::onRequestFinish(MegaApi *, MegaRequest *, MegaError *)
{ }
void MegaListener::onRequestUpdate(MegaApi * , MegaRequest *)
{ }
void MegaListener::onRequestTemporaryError(MegaApi *, MegaRequest *, MegaError *)
{ }
void MegaListener::onTransferStart(MegaApi *, MegaTransfer *)
{ }
void MegaListener::onTransferFinish(MegaApi *, MegaTransfer *, MegaError *)
{ }
void MegaListener::onTransferUpdate(MegaApi *, MegaTransfer *)
{ }
void MegaListener::onTransferTemporaryError(MegaApi *, MegaTransfer *, MegaError *)
{ }
void MegaListener::onUsersUpdate(MegaApi *, MegaUserList *)
{ }
void MegaListener::onNodesUpdate(MegaApi *, MegaNodeList *)
{ }
void MegaListener::onAccountUpdate(MegaApi *)
{ }
void MegaListener::onContactRequestsUpdate(MegaApi *, MegaContactRequestList *)
{ }
void MegaListener::onReloadNeeded(MegaApi *)
{ }

#ifdef ENABLE_SYNC
void MegaGlobalListener::onGlobalSyncStateChanged(MegaApi *)
{ }
void MegaListener::onSyncFileStateChanged(MegaApi *api, MegaSync *sync, const char *filePath, int newState)
{ }
void MegaListener::onSyncEvent(MegaApi *api, MegaSync *sync, MegaSyncEvent *event)
{ }
void MegaListener::onSyncStateChanged(MegaApi *api, MegaSync *sync)
{ }
void MegaListener::onGlobalSyncStateChanged(MegaApi *api)
{ }
#endif

#ifdef ENABLE_CHAT
void MegaGlobalListener::onChatsUpdate(MegaApi *api, MegaTextChatList *chats)
{}
void MegaListener::onChatsUpdate(MegaApi *api, MegaTextChatList *chats)
{}
#endif

MegaListener::~MegaListener() {}

bool MegaTreeProcessor::processMegaNode(MegaNode*)
{ return false; /* Stops the processing */ }
MegaTreeProcessor::~MegaTreeProcessor()
{ }

MegaApi::MegaApi(const char *appKey, MegaGfxProcessor* processor, const char *basePath, const char *userAgent)
{
    pImpl = new MegaApiImpl(this, appKey, processor, basePath, userAgent);
}

MegaApi::MegaApi(const char *appKey, const char *basePath, const char *userAgent)
{
    pImpl = new MegaApiImpl(this, appKey, basePath, userAgent);
}

#ifdef ENABLE_SYNC
MegaApi::MegaApi(const char *appKey, const char *basePath, const char *userAgent, int fseventsfd)
{
    pImpl = new MegaApiImpl(this, appKey, basePath, userAgent, fseventsfd);
}
#endif

MegaApi::~MegaApi()
{
    delete pImpl;
}

int MegaApi::isLoggedIn()
{
    return pImpl->isLoggedIn();
}

char *MegaApi::getMyEmail()
{
    return pImpl->getMyEmail();
}

char *MegaApi::getMyUserHandle()
{
    return pImpl->getMyUserHandle();
}

char *MegaApi::getMyXMPPJid()
{
    return pImpl->getMyXMPPJid();
}

void MegaApi::setLogLevel(int logLevel)
{
    MegaApiImpl::setLogLevel(logLevel);
}

void MegaApi::setLoggerObject(MegaLogger *megaLogger)
{
    MegaApiImpl::setLoggerClass(megaLogger);
}

void MegaApi::log(int logLevel, const char *message, const char *filename, int line)
{
    MegaApiImpl::log(logLevel, message, filename, line);
}

char *MegaApi::getBase64PwKey(const char *password)
{
    return pImpl->getBase64PwKey(password);
}

char *MegaApi::getStringHash(const char* base64pwkey, const char* inBuf)
{
    return pImpl->getStringHash(base64pwkey, inBuf);
}

void MegaApi::getSessionTransferURL(const char *path, MegaRequestListener *listener)
{
    pImpl->getSessionTransferURL(path, listener);
}

MegaHandle MegaApi::base32ToHandle(const char *base32Handle)
{
    return MegaApiImpl::base32ToHandle(base32Handle);
}

uint64_t MegaApi::base64ToHandle(const char* base64Handle)
{
    return MegaApiImpl::base64ToHandle(base64Handle);
}

char *MegaApi::handleToBase64(MegaHandle handle)
{
    return MegaApiImpl::handleToBase64(handle);
}

char *MegaApi::userHandleToBase64(MegaHandle handle)
{
    return MegaApiImpl::userHandleToBase64(handle);
}

void MegaApi::retryPendingConnections(bool disconnect, bool includexfers, MegaRequestListener* listener)
{
    pImpl->retryPendingConnections(disconnect, includexfers, listener);
}

void MegaApi::addEntropy(char *data, unsigned int size)
{
    MegaApiImpl::addEntropy(data, size);
}

void MegaApi::fastLogin(const char* email, const char *stringHash, const char *base64pwkey, MegaRequestListener *listener)
{
    pImpl->fastLogin(email, stringHash, base64pwkey,listener);
}

void MegaApi::fastLogin(const char *session, MegaRequestListener *listener)
{
    pImpl->fastLogin(session, listener);
}

void MegaApi::killSession(MegaHandle sessionHandle, MegaRequestListener *listener)
{
    pImpl->killSession(sessionHandle, listener);
}

void MegaApi::getUserData(MegaRequestListener *listener)
{
    pImpl->getUserData(listener);
}

void MegaApi::getUserData(MegaUser *user, MegaRequestListener *listener)
{
    pImpl->getUserData(user, listener);
}

void MegaApi::getUserData(const char *user, MegaRequestListener *listener)
{
    pImpl->getUserData(user, listener);
}

void MegaApi::login(const char *login, const char *password, MegaRequestListener *listener)
{
    pImpl->login(login, password, listener);
}

char *MegaApi::dumpSession()
{
    return pImpl->dumpSession();
}

char *MegaApi::dumpXMPPSession()
{
    return pImpl->dumpXMPPSession();
}

void MegaApi::createAccount(const char* email, const char* password, const char* name, MegaRequestListener *listener)
{
    pImpl->createAccount(email, password, name, listener);
}

void MegaApi::fastCreateAccount(const char* email, const char *base64pwkey, const char* name, MegaRequestListener *listener)
{
    pImpl->fastCreateAccount(email, base64pwkey, name, listener);
}

void MegaApi::querySignupLink(const char* link, MegaRequestListener *listener)
{
    pImpl->querySignupLink(link, listener);
}

void MegaApi::confirmAccount(const char* link, const char *password, MegaRequestListener *listener)
{
    pImpl->confirmAccount(link, password, listener);
}

void MegaApi::fastConfirmAccount(const char* link, const char *base64pwkey, MegaRequestListener *listener)
{
    pImpl->fastConfirmAccount(link, base64pwkey, listener);
}

void MegaApi::setProxySettings(MegaProxy *proxySettings)
{
    pImpl->setProxySettings(proxySettings);
}

MegaProxy *MegaApi::getAutoProxySettings()
{
    return pImpl->getAutoProxySettings();
}

void MegaApi::createFolder(const char *name, MegaNode *parent, MegaRequestListener *listener)
{
    pImpl->createFolder(name, parent, listener);
}

void MegaApi::moveNode(MegaNode *node, MegaNode *newParent, MegaRequestListener *listener)
{
    pImpl->moveNode(node, newParent, listener);
}

void MegaApi::copyNode(MegaNode *node, MegaNode* target, MegaRequestListener *listener)
{
    pImpl->copyNode(node, target, listener);
}

void MegaApi::copyNode(MegaNode *node, MegaNode *newParent, const char *newName, MegaRequestListener *listener)
{
    pImpl->copyNode(node, newParent, newName, listener);
}

void MegaApi::renameNode(MegaNode *node, const char *newName, MegaRequestListener *listener)
{
    pImpl->renameNode(node, newName, listener);
}

void MegaApi::remove(MegaNode *node, MegaRequestListener *listener)
{
    pImpl->remove(node, listener);
}

void MegaApi::cleanRubbishBin(MegaRequestListener *listener)
{
    pImpl->cleanRubbishBin(listener);
}

void MegaApi::sendFileToUser(MegaNode *node, MegaUser *user, MegaRequestListener *listener)
{
    pImpl->sendFileToUser(node, user, listener);
}

void MegaApi::sendFileToUser(MegaNode *node, const char* email, MegaRequestListener *listener)
{
    pImpl->sendFileToUser(node, email, listener);
}

void MegaApi::share(MegaNode* node, MegaUser *user, int access, MegaRequestListener *listener)
{
    pImpl->share(node, user, access, listener);
}

void MegaApi::share(MegaNode *node, const char* email, int access, MegaRequestListener *listener)
{
    pImpl->share(node, email, access, listener);
}

void MegaApi::loginToFolder(const char* megaFolderLink, MegaRequestListener *listener)
{
    pImpl->loginToFolder(megaFolderLink, listener);
}

void MegaApi::importFileLink(const char* megaFileLink, MegaNode *parent, MegaRequestListener *listener)
{
    pImpl->importFileLink(megaFileLink, parent, listener);
}

void MegaApi::getPublicNode(const char* megaFileLink, MegaRequestListener *listener)
{
    pImpl->getPublicNode(megaFileLink, listener);
}

void MegaApi::getThumbnail(MegaNode* node, const char *dstFilePath, MegaRequestListener *listener)
{
    pImpl->getThumbnail(node, dstFilePath, listener);
}

void MegaApi::cancelGetThumbnail(MegaNode* node, MegaRequestListener *listener)
{
	pImpl->cancelGetThumbnail(node, listener);
}

void MegaApi::setThumbnail(MegaNode* node, const char *srcFilePath, MegaRequestListener *listener)
{
    pImpl->setThumbnail(node, srcFilePath, listener);
}

void MegaApi::getPreview(MegaNode* node, const char *dstFilePath, MegaRequestListener *listener)
{
    pImpl->getPreview(node, dstFilePath, listener);
}

void MegaApi::cancelGetPreview(MegaNode* node, MegaRequestListener *listener)
{
	pImpl->cancelGetPreview(node, listener);
}

void MegaApi::setPreview(MegaNode* node, const char *srcFilePath, MegaRequestListener *listener)
{
    pImpl->setPreview(node, srcFilePath, listener);
}

void MegaApi::getUserAvatar(MegaUser* user, const char *dstFilePath, MegaRequestListener *listener)
{
    pImpl->getUserAvatar(user, dstFilePath, listener);
}

void MegaApi::getUserAvatar(const char* email_or_handle, const char *dstFilePath, MegaRequestListener *listener)
{
    pImpl->getUserAvatar(email_or_handle, dstFilePath, listener);
}

void MegaApi::getUserAvatar(const char *dstFilePath, MegaRequestListener *listener)
{
    pImpl->getUserAvatar((MegaUser*)NULL, dstFilePath, listener);
}

void MegaApi::setAvatar(const char *dstFilePath, MegaRequestListener *listener)
{
    pImpl->setAvatar(dstFilePath, listener);
}

void MegaApi::getUserAttribute(MegaUser* user, int type, MegaRequestListener *listener)
{
    pImpl->getUserAttribute(user, type, listener);
}

void MegaApi::getUserAttribute(int type, MegaRequestListener *listener)
{
    pImpl->getUserAttribute((MegaUser*)NULL, type, listener);
}

void MegaApi::getUserAttribute(const char *email_or_handle, int type, MegaRequestListener *listener)
{
    pImpl->getUserAttribute(email_or_handle, type, listener);
}

void MegaApi::setUserAttribute(int type, const char *value, MegaRequestListener *listener)
{
    pImpl->setUserAttribute(type, value, listener);
}

void MegaApi::setCustomNodeAttribute(MegaNode *node, const char *attrName, const char *value, MegaRequestListener *listener)
{
    pImpl->setCustomNodeAttribute(node, attrName, value, listener);
}

void MegaApi::exportNode(MegaNode *node, MegaRequestListener *listener)
{
    pImpl->exportNode(node, 0, listener);
}

void MegaApi::exportNode(MegaNode *node, int64_t expireTime, MegaRequestListener *listener)
{
    pImpl->exportNode(node, expireTime, listener);
}

void MegaApi::disableExport(MegaNode *node, MegaRequestListener *listener)
{
    pImpl->disableExport(node, listener);
}

void MegaApi::fetchNodes(MegaRequestListener *listener)
{
    pImpl->fetchNodes(listener);
}

void MegaApi::getAccountDetails(MegaRequestListener *listener)
{
    pImpl->getAccountDetails(true, true, true, false, false, false, listener);
}

void MegaApi::getExtendedAccountDetails(bool sessions, bool purchases, bool transactions, MegaRequestListener *listener)
{
    pImpl->getAccountDetails(true, true, true, sessions, purchases, transactions, listener);
}

void MegaApi::getPricing(MegaRequestListener *listener)
{
    pImpl->getPricing(listener);
}

void MegaApi::getPaymentId(MegaHandle productHandle, MegaRequestListener *listener)
{
    pImpl->getPaymentId(productHandle, listener);
}

void MegaApi::upgradeAccount(MegaHandle productHandle, int paymentMethod, MegaRequestListener *listener)
{
    pImpl->upgradeAccount(productHandle, paymentMethod, listener);
}

void MegaApi::submitPurchaseReceipt(const char *receipt, MegaRequestListener *listener)
{
    pImpl->submitPurchaseReceipt(MegaApi::PAYMENT_METHOD_GOOGLE_WALLET, receipt, listener);
}

void MegaApi::submitPurchaseReceipt(int gateway, const char *receipt, MegaRequestListener *listener)
{
    pImpl->submitPurchaseReceipt(gateway, receipt, listener);
}

void MegaApi::creditCardStore(const char* address1, const char* address2, const char* city,
                     const char* province, const char* country, const char *postalcode,
                     const char* firstname, const char* lastname, const char* creditcard,
                     const char* expire_month, const char* expire_year, const char* cv2,
                     MegaRequestListener *listener)
{
    pImpl->creditCardStore(address1, address2, city, province, country, postalcode, firstname,
                           lastname, creditcard, expire_month, expire_year, cv2, listener);
}

void MegaApi::creditCardQuerySubscriptions(MegaRequestListener *listener)
{
    pImpl->creditCardQuerySubscriptions(listener);
}

void MegaApi::creditCardCancelSubscriptions(const char* reason, MegaRequestListener *listener)
{
    pImpl->creditCardCancelSubscriptions(reason, listener);
}

void MegaApi::getPaymentMethods(MegaRequestListener *listener)
{
    pImpl->getPaymentMethods(listener);
}

char *MegaApi::exportMasterKey()
{
    return pImpl->exportMasterKey();
}

void MegaApi::changePassword(const char *oldPassword, const char *newPassword, MegaRequestListener *listener)
{
    pImpl->changePassword(oldPassword, newPassword, listener);
}

void MegaApi::logout(MegaRequestListener *listener)
{
    pImpl->logout(listener);
}

void MegaApi::localLogout(MegaRequestListener *listener)
{
    pImpl->localLogout(listener);
}

void MegaApi::submitFeedback(int rating, const char *comment, MegaRequestListener* listener)
{
    pImpl->submitFeedback(rating, comment, listener);
}

void MegaApi::sendEvent(int eventType, const char *message, MegaRequestListener *listener)
{
    pImpl->sendEvent(eventType, message, listener);
}

void MegaApi::reportDebugEvent(const char *text, MegaRequestListener *listener)
{
    pImpl->reportEvent(text, listener);
}

void MegaApi::addContact(const char* email, MegaRequestListener* listener)
{
    pImpl->addContact(email, listener);
}

void MegaApi::inviteContact(const char *email, const char *message, int action, MegaRequestListener *listener)
{
    pImpl->inviteContact(email, message, action, listener);
}

void MegaApi::replyContactRequest(MegaContactRequest *r, int action, MegaRequestListener *listener)
{
    pImpl->replyContactRequest(r, action, listener);
}

void MegaApi::removeContact(MegaUser *user, MegaRequestListener* listener)
{
    pImpl->removeContact(user, listener);
}

void MegaApi::pauseTransfers(bool pause, MegaRequestListener* listener)
{
    pImpl->pauseTransfers(pause, -1, listener);
}

void MegaApi::pauseTransfers(bool pause, int direction, MegaRequestListener *listener)
{
    pImpl->pauseTransfers(pause, direction, listener);
}

bool MegaApi::areTransfersPaused(int direction)
{
    return pImpl->areTransfersPaused(direction);
}

//-1 -> AUTO, 0 -> NONE, >0 -> b/s
void MegaApi::setUploadLimit(int bpslimit)
{
    pImpl->setUploadLimit(bpslimit);
}

void MegaApi::setDownloadMethod(int method)
{
    pImpl->setDownloadMethod(method);
}

void MegaApi::setUploadMethod(int method)
{
    pImpl->setUploadMethod(method);
}

int MegaApi::getDownloadMethod()
{
    return pImpl->getDownloadMethod();
}

int MegaApi::getUploadMethod()
{
    return pImpl->getUploadMethod();
}

MegaTransferList *MegaApi::getTransfers()
{
    return pImpl->getTransfers();
}

MegaTransfer *MegaApi::getTransferByTag(int transferTag)
{
    return pImpl->getTransferByTag(transferTag);
}

MegaTransferList *MegaApi::getTransfers(int type)
{
    return pImpl->getTransfers(type);
}

MegaTransferList *MegaApi::getChildTransfers(int transferTag)
{
    return pImpl->getChildTransfers(transferTag);
}

void MegaApi::startUpload(const char* localPath, MegaNode* parent, MegaTransferListener *listener)
{
    pImpl->startUpload(localPath, parent, listener);
}

void MegaApi::startUpload(const char *localPath, MegaNode *parent, int64_t mtime, MegaTransferListener *listener)
{
    pImpl->startUpload(localPath, parent, mtime, listener);
}

void MegaApi::startUpload(const char* localPath, MegaNode* parent, const char* fileName, MegaTransferListener *listener)
{
    pImpl->startUpload(localPath, parent, fileName, listener);
}

void MegaApi::startUpload(const char *localPath, MegaNode *parent, const char *fileName, int64_t mtime, MegaTransferListener *listener)
{
    pImpl->startUpload(localPath, parent, fileName, mtime, 0, listener);
}

void MegaApi::startDownload(MegaNode *node, const char* localFolder, MegaTransferListener *listener)
{
    pImpl->startDownload(node, localFolder, listener);
}

void MegaApi::cancelTransfer(MegaTransfer *t, MegaRequestListener *listener)
{
    pImpl->cancelTransfer(t, listener);
}

void MegaApi::cancelTransferByTag(int transferTag, MegaRequestListener *listener)
{
    pImpl->cancelTransferByTag(transferTag, listener);
}

void MegaApi::cancelTransfers(int direction, MegaRequestListener *listener)
{
    pImpl->cancelTransfers(direction, listener);
}

void MegaApi::startStreaming(MegaNode* node, int64_t startPos, int64_t size, MegaTransferListener *listener)
{
    pImpl->startStreaming(node, startPos, size, listener);
}

#ifdef ENABLE_SYNC

//Move local files inside synced folders to the "Rubbish" folder.
bool MegaApi::moveToLocalDebris(const char *path)
{
    return pImpl->moveToLocalDebris(path);
}

int MegaApi::syncPathState(string* path)
{
    return pImpl->syncPathState(path);
}

MegaNode *MegaApi::getSyncedNode(string *path)
{
    return pImpl->getSyncedNode(path);
}

void MegaApi::syncFolder(const char *localFolder, MegaNode *megaFolder, MegaRequestListener *listener)
{
   pImpl->syncFolder(localFolder, megaFolder, listener);
}

void MegaApi::resumeSync(const char *localFolder, MegaNode *megaFolder, long long localfp, MegaRequestListener* listener)
{
    pImpl->resumeSync(localFolder, localfp, megaFolder, listener);
}

void MegaApi::removeSync(MegaNode *megaFolder, MegaRequestListener* listener)
{
    pImpl->removeSync(megaFolder ? megaFolder->getHandle() : UNDEF, listener);
}

void MegaApi::removeSync(MegaSync *sync, MegaRequestListener *listener)
{
    pImpl->removeSync(sync ? sync->getMegaHandle() : UNDEF, listener);
}

void MegaApi::disableSync(MegaNode *megaFolder, MegaRequestListener *listener)
{
    pImpl->disableSync(megaFolder ? megaFolder->getHandle() : UNDEF, listener);
}

void MegaApi::disableSync(MegaSync *sync, MegaRequestListener *listener)
{
    pImpl->disableSync(sync ? sync->getMegaHandle() : UNDEF, listener);
}

void MegaApi::removeSyncs(MegaRequestListener *listener)
{
   pImpl->stopSyncs(listener);
}

int MegaApi::getNumActiveSyncs()
{
    return pImpl->getNumActiveSyncs();
}

string MegaApi::getLocalPath(MegaNode *n)
{
    return pImpl->getLocalPath(n);
}

bool MegaApi::isScanning()
{
    return pImpl->isIndexing();
}

bool MegaApi::isSynced(MegaNode *n)
{
    return pImpl->isSynced(n);
}

bool MegaApi::isSyncable(const char *name)
{
    return pImpl->is_syncable(name);
}

void MegaApi::setExcludedNames(vector<string> *excludedNames)
{
    pImpl->setExcludedNames(excludedNames);
}

void MegaApi::setExclusionLowerSizeLimit(long long limit)
{
    pImpl->setExclusionLowerSizeLimit(limit);
}

void MegaApi::setExclusionUpperSizeLimit(long long limit)
{
    pImpl->setExclusionUpperSizeLimit(limit);
}

#endif

int MegaApi::getNumPendingUploads()
{
    return pImpl->getNumPendingUploads();
}

int MegaApi::getNumPendingDownloads()
{
    return pImpl->getNumPendingDownloads();
}

int MegaApi::getTotalUploads()
{
    return pImpl->getTotalUploads();
}

int MegaApi::getTotalDownloads()
{
    return pImpl->getTotalDownloads();
}

void MegaApi::resetTotalDownloads()
{
    pImpl->resetTotalDownloads();
}

void MegaApi::resetTotalUploads()
{
    pImpl->resetTotalUploads();
}

MegaNode *MegaApi::getRootNode()
{
    return pImpl->getRootNode();
}

MegaNode* MegaApi::getInboxNode()
{
    return pImpl->getInboxNode();
}

MegaNode* MegaApi::getRubbishNode()
{
    return pImpl->getRubbishNode();
}

MegaUserList* MegaApi::getContacts()
{
    return pImpl->getContacts();
}

MegaUser* MegaApi::getContact(const char* email)
{
    return pImpl->getContact(email);
}

MegaNodeList* MegaApi::getInShares(MegaUser *megaUser)
{
    return pImpl->getInShares(megaUser);
}

MegaNodeList* MegaApi::getInShares()
{
    return pImpl->getInShares();
}

MegaShareList* MegaApi::getInSharesList()
{
    return pImpl->getInSharesList();
}

bool MegaApi::isShared(MegaNode *node)
{
    if (!node)
    {
        return false;
    }

    return node->isShared();
}

bool MegaApi::isOutShare(MegaNode *node)
{
    if (!node)
    {
        return false;
    }

    return node->isOutShare();
}

bool MegaApi::isInShare(MegaNode *node)
{
    if (!node)
    {
        return false;
    }

    return node->isInShare();
}

bool MegaApi::isPendingShare(MegaNode *node)
{
    return pImpl->isPendingShare(node);
}

MegaShareList *MegaApi::getOutShares()
{
    return pImpl->getOutShares();
}

MegaShareList* MegaApi::getOutShares(MegaNode *megaNode)
{
    return pImpl->getOutShares(megaNode);
}

MegaShareList *MegaApi::getPendingOutShares()
{
    return pImpl->getPendingOutShares();
}

MegaShareList *MegaApi::getPendingOutShares(MegaNode *node)
{
    return pImpl->getPendingOutShares(node);
}

MegaContactRequestList *MegaApi::getIncomingContactRequests()
{
    return pImpl->getIncomingContactRequests();
}

MegaContactRequestList *MegaApi::getOutgoingContactRequests()
{
    return pImpl->getOutgoingContactRequests();
}

int MegaApi::getAccess(MegaNode* megaNode)
{
    return pImpl->getAccess(megaNode);
}

bool MegaApi::processMegaTree(MegaNode* n, MegaTreeProcessor* processor, bool recursive)
{
    return pImpl->processMegaTree(n, processor, recursive);
}

MegaNode *MegaApi::createPublicFileNode(MegaHandle handle, const char *key,
                                    const char *name, int64_t size, int64_t mtime,
                                        MegaHandle parentHandle, const char *auth)
{
    return pImpl->createPublicFileNode(handle, key, name, size, mtime, parentHandle, auth);
}

MegaNode *MegaApi::createPublicFolderNode(MegaHandle handle, const char *name, MegaHandle parentHandle, const char *auth)
{
    return pImpl->createPublicFolderNode(handle, name, parentHandle, auth);
}

const char *MegaApi::getVersion()
{
    return pImpl->getVersion();
}

const char *MegaApi::getUserAgent()
{
    return pImpl->getUserAgent();
}

void MegaApi::changeApiUrl(const char *apiURL, bool disablepkp)
{
    pImpl->changeApiUrl(apiURL, disablepkp);
}

char *MegaApi::base64ToBase32(const char *base64)
{
    if(!base64)
    {
        return NULL;
    }

    unsigned binarylen = strlen(base64) * 3/4 + 4;
    byte *binary = new byte[binarylen];
    binarylen = Base64::atob(base64, binary, binarylen);

    char *result = new char[binarylen * 8/5 + 6];
    Base32::btoa(binary, binarylen, result);
    delete [] binary;

    return result;
}

char *MegaApi::base32ToBase64(const char *base32)
{
    if(!base32)
    {
        return NULL;
    }

    unsigned binarylen = strlen(base32) * 5/8 + 8;
    byte *binary = new byte[binarylen];
    binarylen = Base32::atob(base32, binary, binarylen);

    char *result = new char[binarylen * 4/3 + 4];
    Base64::btoa(binary, binarylen, result);
    delete [] binary;

    return result;
}

void MegaApi::loadBalancing(const char *service, MegaRequestListener *listener)
{
    pImpl->loadBalancing(service, listener);
}

MegaNodeList* MegaApi::search(MegaNode* n, const char* searchString, bool recursive)
{
    return pImpl->search(n, searchString, recursive);
}

long long MegaApi::getSize(MegaNode *n)
{
    return pImpl->getSize(n);
}

char *MegaApi::getFingerprint(const char *filePath)
{
    return pImpl->getFingerprint(filePath);
}

char *MegaApi::getFingerprint(MegaNode *node)
{
    return pImpl->getFingerprint(node);
}

char *MegaApi::getFingerprint(MegaInputStream *inputStream, int64_t mtime)
{
    return pImpl->getFingerprint(inputStream, mtime);
}

MegaNode *MegaApi::getNodeByFingerprint(const char *fingerprint)
{
    return pImpl->getNodeByFingerprint(fingerprint);
}

MegaNode *MegaApi::getNodeByFingerprint(const char *fingerprint, MegaNode *parent)
{
    return pImpl->getNodeByFingerprint(fingerprint, parent);
}

bool MegaApi::hasFingerprint(const char *fingerprint)
{
    return pImpl->hasFingerprint(fingerprint);
}

char *MegaApi::getCRC(const char *filePath)
{
    return pImpl->getCRC(filePath);
}

char *MegaApi::getCRCFromFingerprint(const char *fingerprint)
{
    return pImpl->getCRCFromFingerprint(fingerprint);
}

char *MegaApi::getCRC(MegaNode *node)
{
    return pImpl->getCRC(node);
}

MegaNode *MegaApi::getNodeByCRC(const char *crc, MegaNode *parent)
{
    return pImpl->getNodeByCRC(crc, parent);
}

void MegaApi::addListener(MegaListener* listener)
{
    pImpl->addListener(listener);
}

void MegaApi::addRequestListener(MegaRequestListener* listener)
{
    pImpl->addRequestListener(listener);
}

void MegaApi::addTransferListener(MegaTransferListener* listener)
{
    pImpl->addTransferListener(listener);
}

void MegaApi::addGlobalListener(MegaGlobalListener* listener)
{
    pImpl->addGlobalListener(listener);
}

#ifdef ENABLE_SYNC
void MegaApi::addSyncListener(MegaSyncListener *listener)
{
    pImpl->addSyncListener(listener);
}

void MegaApi::removeSyncListener(MegaSyncListener *listener)
{
    pImpl->removeSyncListener(listener);
}
#endif

void MegaApi::removeListener(MegaListener* listener)
{
    pImpl->removeListener(listener);
}

void MegaApi::removeRequestListener(MegaRequestListener* listener)
{
    pImpl->removeRequestListener(listener);
}

void MegaApi::removeTransferListener(MegaTransferListener* listener)
{
    pImpl->removeTransferListener(listener);
}

void MegaApi::removeGlobalListener(MegaGlobalListener* listener)
{
    pImpl->removeGlobalListener(listener);
}

MegaRequest *MegaApi::getCurrentRequest()
{
    return pImpl->getCurrentRequest();
}

MegaTransfer *MegaApi::getCurrentTransfer()
{
    return pImpl->getCurrentTransfer();
}

MegaError *MegaApi::getCurrentError()
{
    return pImpl->getCurrentError();
}

MegaNodeList *MegaApi::getCurrentNodes()
{
    return pImpl->getCurrentNodes();
}

MegaUserList *MegaApi::getCurrentUsers()
{
    return pImpl->getCurrentUsers();
}

MegaError MegaApi::checkAccess(MegaNode* megaNode, int level)
{
    return pImpl->checkAccess(megaNode, level);
}

MegaError MegaApi::checkMove(MegaNode* megaNode, MegaNode* targetNode)
{
    return pImpl->checkMove(megaNode, targetNode);
}

bool MegaApi::isFilesystemAvailable()
{
    return pImpl->isFilesystemAvailable();
}

int MegaApi::getNumChildren(MegaNode* parent)
{
	return pImpl->getNumChildren(parent);
}

int MegaApi::getNumChildFiles(MegaNode* parent)
{
	return pImpl->getNumChildFiles(parent);
}

int MegaApi::getNumChildFolders(MegaNode* parent)
{
	return pImpl->getNumChildFolders(parent);
}

MegaNodeList *MegaApi::getChildren(MegaNode* p, int order)
{
    return pImpl->getChildren(p, order);
}

int MegaApi::getIndex(MegaNode *node, int order)
{
    return pImpl->getIndex(node, order);
}

MegaNode *MegaApi::getChildNode(MegaNode *parent, const char* name)
{
    return pImpl->getChildNode(parent, name);
}

MegaNode* MegaApi::getParentNode(MegaNode* n)
{
    return pImpl->getParentNode(n);
}

char *MegaApi::getNodePath(MegaNode *node)
{
    return pImpl->getNodePath(node);
}

MegaNode* MegaApi::getNodeByPath(const char *path, MegaNode* node)
{
    return pImpl->getNodeByPath(path, node);
}

MegaNode* MegaApi::getNodeByHandle(uint64_t h)
{
    return pImpl->getNodeByHandle(h);
}

MegaContactRequest *MegaApi::getContactRequestByHandle(MegaHandle handle)
{
    return pImpl->getContactRequestByHandle(handle);
}

void MegaApi::updateStats()
{
    pImpl->updateStats();
}

long long MegaApi::getTotalDownloadedBytes()
{
    return pImpl->getTotalDownloadedBytes();
}

long long MegaApi::getTotalUploadedBytes()
{
    return pImpl->getTotalUploadedBytes();
}

void MegaApi::update()
{
   pImpl->update();
}

bool MegaApi::isWaiting()
{
    return pImpl->isWaiting();
}

void MegaApi::removeRecursively(const char *path)
{
    MegaApiImpl::removeRecursively(path);
}

bool MegaApi::isOnline()
{
    return pImpl->isOnline();
}

<<<<<<< HEAD
#ifdef HAVE_LIBUV
bool MegaApi::httpServerStart(bool localOnly, int port)
{
    return pImpl->httpServerStart(localOnly, port);
}

void MegaApi::httpServerStop()
{
    pImpl->httpServerStop();
}

int MegaApi::httpServerIsRunning()
{
    return pImpl->httpServerIsRunning();
}

bool MegaApi::httpServerIsLocalOnly()
{
    return pImpl->httpServerIsLocalOnly();
}

void MegaApi::httpServerEnableFileServer(bool enable)
{
    pImpl->httpServerEnableFileServer(enable);
}

bool MegaApi::httpServerIsFileServerEnabled()
{
    return pImpl->httpServerIsFileServerEnabled();
}

void MegaApi::httpServerEnableFolderServer(bool enable)
{
    pImpl->httpServerEnableFolderServer(enable);
}

bool MegaApi::httpServerIsFolderServerEnabled()
{
    return pImpl->httpServerIsFolderServerEnabled();
}

void MegaApi::httpServerAddListener(MegaTransferListener *listener)
{
    pImpl->httpServerAddListener(listener);
}

void MegaApi::httpServerRemoveListener(MegaTransferListener *listener)
{
    pImpl->httpServerRemoveListener(listener);
}

char *MegaApi::httpServerGetLocalLink(MegaNode *node)
{
    return pImpl->httpServerGetLocalLink(node);
}

void MegaApi::httpServerSetMaxBufferSize(int bufferSize)
{
    pImpl->httpServerSetMaxBufferSize(bufferSize);
}

int MegaApi::httpServerGetMaxBufferSize()
{
    return pImpl->httpServerGetMaxBufferSize();
}

void MegaApi::httpServerSetMaxOutputSize(int outputSize)
{
    pImpl->httpServerSetMaxOutputSize(outputSize);
}

int MegaApi::httpServerGetMaxOutputSize()
{
    return pImpl->httpServerGetMaxOutputSize();
=======
#ifdef ENABLE_CHAT
void MegaApi::createChat(bool group, MegaTextChatPeerList *peers, MegaRequestListener *listener)
{
    pImpl->createChat(group, peers, listener);
}

void MegaApi::fetchChats(MegaRequestListener *listener)
{
    pImpl->fetchChats(listener);
}

void MegaApi::inviteToChat(MegaHandle chatid,  MegaHandle uh, int privilege, MegaRequestListener *listener)
{
    pImpl->inviteToChat(chatid, uh, privilege, listener);
}

void MegaApi::removeFromChat(MegaHandle chatid, MegaHandle uh, MegaRequestListener *listener)
{
    pImpl->removeFromChat(chatid, uh, listener);
}

void MegaApi::getUrlChat(MegaHandle chatid, MegaRequestListener *listener)
{
    pImpl->getUrlChat(chatid, listener);
>>>>>>> f6c865a9
}
#endif

char* MegaApi::strdup(const char* buffer)
{
    if(!buffer)
        return NULL;
    int tam = strlen(buffer)+1;
    char *newbuffer = new char[tam];
    memcpy(newbuffer, buffer, tam);
    return newbuffer;
}

#ifdef _WIN32

// convert Windows Unicode to UTF-8
void MegaApi::utf16ToUtf8(const wchar_t* utf16data, int utf16size, string* utf8string)
{
    if(!utf16size)
    {
        utf8string->clear();
        return;
    }

    utf8string->resize((utf16size + 1) * 4);

    utf8string->resize(WideCharToMultiByte(CP_UTF8, 0, utf16data,
        utf16size,
        (char*)utf8string->data(),
        utf8string->size() + 1,
        NULL, NULL));
}

void MegaApi::utf8ToUtf16(const char* utf8data, string* utf16string)
{
    if(!utf8data)
    {
        utf16string->clear();
        return;
    }

    int size = strlen(utf8data) + 1;

    // make space for the worst case
    utf16string->resize(size * sizeof(wchar_t));

    // resize to actual result
    utf16string->resize(sizeof(wchar_t) * (MultiByteToWideChar(CP_UTF8, 0,
        utf8data,
        size,
        (wchar_t*)utf16string->data(),
                                                               utf16string->size())));
}

#endif

char *MegaApi::escapeFsIncompatible(const char *filename)
{
    return pImpl->escapeFsIncompatible(filename);
}

char *MegaApi::unescapeFsIncompatible(const char *name)
{
    return pImpl->unescapeFsIncompatible(name);
}

bool MegaApi::createThumbnail(const char *imagePath, const char *dstPath)
{
    return pImpl->createThumbnail(imagePath, dstPath);
}

bool MegaApi::createPreview(const char *imagePath, const char *dstPath)
{
    return pImpl->createPreview(imagePath, dstPath);
}

MegaHashSignature::MegaHashSignature(const char *base64Key)
{
    pImpl = new MegaHashSignatureImpl(base64Key);
}

MegaHashSignature::~MegaHashSignature()
{
    delete pImpl;
}

void MegaHashSignature::init()
{
	pImpl->init();
}

void MegaHashSignature::add(const char *data, unsigned size)
{
	pImpl->add(data, size);
}

bool MegaHashSignature::checkSignature(const char *base64Signature)
{
    return pImpl->checkSignature(base64Signature);
}

MegaAccountDetails::~MegaAccountDetails() { }

int MegaAccountDetails::getProLevel()
{
    return 0;
}

int64_t MegaAccountDetails::getProExpiration()
{
    return 0;
}

int MegaAccountDetails::getSubscriptionStatus()
{
    return 0;
}

int64_t MegaAccountDetails::getSubscriptionRenewTime()
{
    return 0;
}

char *MegaAccountDetails::getSubscriptionMethod()
{
    return NULL;
}

char *MegaAccountDetails::getSubscriptionCycle()
{
    return NULL;
}

long long MegaAccountDetails::getStorageMax()
{
    return 0;
}

long long MegaAccountDetails::getStorageUsed()
{
    return 0;
}

long long MegaAccountDetails::getTransferMax()
{
    return 0;
}

long long MegaAccountDetails::getTransferOwnUsed()
{
    return 0;
}

int MegaAccountDetails::getNumUsageItems()
{
    return 0;
}

long long MegaAccountDetails::getStorageUsed(MegaHandle handle)
{
    return 0;
}

long long MegaAccountDetails::getNumFiles(MegaHandle handle)
{
    return 0;
}

long long MegaAccountDetails::getNumFolders(MegaHandle handle)
{
    return 0;
}

MegaAccountDetails *MegaAccountDetails::copy()
{
    return NULL;
}

int MegaAccountDetails::getNumBalances() const
{
    return 0;
}

MegaAccountBalance *MegaAccountDetails::getBalance(int i) const
{
    return NULL;
}

int MegaAccountDetails::getNumSessions() const
{
    return 0;
}

MegaAccountSession *MegaAccountDetails::getSession(int i) const
{
    return NULL;
}

int MegaAccountDetails::getNumPurchases() const
{
    return 0;
}

MegaAccountPurchase *MegaAccountDetails::getPurchase(int i) const
{
    return NULL;
}

int MegaAccountDetails::getNumTransactions() const
{
    return 0;
}

MegaAccountTransaction *MegaAccountDetails::getTransaction(int i) const
{
    return NULL;
}

void MegaLogger::log(const char *time, int loglevel, const char *source, const char *message)
{

}

bool MegaGfxProcessor::readBitmap(const char *path)
{
    return false;
}

int MegaGfxProcessor::getWidth()
{
    return 0;
}

int MegaGfxProcessor::getHeight()
{
    return 0;
}

int MegaGfxProcessor::getBitmapDataSize(int width, int height, int px, int py, int rw, int rh)
{
    return 0;
}

bool MegaGfxProcessor::getBitmapData(char *bitmapData, size_t size)
{
    return 0;
}

void MegaGfxProcessor::freeBitmap() { }

MegaGfxProcessor::~MegaGfxProcessor() { }
MegaPricing::~MegaPricing() { }

int MegaPricing::getNumProducts()
{
    return 0;
}

MegaHandle MegaPricing::getHandle(int productIndex)
{
    return INVALID_HANDLE;
}

int MegaPricing::getProLevel(int productIndex)
{
    return 0;
}

int MegaPricing::getGBStorage(int productIndex)
{
    return 0;
}

int MegaPricing::getGBTransfer(int productIndex)
{
    return 0;
}

int MegaPricing::getMonths(int productIndex)
{
    return 0;
}

int MegaPricing::getAmount(int productIndex)
{
    return 0;
}

const char *MegaPricing::getCurrency(int productIndex)
{
    return 0;
}

const char *MegaPricing::getDescription(int productIndex)
{
    return NULL;
}

const char *MegaPricing::getIosID(int productIndex)
{
    return NULL;
}

const char *MegaPricing::getAndroidID(int productIndex)
{
    return NULL;
}

MegaPricing *MegaPricing::copy()
{
    return NULL;
}

#ifdef ENABLE_SYNC
MegaSync::~MegaSync() { }

MegaSync *MegaSync::copy()
{
    return NULL;
}

MegaHandle MegaSync::getMegaHandle() const
{
    return INVALID_HANDLE;
}

const char *MegaSync::getLocalFolder() const
{
    return NULL;
}

long long MegaSync::getLocalFingerprint() const
{
    return 0;
}

int MegaSync::getTag() const
{
    return 0;
}

int MegaSync::getState() const
{
    return MegaSync::SYNC_FAILED;
}


void MegaSyncListener::onSyncFileStateChanged(MegaApi *, MegaSync *, const char *, int )
{ }

void MegaSyncListener::onSyncStateChanged(MegaApi *, MegaSync *)
{ }

void MegaSyncListener::onSyncEvent(MegaApi *api, MegaSync *sync, MegaSyncEvent *event)
{ }

MegaSyncEvent::~MegaSyncEvent()
{ }

MegaSyncEvent *MegaSyncEvent::copy()
{
    return NULL;
}

int MegaSyncEvent::getType() const
{
    return 0;
}

const char *MegaSyncEvent::getPath() const
{
    return NULL;
}

MegaHandle MegaSyncEvent::getNodeHandle() const
{
    return INVALID_HANDLE;
}

const char *MegaSyncEvent::getNewPath() const
{
    return NULL;
}

const char *MegaSyncEvent::getPrevName() const
{
    return NULL;
}

MegaHandle MegaSyncEvent::getPrevParent() const
{
    return INVALID_HANDLE;
}

#endif


MegaAccountBalance::~MegaAccountBalance()
{

}

double MegaAccountBalance::getAmount() const
{
    return 0;
}

char *MegaAccountBalance::getCurrency() const
{
    return NULL;
}


MegaAccountSession::~MegaAccountSession()
{

}

int64_t MegaAccountSession::getCreationTimestamp() const
{
    return 0;
}

int64_t MegaAccountSession::getMostRecentUsage() const
{
    return 0;
}

char *MegaAccountSession::getUserAgent() const
{
    return NULL;
}

char *MegaAccountSession::getIP() const
{
    return NULL;
}

char *MegaAccountSession::getCountry() const
{
    return NULL;
}

bool MegaAccountSession::isCurrent() const
{
    return false;
}

bool MegaAccountSession::isAlive() const
{
    return false;
}

MegaHandle MegaAccountSession::getHandle() const
{
    return INVALID_HANDLE;
}


MegaAccountPurchase::~MegaAccountPurchase()
{

}

int64_t MegaAccountPurchase::getTimestamp() const
{
    return 0;
}

char *MegaAccountPurchase::getHandle() const
{
    return NULL;
}

char *MegaAccountPurchase::getCurrency() const
{
    return NULL;
}

double MegaAccountPurchase::getAmount() const
{
    return 0;
}

int MegaAccountPurchase::getMethod() const
{
    return 0;
}


MegaAccountTransaction::~MegaAccountTransaction()
{

}

int64_t MegaAccountTransaction::getTimestamp() const
{
    return 0;
}

char *MegaAccountTransaction::getHandle() const
{
    return NULL;
}

char *MegaAccountTransaction::getCurrency() const
{
    return NULL;
}

double MegaAccountTransaction::getAmount() const
{
    return 0;
}



int64_t MegaInputStream::getSize()
{
    return 0;
}

bool MegaInputStream::read(char *buffer, size_t size)
{
    return false;
}

MegaInputStream::~MegaInputStream()
{

}

#ifdef ENABLE_CHAT
MegaTextChatPeerList * MegaTextChatPeerList::createInstance()
{
    return new MegaTextChatPeerListPrivate();
}

MegaTextChatPeerList::MegaTextChatPeerList()
{

}

MegaTextChatPeerList::~MegaTextChatPeerList()
{

}

MegaTextChatPeerList *MegaTextChatPeerList::copy() const
{
    return NULL;
}

void MegaTextChatPeerList::addPeer(MegaHandle, int)
{
}

MegaHandle MegaTextChatPeerList::getPeerHandle(int) const
{
    return INVALID_HANDLE;
}

int MegaTextChatPeerList::getPeerPrivilege(int) const
{
    return PRIV_UNKNOWN;
}

int MegaTextChatPeerList::size() const
{
    return 0;
}

MegaTextChat::~MegaTextChat()
{

}

MegaHandle MegaTextChat::getHandle() const
{
    return INVALID_HANDLE;
}

int MegaTextChat::getOwnPrivilege() const
{
    return PRIV_UNKNOWN;
}

const char *MegaTextChat::getUrl() const
{
    return NULL;
}

int MegaTextChat::getShard() const
{
    return -1;
}

const MegaTextChatPeerList *MegaTextChat::getPeerList() const
{
    return NULL;
}

bool MegaTextChat::isGroup() const
{
    return false;
}

MegaTextChatList::~MegaTextChatList()
{

}

MegaTextChatList *MegaTextChatList::copy() const
{
    return NULL;
}

const MegaTextChat *MegaTextChatList::get(int) const
{
    return NULL;
}

int MegaTextChatList::size() const
{
    return 0;
}

#endif  // ENABLE_CHAT<|MERGE_RESOLUTION|>--- conflicted
+++ resolved
@@ -2155,7 +2155,6 @@
     return pImpl->isOnline();
 }
 
-<<<<<<< HEAD
 #ifdef HAVE_LIBUV
 bool MegaApi::httpServerStart(bool localOnly, int port)
 {
@@ -2230,7 +2229,9 @@
 int MegaApi::httpServerGetMaxOutputSize()
 {
     return pImpl->httpServerGetMaxOutputSize();
-=======
+}
+#endif
+
 #ifdef ENABLE_CHAT
 void MegaApi::createChat(bool group, MegaTextChatPeerList *peers, MegaRequestListener *listener)
 {
@@ -2255,7 +2256,6 @@
 void MegaApi::getUrlChat(MegaHandle chatid, MegaRequestListener *listener)
 {
     pImpl->getUrlChat(chatid, listener);
->>>>>>> f6c865a9
 }
 #endif
 
