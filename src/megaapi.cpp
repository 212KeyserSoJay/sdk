--- conflicted
+++ resolved
@@ -5432,7 +5432,21 @@
     pImpl->queryGoogleAds(adFlags, publicHandle, listener);
 }
 
-<<<<<<< HEAD
+void MegaApi::setCookieSettings(int settings, MegaRequestListener *listener)
+{
+    pImpl->setCookieSettings(settings, listener);
+}
+
+void MegaApi::getCookieSettings(MegaRequestListener *listener)
+{
+    pImpl->getCookieSettings(listener);
+}
+
+bool MegaApi::cookieBannerEnabled()
+{
+    return pImpl->cookieBannerEnabled();
+}
+
 bool MegaApi::startDriveMonitor()
 {
     return pImpl->startDriveMonitor();
@@ -5441,21 +5455,6 @@
 void MegaApi::stopDriveMonitor()
 {
     pImpl->stopDriveMonitor();
-=======
-void MegaApi::setCookieSettings(int settings, MegaRequestListener *listener)
-{
-    pImpl->setCookieSettings(settings, listener);
-}
-
-void MegaApi::getCookieSettings(MegaRequestListener *listener)
-{
-    pImpl->getCookieSettings(listener);
-}
-
-bool MegaApi::cookieBannerEnabled()
-{
-    return pImpl->cookieBannerEnabled();
->>>>>>> e0aaa36a
 }
 
 MegaHashSignature::MegaHashSignature(const char *base64Key)
