--- conflicted
+++ resolved
@@ -511,16 +511,6 @@
     return success;
 }
 
-<<<<<<< HEAD
-UnsyncableNodeBag::UnsyncableNodeBag(DbAccess& dbaccess, FileSystemAccess& fsaccess, PrnGen& rng, const std::string& id)
-{
-    std::string dbname = "unsyncablenodes" + id;
-    mTable.reset(dbaccess.open(rng, &fsaccess, &dbname, false, false));
-    if (!mTable)
-    {
-        assert(false);
-        LOG_err << "Unable to open DB table: " << dbname;
-=======
 SyncConfigBag::SyncConfigBag(DbAccess& dbaccess, FileSystemAccess& fsaccess, PrnGen& rng, const std::string& id)
 {
     std::string dbname = "syncconfigs_" + id;
@@ -529,7 +519,6 @@
     {
         LOG_err << "Unable to open DB table: " << dbname;
         assert(false);
->>>>>>> 6529dc93
         return;
     }
 
@@ -539,19 +528,6 @@
     std::string data;
     while (mTable->next(&tableId, &data))
     {
-<<<<<<< HEAD
-        handle nodeHandle;
-
-        CacheableReader reader{data};
-        if (!reader.unserializehandle(nodeHandle))
-        {
-            assert(false);
-            LOG_err << "Unable to unserialize handle: " << data;
-            continue;
-        }
-
-        mNodes[nodeHandle] = tableId;
-=======
         auto syncConfig = SyncConfig::unserialize(data);
         if (!syncConfig)
         {
@@ -562,7 +538,6 @@
         syncConfig->dbid = tableId;
 
         mSyncConfigs.insert(std::make_pair(syncConfig->getLocalPath(), *syncConfig));
->>>>>>> 6529dc93
         if (tableId > mTable->nextid)
         {
             mTable->nextid = tableId;
@@ -571,65 +546,6 @@
     ++mTable->nextid;
 }
 
-<<<<<<< HEAD
-DbTable* UnsyncableNodeBag::getDbTable() const
-{
-    return mTable.get();
-}
-
-bool UnsyncableNodeBag::addNode(const handle nodeHandle)
-{
-    bool complete = true;
-    auto nodePair = mNodes.find(nodeHandle);
-    if (nodePair == mNodes.end())
-    {
-        mNodes[nodeHandle] = mTable->nextid;
-        if (mTable)
-        {
-            std::string data;
-
-            CacheableWriter writer{data};
-            writer.serializehandle(nodeHandle);
-
-            complete = mTable->put(mTable->nextid, &data);
-            if (!complete)
-            {
-                assert(false);
-                LOG_err << "Incomplete database put for data: " << data;
-            }
-            ++mTable->nextid;
-        }
-    }
-    return complete;
-}
-
-bool UnsyncableNodeBag::removeNode(const handle nodeHandle)
-{
-    bool complete = true;
-    auto nodePair = mNodes.find(nodeHandle);
-    if (nodePair != mNodes.end())
-    {
-        if (mTable)
-        {
-            complete = mTable->del(nodePair->second);
-            if (!complete)
-            {
-                assert(false);
-                LOG_err << "Incomplete database del at id: " << nodePair->second;
-            }
-        }
-        mNodes.erase(nodePair);
-    }
-    return complete;
-}
-
-bool UnsyncableNodeBag::containsNode(const handle nodeHandle) const
-{
-    return mNodes.find(nodeHandle) != mNodes.end();
-}
-
-void UnsyncableNodeBag::clear()
-=======
 void SyncConfigBag::insert(const SyncConfig& syncConfig)
 {
     auto insertOrUpdate = [this](const uint32_t id, const SyncConfig& syncConfig)
@@ -710,16 +626,12 @@
 }
 
 void SyncConfigBag::clear()
->>>>>>> 6529dc93
 {
     if (mTable)
     {
         mTable->truncate();
         mTable->nextid = 0;
     }
-<<<<<<< HEAD
-    mNodes.clear();
-=======
     mSyncConfigs.clear();
 }
 
@@ -731,7 +643,108 @@
         syncConfigs.push_back(syncConfigPair.second);
     }
     return syncConfigs;
->>>>>>> 6529dc93
+}
+
+UnsyncableNodeBag::UnsyncableNodeBag(DbAccess& dbaccess, FileSystemAccess& fsaccess, PrnGen& rng, const std::string& id)
+{
+    std::string dbname = "unsyncablenodes" + id;
+    mTable.reset(dbaccess.open(rng, &fsaccess, &dbname, false, false));
+    if (!mTable)
+    {
+        assert(false);
+        LOG_err << "Unable to open DB table: " << dbname;
+        return;
+    }
+
+    mTable->rewind();
+
+    uint32_t tableId;
+    std::string data;
+    while (mTable->next(&tableId, &data))
+    {
+        handle nodeHandle;
+
+        CacheableReader reader{data};
+        if (!reader.unserializehandle(nodeHandle))
+        {
+            assert(false);
+            LOG_err << "Unable to unserialize handle: " << data;
+            continue;
+        }
+
+        mNodes[nodeHandle] = tableId;
+        if (tableId > mTable->nextid)
+        {
+            mTable->nextid = tableId;
+        }
+    }
+    ++mTable->nextid;
+}
+
+DbTable* UnsyncableNodeBag::getDbTable() const
+{
+    return mTable.get();
+}
+
+bool UnsyncableNodeBag::addNode(const handle nodeHandle)
+{
+    bool complete = true;
+    auto nodePair = mNodes.find(nodeHandle);
+    if (nodePair == mNodes.end())
+    {
+        mNodes[nodeHandle] = mTable->nextid;
+        if (mTable)
+        {
+            std::string data;
+
+            CacheableWriter writer{data};
+            writer.serializehandle(nodeHandle);
+
+            complete = mTable->put(mTable->nextid, &data);
+            if (!complete)
+            {
+                assert(false);
+                LOG_err << "Incomplete database put for data: " << data;
+            }
+            ++mTable->nextid;
+        }
+    }
+    return complete;
+}
+
+bool UnsyncableNodeBag::removeNode(const handle nodeHandle)
+{
+    bool complete = true;
+    auto nodePair = mNodes.find(nodeHandle);
+    if (nodePair != mNodes.end())
+    {
+        if (mTable)
+        {
+            complete = mTable->del(nodePair->second);
+            if (!complete)
+            {
+                assert(false);
+                LOG_err << "Incomplete database del at id: " << nodePair->second;
+            }
+        }
+        mNodes.erase(nodePair);
+    }
+    return complete;
+}
+
+bool UnsyncableNodeBag::containsNode(const handle nodeHandle) const
+{
+    return mNodes.find(nodeHandle) != mNodes.end();
+}
+
+void UnsyncableNodeBag::clear()
+{
+    if (mTable)
+    {
+        mTable->truncate();
+        mTable->nextid = 0;
+    }
+    mNodes.clear();
 }
 
 // new Syncs are automatically inserted into the session's syncs list
