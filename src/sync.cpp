--- conflicted
+++ resolved
@@ -516,20 +516,12 @@
             LOG_err << "Sync config record was " << data.size() << ": " << Utils::stringToHex(data);
 
             {
-<<<<<<< HEAD
                 // remove the record so we can recover in jenkins tests (which fail at the assert())
-=======
-                // remove the reocrd so we can recover in jenkins tests (which fail at the assert())
->>>>>>> e27ba13e
                 DBTableTransactionCommitter committer{ mTable };
                 mTable->del(tableId);
             }
 
-<<<<<<< HEAD
             err = true; // allow to remove all malformed records from cache, before assert fails
-=======
-            assert(false);
->>>>>>> e27ba13e
             continue;
         }
         syncConfig->dbid = tableId;
