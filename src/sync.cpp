/**
 * @file sync.cpp
 * @brief Class for synchronizing local and remote trees
 *
 * (c) 2013-2014 by Mega Limited, Auckland, New Zealand
 *
 * This file is part of the MEGA SDK - Client Access Engine.
 *
 * Applications using the MEGA API must present a valid application key
 * and comply with the the rules set forth in the Terms of Service.
 *
 * The MEGA SDK is distributed in the hope that it will be useful,
 * but WITHOUT ANY WARRANTY; without even the implied warranty of
 * MERCHANTABILITY or FITNESS FOR A PARTICULAR PURPOSE.
 *
 * @copyright Simplified (2-clause) BSD License.
 *
 * You should have received a copy of the license along with this
 * program.
 */
#include <cctype>
#include <type_traits>
#include <unordered_set>

#include "mega.h"

#ifdef ENABLE_SYNC
#include "mega/sync.h"
#include "mega/megaapp.h"
#include "mega/transfer.h"
#include "mega/megaclient.h"
#include "mega/base64.h"
#include "mega/heartbeats.h"

namespace mega {

const int Sync::SCANNING_DELAY_DS = 5;
const int Sync::EXTRA_SCANNING_DELAY_DS = 150;
const int Sync::FILE_UPDATE_DELAY_DS = 30;
const int Sync::FILE_UPDATE_MAX_DELAY_SECS = 60;
const dstime Sync::RECENT_VERSION_INTERVAL_SECS = 10800;

namespace {

// Need this to store `LightFileFingerprint` by-value in `FingerprintSet`
struct LightFileFingerprintComparator
{
    bool operator()(const LightFileFingerprint& lhs, const LightFileFingerprint& rhs) const
    {
        return LightFileFingerprintCmp{}(&lhs, &rhs);
    }
};

// Represents a file/folder for use in assigning fs IDs
struct FsFile
{
    handle fsid;
    LocalPath path;
};

// Caches fingerprints
class FingerprintCache
{
public:
    using FingerprintSet = std::set<LightFileFingerprint, LightFileFingerprintComparator>;

    // Adds a new fingerprint
    template<typename T, typename = typename std::enable_if<std::is_same<LightFileFingerprint, typename std::decay<T>::type>::value>::type>
    const LightFileFingerprint* add(T&& ffp)
    {
         const auto insertPair = mFingerprints.insert(std::forward<T>(ffp));
         return &*insertPair.first;
    }

    // Returns the set of all fingerprints
    const FingerprintSet& all() const
    {
        return mFingerprints;
    }

private:
    FingerprintSet mFingerprints;
};

using FingerprintLocalNodeMap = std::multimap<const LightFileFingerprint*, LocalNode*, LightFileFingerprintCmp>;
using FingerprintFileMap = std::multimap<const LightFileFingerprint*, FsFile, LightFileFingerprintCmp>;

// Collects all syncable filesystem paths in the given folder under `localpath`
set<LocalPath> collectAllPathsInFolder(Sync& sync, MegaApp& app, FileSystemAccess& fsaccess, LocalPath& localpath,
                                    LocalPath& localdebris)
{
    auto fa = fsaccess.newfileaccess(false);
    if (!fa->fopen(localpath, true, false))
    {
        LOG_err << "Unable to open path: " << localpath.toPath(fsaccess);
        return {};
    }
    if (fa->mIsSymLink)
    {
        LOG_debug << "Ignoring symlink: " << localpath.toPath(fsaccess);
        return {};
    }
    assert(fa->type == FOLDERNODE);

    auto da = std::unique_ptr<DirAccess>{fsaccess.newdiraccess()};
    if (!da->dopen(&localpath, fa.get(), false))
    {
        LOG_err << "Unable to open directory: " << localpath.toPath(fsaccess);
        return {};
    }

    set<LocalPath> paths; // has to be a std::set to enforce same sorting as `children` of `LocalNode`

    LocalPath localname;
    while (da->dnext(localpath, localname, false))
    {
        ScopedLengthRestore restoreLength(localpath);
        localpath.appendWithSeparator(localname, false);

        // check if this record is to be ignored
        const auto name = localname.toName(fsaccess, sync.mFilesystemType);
        if (app.sync_syncable(&sync, name.c_str(), localpath))
        {
            // skip the sync's debris folder
            if (!localdebris.isContainingPathOf(localpath))
            {
                paths.insert(localpath);
            }
        }
    }

    return paths;
}

// Combines another fingerprint into `ffp`
void hashCombineFingerprint(LightFileFingerprint& ffp, const LightFileFingerprint& other)
{
    hashCombine(ffp.size, other.size);
    hashCombine(ffp.mtime, other.mtime);
}

// Combines the fingerprints of all file nodes in the given map
bool combinedFingerprint(LightFileFingerprint& ffp, const localnode_map& nodeMap)
{
    bool success = false;
    for (const auto& nodePair : nodeMap)
    {
        const LocalNode& l = *nodePair.second;
        if (l.type == FILENODE)
        {
            LightFileFingerprint lFfp;
            lFfp.genfingerprint(l.size, l.mtime);
            hashCombineFingerprint(ffp, lFfp);
            success = true;
        }
    }
    return success;
}

// Combines the fingerprints of all files in the given paths
bool combinedFingerprint(LightFileFingerprint& ffp, FileSystemAccess& fsaccess, const set<LocalPath>& paths)
{
    bool success = false;
    for (auto& path : paths)
    {
        auto fa = fsaccess.newfileaccess(false);
        auto pathArg = path; // todo: sort out const
        if (!fa->fopen(pathArg, true, false))
        {
            LOG_err << "Unable to open path: " << path.toPath(fsaccess);
            success = false;
            break;
        }
        if (fa->mIsSymLink)
        {
            LOG_debug << "Ignoring symlink: " << path.toPath(fsaccess);
            continue;
        }
        if (fa->type == FILENODE)
        {
            LightFileFingerprint faFfp;
            faFfp.genfingerprint(fa->size, fa->mtime);
            hashCombineFingerprint(ffp, faFfp);
            success = true;
        }
    }
    return success;
}

// Computes the fingerprint of the given `l` (file or folder) and stores it in `ffp`
bool computeFingerprint(LightFileFingerprint& ffp, const LocalNode& l)
{
    if (l.type == FILENODE)
    {
        ffp.genfingerprint(l.size, l.mtime);
        return true;
    }
    else if (l.type == FOLDERNODE)
    {
        return combinedFingerprint(ffp, l.children);
    }
    else
    {
        assert(false && "Invalid node type");
        return false;
    }
}

// Computes the fingerprint of the given `fa` (file or folder) and stores it in `ffp`
bool computeFingerprint(LightFileFingerprint& ffp, FileSystemAccess& fsaccess,
                        FileAccess& fa, LocalPath& path, const set<LocalPath>& paths)
{
    if (fa.type == FILENODE)
    {
        assert(paths.empty());
        ffp.genfingerprint(fa.size, fa.mtime);
        return true;
    }
    else if (fa.type == FOLDERNODE)
    {
        return combinedFingerprint(ffp, fsaccess, paths);
    }
    else
    {
        assert(false && "Invalid node type");
        return false;
    }
}

// Collects all `LocalNode`s by storing them in `localnodes`, keyed by LightFileFingerprint.
// Invalidates the fs IDs of all local nodes.
// Stores all fingerprints in `fingerprints` for later reference.
void collectAllLocalNodes(FingerprintCache& fingerprints, FingerprintLocalNodeMap& localnodes,
                          LocalNode& l, handlelocalnode_map& fsidnodes)
{
    // invalidate fsid of `l`
    l.fsid = mega::UNDEF;
    if (l.fsid_it != fsidnodes.end())
    {
        fsidnodes.erase(l.fsid_it);
        l.fsid_it = fsidnodes.end();
    }
    // collect fingerprint
    LightFileFingerprint ffp;
    if (computeFingerprint(ffp, l))
    {
        const auto ffpPtr = fingerprints.add(std::move(ffp));
        localnodes.insert(std::make_pair(ffpPtr, &l));
    }
    if (l.type == FILENODE)
    {
        return;
    }
    for (auto& childPair : l.children)
    {
        collectAllLocalNodes(fingerprints, localnodes, *childPair.second, fsidnodes);
    }
}

// Collects all `File`s by storing them in `files`, keyed by FileFingerprint.
// Stores all fingerprints in `fingerprints` for later reference.
void collectAllFiles(bool& success, FingerprintCache& fingerprints, FingerprintFileMap& files,
                     Sync& sync, MegaApp& app, FileSystemAccess& fsaccess, LocalPath& localpath,
                     LocalPath& localdebris)
{
    auto insertFingerprint = [&files, &fingerprints](FileSystemAccess& fsaccess, FileAccess& fa,
                                                     LocalPath& path, const set<LocalPath>& paths)
    {
        LightFileFingerprint ffp;
        if (computeFingerprint(ffp, fsaccess, fa, path, paths))
        {
            const auto ffpPtr = fingerprints.add(std::move(ffp));
            files.insert(std::make_pair(ffpPtr, FsFile{fa.fsid, path}));
        }
    };

    auto fa = fsaccess.newfileaccess(false);
    if (!fa->fopen(localpath, true, false))
    {
        LOG_err << "Unable to open path: " << localpath.toPath(fsaccess);
        success = false;
        return;
    }
    if (fa->mIsSymLink)
    {
        LOG_debug << "Ignoring symlink: " << localpath.toPath(fsaccess);
        return;
    }
    if (!fa->fsidvalid)
    {
        LOG_err << "Invalid fs id for: " << localpath.toPath(fsaccess);
        success = false;
        return;
    }

    if (fa->type == FILENODE)
    {
        insertFingerprint(fsaccess, *fa, localpath, {});
    }
    else if (fa->type == FOLDERNODE)
    {
        const auto paths = collectAllPathsInFolder(sync, app, fsaccess, localpath, localdebris);
        insertFingerprint(fsaccess, *fa, localpath, paths);
        fa.reset();
        for (const auto& path : paths)
        {
            LocalPath tmpPath = path;
            collectAllFiles(success, fingerprints, files, sync, app, fsaccess, tmpPath, localdebris);
        }
    }
    else
    {
        assert(false && "Invalid file type");
        success = false;
        return;
    }
}

// Assigns fs IDs from `files` to those `localnodes` that match the fingerprints found in `files`.
// If there are multiple matches we apply a best-path heuristic.
size_t assignFilesystemIdsImpl(const FingerprintCache& fingerprints, FingerprintLocalNodeMap& localnodes,
                               FingerprintFileMap& files, handlelocalnode_map& fsidnodes, FileSystemAccess& fsaccess)
{
    LocalPath nodePath;
    size_t assignmentCount = 0;
    for (const auto& fp : fingerprints.all())
    {
        const auto nodeRange = localnodes.equal_range(&fp);
        const auto nodeCount = std::distance(nodeRange.first, nodeRange.second);
        if (nodeCount <= 0)
        {
            continue;
        }

        const auto fileRange = files.equal_range(&fp);
        const auto fileCount = std::distance(fileRange.first, fileRange.second);
        if (fileCount <= 0)
        {
            // without files we cannot assign fs IDs to these localnodes, so no need to keep them
            localnodes.erase(nodeRange.first, nodeRange.second);
            continue;
        }

        struct Element
        {
            int score;
            handle fsid;
            LocalNode* l;
        };
        std::vector<Element> elements;
        elements.reserve(nodeCount * fileCount);

        for (auto nodeIt = nodeRange.first; nodeIt != nodeRange.second; ++nodeIt)
        {
            auto l = nodeIt->second;
            if (l != l->sync->localroot.get()) // never assign fs ID to the root localnode
            {
                nodePath = l->getLocalPath();
                for (auto fileIt = fileRange.first; fileIt != fileRange.second; ++fileIt)
                {
                    auto& filePath = fileIt->second.path;
                    const auto score = computeReversePathMatchScore(nodePath, filePath, fsaccess);
                    if (score > 0) // leaf name must match
                    {
                        elements.push_back({score, fileIt->second.fsid, l});
                    }
                }
            }
        }

        // Sort in descending order by score. Elements with highest score come first
        std::sort(elements.begin(), elements.end(), [](const Element& e1, const Element& e2)
                                                    {
                                                        return e1.score > e2.score;
                                                    });

        std::unordered_set<handle> usedFsIds;
        for (const auto& e : elements)
        {
            if (e.l->fsid == mega::UNDEF // node not assigned
                && usedFsIds.find(e.fsid) == usedFsIds.end()) // fsid not used
            {
                e.l->setfsid(e.fsid, fsidnodes);
                usedFsIds.insert(e.fsid);
                ++assignmentCount;
            }
        }

        // the fingerprint that these files and localnodes correspond to has now finished processing
        files.erase(fileRange.first, fileRange.second);
        localnodes.erase(nodeRange.first, nodeRange.second);
    }
    return assignmentCount;
}

} // anonymous

int computeReversePathMatchScore(const LocalPath& path1, const LocalPath& path2, const FileSystemAccess& fsaccess)
{
    if (path1.empty() || path2.empty())
    {
        return 0;
    }

    const auto path1End = path1.localpath.size() - 1;
    const auto path2End = path2.localpath.size() - 1;

    size_t index = 0;
    size_t separatorBias = 0;
    LocalPath accumulated;
    while (index <= path1End && index <= path2End)
    {
        const auto value1 = path1.localpath[path1End - index];
        const auto value2 = path2.localpath[path2End - index];
        if (value1 != value2)
        {
            break;
        }
        accumulated.localpath.push_back(value1);

        ++index;

        if (!accumulated.localpath.empty())
        {
            if (accumulated.localpath.back() == LocalPath::localPathSeparator)
            {
                ++separatorBias;
                accumulated.clear();
            }
        }
    }

    if (index > path1End && index > path2End) // we got to the beginning of both paths (full score)
    {
        return static_cast<int>(index - separatorBias);
    }
    else // the paths only partly match
    {
        return static_cast<int>(index - separatorBias - accumulated.localpath.size());
    }
}

bool assignFilesystemIds(Sync& sync, MegaApp& app, FileSystemAccess& fsaccess, handlelocalnode_map& fsidnodes,
                         LocalPath& localdebris)
{
    auto& rootpath = sync.localroot->localname;
    LOG_info << "Assigning fs IDs at rootpath: " << rootpath.toPath(fsaccess);

    auto fa = fsaccess.newfileaccess(false);
    if (!fa->fopen(rootpath, true, false))
    {
        LOG_err << "Unable to open rootpath";
        return false;
    }
    if (fa->type != FOLDERNODE)
    {
        LOG_err << "rootpath not a folder";
        assert(false);
        return false;
    }
    if (fa->mIsSymLink)
    {
        LOG_err << "rootpath is a symlink";
        assert(false);
        return false;
    }
    fa.reset();

    bool success = true;

    FingerprintCache fingerprints;

    FingerprintLocalNodeMap localnodes;
    collectAllLocalNodes(fingerprints, localnodes, *sync.localroot, fsidnodes);
    LOG_info << "Number of localnodes: " << localnodes.size();

    if (localnodes.empty())
    {
        return success;
    }

    FingerprintFileMap files;
    collectAllFiles(success, fingerprints, files, sync, app, fsaccess, rootpath, localdebris);
    LOG_info << "Number of files: " << files.size();

    LOG_info << "Number of fingerprints: " << fingerprints.all().size();
    const auto assignmentCount = assignFilesystemIdsImpl(fingerprints, localnodes, files, fsidnodes, fsaccess);
    LOG_info << "Number of fsid assignments: " << assignmentCount;

    return success;
}

// new Syncs are automatically inserted into the session's syncs list
// and a full read of the subtree is initiated
Sync::Sync(UnifiedSync& us, const char* cdebris,
           LocalPath* clocaldebris, Node* remotenode, bool cinshare)
: localroot(new LocalNode)
, mUnifiedSync(us)
{
    isnetwork = false;
    client = &mUnifiedSync.mClient;
    inshare = cinshare;
    tmpfa = NULL;
    initializing = true;
    updatedfilesize = ~0;
    updatedfilets = 0;
    updatedfileinitialts = 0;

    localbytes = 0;
    localnodes[FILENODE] = 0;
    localnodes[FOLDERNODE] = 0;

    state = SYNC_INITIALSCAN;
    statecachetable = NULL;

    fullscan = true;
    scanseqno = 0;

    mLocalPath = mUnifiedSync.mConfig.getLocalPath();
<<<<<<< HEAD

    mBackupState = mUnifiedSync.mConfig.getType() == SyncConfig::TYPE_BACKUP  
                   ? SYNC_BACKUP_MIRROR
                   : SYNC_BACKUP_NONE;
=======
>>>>>>> edb9b928

    if (cdebris)
    {
        debris = cdebris;
        localdebris = LocalPath::fromPath(debris, *client->fsaccess);

        dirnotify.reset(client->fsaccess->newdirnotify(mLocalPath, localdebris, client->waiter));

        localdebris.prependWithSeparator(mLocalPath);
    }
    else
    {
        localdebris = *clocaldebris;

        // FIXME: pass last segment of localdebris
        dirnotify.reset(client->fsaccess->newdirnotify(mLocalPath, localdebris, client->waiter));
    }
    dirnotify->sync = this;

    // set specified fsfp or get from fs if none
    const auto cfsfp = mUnifiedSync.mConfig.getLocalFingerprint();
    if (cfsfp)
    {
        fsfp = cfsfp;
    }
    else
    {
        fsfp = dirnotify->fsfingerprint();
    }

    fsstableids = dirnotify->fsstableids();
    LOG_info << "Filesystem IDs are stable: " << fsstableids;

    mFilesystemType = client->fsaccess->getlocalfstype(mLocalPath);

    localroot->init(this, FOLDERNODE, NULL, mLocalPath, nullptr);  // the root node must have the absolute path.  We don't store shortname, to avoid accidentally using relative paths.
    localroot->setnode(remotenode);

#ifdef __APPLE__
    if (macOSmajorVersion() >= 19) //macOS catalina+
    {
        LOG_debug << "macOS 10.15+ filesystem detected. Checking fseventspath.";
        string supercrootpath = "/System/Volumes/Data" + mLocalPath.platformEncoded();

        int fd = open(supercrootpath.c_str(), O_RDONLY);
        if (fd == -1)
        {
            LOG_debug << "Unable to open path using fseventspath.";
            mFsEventsPath = mLocalPath.platformEncoded();
        }
        else
        {
            char buf[MAXPATHLEN];
            if (fcntl(fd, F_GETPATH, buf) < 0)
            {
                LOG_debug << "Using standard paths to detect filesystem notifications.";
                mFsEventsPath = mLocalPath.platformEncoded();
            }
            else
            {
                LOG_debug << "Using fsevents paths to detect filesystem notifications.";
                mFsEventsPath = supercrootpath;
            }
            close(fd);
        }
    }
#endif

    if (client->dbaccess && !us.mConfig.isExternal())
    {
        // open state cache table
        handle tableid[3];
        string dbname;

        auto fas = client->fsaccess->newfileaccess(false);

        if (fas->fopen(mLocalPath, true, false))
        {
            tableid[0] = fas->fsid;
            tableid[1] = remotenode->nodehandle;
            tableid[2] = client->me;

            dbname.resize(sizeof tableid * 4 / 3 + 3);
            dbname.resize(Base64::btoa((byte*)tableid, sizeof tableid, (char*)dbname.c_str()));

            statecachetable = client->dbaccess->open(client->rng, *client->fsaccess, dbname);

            readstatecache();
        }
    }
}

Sync::~Sync()
{
    // must be set to prevent remote mass deletion while rootlocal destructor runs
    mDestructorRunning = true;

    // unlock tmp lock
    tmpfa.reset();

    // stop all active and pending downloads
    if (localroot->node)
    {
        TreeProcDelSyncGet tdsg;
        // Create a committer to ensure we update the transfer database in an efficient single commit,
        // if there are transactions in progress.
        DBTableTransactionCommitter committer(client->tctable);
        client->proctree(localroot->node, &tdsg);
    }

    // The database is closed; deleting localnodes will not remove them
    delete statecachetable;

    client->syncactivity = true;

    {
        // Create a committer and recursively delete all the associated LocalNodes, and their associated transfer and file objects.
        // If any have transactions in progress, the committer will ensure we update the transfer database in an efficient single commit.
        DBTableTransactionCommitter committer(client->tctable);
        localroot.reset();
    }
}

bool Sync::backupModified()
{
    changestate(SYNC_DISABLED, BACKUP_MODIFIED, false, true);
    return false;
}

bool Sync::isBackup() const
{
    return mBackupState != SYNC_BACKUP_NONE;
}

bool Sync::isBackupMirroring() const
{
    return mBackupState == SYNC_BACKUP_MIRROR;
}

bool Sync::isBackupMonitoring() const
{
    return mBackupState == SYNC_BACKUP_MONITOR;
}

void Sync::backupMonitor()
{
    assert(mBackupState == SYNC_BACKUP_MIRROR);

    mBackupState = SYNC_BACKUP_MONITOR;
}

void Sync::addstatecachechildren(uint32_t parent_dbid, idlocalnode_map* tmap, LocalPath& localpath, LocalNode *p, int maxdepth)
{
    auto range = tmap->equal_range(parent_dbid);

    for (auto it = range.first; it != range.second; it++)
    {
        ScopedLengthRestore restoreLen(localpath);

        localpath.appendWithSeparator(it->second->localname, true);

        LocalNode* l = it->second;
        Node* node = l->node.release_unchecked();
        handle fsid = l->fsid;
        m_off_t size = l->size;

        // clear localname to force newnode = true in setnameparent
        l->localname.clear();

        // if we already have the shortname from database, use that, otherwise (db is from old code) look it up
        std::unique_ptr<LocalPath> shortname;
        if (l->slocalname_in_db)
        {
            // null if there is no shortname, or the shortname matches the localname.
            shortname.reset(l->slocalname.release());
        }
        else
        {
            shortname = client->fsaccess->fsShortname(localpath);
        }

        l->init(this, l->type, p, localpath, std::move(shortname));

#ifdef DEBUG
        auto fa = client->fsaccess->newfileaccess(false);
        if (fa->fopen(localpath))  // exists, is file
        {
            auto sn = client->fsaccess->fsShortname(localpath);
            assert(!l->localname.empty() &&
                ((!l->slocalname && (!sn || l->localname == *sn)) ||
                (l->slocalname && sn && !l->slocalname->empty() && *l->slocalname != l->localname && *l->slocalname == *sn)));
        }
#endif

        l->parent_dbid = parent_dbid;
        l->size = size;
        l->setfsid(fsid, client->fsidnode);
        l->setnode(node);

        if (!l->slocalname_in_db)
        {
            statecacheadd(l);
            if (insertq.size() > 50000)
            {
                cachenodes();  // periodically output updated nodes with shortname updates, so people who restart megasync still make progress towards a fast startup
            }
        }

        if (maxdepth)
        {
            addstatecachechildren(l->dbid, tmap, localpath, l, maxdepth - 1);
        }
    }
}

bool Sync::readstatecache()
{
    if (statecachetable && state == SYNC_INITIALSCAN)
    {
        string cachedata;
        idlocalnode_map tmap;
        uint32_t cid;
        LocalNode* l;

        statecachetable->rewind();

        // bulk-load cached nodes into tmap
        while (statecachetable->next(&cid, &cachedata, &client->key))
        {
            if ((l = LocalNode::unserialize(this, &cachedata)))
            {
                l->dbid = cid;
                tmap.insert(pair<int32_t,LocalNode*>(l->parent_dbid,l));
            }
        }

        // recursively build LocalNode tree, set scanseqnos to sync's current scanseqno
        addstatecachechildren(0, &tmap, localroot->localname, localroot.get(), 100);
        cachenodes();

        // trigger a single-pass full scan to identify deleted nodes
        fullscan = true;
        scanseqno++;

        return true;
    }

    return false;
}

SyncConfig& Sync::getConfig()
{
    return mUnifiedSync.mConfig;
}

// remove LocalNode from DB cache
void Sync::statecachedel(LocalNode* l)
{
    if (state == SYNC_CANCELED)
    {
        return;
    }

    // Always queue the update even if we don't have a state cache.
    //
    // The reasoning here is that our integration tests regularly check the
    // size of these queues to determine whether a sync is or is not idle.
    //
    // The same reasoning applies to statecacheadd(...) below.
    insertq.erase(l);

    if (l->dbid)
    {
        deleteq.insert(l->dbid);
    }
}

// insert LocalNode into DB cache
void Sync::statecacheadd(LocalNode* l)
{
    if (state == SYNC_CANCELED)
    {
        return;
    }

    if (l->dbid)
    {
        deleteq.erase(l->dbid);
    }

    insertq.insert(l);
}

void Sync::cachenodes()
{
    // Purge the queues if we have no state cache.
    if (!statecachetable)
    {
        deleteq.clear();
        insertq.clear();
    }

    if ((state == SYNC_ACTIVE || (state == SYNC_INITIALSCAN && insertq.size() > 100)) && (deleteq.size() || insertq.size()))
    {
        LOG_debug << "Saving LocalNode database with " << insertq.size() << " additions and " << deleteq.size() << " deletions";
        statecachetable->begin();

        // deletions
        for (set<uint32_t>::iterator it = deleteq.begin(); it != deleteq.end(); it++)
        {
            statecachetable->del(*it);
        }

        deleteq.clear();

        // additions - we iterate until completion or until we get stuck
        bool added;

        do {
            added = false;

            for (set<LocalNode*>::iterator it = insertq.begin(); it != insertq.end(); )
            {
                if ((*it)->parent->dbid || (*it)->parent == localroot.get())
                {
                    statecachetable->put(MegaClient::CACHEDLOCALNODE, *it, &client->key);
                    insertq.erase(it++);
                    added = true;
                }
                else it++;
            }
        } while (added);

        statecachetable->commit();

        if (insertq.size())
        {
            LOG_err << "LocalNode caching did not complete";
        }
    }
}

void Sync::changestate(syncstate_t newstate, SyncError newSyncError, bool newEnableFlag, bool notifyApp)
{
    getConfig().setError(newSyncError);
    getConfig().setEnabled(newEnableFlag);

    if (newstate != state)
    {
        auto oldstate = state;
        state = newstate;
        fullscan = false;

        if (notifyApp)
        {
            bool wasActive = oldstate == SYNC_ACTIVE;
            bool nowActive = newstate == SYNC_ACTIVE;
            if (wasActive != nowActive)
            {
                mUnifiedSync.mClient.app->syncupdate_active(getConfig().getBackupId(), nowActive);
            }
        }
    }

    if (newstate != SYNC_CANCELED)
    {
        mUnifiedSync.changedConfigState(notifyApp);
    }
}

// walk path and return corresponding LocalNode and its parent
// path must be relative to l or start with the root prefix if l == NULL
// path must be a full sync path, i.e. start with localroot->localname
// NULL: no match, optionally returns residual path
LocalNode* Sync::localnodebypath(LocalNode* l, const LocalPath& localpath, LocalNode** parent, LocalPath* outpath)
{
    assert(!outpath || outpath->empty());

    size_t subpathIndex = 0;

    if (!l)
    {
        // verify matching localroot prefix - this should always succeed for
        // internal use
        if (!localroot->localname.isContainingPathOf(localpath, &subpathIndex))
        {
            if (parent)
            {
                *parent = NULL;
            }

            return NULL;
        }

        l = localroot.get();
    }


    LocalPath component;

    while (localpath.nextPathComponent(subpathIndex, component))
    {
        if (parent)
        {
            *parent = l;
        }

        localnode_map::iterator it;
        if ((it = l->children.find(&component)) == l->children.end()
            && (it = l->schildren.find(&component)) == l->schildren.end())
        {
            // no full match: store residual path, return NULL with the
            // matching component LocalNode in parent
            if (outpath)
            {
                *outpath = std::move(component);
                auto remainder = localpath.subpathFrom(subpathIndex);
                if (!remainder.empty())
                {
                    outpath->appendWithSeparator(remainder, false);
                }
            }

            return NULL;
        }

        l = it->second;
    }

    // full match: no residual path, return corresponding LocalNode
    if (outpath)
    {
        outpath->clear();
    }
    return l;
}

bool Sync::assignfsids()
{
    return assignFilesystemIds(*this, *client->app, *client->fsaccess, client->fsidnode,
                               localdebris);
}

// scan localpath, add or update child nodes, call recursively for folder nodes
// localpath must be prefixed with Sync
bool Sync::scan(LocalPath* localpath, FileAccess* fa)
{
    if (fa)
    {
        assert(fa->type == FOLDERNODE);
    }
    if (!localdebris.isContainingPathOf(*localpath))
    {
        DirAccess* da;
        LocalPath localname;
        string name;
        bool success;

        if (SimpleLogger::logCurrentLevel >= logDebug)
        {
            LOG_debug << "Scanning folder: " << localpath->toPath(*client->fsaccess);
        }

        da = client->fsaccess->newdiraccess();

        // scan the dir, mark all items with a unique identifier
        if ((success = da->dopen(localpath, fa, false)))
        {
            while (da->dnext(*localpath, localname, client->followsymlinks))
            {
                name = localname.toName(*client->fsaccess, mFilesystemType);

                ScopedLengthRestore restoreLen(*localpath);
                localpath->appendWithSeparator(localname, false);

                // check if this record is to be ignored
                if (client->app->sync_syncable(this, name.c_str(), *localpath))
                {
                    // skip the sync's debris folder
                    if (!localdebris.isContainingPathOf(*localpath))
                    {
                        LocalNode *l = NULL;
                        if (initializing)
                        {
                            // preload all cached LocalNodes
                            l = checkpath(NULL, localpath, nullptr, nullptr, false, da);
                        }

                        if (!l || l == (LocalNode*)~0)
                        {
                            // new record: place in notification queue
                            dirnotify->notify(DirNotify::DIREVENTS, NULL, LocalPath(*localpath));
                        }
                    }
                }
                else
                {
                    LOG_debug << "Excluded: " << name;
                }
            }
        }

        delete da;

        return success;
    }
    else return false;
}

// check local path - if !localname, localpath is relative to l, with l == NULL
// being the root of the sync
// if localname is set, localpath is absolute and localname its last component
// path references a new FOLDERNODE: returns created node
// path references a existing FILENODE: returns node
// otherwise, returns NULL
LocalNode* Sync::checkpath(LocalNode* l, LocalPath* input_localpath, string* const localname, dstime *backoffds, bool wejustcreatedthisfolder, DirAccess* iteratingDir)
{
    LocalNode* ll = l;
    bool newnode = false, changed = false;
    bool isroot;

    LocalNode* parent;
    string path;           // UTF-8 representation of tmppath
    LocalPath tmppath;     // full path represented by l + localpath
    LocalPath newname;     // portion of tmppath not covered by the existing
                           // LocalNode structure (always the last path component
                           // that does not have a corresponding LocalNode yet)

    if (localname)
    {
        // shortcut case (from within syncdown())
        isroot = false;
        parent = l;
        l = NULL;

        path = input_localpath->toPath(*client->fsaccess);
        assert(path.size());
    }
    else
    {
        // construct full filesystem path in tmppath
        if (l)
        {
            tmppath = l->getLocalPath();
        }

        if (!input_localpath->empty())
        {
            tmppath.appendWithSeparator(*input_localpath, false);
        }

        // look up deepest existing LocalNode by path, store remainder (if any)
        // in newname
        LocalNode *tmp = localnodebypath(l, *input_localpath, &parent, &newname);
        size_t index = 0;

        if (newname.findNextSeparator(index))
        {
            LOG_warn << "Parent not detected yet. Unknown remainder: " << newname.toPath(*client->fsaccess);
            if (parent)
            {
                LocalPath notifyPath = parent->getLocalPath();
                notifyPath.appendWithSeparator(newname.subpathTo(index), true);
                dirnotify->notify(DirNotify::DIREVENTS, l, std::move(notifyPath), true);
            }
            return NULL;
        }

        l = tmp;

        path = tmppath.toPath(*client->fsaccess);

        // path invalid?
        if ( ( !l && newname.empty() ) || !path.size())
        {
            LOG_warn << "Invalid path: " << path;
            return NULL;
        }

        string name = !newname.empty() ? newname.toName(*client->fsaccess, mFilesystemType) : l->name;

        if (!client->app->sync_syncable(this, name.c_str(), tmppath))
        {
            LOG_debug << "Excluded: " << path;
            return NULL;
        }

        isroot = l == localroot.get() && newname.empty();
    }

    LOG_verbose << "Scanning: " << path << " in=" << initializing << " full=" << fullscan << " l=" << l;
    LocalPath* localpathNew = localname ? input_localpath : &tmppath;

    if (parent)
    {
        if (state != SYNC_INITIALSCAN && !parent->node)
        {
            LOG_warn << "Parent doesn't exist yet: " << path;
            return (LocalNode*)~0;
        }
    }

    // attempt to open/type this file
    auto fa = client->fsaccess->newfileaccess(false);

    if (initializing || fullscan)
    {
        // find corresponding LocalNode by file-/foldername
        size_t lastpart = localpathNew->getLeafnameByteIndex(*client->fsaccess);

        LocalPath fname(localpathNew->subpathFrom(lastpart));

        LocalNode* cl = (parent ? parent : localroot.get())->childbyname(&fname);
        if (initializing && cl)
        {
            // the file seems to be still in the folder
            // mark as present to prevent deletions if the file is not accesible
            // in that case, the file would be checked again after the initialization
            cl->deleted = false;
            cl->setnotseen(0);
            l->scanseqno = scanseqno;
        }

        // match cached LocalNode state during initial/rescan to prevent costly re-fingerprinting
        // (just compare the fsids, sizes and mtimes to detect changes)
        if (fa->fopen(*localpathNew, false, false, iteratingDir))
        {
            if (cl && fa->fsidvalid && fa->fsid == cl->fsid)
            {
                // node found and same file
                l = cl;
                l->deleted = false;
                l->setnotseen(0);

                // if it's a file, size and mtime must match to qualify
                if (l->type != FILENODE || (l->size == fa->size && l->mtime == fa->mtime))
                {
                    LOG_verbose << "Cached localnode is still valid. Type: " << l->type << "  Size: " << l->size << "  Mtime: " << l->mtime << " fsid " << (fa->fsidvalid ? toHandle(fa->fsid) : "NO");
                    l->scanseqno = scanseqno;

                    if (l->type == FOLDERNODE)
                    {
                        scan(localpathNew, fa.get());
                    }
                    else
                    {
                        localbytes += l->size;
                    }

                    return l;
                }
            }
        }
        else
        {
            LOG_warn << "Error opening file during the initialization: " << path;
        }

        if (initializing)
        {
            if (cl)
            {
                LOG_verbose << "Outdated localnode. Type: " << cl->type << "  Size: " << cl->size << "  Mtime: " << cl->mtime
                            << "    FaType: " << fa->type << "  FaSize: " << fa->size << "  FaMtime: " << fa->mtime;
            }
            else
            {
                LOG_verbose << "New file. FaType: " << fa->type << "  FaSize: " << fa->size << "  FaMtime: " << fa->mtime;
            }
            return NULL;
        }

        fa = client->fsaccess->newfileaccess(false);
    }

    if (fa->fopen(*localpathNew, true, false))
    {
        if (!isroot)
        {
            if (l)
            {
                if (l->type == fa->type)
                {
                    // mark as present
                    l->setnotseen(0);

                    if (fa->type == FILENODE)
                    {
                        // has the file been overwritten or changed since the last scan?
                        // or did the size or mtime change?
                        if (fa->fsidvalid)
                        {
                            // if fsid has changed, the file was overwritten
                            // (FIXME: handle type changes)
                            if (l->fsid != fa->fsid)
                            {
                                handlelocalnode_map::iterator it;
#ifdef _WIN32
                                const char *colon;
#endif
                                fsfp_t fp1, fp2;

                                // was the file overwritten by moving an existing file over it?
                                if ((it = client->fsidnode.find(fa->fsid)) != client->fsidnode.end()
                                        && (l->sync == it->second->sync
                                            || ((fp1 = l->sync->dirnotify->fsfingerprint())
                                                && (fp2 = it->second->sync->dirnotify->fsfingerprint())
                                                && (fp1 == fp2)
                                            #ifdef _WIN32
                                                // only consider fsid matches between different syncs for local drives with the
                                                // same drive letter, to prevent problems with cloned Volume IDs
                                                && (colon = strstr(parent->sync->localroot->name.c_str(), ":"))
                                                && !memcmp(parent->sync->localroot->name.c_str(),
                                                       it->second->sync->localroot->name.c_str(),
                                                       colon - parent->sync->localroot->name.c_str())
                                            #endif
                                                )
                                            )
                                    )
                                {
                                    // catch the not so unlikely case of a false fsid match due to
                                    // e.g. a file deletion/creation cycle that reuses the same inode
                                    if (it->second->mtime != fa->mtime || it->second->size != fa->size)
                                    {
                                        l->mtime = -1;  // trigger change detection
                                        delete it->second;   // delete old LocalNode
                                    }
                                    else
                                    {
                                        LOG_debug << "File move/overwrite detected";

                                        // delete existing LocalNode...
                                        delete l;

                                        // ...move remote node out of the way...
                                        client->execsyncdeletions();

                                        // ...and atomically replace with moved one
                                        client->app->syncupdate_local_move(this, it->second, path.c_str());

                                        // (in case of a move, this synchronously updates l->parent and l->node->parent)
                                        it->second->setnameparent(parent, localpathNew, client->fsaccess->fsShortname(*localpathNew));

                                        // mark as seen / undo possible deletion
                                        it->second->setnotseen(0);

                                        statecacheadd(it->second);

                                        return it->second;
                                    }
                                }
                                else
                                {
                                    l->mtime = -1;  // trigger change detection
                                }
                            }
                        }

                        // no fsid change detected or overwrite with unknown file:
                        if (fa->mtime != l->mtime || fa->size != l->size)
                        {
                            if (fa->fsidvalid && l->fsid != fa->fsid)
                            {
                                l->setfsid(fa->fsid, client->fsidnode);
                            }

                            m_off_t dsize = l->size > 0 ? l->size : 0;

                            if (l->genfingerprint(fa.get()) && l->size >= 0)
                            {
                                localbytes -= dsize - l->size;
                            }

                            client->app->syncupdate_local_file_change(this, l, path.c_str());

                            DBTableTransactionCommitter committer(client->tctable);
                            client->stopxfer(l, &committer); // TODO:  can we use one committer for all the files in the folder?  Or for the whole recursion?
                            l->bumpnagleds();
                            l->deleted = false;

                            client->syncactivity = true;

                            statecacheadd(l);

                            fa.reset();

                            if (isnetwork && l->type == FILENODE)
                            {
                                LOG_debug << "Queueing extra fs notification for modified file";
                                dirnotify->notify(DirNotify::EXTRA, NULL, LocalPath(*localpathNew));
                            }
                            return l;
                        }
                    }
                    else
                    {
                        // (we tolerate overwritten folders, because we do a
                        // content scan anyway)
                        if (fa->fsidvalid && fa->fsid != l->fsid)
                        {
                            l->setfsid(fa->fsid, client->fsidnode);
                            newnode = true;
                        }
                    }
                }
                else
                {
                    LOG_debug << "node type changed: recreate";
                    delete l;
                    l = NULL;
                }
            }

            // new node
            if (!l)
            {
                // rename or move of existing node?
                handlelocalnode_map::iterator it;
#ifdef _WIN32
                const char *colon;
#endif
                fsfp_t fp1, fp2;
                if (fa->fsidvalid && (it = client->fsidnode.find(fa->fsid)) != client->fsidnode.end()
                    // additional checks to prevent wrong fsid matches
                    && it->second->type == fa->type
                    && (!parent
                        || (it->second->sync == parent->sync)
                        || ((fp1 = it->second->sync->dirnotify->fsfingerprint())
                            && (fp2 = parent->sync->dirnotify->fsfingerprint())
                            && (fp1 == fp2)
                        #ifdef _WIN32
                            // allow moves between different syncs only for local drives with the
                            // same drive letter, to prevent problems with cloned Volume IDs
                            && (colon = strstr(parent->sync->localroot->name.c_str(), ":"))
                            && !memcmp(parent->sync->localroot->name.c_str(),
                                   it->second->sync->localroot->name.c_str(),
                                   colon - parent->sync->localroot->name.c_str())
                        #endif
                            )
                       )
                    && ((it->second->type != FILENODE && !wejustcreatedthisfolder)
                        || (it->second->mtime == fa->mtime && it->second->size == fa->size)))
                {
                    LOG_debug << client->clientname << "Move detected by fsid " << toHandle(fa->fsid) << " in checkpath. Type: " << it->second->type << " new path: " << path << " old localnode: " << it->second->localnodedisplaypath(*client->fsaccess);

                    if (fa->type == FILENODE && backoffds)
                    {
                        // logic to detect files being updated in the local computer moving the original file
                        // to another location as a temporary backup

                        m_time_t currentsecs = m_time();
                        if (!updatedfileinitialts)
                        {
                            updatedfileinitialts = currentsecs;
                        }

                        if (currentsecs >= updatedfileinitialts)
                        {
                            if (currentsecs - updatedfileinitialts <= FILE_UPDATE_MAX_DELAY_SECS)
                            {
                                bool waitforupdate = false;
                                auto local = it->second->getLocalPath();
                                auto prevfa = client->fsaccess->newfileaccess(false);

                                bool exists = prevfa->fopen(local);
                                if (exists)
                                {
                                    LOG_debug << "File detected in the origin of a move";

                                    if (currentsecs >= updatedfilets)
                                    {
                                        if ((currentsecs - updatedfilets) < (FILE_UPDATE_DELAY_DS / 10))
                                        {
                                            LOG_verbose << "currentsecs = " << currentsecs << "  lastcheck = " << updatedfilets
                                                      << "  currentsize = " << prevfa->size << "  lastsize = " << updatedfilesize;
                                            LOG_debug << "The file was checked too recently. Waiting...";
                                            waitforupdate = true;
                                        }
                                        else if (updatedfilesize != prevfa->size)
                                        {
                                            LOG_verbose << "currentsecs = " << currentsecs << "  lastcheck = " << updatedfilets
                                                      << "  currentsize = " << prevfa->size << "  lastsize = " << updatedfilesize;
                                            LOG_debug << "The file size has changed since the last check. Waiting...";
                                            updatedfilesize = prevfa->size;
                                            updatedfilets = currentsecs;
                                            waitforupdate = true;
                                        }
                                        else
                                        {
                                            LOG_debug << "The file size seems stable";
                                        }
                                    }
                                    else
                                    {
                                        LOG_warn << "File checked in the future";
                                    }

                                    if (!waitforupdate)
                                    {
                                        if (currentsecs >= prevfa->mtime)
                                        {
                                            if (currentsecs - prevfa->mtime < (FILE_UPDATE_DELAY_DS / 10))
                                            {
                                                LOG_verbose << "currentsecs = " << currentsecs << "  mtime = " << prevfa->mtime;
                                                LOG_debug << "File modified too recently. Waiting...";
                                                waitforupdate = true;
                                            }
                                            else
                                            {
                                                LOG_debug << "The modification time seems stable.";
                                            }
                                        }
                                        else
                                        {
                                            LOG_warn << "File modified in the future";
                                        }
                                    }
                                }
                                else
                                {
                                    if (prevfa->retry)
                                    {
                                        LOG_debug << "The file in the origin is temporarily blocked. Waiting...";
                                        waitforupdate = true;
                                    }
                                    else
                                    {
                                        LOG_debug << "There isn't anything in the origin path";
                                    }
                                }

                                if (waitforupdate)
                                {
                                    LOG_debug << "Possible file update detected.";
                                    *backoffds = FILE_UPDATE_DELAY_DS;
                                    return NULL;
                                }
                            }
                            else
                            {
                                int creqtag = client->reqtag;
                                client->reqtag = 0;
                                client->sendevent(99438, "Timeout waiting for file update");
                                client->reqtag = creqtag;
                            }
                        }
                        else
                        {
                            LOG_warn << "File check started in the future";
                        }
                    }

                    client->app->syncupdate_local_move(this, it->second, path.c_str());

                    // (in case of a move, this synchronously updates l->parent
                    // and l->node->parent)
                    it->second->setnameparent(parent, localpathNew, client->fsaccess->fsShortname(*localpathNew));

                    // make sure that active PUTs receive their updated filenames
                    client->updateputs();

                    statecacheadd(it->second);

                    // unmark possible deletion
                    it->second->setnotseen(0);

                    // immediately scan folder to detect deviations from cached state
                    if (fullscan && fa->type == FOLDERNODE)
                    {
                        scan(localpathNew, fa.get());
                    }
                }
                else if (fa->mIsSymLink)
                {
                    LOG_debug << "checked path is a symlink.  Parent: " << (parent ? parent->name : "NO");
                    //doing nothing for the moment
                }
                else
                {
                    // this is a new node: add
                    LOG_debug << "New localnode.  Parent: " << (parent ? parent->name : "NO") << " fsid " << (fa->fsidvalid ? toHandle(fa->fsid) : "NO");
                    l = new LocalNode;
                    l->init(this, fa->type, parent, *localpathNew, client->fsaccess->fsShortname(*localpathNew));

                    if (fa->fsidvalid)
                    {
                        l->setfsid(fa->fsid, client->fsidnode);
                    }

                    newnode = true;
                }
            }
        }

        if (l)
        {
            // detect file changes or recurse into new subfolders
            if (l->type == FOLDERNODE)
            {
                if (newnode)
                {
                    scan(localpathNew, fa.get());
                    client->app->syncupdate_local_folder_addition(this, l, path.c_str());

                    if (!isroot)
                    {
                        statecacheadd(l);
                    }
                }
                else
                {
                    l = NULL;
                }
            }
            else
            {
                if (isroot)
                {
                    // root node cannot be a file
                    LOG_err << "The local root node is a file";
                    changestate(SYNC_FAILED, INVALID_LOCAL_TYPE, false, true);
                }
                else
                {
                    if (fa->fsidvalid && l->fsid != fa->fsid)
                    {
                        l->setfsid(fa->fsid, client->fsidnode);
                    }

                    if (l->size > 0)
                    {
                        localbytes -= l->size;
                    }

                    if (l->genfingerprint(fa.get()))
                    {
                        changed = true;
                        l->bumpnagleds();
                        l->deleted = false;
                    }

                    if (l->size > 0)
                    {
                        localbytes += l->size;
                    }

                    if (newnode)
                    {
                        client->app->syncupdate_local_file_addition(this, l, path.c_str());
                    }
                    else if (changed)
                    {
                        client->app->syncupdate_local_file_change(this, l, path.c_str());
                        DBTableTransactionCommitter committer(client->tctable); // TODO:  can we use one committer for all the files in the folder?  Or for the whole recursion?
                        client->stopxfer(l, &committer);
                    }

                    if (newnode || changed)
                    {
                        statecacheadd(l);
                    }
                }
            }
        }

        if (changed || newnode)
        {
            if (isnetwork && l->type == FILENODE)
            {
                LOG_debug << "Queueing extra fs notification for new file";
                dirnotify->notify(DirNotify::EXTRA, NULL, LocalPath(*localpathNew));
            }

            client->syncactivity = true;
        }
    }
    else
    {
        LOG_warn << "Error opening file";
        if (fa->retry)
        {
            // fopen() signals that the failure is potentially transient - do
            // nothing and request a recheck
            LOG_warn << "File blocked. Adding notification to the retry queue: " << path;
            dirnotify->notify(DirNotify::RETRY, ll, LocalPath(*localpathNew));
            client->syncfslockretry = true;
            client->syncfslockretrybt.backoff(SCANNING_DELAY_DS);
            client->blockedfile = *localpathNew;
        }
        else if (l)
        {
            // immediately stop outgoing transfer, if any
            if (l->transfer)
            {
                DBTableTransactionCommitter committer(client->tctable); // TODO:  can we use one committer for all the files in the folder?  Or for the whole recursion?
                client->stopxfer(l, &committer);
            }

            client->syncactivity = true;

            // in fullscan mode, missing files are handled in bulk in deletemissing()
            // rather than through setnotseen()
            if (!fullscan)
            {
                l->setnotseen(1);
            }
        }

        l = NULL;
    }

    return l;
}

bool Sync::checkValidNotification(int q, Notification& notification)
{
    // This code moved from filtering before going on notifyq, to filtering after when it's thread-safe to do so

    if (q == DirNotify::DIREVENTS || q == DirNotify::EXTRA)
    {
        Notification next;
        while (dirnotify->notifyq[q].peekFront(next)
            && next.localnode == notification.localnode && next.path == notification.path)
        {
            dirnotify->notifyq[q].popFront(next);  // this is the only thread removing from the queue so it will be the same item
            if (!notification.timestamp || !next.timestamp)
            {
                notification.timestamp = 0;  // immediate
            }
            else
            {
                notification.timestamp = std::max(notification.timestamp, next.timestamp);
            }
            LOG_debug << "Next notification repeats, skipping duplicate";
        }
    }

    if (notification.timestamp && !initializing && q == DirNotify::DIREVENTS)
    {
        LocalPath tmppath;
        if (notification.localnode)
        {
            tmppath = notification.localnode->getLocalPath();
        }

        if (!notification.path.empty())
        {
            tmppath.appendWithSeparator(notification.path, false);
        }

        attr_map::iterator ait;
        auto fa = client->fsaccess->newfileaccess(false);
        bool success = fa->fopen(tmppath, false, false);
        LocalNode *ll = localnodebypath(notification.localnode, notification.path);
        if ((!ll && !success && !fa->retry) // deleted file
            || (ll && success && ll->node && ll->node->localnode == ll
                && (ll->type != FILENODE || (*(FileFingerprint *)ll) == (*(FileFingerprint *)ll->node))
                && (ait = ll->node->attrs.map.find('n')) != ll->node->attrs.map.end()
                && ait->second == ll->name
                && fa->fsidvalid && fa->fsid == ll->fsid && fa->type == ll->type
                && (ll->type != FILENODE || (ll->mtime == fa->mtime && ll->size == fa->size))))
        {
            LOG_debug << "Self filesystem notification skipped";
            return false;
        }
    }
    return true;
}

// add or refresh local filesystem item from scan stack, add items to scan stack
// returns 0 if a parent node is missing, ~0 if control should be yielded, or the time
// until a retry should be made (500 ms minimum latency).
dstime Sync::procscanq(int q)
{
    dstime dsmin = Waiter::ds - SCANNING_DELAY_DS;
    LocalNode* l;

    Notification notification;
    while (dirnotify->notifyq[q].popFront(notification))
    {
        if (!checkValidNotification(q, notification))
        {
            continue;
        }

        LOG_verbose << "Scanning... Remaining files: " << dirnotify->notifyq[q].size();

        if (notification.timestamp > dsmin)
        {
            LOG_verbose << "Scanning postponed. Modification too recent";
            dirnotify->notifyq[q].unpopFront(notification);
            return notification.timestamp - dsmin;
        }

        if ((l = notification.localnode) != (LocalNode*)~0)
        {
            dstime backoffds = 0;
            LOG_verbose << "Checkpath: " << notification.path.toPath(*client->fsaccess);

            l = checkpath(l, &notification.path, NULL, &backoffds, false, nullptr);
            if (backoffds)
            {
                LOG_verbose << "Scanning deferred during " << backoffds << " ds";
                notification.timestamp = Waiter::ds + backoffds - SCANNING_DELAY_DS;
                dirnotify->notifyq[q].unpopFront(notification);
                return backoffds;
            }
            updatedfilesize = ~0;
            updatedfilets = 0;
            updatedfileinitialts = 0;

            // defer processing because of a missing parent node?
            if (l == (LocalNode*)~0)
            {
                LOG_verbose << "Scanning deferred";
                dirnotify->notifyq[q].unpopFront(notification);
                return 0;
            }
        }
        else
        {
            string utf8path = notification.path.toPath(*client->fsaccess);
            LOG_debug << "Notification skipped: " << utf8path;
        }

        // we return control to the application in case a filenode was added
        // (in order to avoid lengthy blocking episodes due to multiple
        // consecutive fingerprint calculations)
        // or if new nodes are being added due to a copy/delete operation
        if ((l && l != (LocalNode*)~0 && l->type == FILENODE) || client->syncadding)
        {
            break;
        }
    }

    if (dirnotify->notifyq[q].empty())
    {
        if (q == DirNotify::DIREVENTS)
        {
            client->syncactivity = true;
        }
    }
    else if (dirnotify->notifyq[!q].empty())
    {
        cachenodes();
    }

    return dstime(~0);
}

// delete all child LocalNodes that have been missing for two consecutive scans (*l must still exist)
void Sync::deletemissing(LocalNode* l)
{
    LocalPath path;
    std::unique_ptr<FileAccess> fa;
    for (localnode_map::iterator it = l->children.begin(); it != l->children.end(); )
    {
        if (scanseqno-it->second->scanseqno > 1)
        {
            if (!fa)
            {
                fa = client->fsaccess->newfileaccess();
            }
            client->unlinkifexists(it->second, fa.get(), path);
            delete it++->second;
        }
        else
        {
            deletemissing(it->second);
            it++;
        }
    }
}

bool Sync::updateSyncRemoteLocation(Node* n, bool forceCallback)
{
    return mUnifiedSync.updateSyncRemoteLocation(n, forceCallback);
}

bool Sync::movetolocaldebris(LocalPath& localpath)
{
    char buf[32];
    struct tm tms;
    string day, localday;
    bool havedir = false;
    struct tm* ptm = m_localtime(m_time(), &tms);

    for (int i = -3; i < 100; i++)
    {
        ScopedLengthRestore restoreLen(localdebris);

        if (i == -2 || i > 95)
        {
            LOG_verbose << "Creating local debris folder";
            client->fsaccess->mkdirlocal(localdebris, true);
        }

        sprintf(buf, "%04d-%02d-%02d", ptm->tm_year + 1900, ptm->tm_mon + 1, ptm->tm_mday);

        if (i >= 0)
        {
            sprintf(strchr(buf, 0), " %02d.%02d.%02d.%02d", ptm->tm_hour,  ptm->tm_min, ptm->tm_sec, i);
        }

        day = buf;
        localdebris.appendWithSeparator(LocalPath::fromPath(day, *client->fsaccess), true);

        if (i > -3)
        {
            LOG_verbose << "Creating daily local debris folder";
            havedir = client->fsaccess->mkdirlocal(localdebris, false) || client->fsaccess->target_exists;
        }

        localdebris.appendWithSeparator(localpath.subpathFrom(localpath.getLeafnameByteIndex(*client->fsaccess)), true);

        client->fsaccess->skip_errorreport = i == -3;  // we expect a problem on the first one when the debris folders or debris day folders don't exist yet
        if (client->fsaccess->renamelocal(localpath, localdebris, false))
        {
            client->fsaccess->skip_errorreport = false;
            return true;
        }
        client->fsaccess->skip_errorreport = false;

        if (client->fsaccess->transient_error)
        {
            return false;
        }

        if (havedir && !client->fsaccess->target_exists)
        {
            return false;
        }
    }

    return false;
}

m_off_t Sync::getInflightProgress()
{
    m_off_t progressSum = 0;

    for (auto tslot : client->tslots)
    {
        for (auto file : tslot->transfer->files)
        {
            if (auto ln = dynamic_cast<LocalNode*>(file))
            {
                if (ln->sync == this)
                {
                    progressSum += tslot->progressreported;
                }
            }
            else if (auto sfg = dynamic_cast<SyncFileGet*>(file))
            {
                if (sfg->sync == this)
                {
                    progressSum += tslot->progressreported;
                }
            }
        }
    }

    return progressSum;
}


UnifiedSync::UnifiedSync(MegaClient& mc, const SyncConfig& c)
    : mClient(mc), mConfig(c)
{
    mNextHeartbeat.reset(new HeartBeatSyncInfo());
}


error UnifiedSync::enableSync(bool resetFingerprint, bool notifyApp)
{
    assert(!mSync);
    mConfig.mError = NO_SYNC_ERROR;

    if (resetFingerprint)
    {
        mConfig.setLocalFingerprint(0); //This will cause the local filesystem fingerprint to be recalculated
    }

    LocalPath rootpath;
    std::unique_ptr<FileAccess> openedLocalFolder;
    Node* remotenode;
    bool inshare, isnetwork;
    error e = mClient.checkSyncConfig(mConfig, rootpath, openedLocalFolder, remotenode, inshare, isnetwork);

    if (e)
    {
        // error and enable flag were already changed
        changedConfigState(notifyApp);
        return e;
    }

    e = startSync(&mClient, DEBRISFOLDER, nullptr, remotenode, inshare, isnetwork, false, rootpath, openedLocalFolder);
    mClient.syncactivity = true;
    changedConfigState(notifyApp);

    mClient.syncs.mHeartBeatMonitor->updateOrRegisterSync(*this);

    return e;
}

bool UnifiedSync::updateSyncRemoteLocation(Node* n, bool forceCallback)
{
    bool changed = false;
    if (n)
    {
        auto newpath = n->displaypath();
        if (newpath != mConfig.mOrigninalPathOfRemoteRootNode)
        {
            mConfig.mOrigninalPathOfRemoteRootNode = newpath;
            changed = true;
        }

        if (mConfig.getRemoteNode() != n->nodehandle)
        {
            mConfig.setRemoteNode(n->nodehandle);
            changed = true;
        }
    }
    else //unset remote node: failed!
    {
        if (mConfig.getRemoteNode() != UNDEF)
        {
            mConfig.setRemoteNode(UNDEF);
            changed = true;
        }
    }

    if (changed || forceCallback)
    {
        mClient.app->syncupdate_remote_root_changed(mConfig);
    }

    //persist
<<<<<<< HEAD
    mClient.syncs.saveSyncConfig(mConfig);
=======
    if (auto syncdb = mClient.syncs.syncConfigDB())
    {
        syncdb->add(mConfig);
    }
>>>>>>> edb9b928

    return changed;
}



error UnifiedSync::startSync(MegaClient* client, const char* debris, LocalPath* localdebris, Node* remotenode, bool inshare,
                             bool isNetwork, bool delayInitialScan, LocalPath& rootpath, std::unique_ptr<FileAccess>& openedLocalFolder)
{
    //check we are not in any blocking situation
    using CType = CacheableStatus::Type;
    bool overStorage = client->mCachedStatus.lookup(CType::STATUS_STORAGE, STORAGE_UNKNOWN) >= STORAGE_RED;
    bool businessExpired = client->mCachedStatus.lookup(CType::STATUS_BUSINESS, BIZ_STATUS_UNKNOWN) == BIZ_STATUS_EXPIRED;
    bool blocked = client->mCachedStatus.lookup(CType::STATUS_BLOCKED, 0) == 1;

    mConfig.mError = NO_SYNC_ERROR;
    mConfig.mEnabled = true;

    // the order is important here: a user needs to resolve blocked in order to resolve storage
    if (overStorage)
    {
        mConfig.mError = STORAGE_OVERQUOTA;
    }
    else if (businessExpired)
    {
        mConfig.mError = BUSINESS_EXPIRED;
    }
    else if (blocked)
    {
        mConfig.mError = ACCOUNT_BLOCKED;
    }

    if (mConfig.mError)
    {
        // save configuration but avoid creating active sync, and set as temporary disabled:
        mClient.syncs.saveSyncConfig(mConfig);
        return API_EFAILED;
    }

    auto prevFingerprint = mConfig.getLocalFingerprint();

    assert(!mSync);
    mSync.reset(new Sync(*this, debris, localdebris, remotenode, inshare));
    mConfig.setLocalFingerprint(mSync->fsfp);

    if (prevFingerprint && prevFingerprint != mConfig.getLocalFingerprint())
    {
        LOG_err << "New sync local fingerprint mismatch. Previous: " << prevFingerprint
            << "  Current: " << mConfig.getLocalFingerprint();
        mSync->changestate(SYNC_FAILED, LOCAL_FINGERPRINT_MISMATCH, false, true);
        mConfig.mError = LOCAL_FINGERPRINT_MISMATCH;
        mConfig.mEnabled = false;
        mSync.reset();
        return API_EFAILED;
    }

    mSync->isnetwork = isNetwork;

    if (!mSync->fsstableids)
    {
        if (mSync->assignfsids())
        {
            LOG_info << "Successfully assigned fs IDs for filesystem with unstable IDs";
        }
        else
        {
            LOG_warn << "Failed to assign some fs IDs for filesystem with unstable IDs";
        }
    }

    if (delayInitialScan)
    {
        client->syncs.saveSyncConfig(mConfig);
    }
    else
    {
        LOG_debug << "Initial scan sync: " << mConfig.getLocalPath().toPath(*client->fsaccess);

        if (mSync->scan(&rootpath, openedLocalFolder.get()))
        {
            client->syncsup = false;
            mSync->initializing = false;
            LOG_debug << "Initial scan finished. New / modified files: " << mSync->dirnotify->notifyq[DirNotify::DIREVENTS].size();

            // Sync constructor now receives the syncConfig as reference, to be able to write -at least- fingerprints for new syncs
            client->syncs.saveSyncConfig(mConfig);
        }
        else
        {
            LOG_err << "Initial scan failed";
            mSync->changestate(SYNC_FAILED, INITIAL_SCAN_FAILED, mConfig.getEnabled(), true);

            mSync.reset();
            return API_EFAILED;
        }
    }
    return API_OK;
}

void UnifiedSync::changedConfigState(bool notifyApp)
{
    if (mConfig.errorOrEnabledChanged())
    {
        LOG_debug << "Sync " << toHandle(mConfig.mBackupId) << " enabled/error changed to " << mConfig.mEnabled << "/" << mConfig.mError;

        mClient.syncs.saveSyncConfig(mConfig);
        if (notifyApp)
        {
            mClient.app->syncupdate_stateconfig(mConfig.getBackupId());
        }
        mClient.abortbackoff(false);
    }
}

Syncs::Syncs(MegaClient& mc)
  : mClient(mc)
{
    mHeartBeatMonitor.reset(new BackupMonitor(&mClient));
}

<<<<<<< HEAD

error Syncs::backupAdd(const SyncConfig& config,
                       SyncCompletionFunction completion,
                       const bool delayInitialScan)
{
    // Is the config valid?
    if (config.mExternalDrivePath.empty()
        || config.mLocalPath.empty()
        || config.mOrigninalPathOfRemoteRootNode.empty()
        || config.mRemoteNode != UNDEF
        || config.mSyncType != SyncConfig::TYPE_BACKUP)
    {
        if (completion)
        {
            completion(nullptr, NO_SYNC_ERROR, API_EARGS);
        }
=======
JSONSyncConfigDB* Syncs::syncConfigDB()
{
    // Have we already created the database?
    if (mSyncConfigDB)
    {
        // Yep, return a reference to the caller.
        return mSyncConfigDB.get();
    }

    // Is the client using a database?
    if (!mClient.dbaccess)
    {
        // Nope and we need it for the configuration path.
        return nullptr;
    }

    // Can we get our hands on an IO context?
    if (!syncConfigIOContext())
    {
        // We need it if we want to write the DB to disk.
        return nullptr;
    }

    // Where the database will be stored.
    auto dbPath = mClient.dbaccess->rootPath();

    // Create the database.
    mSyncConfigDB.reset(new JSONSyncConfigDB(dbPath));

    return mSyncConfigDB.get();
}

bool Syncs::syncConfigDBDirty()
{
    return mSyncConfigDB && mSyncConfigDB->dirty();
}

error Syncs::syncConfigDBFlush()
{
    if (!syncConfigDBDirty())
    {
        return API_OK;
    }

    LOG_verbose << "Attempting to flush internal config database.";

    auto result = API_EAGAIN;

    if (auto* ioContext = syncConfigIOContext())
    {
        result = mSyncConfigDB->write(*ioContext);
    }

    if (result != API_OK)
    {
        LOG_err << "Couldn't flush internal config database to disk: "
                << result;
    }
    else
    {
        LOG_verbose << "Internal config database flushed to disk.";
    }

    return result;
}

error Syncs::syncConfigDBLoad()
{
    LOG_verbose << "Attempting to load internal sync configs from disk.";

    auto result = API_EAGAIN;

    // Can we get our hands on the internal sync config database?
    if (auto* db = syncConfigDB())
    {
        // Make sure we have a suitable IO context.
        if (auto* ioContext = syncConfigIOContext())
        {
            // Try and read the database from disk.
            result = db->read(*ioContext);
        }

        if (result == API_OK || result == API_ENOENT)
        {
            LOG_verbose << "Loaded "
                        << db->configs().size()
                        << " internal sync config(s) from disk.";

            return API_OK;
        }
    }

    LOG_err << "Couldn't load internal sync configs from disk: "
            << result;

    return result;
}

JSONSyncConfigIOContext* Syncs::syncConfigIOContext()
{
    // Has a suitable IO context already been created?
    if (mSyncConfigIOContext)
    {
        // Yep, return a reference to it.
        return mSyncConfigIOContext.get();
    }

    using KeyStr  = Base64Str<SymmCipher::KEYLENGTH * 2>;
    using NameStr = Base64Str<SymmCipher::KEYLENGTH>;

    if (User* selfUser = mClient.finduser(mClient.me))
    {
        auto name = selfUser->getattr(ATTR_JSON_SYNC_CONFIG_NAME);
        auto key = selfUser->getattr(ATTR_JSON_SYNC_CONFIG_KEY);

        if (name && key &&
            key->size() == KeyStr::STRLEN &&
            name->size() == NameStr::STRLEN)
        {
            // Create the IO context.
            mSyncConfigIOContext.reset(
              new JSONSyncConfigIOContext(mClient.key,
                                         *mClient.fsaccess,
                                         *key,
                                         *name,
                                         mClient.rng));
        }
    }
	
    // Return a reference to the new IO context.
    return mSyncConfigIOContext.get();
}

void Syncs::clear()
{
    syncConfigDBFlush();

    mSyncConfigDB.reset();
    mSyncConfigIOContext.reset();
    mSyncVec.clear();
    isEmpty = true;
}

error Syncs::truncate()
{
    if (!mSyncConfigDB)
    {
        return API_OK;
    }

    if (auto* ioContext = syncConfigIOContext())
    {
        return mSyncConfigDB->truncate(*ioContext);
    }

    return API_EAGAIN;
}

void Syncs::resetSyncConfigDb()
{
    mSyncConfigDB.reset();
    static_cast<void>(syncConfigDB());
}
>>>>>>> edb9b928

        return API_EARGS;
    }

<<<<<<< HEAD
    // For convenience.
    auto& drivePath = config.mExternalDrivePath;
    auto& fsAccess = *mClient.fsaccess;
    auto& sourcePath = config.mLocalPath;
=======
    saveSyncConfig(c);
>>>>>>> edb9b928

    // Could we get our hands on the config store?
    auto* store = backupConfigStore();

    if (!store)
    {
        LOG_verbose << "Unable to add backup "
                    << sourcePath.toPath(fsAccess)
                    << " on "
                    << drivePath.toPath(fsAccess)
                    << " as there is no config store.";

        if (completion)
        {
            completion(nullptr, NO_SYNC_ERROR, API_EINTERNAL);
        }

<<<<<<< HEAD
        // Nope and we can't do anything without it.
        return API_EINTERNAL;
=======
SyncConfig* Syncs::syncConfigByBackupId(handle backupId) const
{
    for (auto& s : mSyncVec)
    {
        if (s->mConfig.getBackupId() == backupId)
        {
            return &s->mConfig;
        }
    }

    return nullptr;
}

void Syncs::forEachUnifiedSync(std::function<void(UnifiedSync&)> f)
{
    for (auto& s : mSyncVec)
    {
        f(*s);
>>>>>>> edb9b928
    }

    // Try and create (open) the database.
    if (auto* configs = store->create(drivePath))
    {
        // We've opened an existing database.
        LOG_verbose << "Existing config database found on "
                    << drivePath.toPath(fsAccess);

        // Try and restore any backups in this database.
        backupRestore(drivePath, *configs);
    }
    else if (!store->opened(drivePath))
    {
        // Couldn't create (or open) the database.
        LOG_verbose << "Unable to add backup "
                    << sourcePath.toPath(fsAccess)
                    << " on "
                    << drivePath.toPath(fsAccess)
                    << " as we could not open it's config database.";

        if (completion)
        {
            completion(nullptr, NO_SYNC_ERROR, API_EFAILED);
        }

        return API_EFAILED;
    }

    // Make sure this backup's tag is unique.
    if (syncConfigByBackupId(config.mBackupId))
    {
        LOG_verbose << "Unable to add backup "
                    << sourcePath.toPath(fsAccess)
                    << " on "
                    << drivePath.toPath(fsAccess)
                    << " as a sync already exists with the backup ID "
                    << toHandle(config.mBackupId);

        if (completion)
        {
            completion(nullptr, NO_SYNC_ERROR, API_EEXIST);
        }

        return API_EEXIST;
    }

    SyncConfig syncConfig(config);

    return mClient.addsync(syncConfig,
                           DEBRISFOLDER,
                           nullptr,
                           delayInitialScan,
                           true,
                           completion);
}


error Syncs::backupRemove(const LocalPath& drivePath)
{
    // Is the path valid?
    if (drivePath.empty())
    {
        return API_EARGS;
    }

    auto* store = backupConfigStore();

    // Does the store exist?
    if (!store)
    {
        // Nope and we need it.
        return API_EINTERNAL;
    }

    // Get the configs contained on this drive.
    const auto* configs = store->configs(drivePath);

    // Was there any backup database for this drive?
    if (!configs)
    {
        return API_ENOENT;
    }

    // Are any of these configs used by an active sync?
    for (auto& it : mSyncVec)
    {
        const auto* sync = it->mSync.get();

        if (sync && configs->count(it->mConfig.mBackupId))
        {
            // Database is still in use.
            return API_EFAILED;
        }
    }

<<<<<<< HEAD
    // Remove the configs.
    for (auto it = mSyncVec.begin(); it != mSyncVec.end(); )
=======
void Syncs::purgeRunningSyncs()
{
    // Called from locallogout (which always happens on ~MegaClient as well as on request)
    // Any syncs that are running should be resumed on next start.
    // We stop the syncs here, but don't call the client to say they are stopped.
    // And localnode databases are preserved.
    for (auto& s : mSyncVec)
>>>>>>> edb9b928
    {
        const auto backupId = (*it)->mConfig.mBackupId;

        // Is this a config we're interested in?
        if (configs->count(backupId))
        {
<<<<<<< HEAD
            // Let the app know we're removing the config.
            mClient.app->sync_removed(backupId);

            // Then remove it.
            it = mSyncVec.erase(it);
        }
        else
        {
            // Otherwise, skip.
            ++it;
=======
            // Deleting the sync will close/save the sync's localnode database file in its current state.
            // And then delete objects in RAM.
            s->mSync.reset();
>>>>>>> edb9b928
        }
    }

    // Flush the database and remove it from memory.
    return store->close(drivePath);
}


error Syncs::backupRestore(const LocalPath& drivePath,
                           const JSONSyncConfigMap& configs)
{
    // Convenience.
    auto& fsAccess = *mClient.fsaccess;

    LOG_verbose << "Attempting to restore backup syncs from "
                << drivePath.toPath(fsAccess);

    size_t numRestored = 0;

    // Create a unified sync for each backup config.
    for (auto& it : configs)
    {
        // Make sure there aren't any syncs with this tag.
        if (syncConfigByBackupId(it.second.mBackupId))
        {
            LOG_verbose << "Skipping restore of backup "
                        << it.second.mLocalPath.toPath(fsAccess)
                        << " on "
                        << drivePath.toPath(fsAccess)
                        << " as a sync already exists with the backup id "
                        << toHandle(it.second.mBackupId);

            continue;
        }

        // Create the unified sync.
        mSyncVec.emplace_back(new UnifiedSync(mClient, it.second));

        // Track how many configs we've restored.
        ++numRestored;
    }

    // Log how many backups we could restore.
    LOG_verbose << "Restored "
                << numRestored
                << " out of "
                << configs.size()
                << " backup(s) from "
                << drivePath.toPath(fsAccess);

    return API_OK;
}

error Syncs::backupRestore(const LocalPath& drivePath)
{
    // Is the drive path valid?
    if (drivePath.empty())
    {
        return API_EARGS;
    }

    // Convenience.
    auto& fsAccess = *mClient.fsaccess;

    // Can we get our hands on the config store?
    auto* store = backupConfigStore();

    if (!store)
    {
        LOG_verbose << "Couldn't restore "
                    << drivePath.toPath(fsAccess)
                    << " as there is no config store.";

        // Nope and we can't do anything without it.
        return API_EINTERNAL;
    }

    // Has this drive already been opened?
    if (store->opened(drivePath))
    {
        LOG_verbose << "Skipped restore of "
                    << drivePath.toPath(fsAccess)
                    << " as it has already been opened.";

        // Then we don't have to do anything.
        return API_EEXIST;
    }

    // Try and open the database on the drive.
    if (auto* configs = store->open(drivePath))
    {
        // Try and restore the backups in the database.
        return backupRestore(drivePath, *configs);
    }

    // Couldn't open the database.
    LOG_verbose << "Failed to restore "
                << drivePath.toPath(fsAccess)
                << " as we couldn't open its config database.";

    return API_EREAD;
}

JSONSyncConfigStore* Syncs::backupConfigStore()
{
    // Has a store already been created?
    if (mBackupConfigStore)
    {
        // Yep, return a reference to it.
        return mBackupConfigStore.get();
    }

    // Can we get our hands on an IO context?
    if (auto* ioContext = syncConfigIOContext())
    {
        // Create the store.
        mBackupConfigStore.reset(new JSONSyncConfigStore(*ioContext));
    }

    return mBackupConfigStore.get();
}

bool Syncs::backupConfigStoreDirty()
{
    return mBackupConfigStore && mBackupConfigStore->dirty();
}

error Syncs::backupConfigStoreFlush()
{
    // No need to flush if the store's not dirty.
    if (!backupConfigStoreDirty())
    {
        return API_OK;
    }

    // Convenience.
    auto& fsAccess = *mClient.fsaccess;

    // Try and flush the store.
    vector<LocalPath> drivePaths;

    LOG_verbose << "Attempting to flush config store.";

    if (mBackupConfigStore->flush(drivePaths) == API_OK)
    {
        // Changes have been flushed.
        LOG_verbose << "Config store flushed to disk.";
        return API_OK;
    }

    LOG_verbose << "Couldn't flush config store.";

    // Shut down the backups on the affected drives.
    for (const auto& drivePath : drivePaths)
    {
        LOG_verbose << "Failing syncs contained on "
                    << drivePath.toPath(fsAccess);

        const auto* configs = mBackupConfigStore->configs(drivePath);
        size_t numFailed = 0;

        for (auto& it : *configs)
        {
            auto* sync = runningSyncByBackupId(it.first);

            if (sync && sync->state != SYNC_FAILED)
            {
                mClient.failSync(sync, UNKNOWN_ERROR);
                ++numFailed;
            }
        }

        LOG_verbose << "Failed "
                    << numFailed
                    << " backup(s) out of "
                    << configs->size()
                    << " on "
                    << drivePath.toPath(fsAccess);
    }

    return API_EWRITE;
}

JSONSyncConfigDB* Syncs::syncConfigDB()
{
    // Have we already created the database?
    if (mSyncConfigDB)
    {
        // Yep, return a reference to the caller.
        return mSyncConfigDB.get();
    }

    // Is the client using a database?
    if (!mClient.dbaccess)
    {
        // Nope and we need it for the configuration path.
        return nullptr;
    }

    // Can we get our hands on an IO context?
    if (!syncConfigIOContext())
    {
        // We need it if we want to write the DB to disk.
        return nullptr;
    }

    // Where the database will be stored.
    auto dbPath = mClient.dbaccess->rootPath();

    // Create the database.
    mSyncConfigDB.reset(new JSONSyncConfigDB(dbPath));

    return mSyncConfigDB.get();
}

bool Syncs::syncConfigDBDirty()
{
    return mSyncConfigDB && mSyncConfigDB->dirty();
}

error Syncs::syncConfigDBFlush()
{
    if (!syncConfigDBDirty())
    {
        return API_OK;
    }

    LOG_verbose << "Attempting to flush internal config database.";

    auto result = API_EAGAIN;

    if (auto* ioContext = syncConfigIOContext())
    {
        result = mSyncConfigDB->write(*ioContext);
    }

    if (result != API_OK)
    {
        LOG_err << "Couldn't flush internal config database to disk: "
                << result;
    }
    else
    {
        LOG_verbose << "Internal config database flushed to disk.";
    }

    return result;
}

error Syncs::syncConfigDBLoad()
{
    LOG_verbose << "Attempting to load internal sync configs from disk.";

    auto result = API_EAGAIN;

    // Can we get our hands on the internal sync config database?
    if (auto* db = syncConfigDB())
    {
        // Make sure we have a suitable IO context.
        if (auto* ioContext = syncConfigIOContext())
        {
            // Try and read the database from disk.
            result = db->read(*ioContext);
        }

        if (result == API_OK || result == API_ENOENT)
        {
            LOG_verbose << "Loaded "
                        << db->configs().size()
                        << " internal sync config(s) from disk.";

            return API_OK;
        }
    }

    LOG_err << "Couldn't load internal sync configs from disk: "
            << result;

    return result;
}

JSONSyncConfigIOContext* Syncs::syncConfigIOContext()
{
    // Has a suitable IO context already been created?
    if (mSyncConfigIOContext)
    {
        // Yep, return a reference to it.
        return mSyncConfigIOContext.get();
    }

    using KeyStr  = Base64Str<SymmCipher::KEYLENGTH * 2>;
    using NameStr = Base64Str<SymmCipher::KEYLENGTH>;

    if (User* selfUser = mClient.finduser(mClient.me))
    {
        auto name = selfUser->getattr(ATTR_JSON_SYNC_CONFIG_NAME);
        auto key = selfUser->getattr(ATTR_JSON_SYNC_CONFIG_KEY);

        if (name && key &&
            key->size() == KeyStr::STRLEN &&
            name->size() == NameStr::STRLEN)
        {
            // Create the IO context.
            mSyncConfigIOContext.reset(
              new JSONSyncConfigIOContext(mClient.key,
                                         *mClient.fsaccess,
                                         *key,
                                         *name,
                                         mClient.rng));
        }
    }
	
    // Return a reference to the new IO context.
    return mSyncConfigIOContext.get();
}

void Syncs::clear()
{
    syncConfigDBFlush();

    mBackupConfigStore.reset();
    mSyncConfigDB.reset();
    mSyncConfigIOContext.reset();
    mSyncVec.clear();
    isEmpty = true;
}

error Syncs::truncate()
{
    if (!mSyncConfigDB)
    {
        return API_OK;
    }

    if (auto* ioContext = syncConfigIOContext())
    {
        return mSyncConfigDB->truncate(*ioContext);
    }

    return API_EAGAIN;
}

void Syncs::resetSyncConfigDb()
{
    mSyncConfigDB.reset();
    static_cast<void>(syncConfigDB());
}

auto Syncs::appendNewSync(const SyncConfig& c, MegaClient& mc) -> UnifiedSync*
{
    isEmpty = false;
    mSyncVec.push_back(unique_ptr<UnifiedSync>(new UnifiedSync(mc, c)));

    saveSyncConfig(c);

    return mSyncVec.back().get();
}

Sync* Syncs::runningSyncByBackupId(handle backupId) const
{
    for (auto& s : mSyncVec)
    {
        if (s->mSync && s->mConfig.getBackupId() == backupId)
        {
            return s->mSync.get();
        }
    }
    return nullptr;
}

SyncConfig* Syncs::syncConfigByBackupId(handle backupId) const
{
    for (auto& s : mSyncVec)
    {
        if (s->mConfig.getBackupId() == backupId)
        {
            return &s->mConfig;
        }
    }

    return nullptr;
}

void Syncs::forEachUnifiedSync(std::function<void(UnifiedSync&)> f)
{
    for (auto& s : mSyncVec)
    {
        f(*s);
    }
}

void Syncs::forEachRunningSync(std::function<void(Sync* s)> f)
{
    for (auto& s : mSyncVec)
    {
        if (s->mSync)
        {
            f(s->mSync.get());
        }
    }
}

void Syncs::forEachRunningSyncContainingNode(Node* node, std::function<void(Sync* s)> f)
{
    for (auto& s : mSyncVec)
    {
        if (s->mSync)
        {
            if (s->mSync->localroot->node &&
                node->isbelow(s->mSync->localroot->node))
            {
                f(s->mSync.get());
            }
        }
    }
}

bool Syncs::forEachRunningSync_shortcircuit(std::function<bool(Sync* s)> f)
{
    for (auto& s : mSyncVec)
    {
        if (s->mSync)
        {
            if (!f(s->mSync.get()))
            {
                return false;
            }
        }
    }
    return true;
}

void Syncs::forEachSyncConfig(std::function<void(const SyncConfig&)> f)
{
    for (auto& s : mSyncVec)
    {
        f(s->mConfig);
    }
}

bool Syncs::hasRunningSyncs()
{
    for (auto& s : mSyncVec)
    {
        if (s->mSync) return true;
    }
    return false;
}

unsigned Syncs::numRunningSyncs()
{
    unsigned n = 0;
    for (auto& s : mSyncVec)
    {
        if (s->mSync) ++n;
    }
    return n;
}

Sync* Syncs::firstRunningSync()
{
    for (auto& s : mSyncVec)
    {
        if (s->mSync) return s->mSync.get();
    }
    return nullptr;
}

void Syncs::stopCancelledFailedDisabled()
{
    for (auto& unifiedSync : mSyncVec)
    {
        if (unifiedSync->mSync && (
            unifiedSync->mSync->state == SYNC_CANCELED ||
            unifiedSync->mSync->state == SYNC_FAILED ||
            unifiedSync->mSync->state == SYNC_DISABLED))
        {
            unifiedSync->mSync.reset();
        }
    }
}

void Syncs::purgeRunningSyncs()
{
    // Called from locallogout (which always happens on ~MegaClient as well as on request)
    // Any syncs that are running should be resumed on next start.
    // We stop the syncs here, but don't call the client to say they are stopped.
    // And localnode databases are preserved.
    for (auto& s : mSyncVec)
    {
        if (s->mSync)
        {
            // Deleting the sync will close/save the sync's localnode database file in its current state.
            // And then delete objects in RAM.
            s->mSync.reset();
        }
    }
}

void Syncs::disableSyncs(SyncError syncError, bool newEnabledFlag)
{
    bool anySyncDisabled = false;
    disableSelectedSyncs([&](SyncConfig&, Sync* s){

        if (s)
        {
            anySyncDisabled = true;
            return true;
        }
        return false;
    }, syncError, newEnabledFlag);

    if (anySyncDisabled)
    {
        LOG_info << "Disabled syncs. error = " << syncError;
        mClient.app->syncs_disabled(syncError);
    }
}

void Syncs::disableSelectedSyncs(std::function<bool(SyncConfig&, Sync*)> selector, SyncError syncError, bool newEnabledFlag)
{
    for (auto i = mSyncVec.size(); i--; )
    {
        if (selector(mSyncVec[i]->mConfig, mSyncVec[i]->mSync.get()))
        {
            if (auto sync = mSyncVec[i]->mSync.get())
            {
                sync->changestate(SYNC_DISABLED, syncError, newEnabledFlag, true); //This will cause the later deletion of Sync (not MegaSyncPrivate) object
                mClient.syncactivity = true;
            }
            else
            {
                mSyncVec[i]->mConfig.setError(syncError);
                mSyncVec[i]->mConfig.setEnabled(newEnabledFlag);
                mSyncVec[i]->changedConfigState(true);
            }
        }
    }
}

void Syncs::removeSelectedSyncs(std::function<bool(SyncConfig&, Sync*)> selector)
{
    for (auto i = mSyncVec.size(); i--; )
    {
        if (selector(mSyncVec[i]->mConfig, mSyncVec[i]->mSync.get()))
        {
            removeSyncByIndex(i);
        }
    }
}

void Syncs::removeSyncByIndex(size_t index)
{
    if (index < mSyncVec.size())
    {
        if (auto& syncPtr = mSyncVec[index]->mSync)
        {
            syncPtr->changestate(SYNC_CANCELED, UNKNOWN_ERROR, false, false);

            if (syncPtr->statecachetable)
            {
                syncPtr->statecachetable->remove();
                delete syncPtr->statecachetable;
                syncPtr->statecachetable = NULL;
            }
            syncPtr.reset(); // deletes sync
        }

        // call back before actual removal (intermediate layer may need to make a temp copy to call client app)
        auto backupId = mSyncVec[index]->mConfig.getBackupId();
        mClient.app->sync_removed(backupId);

        removeSyncConfigByBackupId(backupId);
        mClient.syncactivity = true;
        mSyncVec.erase(mSyncVec.begin() + index);

        isEmpty = mSyncVec.empty();
    }
}

error Syncs::removeSyncConfigByBackupId(handle backupId)
{
    error result = API_OK;

    if (auto* db = syncConfigDB())
    {
        result = db->removeByBackupId(backupId);
    }

    if (result == API_ENOENT)
    {
        if (auto* store = backupConfigStore())
        {
            result = store->removeByBackupId(backupId);
        }
    }

    LOG_err << "Found no config for backupId: "
            << toHandle(backupId)
            << " upon sync removal.";

    return result;
}

error Syncs::enableSyncByBackupId(handle backupId, bool resetFingerprint, UnifiedSync*& syncPtrRef)
{
    for (auto& s : mSyncVec)
    {
        if (s->mConfig.getBackupId() == backupId)
        {
            syncPtrRef = s.get();
            if (!s->mSync)
            {
                return s->enableSync(resetFingerprint, true);
            }
            return API_EEXIST;
        }
    }
    return API_ENOENT;
}

error Syncs::saveSyncConfig(const SyncConfig& config)
{
    if (!config.isExternal())
    {
        if (auto* db = syncConfigDB())
        {
            return db->add(config), API_OK;
        }

        return API_ENOENT;
    }

    if (auto* store = backupConfigStore())
    {
        if (store->add(config))
        {
            return API_OK;
        }
    }

    return API_ENOENT;
}

// restore all configured syncs that were in a temporary error state (not manually disabled)
void Syncs::enableResumeableSyncs()
{
    bool anySyncRestored = false;

    for (auto& unifiedSync : mSyncVec)
    {
        if (!unifiedSync->mSync)
        {
            if (unifiedSync->mConfig.getEnabled())
            {
                SyncError syncError = unifiedSync->mConfig.getError();
                LOG_debug << "Restoring sync: " << toHandle(unifiedSync->mConfig.getBackupId()) << " " << unifiedSync->mConfig.getLocalPath().toPath(*mClient.fsaccess) << " fsfp= " << unifiedSync->mConfig.getLocalFingerprint() << " old error = " << syncError;

                error e = unifiedSync->enableSync(false, true);
                if (!e)
                {
                    // Only internal backups can be resumed.
                    if (unifiedSync->mSync->isBackup())
                    {
                        // And they should come up in the MONITOR state.
                        unifiedSync->mSync->backupMonitor();
                    }

                    anySyncRestored = true;
                }
            }
            else
            {
                LOG_verbose << "Skipping restoring sync: " << unifiedSync->mConfig.getLocalPath().toPath(*mClient.fsaccess)
                    << " enabled=" << unifiedSync->mConfig.getEnabled() << " error=" << unifiedSync->mConfig.getError();
            }
        }
    }

    if (anySyncRestored)
    {
        mClient.app->syncs_restored();
    }
}

void Syncs::resumeResumableSyncsOnStartup()
{
    if (mClient.loggedin() != FULLACCOUNT) return;

    bool firstSyncResumed = false;

    if (syncConfigDBLoad() != API_OK)
    {
        return;
    }

    for (auto& pair : syncConfigDB()->configs())
    {
        mSyncVec.push_back(unique_ptr<UnifiedSync>(new UnifiedSync(mClient, pair.second)));
        isEmpty = false;
    }

    for (auto& unifiedSync : mSyncVec)
    {
        if (!unifiedSync->mSync)
        {
            if (unifiedSync->mConfig.mOrigninalPathOfRemoteRootNode.empty()) //should only happen if coming from old cache
            {
                auto node = mClient.nodebyhandle(unifiedSync->mConfig.getRemoteNode());
                unifiedSync->updateSyncRemoteLocation(node, false); //updates cache & notice app of this change
                if (node)
                {
                    auto newpath = node->displaypath();
                    unifiedSync->mConfig.mOrigninalPathOfRemoteRootNode = newpath;//update loaded config
                }
            }

            if (unifiedSync->mConfig.getEnabled())
            {
                if (!firstSyncResumed)
                {
                    mClient.app->syncs_about_to_be_resumed();
                    firstSyncResumed = true;
                }

#ifdef __APPLE__
                unifiedSync->mConfig.setLocalFingerprint(0); //for certain MacOS, fsfp seems to vary when restarting. we set it to 0, so that it gets recalculated
#endif
                LOG_debug << "Resuming cached sync: " << toHandle(unifiedSync->mConfig.getBackupId()) << " " << unifiedSync->mConfig.getLocalPath().toPath(*mClient.fsaccess) << " fsfp= " << unifiedSync->mConfig.getLocalFingerprint() << " error = " << unifiedSync->mConfig.getError();

                if (!unifiedSync->enableSync(false, true))
                {
                    // Only internal backups can be resumed.
                    if (unifiedSync->mSync->isBackup())
                    {
                        // And they should come up in the MONITOR state.
                        unifiedSync->mSync->backupMonitor();
                    }
                }
                LOG_debug << "Sync autoresumed: " << toHandle(unifiedSync->mConfig.getBackupId()) << " " << unifiedSync->mConfig.getLocalPath().toPath(*mClient.fsaccess) << " fsfp= " << unifiedSync->mConfig.getLocalFingerprint() << " error = " << unifiedSync->mConfig.getError();

                mClient.app->sync_auto_resume_result(*unifiedSync, true);
            }
            else
            {
                LOG_debug << "Sync loaded (but not resumed): " << toHandle(unifiedSync->mConfig.getBackupId()) << " " << unifiedSync->mConfig.getLocalPath().toPath(*mClient.fsaccess) << " fsfp= " << unifiedSync->mConfig.getLocalFingerprint() << " error = " << unifiedSync->mConfig.getError();
                mClient.app->sync_auto_resume_result(*unifiedSync, false);
            }
        }
    }
}


const unsigned int JSONSyncConfigDB::NUM_SLOTS = 2; //number of configuration versions to save. Do not set to > 10.

JSONSyncConfigDB::JSONSyncConfigDB(const LocalPath& dbPath,
                                   const LocalPath& drivePath)
  : mDBPath(dbPath)
  , mDrivePath(drivePath)
  , mBackupIdToConfig()
  , mSlot(0)
  , mDirty(false)
{
}

JSONSyncConfigDB::JSONSyncConfigDB(const LocalPath& dbPath)
  : mDBPath(dbPath)
  , mDrivePath()
  , mBackupIdToConfig()
  , mSlot(0)
  , mDirty(false)
{
}

JSONSyncConfigDB::~JSONSyncConfigDB()
{
    // Drop the configs.
    clear(false);
}

const SyncConfig* JSONSyncConfigDB::add(const SyncConfig& config,
                                        const bool flush)
{
    auto it = mBackupIdToConfig.find(config.getBackupId());

    // Do we already have a config with this tag?
    if (it != mBackupIdToConfig.end())
    {
        // Mark the database as being dirty.
        mDirty |= flush;

        // Update the config.
        it->second = config;

        // We're done.
        return &it->second;
    }

    // Add the config to the database.
    auto result = mBackupIdToConfig.emplace(config.getBackupId(), config);

    // Mark the database as being dirty.
    mDirty |= flush;

    // We're done.
    return &result.first->second;
}

void JSONSyncConfigDB::clear(const bool flush)
{
    // Are there any configs to remove?
    if (mBackupIdToConfig.empty())
    {
        // Nope.
        return;
    }

    // Mark the database as being dirty.
    mDirty |= flush;

    // Clear the config database.
    mBackupIdToConfig.clear();
}

const JSONSyncConfigMap& JSONSyncConfigDB::configs() const
{
    return mBackupIdToConfig;
}

bool JSONSyncConfigDB::dirty() const
{
    return mDirty;
}

const LocalPath& JSONSyncConfigDB::dbPath() const
{
    return mDBPath;
}

const LocalPath& JSONSyncConfigDB::drivePath() const
{
    return mDrivePath;
}

const SyncConfig* JSONSyncConfigDB::getByBackupId(handle backupId) const
{
    auto it = mBackupIdToConfig.find(backupId);

    if (it != mBackupIdToConfig.end())
    {
        return &it->second;
    }

    return nullptr;
}

const SyncConfig* JSONSyncConfigDB::getByRootHandle(handle targetHandle) const
{
    if (targetHandle == UNDEF)
    {
        return nullptr;
    }

    for (auto& it : mBackupIdToConfig)
    {
        if (it.second.getRemoteNode() == targetHandle)
        {
            return &it.second;
        }
    }

    return nullptr;
}

error JSONSyncConfigDB::read(JSONSyncConfigIOContext& ioContext)
{
    vector<unsigned int> confSlots;

    // Determine which slots we should load first, if any.
    if (ioContext.getSlotsInOrder(mDBPath, confSlots) != API_OK)
    {
        // Couldn't get a list of slots.
        return API_ENOENT;
    }

    // Try and load the database from one of the slots.
    for (const auto& slot : confSlots)
    {
        // Can we read the database from this slot?
        if (read(ioContext, slot) == API_OK)
        {
            // Update the slot number.
            mSlot = (slot + 1) % NUM_SLOTS;

            // Yep, loaded.
            return API_OK;
        }
    }

    // Up to date with disk.
    mDirty = false;

    // Couldn't load the database.
    return API_EREAD;
}

error JSONSyncConfigDB::removeByBackupId(handle backupId)
{
    // Remove the config, if present and flush.
    return removeByBackupId(backupId, true);
}

error JSONSyncConfigDB::removeByRootHandle(const handle targetHandle)
{
    // Any config present with the given target handle?
    if (const auto* config = getByRootHandle(targetHandle))
    {
        // Yep, remove it.
        return removeByBackupId(config->getBackupId(), true);
    }

    // Nope.
    return API_ENOENT;
}

error JSONSyncConfigDB::truncate(JSONSyncConfigIOContext& ioContext)
{
    // Purge configs from memory.
    mBackupIdToConfig.clear();

    // Database no longer has any changes.
    mDirty = false;

    // Reset slot counter to initial value.
    mSlot = 0;

    // Purge (existing) slots from disk.
    return ioContext.remove(mDBPath);
}

error JSONSyncConfigDB::write(JSONSyncConfigIOContext& ioContext)
{
    JSONWriter writer;

    // Serialize the database.
    ioContext.serialize(mBackupIdToConfig, writer);

    if (SimpleLogger::logCurrentLevel >= logMax)
    {
        FSACCESS_CLASS fsa;
        LOG_info << "Writing syncs file " << mDBPath.toPath(fsa) << ": " << writer.getstring();
    }

    // Try and write the database out to disk.
    if (ioContext.write(mDBPath, writer.getstring(), mSlot) != API_OK)
    {
        // Couldn't write the database out to disk.
        return API_EWRITE;
    }

    // Rotate the slot.
    mSlot = (mSlot + 1) % NUM_SLOTS;

    // Remove the old file so there's no race with fuzzy file timestamps in fast-running tests
    ioContext.remove(mDBPath, mSlot);

    // Up to date with disk.
    mDirty = false;

    return API_OK;
}

error JSONSyncConfigDB::read(JSONSyncConfigIOContext& ioContext,
                             const unsigned int slot)
{
    // Try and read the database from the specified slot.
    string data;

    if (ioContext.read(mDBPath, data, slot) != API_OK)
    {
        // Couldn't read the database.
        return API_EREAD;
    }

    if (SimpleLogger::logCurrentLevel >= logMax)
    {
        FSACCESS_CLASS fsa;
        LOG_verbose << "Loaded syncs file " << mDBPath.toPath(fsa) << ": " << data;
    }

    // Try and deserialize the configs contained in the database.
    JSONSyncConfigMap configs;
    JSON reader(data);

    if (!ioContext.deserialize(configs, reader))
    {
        // Couldn't deserialize the configs.
        return API_EREAD;
    }

    // Remove configs that aren't present on disk.
    auto i = mBackupIdToConfig.begin();
    auto j = mBackupIdToConfig.end();

    while (i != j)
    {
        const auto backupId = i++->first;

        if (!configs.count(backupId))
        {
            removeByBackupId(backupId, false);
        }
    }

    // Add (or update) configs.
    for (auto& it : configs)
    {
        // Correct config's drive path.
        it.second.mExternalDrivePath = mDrivePath;

        // Add / update the config.
        add(it.second, false);
    }

    return API_OK;
}

error JSONSyncConfigDB::removeByBackupId(handle backupId, const bool flush)
{
    auto it = mBackupIdToConfig.find(backupId);

    // Any config present with the given tag?
    if (it == mBackupIdToConfig.end())
    {
        // Nope.
        return API_ENOENT;
    }

    // Mark the database as being dirty.
    mDirty |= flush;

    // Remove the config from the database.
    mBackupIdToConfig.erase(it);

    // We're done.
    return API_OK;
}

JSONSyncConfigIOContext::JSONSyncConfigIOContext(SymmCipher& cipher,
                                                 FileSystemAccess& fsAccess,
                                                 const string& key,
                                                 const string& name,
                                                 PrnGen& rng)
  : mCipher()
  , mFsAccess(fsAccess)
  , mName(LocalPath::fromPath("megaclient_syncconfig_" + name, mFsAccess))
  , mRNG(rng)
  , mSigner()
{
    // These attributes *must* be sane.
    assert(!key.empty());
    assert(!name.empty());

    // Deserialize the key.
    string k = Base64::atob(key);
    assert(k.size() == SymmCipher::KEYLENGTH * 2);

    // Decrypt the key.
    cipher.ecb_decrypt(reinterpret_cast<byte*>(&k[0]), k.size());

    // Load the authenticaton key into our internal signer.
    const byte* ka = reinterpret_cast<const byte*>(&k[0]);
    const byte* ke = &ka[SymmCipher::KEYLENGTH];

    mSigner.setkey(ka, SymmCipher::KEYLENGTH);

    // Load the encryption key into our internal cipher.
    mCipher.setkey(ke, SymmCipher::KEYLENGTH);
}

JSONSyncConfigIOContext::~JSONSyncConfigIOContext()
{
}

bool JSONSyncConfigIOContext::deserialize(JSONSyncConfigMap& configs,
                                          JSON& reader) const
{
    if (!reader.enterarray())
    {
        return false;
    }

    // Deserialize the configs.
    while (reader.enterobject())
    {
        SyncConfig config;

        if (deserialize(config, reader))
        {
            // So move is well-defined.
            const auto backupId = config.getBackupId();

            configs.emplace(backupId, std::move(config));
        }
        else
        {
            LOG_err << "Failed to deserialize a sync config";
        }
        reader.leaveobject();
    }

    return reader.leavearray();
}

error JSONSyncConfigIOContext::getSlotsInOrder(const LocalPath& dbPath,
                                               vector<unsigned int>& confSlots)
{
    using std::isdigit;
    using std::sort;

    using SlotTimePair = pair<unsigned int, m_time_t>;

    // Glob for configuration directory.
    LocalPath globPath = dbPath;

    globPath.appendWithSeparator(mName, false);
    globPath.append(LocalPath::fromPath(".?", mFsAccess));

    // Open directory for iteration.
    unique_ptr<DirAccess> dirAccess(mFsAccess.newdiraccess());

    if (!dirAccess->dopen(&globPath, nullptr, true))
    {
        // Couldn't open directory for iteration.
        return API_ENOENT;
    }

    auto fileAccess = mFsAccess.newfileaccess(false);
    LocalPath filePath;
    vector<SlotTimePair> slotTimes;
    nodetype_t type;

    // Iterate directory.
    while (dirAccess->dnext(globPath, filePath, false, &type))
    {
        // Skip directories.
        if (type != FILENODE)
        {
            continue;
        }

        // Determine slot suffix.
        const char suffix = filePath.toPath(mFsAccess).back();

        // Skip invalid suffixes.
        if (!isdigit(suffix))
        {
            continue;
        }

        // Determine file's modification time.
        if (!fileAccess->fopen(filePath))
        {
            // Couldn't stat file.
            continue;
        }

        // Record this slot-time pair.
        slotTimes.emplace_back(suffix - 0x30, fileAccess->mtime);
    }

    // Sort the list of slot-time pairs.
    sort(slotTimes.begin(),
         slotTimes.end(),
         [](const SlotTimePair& lhs, const SlotTimePair& rhs)
         {
             // Order by descending modification time.
             if (lhs.second != rhs.second)
             {
                 return lhs.second > rhs.second;
             }

             // Otherwise by descending slot.
             return lhs.first > rhs.first;
         });

    // Transmit sorted list of slots to the caller.
    for (const auto& slotTime : slotTimes)
    {
        confSlots.emplace_back(slotTime.first);
    }

    return API_OK;
}

error JSONSyncConfigIOContext::read(const LocalPath& dbPath,
                                    string& data,
                                    const unsigned int slot)
{
    using std::to_string;

    // Generate path to the configuration file.
    LocalPath path = dbPath;

    path.appendWithSeparator(mName, false);
    path.append(LocalPath::fromPath("." + to_string(slot), mFsAccess));

    // Try and open the file for reading.
    auto fileAccess = mFsAccess.newfileaccess(false);

    if (!fileAccess->fopen(path, true, false))
    {
        // Couldn't open the file for reading.
        return API_EREAD;
    }

    // Try and read the data from the file.
    string d;

    if (!fileAccess->fread(&d, static_cast<unsigned>(fileAccess->size), 0, 0x0))
    {
        // Couldn't read the file.
        return API_EREAD;
    }

    // Try and decrypt the data.
    if (!decrypt(d, data))
    {
        // Couldn't decrypt the data.
        return API_EREAD;
    }

    return API_OK;
}

error JSONSyncConfigIOContext::remove(const LocalPath& dbPath,
                                      const unsigned int slot)
{
    using std::to_string;

    LocalPath path = dbPath;

    // Generate the rest of the path.
    path.appendWithSeparator(mName, false);
    path.append(LocalPath::fromPath("." + to_string(slot), mFsAccess));

    return mFsAccess.unlinklocal(path) ? API_OK : API_EWRITE;
}

error JSONSyncConfigIOContext::remove(const LocalPath& dbPath)
{
    vector<unsigned int> confSlots;

    // What slots are present on disk?
    if (getSlotsInOrder(dbPath, confSlots) == API_ENOENT)
    {
        // None so nothing to do.
        return API_ENOENT;
    }

    bool result = true;

    // Remove the slots from disk.
    for (auto confSlot : confSlots)
    {
        result &= remove(dbPath, confSlot) == API_OK;
    }

    // Signal success only if all slots could be removed.
    return result ? API_OK : API_EWRITE;
}

void JSONSyncConfigIOContext::serialize(const JSONSyncConfigMap& configs,
                                        JSONWriter& writer) const
{
    writer.beginarray();

    for (const auto& it : configs)
    {
        serialize(it.second, writer);
    }

    writer.endarray();
}

error JSONSyncConfigIOContext::write(const LocalPath& dbPath,
                                     const string& data,
                                     const unsigned int slot)
{
    using std::to_string;

    LocalPath path = dbPath;

    // Try and create the backup configuration directory.
    if (!(mFsAccess.mkdirlocal(path) || mFsAccess.target_exists))
    {
        // Couldn't create the directory and it doesn't exist.
        return API_EWRITE;
    }

    // Generate the rest of the path.
    path.appendWithSeparator(mName, false);
    path.append(LocalPath::fromPath("." + to_string(slot), mFsAccess));

    // Open the file for writing.
    auto fileAccess = mFsAccess.newfileaccess(false);

    if (!fileAccess->fopen(path, false, true))
    {
        // Couldn't open the file for writing.
        return API_EWRITE;
    }

    // Ensure the file is empty.
    if (!fileAccess->ftruncate())
    {
        // Couldn't truncate the file.
        return API_EWRITE;
    }

    // Encrypt the configuration data.
    const string d = encrypt(data);

    // Write the encrypted configuration data.
    auto* bytes = reinterpret_cast<const byte*>(&d[0]);

    if (!fileAccess->fwrite(bytes, static_cast<unsigned>(d.size()), 0x0))
    {
        // Couldn't write out the data.
        return API_EWRITE;
    }

    return API_OK;
}

bool JSONSyncConfigIOContext::decrypt(const string& in, string& out)
{
    // Handy constants.
    const size_t IV_LENGTH       = SymmCipher::KEYLENGTH;
    const size_t MAC_LENGTH      = 32;
    const size_t METADATA_LENGTH = IV_LENGTH + MAC_LENGTH;

    // Is the file too short to be valid?
    if (in.size() <= METADATA_LENGTH)
    {
        return false;
    }

    // For convenience.
    const byte* data = reinterpret_cast<const byte*>(&in[0]);
    const byte* iv   = &data[in.size() - METADATA_LENGTH];
    const byte* mac  = &data[in.size() - MAC_LENGTH];

    byte cmac[MAC_LENGTH];

    // Compute HMAC on file.
    mSigner.add(data, in.size() - MAC_LENGTH);
    mSigner.get(cmac);

    // Is the file corrupt?
    if (memcmp(cmac, mac, MAC_LENGTH))
    {
        return false;
    }

    // Try and decrypt the file.
    return mCipher.cbc_decrypt_pkcs_padding(data,
                                            in.size() - METADATA_LENGTH,
                                            iv,
                                            &out);
}

bool JSONSyncConfigIOContext::deserialize(SyncConfig& config, JSON& reader) const
{
    const auto TYPE_BACKUP_ID       = MAKENAMEID2('i', 'd');
    const auto TYPE_ENABLED         = MAKENAMEID2('e', 'n');
    const auto TYPE_FINGERPRINT     = MAKENAMEID2('f', 'p');
    const auto TYPE_LAST_ERROR      = MAKENAMEID2('l', 'e');
    const auto TYPE_LAST_WARNING    = MAKENAMEID2('l', 'w');
    const auto TYPE_NAME            = MAKENAMEID1('n');
    const auto TYPE_SOURCE_PATH     = MAKENAMEID2('s', 'p');
    const auto TYPE_SYNC_TYPE       = MAKENAMEID2('s', 't');
    const auto TYPE_TARGET_HANDLE   = MAKENAMEID2('t', 'h');
    const auto TYPE_TARGET_PATH     = MAKENAMEID2('t', 'p');
    const auto TYPE_EXCLUSION_RULES = MAKENAMEID2('e', 'r');

    for ( ; ; )
    {
        switch (reader.getnameid())
        {
        case EOO:
            // success if we reached the end of the object
            return *reader.pos == '}';

        case TYPE_ENABLED:
            config.mEnabled = reader.getbool();
            break;

        case TYPE_FINGERPRINT:
            config.mLocalFingerprint = reader.getfp();
            break;

        case TYPE_LAST_ERROR:
            config.mError =
              static_cast<SyncError>(reader.getint32());
            break;

        case TYPE_LAST_WARNING:
            config.mWarning =
              static_cast<SyncWarning>(reader.getint32());
            break;

        case TYPE_NAME:
            reader.storebinary(&config.mName);
            break;

        case TYPE_SOURCE_PATH:
        {
            string sourcePath;

            reader.storebinary(&sourcePath);

            config.mLocalPath =
              LocalPath::fromPath(sourcePath, mFsAccess);

            break;
        }

        case TYPE_SYNC_TYPE:
            config.mSyncType =
              static_cast<SyncConfig::Type>(reader.getint32());
            break;

        case TYPE_BACKUP_ID:
            config.mBackupId = reader.gethandle(sizeof(handle));
            break;

        case TYPE_TARGET_HANDLE:
            config.mRemoteNode = reader.gethandle(sizeof(handle));
            break;

        case TYPE_TARGET_PATH:
            reader.storebinary(&config.mOrigninalPathOfRemoteRootNode);
            break;

        case TYPE_EXCLUSION_RULES:
        {
            if (!reader.enterarray()) return false;
            string s;
            while (reader.storeobject(&s))
            {
                config.mRegExps.push_back(Base64::atob(s));
            }
            if (!reader.leavearray()) return false;
            break;
        }

        default:
            if (!reader.storeobject())
            {
                return false;
            }
            break;
        }
    }
}

string JSONSyncConfigIOContext::encrypt(const string& data)
{
    byte iv[SymmCipher::KEYLENGTH];

    // Generate initialization vector.
    mRNG.genblock(iv, sizeof(iv));

    string d;

    // Encrypt file using IV.
    mCipher.cbc_encrypt_pkcs_padding(&data, iv, &d);

    // Add IV to file.
    d.insert(d.end(), std::begin(iv), std::end(iv));

    byte mac[32];

    // Compute HMAC on file (including IV).
    mSigner.add(reinterpret_cast<const byte*>(&d[0]), d.size());
    mSigner.get(mac);

    // Add HMAC to file.
    d.insert(d.end(), std::begin(mac), std::end(mac));

    // We're done.
    return d;
}

void JSONSyncConfigIOContext::serialize(const SyncConfig& config,
                                        JSONWriter& writer) const
{
    writer.beginobject();
    writer.arg("id", config.getBackupId(), sizeof(handle));
    writer.arg_B64("sp", config.mLocalPath.toPath(mFsAccess));
    writer.arg_B64("n", config.mName);
    writer.arg_B64("tp", config.mOrigninalPathOfRemoteRootNode);
    writer.arg_fsfp("fp", config.mLocalFingerprint);
    writer.arg("th", config.mRemoteNode, sizeof(handle));
    writer.arg("le", config.mError);
    writer.arg("lw", config.mWarning);
    writer.arg("st", config.mSyncType);
    writer.arg("en", config.mEnabled);

    writer.beginarray("er");
    for (auto& s : config.mRegExps)
    {
        // store as binary so the strings get btoa'd so no JSON injections
        writer.element_B64(s);
    }
    writer.endarray();
    writer.endobject();
}

JSONSyncConfigStore::JSONSyncConfigStore(JSONSyncConfigIOContext& ioContext)
  : mDirtyDB()
  , mDriveToDB()
  , mIOContext(ioContext)
  , mBackupIdToDB()
{
}

JSONSyncConfigStore::~JSONSyncConfigStore()
{
    // Close all open databases.
    close();
}

const SyncConfig* JSONSyncConfigStore::add(SyncConfig config)
{
    auto i = mBackupIdToDB.find(config.getBackupId());

    // Ensure paths are normalized.
    config.mExternalDrivePath = NormalizeAbsolute(config.mExternalDrivePath);
    config.mLocalPath = NormalizeRelative(config.getLocalPath());

    // For comparing paths.
    static auto equal =
      [](const LocalPath& lhs, const LocalPath& rhs)
      {
          return platformCompareUtf(lhs, false, rhs, false) == 0;
      };

    // Is the config already in a database?
    if (i != mBackupIdToDB.end())
    {
        // Is the config moving between databases?
        if (equal(i->second->drivePath(), config.mExternalDrivePath))
        {
            // Nope, just update the config.
            auto* result = i->second->add(config);

            // If necessary, queue the database for writing.
            if (i->second->dirty())
            {
                mDirtyDB.emplace(i->second);
            }

            return result;
        }

        // Remove the config from the (old) database.
        i->second->removeByBackupId(config.getBackupId());

<<<<<<< HEAD
        // Database needs to be written to disk.
        mDirtyDB.emplace(i->second);
=======
        removeSyncConfigByBackupId(backupId);
        mClient.syncactivity = true;
        mSyncVec.erase(mSyncVec.begin() + index);
>>>>>>> edb9b928

        // Remove the config from the index.
        mBackupIdToDB.erase(i);
    }

    auto j = mDriveToDB.find(config.mExternalDrivePath);

    // Does the target database exist?
    if (j == mDriveToDB.end())
    {
        // Nope, can't add the config.
        return nullptr;
    }

    // Add (update) the config.
    auto result = j->second->add(config);

    // Add the config to the index.
    mBackupIdToDB.emplace(config.getBackupId(), j->second.get());

    // Queue the database for writing.
    mDirtyDB.emplace(j->second.get());

    return result;
}

<<<<<<< HEAD
error JSONSyncConfigStore::close(const LocalPath& drivePath)
=======
error Syncs::removeSyncConfigByBackupId(handle backupId)
{
    error result = API_OK;

    if (auto* db = syncConfigDB())
    {
        result = db->removeByBackupId(backupId);
    }

    if (result == API_ENOENT)
    {
        LOG_err << "Found no config for backupId: "
                << toHandle(backupId)
                << " upon sync removal.";
    }

    return result;
}

error Syncs::enableSyncByBackupId(handle backupId, bool resetFingerprint, UnifiedSync*& syncPtrRef)
>>>>>>> edb9b928
{
    auto i = mDriveToDB.find(NormalizeAbsolute(drivePath));

    // Does the database exist?
    if (i != mDriveToDB.end())
    {
        // Yep, close it.
        return close(*i->second);
    }

    // Doesn't exist.
    return API_ENOENT;
}

error JSONSyncConfigStore::close()
{
    error result = API_OK;

    auto i = mDriveToDB.begin();
    auto j = mDriveToDB.end();

    // Close all the databases.
    while (i != j)
    {
        auto& db = *i++->second;

        if (close(db) != API_OK)
        {
            result = API_EWRITE;
        }
    }

    return result;
}

<<<<<<< HEAD
const JSONSyncConfigMap* JSONSyncConfigStore::configs(const LocalPath& drivePath) const
{
    auto i = mDriveToDB.find(NormalizeAbsolute(drivePath));

    // Database exist?
    if (i != mDriveToDB.end())
    {
        // Yep, return a reference to its configs.
        return &i->second->configs();
    }

    // Nothing to return.
    return nullptr;
=======
error Syncs::saveSyncConfig(const SyncConfig& config)
{
    assert(!config.isExternal());

    if (auto* db = syncConfigDB())
    {
        return db->add(config), API_OK;
    }

    return API_ENOENT;
>>>>>>> edb9b928
}

JSONSyncConfigMap JSONSyncConfigStore::configs() const
{
    JSONSyncConfigMap result;

    // Collect configs from all databases.
    for (auto& i : mDriveToDB)
    {
        auto& configs = i.second->configs();

        result.insert(configs.begin(), configs.end());
    }

    return result;
}

const JSONSyncConfigMap* JSONSyncConfigStore::create(const LocalPath& drivePath)
{
    // Has this database already been opened?
    if (opened(drivePath))
    {
        // Yes, so we have nothing to do.
        return nullptr;
    }

    // Ensure the drive path is normalized.
    auto path = NormalizeAbsolute(drivePath);

    // Path to the directory containing the database.
    LocalPath dbPath = path;

    dbPath.appendWithSeparator(BACKUP_CONFIG_DIR, false);

    // Create database object.
    JSONSyncConfigDBPtr db(new JSONSyncConfigDB(dbPath, path));

    // Load existing database, if any.
    error result = db->read(mIOContext);

    if (result == API_EREAD)
    {
        // Couldn't load the database.
        return nullptr;
    }

    // Create the database if it didn't already exist.
    if (result == API_ENOENT)
    {
        if (db->write(mIOContext) == API_EWRITE)
        {
<<<<<<< HEAD
            // Couldn't create the database.
            return nullptr;
        }
    }

    // Add database to the store.
    auto it = mDriveToDB.emplace(path, std::move(db));

    // Add this databases's configs to the index.
    auto* configs = &it.first->second->configs();

    for (auto& i : *configs)
    {
        mBackupIdToDB.emplace(i.first, it.first->second.get());
    }

    // Return reference to (possibly empty) configs.
    return configs;
}

bool JSONSyncConfigStore::dirty() const
{
    return !mDirtyDB.empty();
}

error JSONSyncConfigStore::flush(const LocalPath& drivePath)
{
    auto i = mDriveToDB.find(NormalizeAbsolute(drivePath));

    // Does the database exist?
    if (i != mDriveToDB.end())
    {
        // Yep, flush it.
        return flush(*i->second);
    }

    // Can't flush a database that doesn't exist.
    return API_ENOENT;
}

error JSONSyncConfigStore::flush(vector<LocalPath>& drivePaths)
{
    error result = API_OK;

    // Try and flush all dirty databases.
    auto i = mDirtyDB.begin();
    auto j = mDirtyDB.end();

    while (i != j)
    {
        auto* db = *i++;

        if (flush(*db) != API_OK)
        {
            // Record which databases couldn't be flushed.
            drivePaths.emplace_back(db->drivePath());

            result = API_EWRITE;
=======
            if (unifiedSync->mConfig.getEnabled())
            {
                SyncError syncError = unifiedSync->mConfig.getError();
                LOG_debug << "Restoring sync: " << toHandle(unifiedSync->mConfig.getBackupId()) << " " << unifiedSync->mConfig.getLocalPath().toPath(*mClient.fsaccess) << " fsfp= " << unifiedSync->mConfig.getLocalFingerprint() << " old error = " << syncError;

                error e = unifiedSync->enableSync(false, true);
                if (!e)
                {
                    anySyncRestored = true;
                }
            }
            else
            {
                LOG_verbose << "Skipping restoring sync: " << unifiedSync->mConfig.getLocalPath().toPath(*mClient.fsaccess)
                    << " enabled=" << unifiedSync->mConfig.getEnabled() << " error=" << unifiedSync->mConfig.getError();
            }
>>>>>>> edb9b928
        }
    }

    return result;
}

error JSONSyncConfigStore::flush()
{
    error result = API_OK;

    // Try and flush all dirty databases.
    auto i = mDirtyDB.begin();
    auto j = mDirtyDB.end();

    while (i != j)
    {
        auto* db = *i++;

        if (flush(*db) != API_OK)
        {
            result = API_EWRITE;
        }
    }

    return result;
}

const SyncConfig* JSONSyncConfigStore::getByBackupId(const handle backupId) const
{
    auto it = mBackupIdToDB.find(backupId);

    if (it != mBackupIdToDB.end())
    {
        return it->second->getByBackupId(backupId);
    }
    
    return nullptr;
}

<<<<<<< HEAD
const SyncConfig* JSONSyncConfigStore::getByRootHandle(const handle targetHandle) const
{
    if (targetHandle == UNDEF)
    {
        return nullptr;
=======
    if (syncConfigDBLoad() != API_OK)
    {
        return;
    }

    for (auto& pair : syncConfigDB()->configs())
    {
        mSyncVec.push_back(unique_ptr<UnifiedSync>(new UnifiedSync(mClient, pair.second)));
        isEmpty = false;
>>>>>>> edb9b928
    }

    for (auto& db : mBackupIdToDB)
    {
        if (auto* config = db.second->getByRootHandle(targetHandle))
        {
<<<<<<< HEAD
            return config;
        }
    }
=======
            if (unifiedSync->mConfig.mOrigninalPathOfRemoteRootNode.empty()) //should only happen if coming from old cache
            {
                auto node = mClient.nodebyhandle(unifiedSync->mConfig.getRemoteNode());
                unifiedSync->updateSyncRemoteLocation(node, false); //updates cache & notice app of this change
                if (node)
                {
                    auto newpath = node->displaypath();
                    unifiedSync->mConfig.mOrigninalPathOfRemoteRootNode = newpath;//update loaded config
                }
            }
>>>>>>> edb9b928

    return nullptr;
}

<<<<<<< HEAD
const JSONSyncConfigMap* JSONSyncConfigStore::open(const LocalPath& drivePath)
{
    // Has this database already been opened?
    if (opened(drivePath))
    {
        // Yep, do nothing.
        return nullptr;
    }

    // Ensure the drive path is normalized.
    auto path = NormalizeAbsolute(drivePath);

    // Path to the directory containing the database.
    auto dbPath = path;

    dbPath.appendWithSeparator(BACKUP_CONFIG_DIR, false);

    // Create database object.
    JSONSyncConfigDBPtr db(new JSONSyncConfigDB(dbPath, path));

    // Try and load the database from disk.
    if (db->read(mIOContext) != API_OK)
    {
        // Couldn't load the database.
        return nullptr;
    }

    // Add the database to the store.
    auto it = mDriveToDB.emplace(path, std::move(db));

    // Add this databases's configs to the index.
    auto* configs = &it.first->second->configs();

    for (auto& i : *configs)
    {
        mBackupIdToDB.emplace(i.first, it.first->second.get());
    }

    // Return reference to (possibly empty) configs.
    return configs;
}

bool JSONSyncConfigStore::opened(const LocalPath& drivePath) const
{
    return mDriveToDB.count(NormalizeAbsolute(drivePath)) > 0;
}

error JSONSyncConfigStore::removeByBackupId(const handle backupId)
{
    auto it = mBackupIdToDB.find(backupId);

    if (it == mBackupIdToDB.end())
    {
        return API_ENOENT;
    }

    it->second->removeByBackupId(backupId);

    mDirtyDB.emplace(it->second);
    mBackupIdToDB.erase(it);

    return API_OK;
}

error JSONSyncConfigStore::removeByRootHandle(const handle targetHandle)
{
    if (targetHandle == UNDEF)
    {
        return API_ENOENT;
    }

    for (auto& db : mBackupIdToDB)
    {
        auto result = db.second->removeByRootHandle(targetHandle);

        if (result != API_ENOENT)
        {
            mDirtyDB.emplace(db.second);
            return result;
=======
#ifdef __APPLE__
                unifiedSync->mConfig.setLocalFingerprint(0); //for certain MacOS, fsfp seems to vary when restarting. we set it to 0, so that it gets recalculated
#endif
                LOG_debug << "Resuming cached sync: " << toHandle(unifiedSync->mConfig.getBackupId()) << " " << unifiedSync->mConfig.getLocalPath().toPath(*mClient.fsaccess) << " fsfp= " << unifiedSync->mConfig.getLocalFingerprint() << " error = " << unifiedSync->mConfig.getError();

                unifiedSync->enableSync(false, false);
                LOG_debug << "Sync autoresumed: " << toHandle(unifiedSync->mConfig.getBackupId()) << " " << unifiedSync->mConfig.getLocalPath().toPath(*mClient.fsaccess) << " fsfp= " << unifiedSync->mConfig.getLocalFingerprint() << " error = " << unifiedSync->mConfig.getError();

                mClient.app->sync_auto_resume_result(*unifiedSync, true);
            }
            else
            {
                LOG_debug << "Sync loaded (but not resumed): " << toHandle(unifiedSync->mConfig.getBackupId()) << " " << unifiedSync->mConfig.getLocalPath().toPath(*mClient.fsaccess) << " fsfp= " << unifiedSync->mConfig.getLocalFingerprint() << " error = " << unifiedSync->mConfig.getError();
                mClient.app->sync_auto_resume_result(*unifiedSync, false);
            }
>>>>>>> edb9b928
        }
    }

    return API_ENOENT;
}

#ifdef _WIN32
#define PATHSTRING(s) L ## s
#else // _WIN32
#define PATHSTRING(s) s
#endif // ! _WIN32

const LocalPath JSONSyncConfigStore::BACKUP_CONFIG_DIR =
    LocalPath::fromPlatformEncoded(PATHSTRING(".megabackup"));

#undef PATHSTRING

error JSONSyncConfigStore::close(JSONSyncConfigDB& db)
{
    // Try and flush the database.
    const auto result = flush(db);

    // Remove this database's configs from the index.
    for (auto& i : db.configs())
    {
        mBackupIdToDB.erase(i.first);
    }

    // Remove the database from memory.
    mDriveToDB.erase(db.drivePath());

    // Return flush result.
    return result;
}

error JSONSyncConfigStore::flush(JSONSyncConfigDB& db)
{
    auto i = mDirtyDB.find(&db);

    // Does this database need flushing?
    if (i == mDirtyDB.end())
    {
        // Doesn't need flushing.
        return API_OK;
    }

<<<<<<< HEAD
    // Try and write the database to disk.
    auto result = (*i)->write(mIOContext);

    // Database no longer needs flushing.
    mDirtyDB.erase(i);

    return result;
}

} // namespace

#endif
=======
const unsigned int JSONSyncConfigDB::NUM_SLOTS = 2; //number of configuration versions to save. Do not set to > 10.

JSONSyncConfigDB::JSONSyncConfigDB(const LocalPath& dbPath,
                                   const LocalPath& drivePath)
  : mDBPath(dbPath)
  , mDrivePath(drivePath)
  , mBackupIdToConfig()
  , mSlot(0)
  , mDirty(false)
{
}

JSONSyncConfigDB::JSONSyncConfigDB(const LocalPath& dbPath)
  : mDBPath(dbPath)
  , mDrivePath()
  , mBackupIdToConfig()
  , mSlot(0)
  , mDirty(false)
{
}

JSONSyncConfigDB::~JSONSyncConfigDB()
{
    // Drop the configs.
    clear(false);
}

const SyncConfig* JSONSyncConfigDB::add(const SyncConfig& config,
                                        const bool flush)
{
    auto it = mBackupIdToConfig.find(config.getBackupId());

    // Do we already have a config with this tag?
    if (it != mBackupIdToConfig.end())
    {
        // Mark the database as being dirty.
        mDirty |= flush;

        // Update the config.
        it->second = config;

        // We're done.
        return &it->second;
    }

    // Add the config to the database.
    auto result = mBackupIdToConfig.emplace(config.getBackupId(), config);

    // Mark the database as being dirty.
    mDirty |= flush;

    // We're done.
    return &result.first->second;
}

void JSONSyncConfigDB::clear(const bool flush)
{
    // Are there any configs to remove?
    if (mBackupIdToConfig.empty())
    {
        // Nope.
        return;
    }

    // Mark the database as being dirty.
    mDirty |= flush;

    // Clear the config database.
    mBackupIdToConfig.clear();
}

const JSONSyncConfigMap& JSONSyncConfigDB::configs() const
{
    return mBackupIdToConfig;
}

bool JSONSyncConfigDB::dirty() const
{
    return mDirty;
}

const LocalPath& JSONSyncConfigDB::dbPath() const
{
    return mDBPath;
}

const LocalPath& JSONSyncConfigDB::drivePath() const
{
    return mDrivePath;
}

const SyncConfig* JSONSyncConfigDB::getByBackupId(handle backupId) const
{
    auto it = mBackupIdToConfig.find(backupId);

    if (it != mBackupIdToConfig.end())
    {
        return &it->second;
    }

    return nullptr;
}

const SyncConfig* JSONSyncConfigDB::getByRootHandle(handle targetHandle) const
{
    if (targetHandle == UNDEF)
    {
        return nullptr;
    }

    for (auto& it : mBackupIdToConfig)
    {
        if (it.second.getRemoteNode() == targetHandle)
        {
            return &it.second;
        }
    }

    return nullptr;
}

error JSONSyncConfigDB::read(JSONSyncConfigIOContext& ioContext)
{
    vector<unsigned int> confSlots;

    // Determine which slots we should load first, if any.
    if (ioContext.getSlotsInOrder(mDBPath, confSlots) != API_OK)
    {
        // Couldn't get a list of slots.
        return API_ENOENT;
    }

    // Try and load the database from one of the slots.
    for (const auto& slot : confSlots)
    {
        // Can we read the database from this slot?
        if (read(ioContext, slot) == API_OK)
        {
            // Update the slot number.
            mSlot = (slot + 1) % NUM_SLOTS;

            // Yep, loaded.
            return API_OK;
        }
    }

    // Up to date with disk.
    mDirty = false;

    // Couldn't load the database.
    return API_EREAD;
}

error JSONSyncConfigDB::removeByBackupId(handle backupId)
{
    // Remove the config, if present and flush.
    return removeByBackupId(backupId, true);
}

error JSONSyncConfigDB::removeByRootHandle(const handle targetHandle)
{
    // Any config present with the given target handle?
    if (const auto* config = getByRootHandle(targetHandle))
    {
        // Yep, remove it.
        return removeByBackupId(config->getBackupId(), true);
    }

    // Nope.
    return API_ENOENT;
}

error JSONSyncConfigDB::truncate(JSONSyncConfigIOContext& ioContext)
{
    // Purge configs from memory.
    mBackupIdToConfig.clear();

    // Database no longer has any changes.
    mDirty = false;

    // Reset slot counter to initial value.
    mSlot = 0;

    // Purge (existing) slots from disk.
    return ioContext.remove(mDBPath);
}

error JSONSyncConfigDB::write(JSONSyncConfigIOContext& ioContext)
{
    JSONWriter writer;

    // Serialize the database.
    ioContext.serialize(mBackupIdToConfig, writer);

    if (SimpleLogger::logCurrentLevel >= logMax)
    {
        FSACCESS_CLASS fsa;
        LOG_info << "Writing syncs file " << mDBPath.toPath(fsa) << ": " << writer.getstring();
    }

    // Try and write the database out to disk.
    if (ioContext.write(mDBPath, writer.getstring(), mSlot) != API_OK)
    {
        // Couldn't write the database out to disk.
        return API_EWRITE;
    }

    // Rotate the slot.
    mSlot = (mSlot + 1) % NUM_SLOTS;

    // Remove the old file so there's no race with fuzzy file timestamps in fast-running tests
    ioContext.remove(mDBPath, mSlot);

    // Up to date with disk.
    mDirty = false;

    return API_OK;
}

error JSONSyncConfigDB::read(JSONSyncConfigIOContext& ioContext,
                             const unsigned int slot)
{
    // Try and read the database from the specified slot.
    string data;

    if (ioContext.read(mDBPath, data, slot) != API_OK)
    {
        // Couldn't read the database.
        return API_EREAD;
    }

    if (SimpleLogger::logCurrentLevel >= logMax)
    {
        FSACCESS_CLASS fsa;
        LOG_verbose << "Loaded syncs file " << mDBPath.toPath(fsa) << ": " << data;
    }

    // Try and deserialize the configs contained in the database.
    JSONSyncConfigMap configs;
    JSON reader(data);

    if (!ioContext.deserialize(configs, reader))
    {
        // Couldn't deserialize the configs.
        return API_EREAD;
    }

    // Remove configs that aren't present on disk.
    auto i = mBackupIdToConfig.begin();
    auto j = mBackupIdToConfig.end();

    while (i != j)
    {
        const auto backupId = i++->first;

        if (!configs.count(backupId))
        {
            removeByBackupId(backupId, false);
        }
    }

    // Add (or update) configs.
    for (auto& it : configs)
    {
        // Correct config's drive path.
        it.second.mExternalDrivePath = mDrivePath;

        // Add / update the config.
        add(it.second, false);
    }

    return API_OK;
}

error JSONSyncConfigDB::removeByBackupId(handle backupId, const bool flush)
{
    auto it = mBackupIdToConfig.find(backupId);

    // Any config present with the given tag?
    if (it == mBackupIdToConfig.end())
    {
        // Nope.
        return API_ENOENT;
    }

    // Mark the database as being dirty.
    mDirty |= flush;

    // Remove the config from the database.
    mBackupIdToConfig.erase(it);

    // We're done.
    return API_OK;
}

JSONSyncConfigIOContext::JSONSyncConfigIOContext(SymmCipher& cipher,
                                                 FileSystemAccess& fsAccess,
                                                 const string& key,
                                                 const string& name,
                                                 PrnGen& rng)
  : mCipher()
  , mFsAccess(fsAccess)
  , mName(LocalPath::fromPath("megaclient_syncconfig_" + name, mFsAccess))
  , mRNG(rng)
  , mSigner()
{
    // These attributes *must* be sane.
    assert(!key.empty());
    assert(!name.empty());

    // Deserialize the key.
    string k = Base64::atob(key);
    assert(k.size() == SymmCipher::KEYLENGTH * 2);

    // Decrypt the key.
    cipher.ecb_decrypt(reinterpret_cast<byte*>(&k[0]), k.size());

    // Load the authenticaton key into our internal signer.
    const byte* ka = reinterpret_cast<const byte*>(&k[0]);
    const byte* ke = &ka[SymmCipher::KEYLENGTH];

    mSigner.setkey(ka, SymmCipher::KEYLENGTH);

    // Load the encryption key into our internal cipher.
    mCipher.setkey(ke, SymmCipher::KEYLENGTH);
}

JSONSyncConfigIOContext::~JSONSyncConfigIOContext()
{
}

bool JSONSyncConfigIOContext::deserialize(JSONSyncConfigMap& configs,
                                          JSON& reader) const
{
    if (!reader.enterarray())
    {
        return false;
    }

    // Deserialize the configs.
    while (reader.enterobject())
    {
        SyncConfig config;

        if (deserialize(config, reader))
        {
            // So move is well-defined.
            const auto backupId = config.getBackupId();

            configs.emplace(backupId, std::move(config));
        }
        else
        {
            LOG_err << "Failed to deserialize a sync config";
            assert(false);
        }
        reader.leaveobject();
    }

    return reader.leavearray();
}

error JSONSyncConfigIOContext::getSlotsInOrder(const LocalPath& dbPath,
                                               vector<unsigned int>& confSlots)
{
    using std::isdigit;
    using std::sort;

    using SlotTimePair = pair<unsigned int, m_time_t>;

    // Glob for configuration directory.
    LocalPath globPath = dbPath;

    globPath.appendWithSeparator(mName, false);
    globPath.append(LocalPath::fromPath(".?", mFsAccess));

    // Open directory for iteration.
    unique_ptr<DirAccess> dirAccess(mFsAccess.newdiraccess());

    if (!dirAccess->dopen(&globPath, nullptr, true))
    {
        // Couldn't open directory for iteration.
        return API_ENOENT;
    }

    auto fileAccess = mFsAccess.newfileaccess(false);
    LocalPath filePath;
    vector<SlotTimePair> slotTimes;
    nodetype_t type;

    // Iterate directory.
    while (dirAccess->dnext(globPath, filePath, false, &type))
    {
        // Skip directories.
        if (type != FILENODE)
        {
            continue;
        }

        // Determine slot suffix.
        const char suffix = filePath.toPath(mFsAccess).back();

        // Skip invalid suffixes.
        if (!isdigit(suffix))
        {
            continue;
        }

        // Determine file's modification time.
        if (!fileAccess->fopen(filePath))
        {
            // Couldn't stat file.
            continue;
        }

        // Record this slot-time pair.
        unsigned int slot = suffix - 0x30; // convert char to int
        slotTimes.emplace_back(slot, fileAccess->mtime);
    }

    // Sort the list of slot-time pairs.
    sort(slotTimes.begin(),
         slotTimes.end(),
         [](const SlotTimePair& lhs, const SlotTimePair& rhs)
         {
             // Order by descending modification time.
             if (lhs.second != rhs.second)
             {
                 return lhs.second > rhs.second;
             }

             // Otherwise by descending slot.
             return lhs.first > rhs.first;
         });

    // Transmit sorted list of slots to the caller.
    for (const auto& slotTime : slotTimes)
    {
        confSlots.emplace_back(slotTime.first);
    }

    return API_OK;
}

error JSONSyncConfigIOContext::read(const LocalPath& dbPath,
                                    string& data,
                                    const unsigned int slot)
{
    using std::to_string;

    // Generate path to the configuration file.
    LocalPath path = dbPath;

    path.appendWithSeparator(mName, false);
    path.append(LocalPath::fromPath("." + to_string(slot), mFsAccess));

    // Try and open the file for reading.
    auto fileAccess = mFsAccess.newfileaccess(false);

    if (!fileAccess->fopen(path, true, false))
    {
        // Couldn't open the file for reading.
        return API_EREAD;
    }

    // Try and read the data from the file.
    string d;

    if (!fileAccess->fread(&d, static_cast<unsigned>(fileAccess->size), 0, 0x0))
    {
        // Couldn't read the file.
        return API_EREAD;
    }

    // Try and decrypt the data.
    if (!decrypt(d, data))
    {
        // Couldn't decrypt the data.
        return API_EREAD;
    }

    return API_OK;
}

error JSONSyncConfigIOContext::remove(const LocalPath& dbPath,
                                      const unsigned int slot)
{
    using std::to_string;

    LocalPath path = dbPath;

    // Generate the rest of the path.
    path.appendWithSeparator(mName, false);
    path.append(LocalPath::fromPath("." + to_string(slot), mFsAccess));

    return mFsAccess.unlinklocal(path) ? API_OK : API_EWRITE;
}

error JSONSyncConfigIOContext::remove(const LocalPath& dbPath)
{
    vector<unsigned int> confSlots;

    // What slots are present on disk?
    if (getSlotsInOrder(dbPath, confSlots) == API_ENOENT)
    {
        // None so nothing to do.
        return API_ENOENT;
    }

    bool result = true;

    // Remove the slots from disk.
    for (auto confSlot : confSlots)
    {
        result &= remove(dbPath, confSlot) == API_OK;
    }

    // Signal success only if all slots could be removed.
    return result ? API_OK : API_EWRITE;
}

void JSONSyncConfigIOContext::serialize(const JSONSyncConfigMap& configs,
                                        JSONWriter& writer) const
{
    writer.beginarray();

    for (const auto& it : configs)
    {
        serialize(it.second, writer);
    }

    writer.endarray();
}

error JSONSyncConfigIOContext::write(const LocalPath& dbPath,
                                     const string& data,
                                     const unsigned int slot)
{
    using std::to_string;

    LocalPath path = dbPath;

    // Try and create the backup configuration directory.
    if (!(mFsAccess.mkdirlocal(path) || mFsAccess.target_exists))
    {
        // Couldn't create the directory and it doesn't exist.
        return API_EWRITE;
    }

    // Generate the rest of the path.
    path.appendWithSeparator(mName, false);
    path.append(LocalPath::fromPath("." + to_string(slot), mFsAccess));

    // Open the file for writing.
    auto fileAccess = mFsAccess.newfileaccess(false);

    if (!fileAccess->fopen(path, false, true))
    {
        // Couldn't open the file for writing.
        return API_EWRITE;
    }

    // Ensure the file is empty.
    if (!fileAccess->ftruncate())
    {
        // Couldn't truncate the file.
        return API_EWRITE;
    }

    // Encrypt the configuration data.
    const string d = encrypt(data);

    // Write the encrypted configuration data.
    auto* bytes = reinterpret_cast<const byte*>(&d[0]);

    if (!fileAccess->fwrite(bytes, static_cast<unsigned>(d.size()), 0x0))
    {
        // Couldn't write out the data.
        return API_EWRITE;
    }

    return API_OK;
}

bool JSONSyncConfigIOContext::decrypt(const string& in, string& out)
{
    // Handy constants.
    const size_t IV_LENGTH       = SymmCipher::KEYLENGTH;
    const size_t MAC_LENGTH      = 32;
    const size_t METADATA_LENGTH = IV_LENGTH + MAC_LENGTH;

    // Is the file too short to be valid?
    if (in.size() <= METADATA_LENGTH)
    {
        return false;
    }

    // For convenience (format: <data><iv><hmac>)
    const byte* data = reinterpret_cast<const byte*>(&in[0]);
    const byte* iv   = &data[in.size() - METADATA_LENGTH];
    const byte* mac  = &data[in.size() - MAC_LENGTH];

    byte cmac[MAC_LENGTH];

    // Compute HMAC on file.
    mSigner.add(data, in.size() - MAC_LENGTH);
    mSigner.get(cmac);

    // Is the file corrupt?
    if (memcmp(cmac, mac, MAC_LENGTH))
    {
        return false;
    }

    // Try and decrypt the file.
    return mCipher.cbc_decrypt_pkcs_padding(data,
                                            in.size() - METADATA_LENGTH,
                                            iv,
                                            &out);
}

bool JSONSyncConfigIOContext::deserialize(SyncConfig& config, JSON& reader) const
{
    const auto TYPE_BACKUP_ID       = MAKENAMEID2('i', 'd');
    const auto TYPE_ENABLED         = MAKENAMEID2('e', 'n');
    const auto TYPE_FINGERPRINT     = MAKENAMEID2('f', 'p');
    const auto TYPE_LAST_ERROR      = MAKENAMEID2('l', 'e');
    const auto TYPE_LAST_WARNING    = MAKENAMEID2('l', 'w');
    const auto TYPE_NAME            = MAKENAMEID1('n');
    const auto TYPE_SOURCE_PATH     = MAKENAMEID2('s', 'p');
    const auto TYPE_SYNC_TYPE       = MAKENAMEID2('s', 't');
    const auto TYPE_TARGET_HANDLE   = MAKENAMEID2('t', 'h');
    const auto TYPE_TARGET_PATH     = MAKENAMEID2('t', 'p');
    const auto TYPE_EXCLUSION_RULES = MAKENAMEID2('e', 'r');

    for ( ; ; )
    {
        switch (reader.getnameid())
        {
        case EOO:
            // success if we reached the end of the object
            return *reader.pos == '}';

        case TYPE_ENABLED:
            config.mEnabled = reader.getbool();
            break;

        case TYPE_FINGERPRINT:
            config.mLocalFingerprint = reader.getfp();
            break;

        case TYPE_LAST_ERROR:
            config.mError =
              static_cast<SyncError>(reader.getint32());
            break;

        case TYPE_LAST_WARNING:
            config.mWarning =
              static_cast<SyncWarning>(reader.getint32());
            break;

        case TYPE_NAME:
            reader.storebinary(&config.mName);
            break;

        case TYPE_SOURCE_PATH:
        {
            string sourcePath;

            reader.storebinary(&sourcePath);

            config.mLocalPath =
              LocalPath::fromPath(sourcePath, mFsAccess);

            break;
        }

        case TYPE_SYNC_TYPE:
            config.mSyncType =
              static_cast<SyncConfig::Type>(reader.getint32());
            break;

        case TYPE_BACKUP_ID:
            config.mBackupId = reader.gethandle(sizeof(handle));
            break;

        case TYPE_TARGET_HANDLE:
            config.mRemoteNode = reader.gethandle(sizeof(handle));
            break;

        case TYPE_TARGET_PATH:
            reader.storebinary(&config.mOrigninalPathOfRemoteRootNode);
            break;

        case TYPE_EXCLUSION_RULES:
        {
            if (!reader.enterarray()) return false;
            string s;
            while (reader.storeobject(&s))
            {
                config.mRegExps.push_back(Base64::atob(s));
            }
            if (!reader.leavearray()) return false;
            break;
        }

        default:
            if (!reader.storeobject())
            {
                return false;
            }
            break;
        }
    }
}

string JSONSyncConfigIOContext::encrypt(const string& data)
{
    byte iv[SymmCipher::KEYLENGTH];

    // Generate initialization vector.
    mRNG.genblock(iv, sizeof(iv));

    string d;

    // Encrypt file using IV.
    mCipher.cbc_encrypt_pkcs_padding(&data, iv, &d);

    // Add IV to file.
    d.insert(d.end(), std::begin(iv), std::end(iv));

    byte mac[32];

    // Compute HMAC on file (including IV).
    mSigner.add(reinterpret_cast<const byte*>(&d[0]), d.size());
    mSigner.get(mac);

    // Add HMAC to file.
    d.insert(d.end(), std::begin(mac), std::end(mac));

    // We're done.
    return d;
}

void JSONSyncConfigIOContext::serialize(const SyncConfig& config,
                                        JSONWriter& writer) const
{
    writer.beginobject();
    writer.arg("id", config.getBackupId(), sizeof(handle));
    writer.arg_B64("sp", config.mLocalPath.toPath(mFsAccess));
    writer.arg_B64("n", config.mName);
    writer.arg_B64("tp", config.mOrigninalPathOfRemoteRootNode);
    writer.arg_fsfp("fp", config.mLocalFingerprint);
    writer.arg("th", config.mRemoteNode, sizeof(handle));
    writer.arg("le", config.mError);
    writer.arg("lw", config.mWarning);
    writer.arg("st", config.mSyncType);
    writer.arg("en", config.mEnabled);

    writer.beginarray("er");
    for (auto& s : config.mRegExps)
    {
        // store as binary so the strings get btoa'd so no JSON injections
        writer.element_B64(s);
    }
    writer.endarray();
    writer.endobject();
}

} // namespace

#endif
>>>>>>> edb9b928
<|MERGE_RESOLUTION|>--- conflicted
+++ resolved
@@ -517,13 +517,10 @@
     scanseqno = 0;
 
     mLocalPath = mUnifiedSync.mConfig.getLocalPath();
-<<<<<<< HEAD
 
     mBackupState = mUnifiedSync.mConfig.getType() == SyncConfig::TYPE_BACKUP  
                    ? SYNC_BACKUP_MIRROR
                    : SYNC_BACKUP_NONE;
-=======
->>>>>>> edb9b928
 
     if (cdebris)
     {
@@ -1962,14 +1959,7 @@
     }
 
     //persist
-<<<<<<< HEAD
     mClient.syncs.saveSyncConfig(mConfig);
-=======
-    if (auto syncdb = mClient.syncs.syncConfigDB())
-    {
-        syncdb->add(mConfig);
-    }
->>>>>>> edb9b928
 
     return changed;
 }
@@ -2090,7 +2080,6 @@
     mHeartBeatMonitor.reset(new BackupMonitor(&mClient));
 }
 
-<<<<<<< HEAD
 
 error Syncs::backupAdd(const SyncConfig& config,
                        SyncCompletionFunction completion,
@@ -2107,183 +2096,14 @@
         {
             completion(nullptr, NO_SYNC_ERROR, API_EARGS);
         }
-=======
-JSONSyncConfigDB* Syncs::syncConfigDB()
-{
-    // Have we already created the database?
-    if (mSyncConfigDB)
-    {
-        // Yep, return a reference to the caller.
-        return mSyncConfigDB.get();
-    }
-
-    // Is the client using a database?
-    if (!mClient.dbaccess)
-    {
-        // Nope and we need it for the configuration path.
-        return nullptr;
-    }
-
-    // Can we get our hands on an IO context?
-    if (!syncConfigIOContext())
-    {
-        // We need it if we want to write the DB to disk.
-        return nullptr;
-    }
-
-    // Where the database will be stored.
-    auto dbPath = mClient.dbaccess->rootPath();
-
-    // Create the database.
-    mSyncConfigDB.reset(new JSONSyncConfigDB(dbPath));
-
-    return mSyncConfigDB.get();
-}
-
-bool Syncs::syncConfigDBDirty()
-{
-    return mSyncConfigDB && mSyncConfigDB->dirty();
-}
-
-error Syncs::syncConfigDBFlush()
-{
-    if (!syncConfigDBDirty())
-    {
-        return API_OK;
-    }
-
-    LOG_verbose << "Attempting to flush internal config database.";
-
-    auto result = API_EAGAIN;
-
-    if (auto* ioContext = syncConfigIOContext())
-    {
-        result = mSyncConfigDB->write(*ioContext);
-    }
-
-    if (result != API_OK)
-    {
-        LOG_err << "Couldn't flush internal config database to disk: "
-                << result;
-    }
-    else
-    {
-        LOG_verbose << "Internal config database flushed to disk.";
-    }
-
-    return result;
-}
-
-error Syncs::syncConfigDBLoad()
-{
-    LOG_verbose << "Attempting to load internal sync configs from disk.";
-
-    auto result = API_EAGAIN;
-
-    // Can we get our hands on the internal sync config database?
-    if (auto* db = syncConfigDB())
-    {
-        // Make sure we have a suitable IO context.
-        if (auto* ioContext = syncConfigIOContext())
-        {
-            // Try and read the database from disk.
-            result = db->read(*ioContext);
-        }
-
-        if (result == API_OK || result == API_ENOENT)
-        {
-            LOG_verbose << "Loaded "
-                        << db->configs().size()
-                        << " internal sync config(s) from disk.";
-
-            return API_OK;
-        }
-    }
-
-    LOG_err << "Couldn't load internal sync configs from disk: "
-            << result;
-
-    return result;
-}
-
-JSONSyncConfigIOContext* Syncs::syncConfigIOContext()
-{
-    // Has a suitable IO context already been created?
-    if (mSyncConfigIOContext)
-    {
-        // Yep, return a reference to it.
-        return mSyncConfigIOContext.get();
-    }
-
-    using KeyStr  = Base64Str<SymmCipher::KEYLENGTH * 2>;
-    using NameStr = Base64Str<SymmCipher::KEYLENGTH>;
-
-    if (User* selfUser = mClient.finduser(mClient.me))
-    {
-        auto name = selfUser->getattr(ATTR_JSON_SYNC_CONFIG_NAME);
-        auto key = selfUser->getattr(ATTR_JSON_SYNC_CONFIG_KEY);
-
-        if (name && key &&
-            key->size() == KeyStr::STRLEN &&
-            name->size() == NameStr::STRLEN)
-        {
-            // Create the IO context.
-            mSyncConfigIOContext.reset(
-              new JSONSyncConfigIOContext(mClient.key,
-                                         *mClient.fsaccess,
-                                         *key,
-                                         *name,
-                                         mClient.rng));
-        }
-    }
-	
-    // Return a reference to the new IO context.
-    return mSyncConfigIOContext.get();
-}
-
-void Syncs::clear()
-{
-    syncConfigDBFlush();
-
-    mSyncConfigDB.reset();
-    mSyncConfigIOContext.reset();
-    mSyncVec.clear();
-    isEmpty = true;
-}
-
-error Syncs::truncate()
-{
-    if (!mSyncConfigDB)
-    {
-        return API_OK;
-    }
-
-    if (auto* ioContext = syncConfigIOContext())
-    {
-        return mSyncConfigDB->truncate(*ioContext);
-    }
-
-    return API_EAGAIN;
-}
-
-void Syncs::resetSyncConfigDb()
-{
-    mSyncConfigDB.reset();
-    static_cast<void>(syncConfigDB());
-}
->>>>>>> edb9b928
 
         return API_EARGS;
     }
 
-<<<<<<< HEAD
     // For convenience.
     auto& drivePath = config.mExternalDrivePath;
     auto& fsAccess = *mClient.fsaccess;
     auto& sourcePath = config.mLocalPath;
-=======
-    saveSyncConfig(c);
->>>>>>> edb9b928
 
     // Could we get our hands on the config store?
     auto* store = backupConfigStore();
@@ -2301,29 +2121,8 @@
             completion(nullptr, NO_SYNC_ERROR, API_EINTERNAL);
         }
 
-<<<<<<< HEAD
         // Nope and we can't do anything without it.
         return API_EINTERNAL;
-=======
-SyncConfig* Syncs::syncConfigByBackupId(handle backupId) const
-{
-    for (auto& s : mSyncVec)
-    {
-        if (s->mConfig.getBackupId() == backupId)
-        {
-            return &s->mConfig;
-        }
-    }
-
-    return nullptr;
-}
-
-void Syncs::forEachUnifiedSync(std::function<void(UnifiedSync&)> f)
-{
-    for (auto& s : mSyncVec)
-    {
-        f(*s);
->>>>>>> edb9b928
     }
 
     // Try and create (open) the database.
@@ -2420,25 +2219,14 @@
         }
     }
 
-<<<<<<< HEAD
     // Remove the configs.
     for (auto it = mSyncVec.begin(); it != mSyncVec.end(); )
-=======
-void Syncs::purgeRunningSyncs()
-{
-    // Called from locallogout (which always happens on ~MegaClient as well as on request)
-    // Any syncs that are running should be resumed on next start.
-    // We stop the syncs here, but don't call the client to say they are stopped.
-    // And localnode databases are preserved.
-    for (auto& s : mSyncVec)
->>>>>>> edb9b928
     {
         const auto backupId = (*it)->mConfig.mBackupId;
 
         // Is this a config we're interested in?
         if (configs->count(backupId))
         {
-<<<<<<< HEAD
             // Let the app know we're removing the config.
             mClient.app->sync_removed(backupId);
 
@@ -2449,11 +2237,6 @@
         {
             // Otherwise, skip.
             ++it;
-=======
-            // Deleting the sync will close/save the sync's localnode database file in its current state.
-            // And then delete objects in RAM.
-            s->mSync.reset();
->>>>>>> edb9b928
         }
     }
 
@@ -3561,6 +3344,7 @@
         else
         {
             LOG_err << "Failed to deserialize a sync config";
+            assert(false);
         }
         reader.leaveobject();
     }
@@ -3622,7 +3406,8 @@
         }
 
         // Record this slot-time pair.
-        slotTimes.emplace_back(suffix - 0x30, fileAccess->mtime);
+        unsigned int slot = suffix - 0x30; // convert char to int
+        slotTimes.emplace_back(slot, fileAccess->mtime);
     }
 
     // Sort the list of slot-time pairs.
@@ -3802,7 +3587,7 @@
         return false;
     }
 
-    // For convenience.
+    // For convenience (format: <data><iv><hmac>)
     const byte* data = reinterpret_cast<const byte*>(&in[0]);
     const byte* iv   = &data[in.size() - METADATA_LENGTH];
     const byte* mac  = &data[in.size() - MAC_LENGTH];
@@ -4024,14 +3809,8 @@
         // Remove the config from the (old) database.
         i->second->removeByBackupId(config.getBackupId());
 
-<<<<<<< HEAD
         // Database needs to be written to disk.
         mDirtyDB.emplace(i->second);
-=======
-        removeSyncConfigByBackupId(backupId);
-        mClient.syncactivity = true;
-        mSyncVec.erase(mSyncVec.begin() + index);
->>>>>>> edb9b928
 
         // Remove the config from the index.
         mBackupIdToDB.erase(i);
@@ -4058,30 +3837,7 @@
     return result;
 }
 
-<<<<<<< HEAD
 error JSONSyncConfigStore::close(const LocalPath& drivePath)
-=======
-error Syncs::removeSyncConfigByBackupId(handle backupId)
-{
-    error result = API_OK;
-
-    if (auto* db = syncConfigDB())
-    {
-        result = db->removeByBackupId(backupId);
-    }
-
-    if (result == API_ENOENT)
-    {
-        LOG_err << "Found no config for backupId: "
-                << toHandle(backupId)
-                << " upon sync removal.";
-    }
-
-    return result;
-}
-
-error Syncs::enableSyncByBackupId(handle backupId, bool resetFingerprint, UnifiedSync*& syncPtrRef)
->>>>>>> edb9b928
 {
     auto i = mDriveToDB.find(NormalizeAbsolute(drivePath));
 
@@ -4117,7 +3873,6 @@
     return result;
 }
 
-<<<<<<< HEAD
 const JSONSyncConfigMap* JSONSyncConfigStore::configs(const LocalPath& drivePath) const
 {
     auto i = mDriveToDB.find(NormalizeAbsolute(drivePath));
@@ -4131,18 +3886,6 @@
 
     // Nothing to return.
     return nullptr;
-=======
-error Syncs::saveSyncConfig(const SyncConfig& config)
-{
-    assert(!config.isExternal());
-
-    if (auto* db = syncConfigDB())
-    {
-        return db->add(config), API_OK;
-    }
-
-    return API_ENOENT;
->>>>>>> edb9b928
 }
 
 JSONSyncConfigMap JSONSyncConfigStore::configs() const
@@ -4194,7 +3937,6 @@
     {
         if (db->write(mIOContext) == API_EWRITE)
         {
-<<<<<<< HEAD
             // Couldn't create the database.
             return nullptr;
         }
@@ -4253,24 +3995,6 @@
             drivePaths.emplace_back(db->drivePath());
 
             result = API_EWRITE;
-=======
-            if (unifiedSync->mConfig.getEnabled())
-            {
-                SyncError syncError = unifiedSync->mConfig.getError();
-                LOG_debug << "Restoring sync: " << toHandle(unifiedSync->mConfig.getBackupId()) << " " << unifiedSync->mConfig.getLocalPath().toPath(*mClient.fsaccess) << " fsfp= " << unifiedSync->mConfig.getLocalFingerprint() << " old error = " << syncError;
-
-                error e = unifiedSync->enableSync(false, true);
-                if (!e)
-                {
-                    anySyncRestored = true;
-                }
-            }
-            else
-            {
-                LOG_verbose << "Skipping restoring sync: " << unifiedSync->mConfig.getLocalPath().toPath(*mClient.fsaccess)
-                    << " enabled=" << unifiedSync->mConfig.getEnabled() << " error=" << unifiedSync->mConfig.getError();
-            }
->>>>>>> edb9b928
         }
     }
 
@@ -4310,50 +4034,24 @@
     return nullptr;
 }
 
-<<<<<<< HEAD
 const SyncConfig* JSONSyncConfigStore::getByRootHandle(const handle targetHandle) const
 {
     if (targetHandle == UNDEF)
     {
         return nullptr;
-=======
-    if (syncConfigDBLoad() != API_OK)
-    {
-        return;
-    }
-
-    for (auto& pair : syncConfigDB()->configs())
-    {
-        mSyncVec.push_back(unique_ptr<UnifiedSync>(new UnifiedSync(mClient, pair.second)));
-        isEmpty = false;
->>>>>>> edb9b928
     }
 
     for (auto& db : mBackupIdToDB)
     {
         if (auto* config = db.second->getByRootHandle(targetHandle))
         {
-<<<<<<< HEAD
             return config;
         }
     }
-=======
-            if (unifiedSync->mConfig.mOrigninalPathOfRemoteRootNode.empty()) //should only happen if coming from old cache
-            {
-                auto node = mClient.nodebyhandle(unifiedSync->mConfig.getRemoteNode());
-                unifiedSync->updateSyncRemoteLocation(node, false); //updates cache & notice app of this change
-                if (node)
-                {
-                    auto newpath = node->displaypath();
-                    unifiedSync->mConfig.mOrigninalPathOfRemoteRootNode = newpath;//update loaded config
-                }
-            }
->>>>>>> edb9b928
 
     return nullptr;
 }
 
-<<<<<<< HEAD
 const JSONSyncConfigMap* JSONSyncConfigStore::open(const LocalPath& drivePath)
 {
     // Has this database already been opened?
@@ -4433,23 +4131,6 @@
         {
             mDirtyDB.emplace(db.second);
             return result;
-=======
-#ifdef __APPLE__
-                unifiedSync->mConfig.setLocalFingerprint(0); //for certain MacOS, fsfp seems to vary when restarting. we set it to 0, so that it gets recalculated
-#endif
-                LOG_debug << "Resuming cached sync: " << toHandle(unifiedSync->mConfig.getBackupId()) << " " << unifiedSync->mConfig.getLocalPath().toPath(*mClient.fsaccess) << " fsfp= " << unifiedSync->mConfig.getLocalFingerprint() << " error = " << unifiedSync->mConfig.getError();
-
-                unifiedSync->enableSync(false, false);
-                LOG_debug << "Sync autoresumed: " << toHandle(unifiedSync->mConfig.getBackupId()) << " " << unifiedSync->mConfig.getLocalPath().toPath(*mClient.fsaccess) << " fsfp= " << unifiedSync->mConfig.getLocalFingerprint() << " error = " << unifiedSync->mConfig.getError();
-
-                mClient.app->sync_auto_resume_result(*unifiedSync, true);
-            }
-            else
-            {
-                LOG_debug << "Sync loaded (but not resumed): " << toHandle(unifiedSync->mConfig.getBackupId()) << " " << unifiedSync->mConfig.getLocalPath().toPath(*mClient.fsaccess) << " fsfp= " << unifiedSync->mConfig.getLocalFingerprint() << " error = " << unifiedSync->mConfig.getError();
-                mClient.app->sync_auto_resume_result(*unifiedSync, false);
-            }
->>>>>>> edb9b928
         }
     }
 
@@ -4496,7 +4177,6 @@
         return API_OK;
     }
 
-<<<<<<< HEAD
     // Try and write the database to disk.
     auto result = (*i)->write(mIOContext);
 
@@ -4508,778 +4188,4 @@
 
 } // namespace
 
-#endif
-=======
-const unsigned int JSONSyncConfigDB::NUM_SLOTS = 2; //number of configuration versions to save. Do not set to > 10.
-
-JSONSyncConfigDB::JSONSyncConfigDB(const LocalPath& dbPath,
-                                   const LocalPath& drivePath)
-  : mDBPath(dbPath)
-  , mDrivePath(drivePath)
-  , mBackupIdToConfig()
-  , mSlot(0)
-  , mDirty(false)
-{
-}
-
-JSONSyncConfigDB::JSONSyncConfigDB(const LocalPath& dbPath)
-  : mDBPath(dbPath)
-  , mDrivePath()
-  , mBackupIdToConfig()
-  , mSlot(0)
-  , mDirty(false)
-{
-}
-
-JSONSyncConfigDB::~JSONSyncConfigDB()
-{
-    // Drop the configs.
-    clear(false);
-}
-
-const SyncConfig* JSONSyncConfigDB::add(const SyncConfig& config,
-                                        const bool flush)
-{
-    auto it = mBackupIdToConfig.find(config.getBackupId());
-
-    // Do we already have a config with this tag?
-    if (it != mBackupIdToConfig.end())
-    {
-        // Mark the database as being dirty.
-        mDirty |= flush;
-
-        // Update the config.
-        it->second = config;
-
-        // We're done.
-        return &it->second;
-    }
-
-    // Add the config to the database.
-    auto result = mBackupIdToConfig.emplace(config.getBackupId(), config);
-
-    // Mark the database as being dirty.
-    mDirty |= flush;
-
-    // We're done.
-    return &result.first->second;
-}
-
-void JSONSyncConfigDB::clear(const bool flush)
-{
-    // Are there any configs to remove?
-    if (mBackupIdToConfig.empty())
-    {
-        // Nope.
-        return;
-    }
-
-    // Mark the database as being dirty.
-    mDirty |= flush;
-
-    // Clear the config database.
-    mBackupIdToConfig.clear();
-}
-
-const JSONSyncConfigMap& JSONSyncConfigDB::configs() const
-{
-    return mBackupIdToConfig;
-}
-
-bool JSONSyncConfigDB::dirty() const
-{
-    return mDirty;
-}
-
-const LocalPath& JSONSyncConfigDB::dbPath() const
-{
-    return mDBPath;
-}
-
-const LocalPath& JSONSyncConfigDB::drivePath() const
-{
-    return mDrivePath;
-}
-
-const SyncConfig* JSONSyncConfigDB::getByBackupId(handle backupId) const
-{
-    auto it = mBackupIdToConfig.find(backupId);
-
-    if (it != mBackupIdToConfig.end())
-    {
-        return &it->second;
-    }
-
-    return nullptr;
-}
-
-const SyncConfig* JSONSyncConfigDB::getByRootHandle(handle targetHandle) const
-{
-    if (targetHandle == UNDEF)
-    {
-        return nullptr;
-    }
-
-    for (auto& it : mBackupIdToConfig)
-    {
-        if (it.second.getRemoteNode() == targetHandle)
-        {
-            return &it.second;
-        }
-    }
-
-    return nullptr;
-}
-
-error JSONSyncConfigDB::read(JSONSyncConfigIOContext& ioContext)
-{
-    vector<unsigned int> confSlots;
-
-    // Determine which slots we should load first, if any.
-    if (ioContext.getSlotsInOrder(mDBPath, confSlots) != API_OK)
-    {
-        // Couldn't get a list of slots.
-        return API_ENOENT;
-    }
-
-    // Try and load the database from one of the slots.
-    for (const auto& slot : confSlots)
-    {
-        // Can we read the database from this slot?
-        if (read(ioContext, slot) == API_OK)
-        {
-            // Update the slot number.
-            mSlot = (slot + 1) % NUM_SLOTS;
-
-            // Yep, loaded.
-            return API_OK;
-        }
-    }
-
-    // Up to date with disk.
-    mDirty = false;
-
-    // Couldn't load the database.
-    return API_EREAD;
-}
-
-error JSONSyncConfigDB::removeByBackupId(handle backupId)
-{
-    // Remove the config, if present and flush.
-    return removeByBackupId(backupId, true);
-}
-
-error JSONSyncConfigDB::removeByRootHandle(const handle targetHandle)
-{
-    // Any config present with the given target handle?
-    if (const auto* config = getByRootHandle(targetHandle))
-    {
-        // Yep, remove it.
-        return removeByBackupId(config->getBackupId(), true);
-    }
-
-    // Nope.
-    return API_ENOENT;
-}
-
-error JSONSyncConfigDB::truncate(JSONSyncConfigIOContext& ioContext)
-{
-    // Purge configs from memory.
-    mBackupIdToConfig.clear();
-
-    // Database no longer has any changes.
-    mDirty = false;
-
-    // Reset slot counter to initial value.
-    mSlot = 0;
-
-    // Purge (existing) slots from disk.
-    return ioContext.remove(mDBPath);
-}
-
-error JSONSyncConfigDB::write(JSONSyncConfigIOContext& ioContext)
-{
-    JSONWriter writer;
-
-    // Serialize the database.
-    ioContext.serialize(mBackupIdToConfig, writer);
-
-    if (SimpleLogger::logCurrentLevel >= logMax)
-    {
-        FSACCESS_CLASS fsa;
-        LOG_info << "Writing syncs file " << mDBPath.toPath(fsa) << ": " << writer.getstring();
-    }
-
-    // Try and write the database out to disk.
-    if (ioContext.write(mDBPath, writer.getstring(), mSlot) != API_OK)
-    {
-        // Couldn't write the database out to disk.
-        return API_EWRITE;
-    }
-
-    // Rotate the slot.
-    mSlot = (mSlot + 1) % NUM_SLOTS;
-
-    // Remove the old file so there's no race with fuzzy file timestamps in fast-running tests
-    ioContext.remove(mDBPath, mSlot);
-
-    // Up to date with disk.
-    mDirty = false;
-
-    return API_OK;
-}
-
-error JSONSyncConfigDB::read(JSONSyncConfigIOContext& ioContext,
-                             const unsigned int slot)
-{
-    // Try and read the database from the specified slot.
-    string data;
-
-    if (ioContext.read(mDBPath, data, slot) != API_OK)
-    {
-        // Couldn't read the database.
-        return API_EREAD;
-    }
-
-    if (SimpleLogger::logCurrentLevel >= logMax)
-    {
-        FSACCESS_CLASS fsa;
-        LOG_verbose << "Loaded syncs file " << mDBPath.toPath(fsa) << ": " << data;
-    }
-
-    // Try and deserialize the configs contained in the database.
-    JSONSyncConfigMap configs;
-    JSON reader(data);
-
-    if (!ioContext.deserialize(configs, reader))
-    {
-        // Couldn't deserialize the configs.
-        return API_EREAD;
-    }
-
-    // Remove configs that aren't present on disk.
-    auto i = mBackupIdToConfig.begin();
-    auto j = mBackupIdToConfig.end();
-
-    while (i != j)
-    {
-        const auto backupId = i++->first;
-
-        if (!configs.count(backupId))
-        {
-            removeByBackupId(backupId, false);
-        }
-    }
-
-    // Add (or update) configs.
-    for (auto& it : configs)
-    {
-        // Correct config's drive path.
-        it.second.mExternalDrivePath = mDrivePath;
-
-        // Add / update the config.
-        add(it.second, false);
-    }
-
-    return API_OK;
-}
-
-error JSONSyncConfigDB::removeByBackupId(handle backupId, const bool flush)
-{
-    auto it = mBackupIdToConfig.find(backupId);
-
-    // Any config present with the given tag?
-    if (it == mBackupIdToConfig.end())
-    {
-        // Nope.
-        return API_ENOENT;
-    }
-
-    // Mark the database as being dirty.
-    mDirty |= flush;
-
-    // Remove the config from the database.
-    mBackupIdToConfig.erase(it);
-
-    // We're done.
-    return API_OK;
-}
-
-JSONSyncConfigIOContext::JSONSyncConfigIOContext(SymmCipher& cipher,
-                                                 FileSystemAccess& fsAccess,
-                                                 const string& key,
-                                                 const string& name,
-                                                 PrnGen& rng)
-  : mCipher()
-  , mFsAccess(fsAccess)
-  , mName(LocalPath::fromPath("megaclient_syncconfig_" + name, mFsAccess))
-  , mRNG(rng)
-  , mSigner()
-{
-    // These attributes *must* be sane.
-    assert(!key.empty());
-    assert(!name.empty());
-
-    // Deserialize the key.
-    string k = Base64::atob(key);
-    assert(k.size() == SymmCipher::KEYLENGTH * 2);
-
-    // Decrypt the key.
-    cipher.ecb_decrypt(reinterpret_cast<byte*>(&k[0]), k.size());
-
-    // Load the authenticaton key into our internal signer.
-    const byte* ka = reinterpret_cast<const byte*>(&k[0]);
-    const byte* ke = &ka[SymmCipher::KEYLENGTH];
-
-    mSigner.setkey(ka, SymmCipher::KEYLENGTH);
-
-    // Load the encryption key into our internal cipher.
-    mCipher.setkey(ke, SymmCipher::KEYLENGTH);
-}
-
-JSONSyncConfigIOContext::~JSONSyncConfigIOContext()
-{
-}
-
-bool JSONSyncConfigIOContext::deserialize(JSONSyncConfigMap& configs,
-                                          JSON& reader) const
-{
-    if (!reader.enterarray())
-    {
-        return false;
-    }
-
-    // Deserialize the configs.
-    while (reader.enterobject())
-    {
-        SyncConfig config;
-
-        if (deserialize(config, reader))
-        {
-            // So move is well-defined.
-            const auto backupId = config.getBackupId();
-
-            configs.emplace(backupId, std::move(config));
-        }
-        else
-        {
-            LOG_err << "Failed to deserialize a sync config";
-            assert(false);
-        }
-        reader.leaveobject();
-    }
-
-    return reader.leavearray();
-}
-
-error JSONSyncConfigIOContext::getSlotsInOrder(const LocalPath& dbPath,
-                                               vector<unsigned int>& confSlots)
-{
-    using std::isdigit;
-    using std::sort;
-
-    using SlotTimePair = pair<unsigned int, m_time_t>;
-
-    // Glob for configuration directory.
-    LocalPath globPath = dbPath;
-
-    globPath.appendWithSeparator(mName, false);
-    globPath.append(LocalPath::fromPath(".?", mFsAccess));
-
-    // Open directory for iteration.
-    unique_ptr<DirAccess> dirAccess(mFsAccess.newdiraccess());
-
-    if (!dirAccess->dopen(&globPath, nullptr, true))
-    {
-        // Couldn't open directory for iteration.
-        return API_ENOENT;
-    }
-
-    auto fileAccess = mFsAccess.newfileaccess(false);
-    LocalPath filePath;
-    vector<SlotTimePair> slotTimes;
-    nodetype_t type;
-
-    // Iterate directory.
-    while (dirAccess->dnext(globPath, filePath, false, &type))
-    {
-        // Skip directories.
-        if (type != FILENODE)
-        {
-            continue;
-        }
-
-        // Determine slot suffix.
-        const char suffix = filePath.toPath(mFsAccess).back();
-
-        // Skip invalid suffixes.
-        if (!isdigit(suffix))
-        {
-            continue;
-        }
-
-        // Determine file's modification time.
-        if (!fileAccess->fopen(filePath))
-        {
-            // Couldn't stat file.
-            continue;
-        }
-
-        // Record this slot-time pair.
-        unsigned int slot = suffix - 0x30; // convert char to int
-        slotTimes.emplace_back(slot, fileAccess->mtime);
-    }
-
-    // Sort the list of slot-time pairs.
-    sort(slotTimes.begin(),
-         slotTimes.end(),
-         [](const SlotTimePair& lhs, const SlotTimePair& rhs)
-         {
-             // Order by descending modification time.
-             if (lhs.second != rhs.second)
-             {
-                 return lhs.second > rhs.second;
-             }
-
-             // Otherwise by descending slot.
-             return lhs.first > rhs.first;
-         });
-
-    // Transmit sorted list of slots to the caller.
-    for (const auto& slotTime : slotTimes)
-    {
-        confSlots.emplace_back(slotTime.first);
-    }
-
-    return API_OK;
-}
-
-error JSONSyncConfigIOContext::read(const LocalPath& dbPath,
-                                    string& data,
-                                    const unsigned int slot)
-{
-    using std::to_string;
-
-    // Generate path to the configuration file.
-    LocalPath path = dbPath;
-
-    path.appendWithSeparator(mName, false);
-    path.append(LocalPath::fromPath("." + to_string(slot), mFsAccess));
-
-    // Try and open the file for reading.
-    auto fileAccess = mFsAccess.newfileaccess(false);
-
-    if (!fileAccess->fopen(path, true, false))
-    {
-        // Couldn't open the file for reading.
-        return API_EREAD;
-    }
-
-    // Try and read the data from the file.
-    string d;
-
-    if (!fileAccess->fread(&d, static_cast<unsigned>(fileAccess->size), 0, 0x0))
-    {
-        // Couldn't read the file.
-        return API_EREAD;
-    }
-
-    // Try and decrypt the data.
-    if (!decrypt(d, data))
-    {
-        // Couldn't decrypt the data.
-        return API_EREAD;
-    }
-
-    return API_OK;
-}
-
-error JSONSyncConfigIOContext::remove(const LocalPath& dbPath,
-                                      const unsigned int slot)
-{
-    using std::to_string;
-
-    LocalPath path = dbPath;
-
-    // Generate the rest of the path.
-    path.appendWithSeparator(mName, false);
-    path.append(LocalPath::fromPath("." + to_string(slot), mFsAccess));
-
-    return mFsAccess.unlinklocal(path) ? API_OK : API_EWRITE;
-}
-
-error JSONSyncConfigIOContext::remove(const LocalPath& dbPath)
-{
-    vector<unsigned int> confSlots;
-
-    // What slots are present on disk?
-    if (getSlotsInOrder(dbPath, confSlots) == API_ENOENT)
-    {
-        // None so nothing to do.
-        return API_ENOENT;
-    }
-
-    bool result = true;
-
-    // Remove the slots from disk.
-    for (auto confSlot : confSlots)
-    {
-        result &= remove(dbPath, confSlot) == API_OK;
-    }
-
-    // Signal success only if all slots could be removed.
-    return result ? API_OK : API_EWRITE;
-}
-
-void JSONSyncConfigIOContext::serialize(const JSONSyncConfigMap& configs,
-                                        JSONWriter& writer) const
-{
-    writer.beginarray();
-
-    for (const auto& it : configs)
-    {
-        serialize(it.second, writer);
-    }
-
-    writer.endarray();
-}
-
-error JSONSyncConfigIOContext::write(const LocalPath& dbPath,
-                                     const string& data,
-                                     const unsigned int slot)
-{
-    using std::to_string;
-
-    LocalPath path = dbPath;
-
-    // Try and create the backup configuration directory.
-    if (!(mFsAccess.mkdirlocal(path) || mFsAccess.target_exists))
-    {
-        // Couldn't create the directory and it doesn't exist.
-        return API_EWRITE;
-    }
-
-    // Generate the rest of the path.
-    path.appendWithSeparator(mName, false);
-    path.append(LocalPath::fromPath("." + to_string(slot), mFsAccess));
-
-    // Open the file for writing.
-    auto fileAccess = mFsAccess.newfileaccess(false);
-
-    if (!fileAccess->fopen(path, false, true))
-    {
-        // Couldn't open the file for writing.
-        return API_EWRITE;
-    }
-
-    // Ensure the file is empty.
-    if (!fileAccess->ftruncate())
-    {
-        // Couldn't truncate the file.
-        return API_EWRITE;
-    }
-
-    // Encrypt the configuration data.
-    const string d = encrypt(data);
-
-    // Write the encrypted configuration data.
-    auto* bytes = reinterpret_cast<const byte*>(&d[0]);
-
-    if (!fileAccess->fwrite(bytes, static_cast<unsigned>(d.size()), 0x0))
-    {
-        // Couldn't write out the data.
-        return API_EWRITE;
-    }
-
-    return API_OK;
-}
-
-bool JSONSyncConfigIOContext::decrypt(const string& in, string& out)
-{
-    // Handy constants.
-    const size_t IV_LENGTH       = SymmCipher::KEYLENGTH;
-    const size_t MAC_LENGTH      = 32;
-    const size_t METADATA_LENGTH = IV_LENGTH + MAC_LENGTH;
-
-    // Is the file too short to be valid?
-    if (in.size() <= METADATA_LENGTH)
-    {
-        return false;
-    }
-
-    // For convenience (format: <data><iv><hmac>)
-    const byte* data = reinterpret_cast<const byte*>(&in[0]);
-    const byte* iv   = &data[in.size() - METADATA_LENGTH];
-    const byte* mac  = &data[in.size() - MAC_LENGTH];
-
-    byte cmac[MAC_LENGTH];
-
-    // Compute HMAC on file.
-    mSigner.add(data, in.size() - MAC_LENGTH);
-    mSigner.get(cmac);
-
-    // Is the file corrupt?
-    if (memcmp(cmac, mac, MAC_LENGTH))
-    {
-        return false;
-    }
-
-    // Try and decrypt the file.
-    return mCipher.cbc_decrypt_pkcs_padding(data,
-                                            in.size() - METADATA_LENGTH,
-                                            iv,
-                                            &out);
-}
-
-bool JSONSyncConfigIOContext::deserialize(SyncConfig& config, JSON& reader) const
-{
-    const auto TYPE_BACKUP_ID       = MAKENAMEID2('i', 'd');
-    const auto TYPE_ENABLED         = MAKENAMEID2('e', 'n');
-    const auto TYPE_FINGERPRINT     = MAKENAMEID2('f', 'p');
-    const auto TYPE_LAST_ERROR      = MAKENAMEID2('l', 'e');
-    const auto TYPE_LAST_WARNING    = MAKENAMEID2('l', 'w');
-    const auto TYPE_NAME            = MAKENAMEID1('n');
-    const auto TYPE_SOURCE_PATH     = MAKENAMEID2('s', 'p');
-    const auto TYPE_SYNC_TYPE       = MAKENAMEID2('s', 't');
-    const auto TYPE_TARGET_HANDLE   = MAKENAMEID2('t', 'h');
-    const auto TYPE_TARGET_PATH     = MAKENAMEID2('t', 'p');
-    const auto TYPE_EXCLUSION_RULES = MAKENAMEID2('e', 'r');
-
-    for ( ; ; )
-    {
-        switch (reader.getnameid())
-        {
-        case EOO:
-            // success if we reached the end of the object
-            return *reader.pos == '}';
-
-        case TYPE_ENABLED:
-            config.mEnabled = reader.getbool();
-            break;
-
-        case TYPE_FINGERPRINT:
-            config.mLocalFingerprint = reader.getfp();
-            break;
-
-        case TYPE_LAST_ERROR:
-            config.mError =
-              static_cast<SyncError>(reader.getint32());
-            break;
-
-        case TYPE_LAST_WARNING:
-            config.mWarning =
-              static_cast<SyncWarning>(reader.getint32());
-            break;
-
-        case TYPE_NAME:
-            reader.storebinary(&config.mName);
-            break;
-
-        case TYPE_SOURCE_PATH:
-        {
-            string sourcePath;
-
-            reader.storebinary(&sourcePath);
-
-            config.mLocalPath =
-              LocalPath::fromPath(sourcePath, mFsAccess);
-
-            break;
-        }
-
-        case TYPE_SYNC_TYPE:
-            config.mSyncType =
-              static_cast<SyncConfig::Type>(reader.getint32());
-            break;
-
-        case TYPE_BACKUP_ID:
-            config.mBackupId = reader.gethandle(sizeof(handle));
-            break;
-
-        case TYPE_TARGET_HANDLE:
-            config.mRemoteNode = reader.gethandle(sizeof(handle));
-            break;
-
-        case TYPE_TARGET_PATH:
-            reader.storebinary(&config.mOrigninalPathOfRemoteRootNode);
-            break;
-
-        case TYPE_EXCLUSION_RULES:
-        {
-            if (!reader.enterarray()) return false;
-            string s;
-            while (reader.storeobject(&s))
-            {
-                config.mRegExps.push_back(Base64::atob(s));
-            }
-            if (!reader.leavearray()) return false;
-            break;
-        }
-
-        default:
-            if (!reader.storeobject())
-            {
-                return false;
-            }
-            break;
-        }
-    }
-}
-
-string JSONSyncConfigIOContext::encrypt(const string& data)
-{
-    byte iv[SymmCipher::KEYLENGTH];
-
-    // Generate initialization vector.
-    mRNG.genblock(iv, sizeof(iv));
-
-    string d;
-
-    // Encrypt file using IV.
-    mCipher.cbc_encrypt_pkcs_padding(&data, iv, &d);
-
-    // Add IV to file.
-    d.insert(d.end(), std::begin(iv), std::end(iv));
-
-    byte mac[32];
-
-    // Compute HMAC on file (including IV).
-    mSigner.add(reinterpret_cast<const byte*>(&d[0]), d.size());
-    mSigner.get(mac);
-
-    // Add HMAC to file.
-    d.insert(d.end(), std::begin(mac), std::end(mac));
-
-    // We're done.
-    return d;
-}
-
-void JSONSyncConfigIOContext::serialize(const SyncConfig& config,
-                                        JSONWriter& writer) const
-{
-    writer.beginobject();
-    writer.arg("id", config.getBackupId(), sizeof(handle));
-    writer.arg_B64("sp", config.mLocalPath.toPath(mFsAccess));
-    writer.arg_B64("n", config.mName);
-    writer.arg_B64("tp", config.mOrigninalPathOfRemoteRootNode);
-    writer.arg_fsfp("fp", config.mLocalFingerprint);
-    writer.arg("th", config.mRemoteNode, sizeof(handle));
-    writer.arg("le", config.mError);
-    writer.arg("lw", config.mWarning);
-    writer.arg("st", config.mSyncType);
-    writer.arg("en", config.mEnabled);
-
-    writer.beginarray("er");
-    for (auto& s : config.mRegExps)
-    {
-        // store as binary so the strings get btoa'd so no JSON injections
-        writer.element_B64(s);
-    }
-    writer.endarray();
-    writer.endobject();
-}
-
-} // namespace
-
-#endif
->>>>>>> edb9b928
+#endif