--- conflicted
+++ resolved
@@ -206,12 +206,7 @@
                         : !strchr("\\/:?\"<>|*+,;=[]", c);
         case FS_EXFAT:
         case FS_NTFS:
-<<<<<<< HEAD
-        case FS_UNKNOWN:
-        default:
-=======
             // Control characters will be escaped but not unescaped
->>>>>>> 17a4f1ca
             // ExFAT, NTFS restricted characters => " * / : < > ? \ |
             return (isControlChar(c) && isEscape)
                         ? false
