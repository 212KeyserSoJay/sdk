--- conflicted
+++ resolved
@@ -2619,11 +2619,8 @@
     enum {
         EVENT_COMMIT_DB = 0,
         EVENT_ACCOUNT_CONFIRMATION = 1,
-<<<<<<< HEAD
+        EVENT_CHANGE_TO_HTTPS = 2,
         EVENT_DISCONNECT = 3
-=======
-        EVENT_CHANGE_TO_HTTPS = 2
->>>>>>> 0f6a12cd
     };
 
     virtual ~MegaEvent();
@@ -4212,12 +4209,6 @@
          *   Valid data in the MegaEvent object received in the callback:
          *      - MegaEvent::getText: email address used to confirm the account
          *
-<<<<<<< HEAD
-         *  - MegaEvent::EVENT_DISCONNECT: when the SDK performs a disconnect to reset all the
-         * existing open-connections, since they have become unusable. It's recommended that the app
-         * receiving this event reset its connections with other servers, since the disconnect
-         * performed by the SDK is due to a network change or IP addresses becoming invalid.
-=======
          *  - MegaEvent::EVENT_CHANGE_TO_HTTPS: when the SDK automatically starts using HTTPS for all
          * its communications. This happens when the SDK is able to detect that MEGA servers can't be
          * reached using HTTP or that HTTP communications are being tampered. Transfers of files and
@@ -4227,7 +4218,11 @@
          * that applications that receive one of these events save that information on its settings and
          * automatically enable HTTPS on next executions of the app to not force the SDK to detect the problem
          * and automatically switch to HTTPS every time that the application starts.
->>>>>>> 0f6a12cd
+         *
+         *  - MegaEvent::EVENT_DISCONNECT: when the SDK performs a disconnect to reset all the
+         * existing open-connections, since they have become unusable. It's recommended that the app
+         * receiving this event reset its connections with other servers, since the disconnect
+         * performed by the SDK is due to a network change or IP addresses becoming invalid.
          *
          * You can check the type of event by calling MegaEvent::getType
          *
@@ -4542,12 +4537,6 @@
          *   Valid data in the MegaEvent object received in the callback:
          *      - MegaEvent::getText: email address used to confirm the account
          *
-<<<<<<< HEAD
-         *  - MegaEvent::EVENT_DISCONNECT: when the SDK performs a disconnect to reset all the
-         * existing open-connections, since they have become unusable. It's recommended that the app
-         * receiving this event reset its connections with other servers, since the disconnect
-         * performed by the SDK is due to a network change or IP addresses becoming invalid.
-=======
          *  - MegaEvent::EVENT_CHANGE_TO_HTTPS: when the SDK automatically starts using HTTPS for all
          * its communications. This happens when the SDK is able to detect that MEGA servers can't be
          * reached using HTTP or that HTTP communications are being tampered. Transfers of files and
@@ -4557,7 +4546,11 @@
          * that applications that receive one of these events save that information on its settings and
          * automatically enable HTTPS on next executions of the app to not force the SDK to detect the problem
          * and automatically switch to HTTPS every time that the application starts.
->>>>>>> 0f6a12cd
+         *
+         *  - MegaEvent::EVENT_DISCONNECT: when the SDK performs a disconnect to reset all the
+         * existing open-connections, since they have become unusable. It's recommended that the app
+         * receiving this event reset its connections with other servers, since the disconnect
+         * performed by the SDK is due to a network change or IP addresses becoming invalid.
          *
          * You can check the type of event by calling MegaEvent::getType
          *
