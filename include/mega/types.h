--- conflicted
+++ resolved
@@ -434,11 +434,8 @@
     string title;   // byte array
     handle ou;
     m_time_t ts;     // creation time
-<<<<<<< HEAD
+    attachments_map attachedNodes;
     bool archive;
-=======
-    attachments_map attachedNodes;
->>>>>>> 7a05ccec
 
     int tag;    // source tag, to identify own changes
 
