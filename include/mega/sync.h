/**
 * @file mega/sync.h
 * @brief Class for synchronizing local and remote trees
 *
 * (c) 2013-2014 by Mega Limited, Auckland, New Zealand
 *
 * This file is part of the MEGA SDK - Client Access Engine.
 *
 * Applications using the MEGA API must present a valid application key
 * and comply with the the rules set forth in the Terms of Service.
 *
 * The MEGA SDK is distributed in the hope that it will be useful,
 * but WITHOUT ANY WARRANTY; without even the implied warranty of
 * MERCHANTABILITY or FITNESS FOR A PARTICULAR PURPOSE.
 *
 * @copyright Simplified (2-clause) BSD License.
 *
 * You should have received a copy of the license along with this
 * program.
 */

#ifndef MEGA_SYNC_H
#define MEGA_SYNC_H 1

#include "db.h"

#ifdef ENABLE_SYNC


namespace mega {

class HeartBeatSyncInfo;
class BackupInfoSync;
class BackupMonitor;
class MegaClient;

// Searching from the back, this function compares path1 and path2 character by character and
// returns the number of consecutive character matches (excluding separators) but only including whole node names.
// It's assumed that the paths are normalized (e.g. not contain ..) and separated with `LocalPath::localPathSeparator`.
int computeReversePathMatchScore(const LocalPath& path1, const LocalPath& path2, const FileSystemAccess&);

// Recursively iterates through the filesystem tree starting at the sync root and assigns
// fs IDs to those local nodes that match the fingerprint retrieved from disk.
bool assignFilesystemIds(Sync& sync, MegaApp& app, FileSystemAccess& fsaccess, handlelocalnode_map& fsidnodes,
                         LocalPath& localdebris);

// A collection of sync configs backed by a database table
class MEGA_API SyncConfigBag
{
public:
    SyncConfigBag(DbAccess& dbaccess, FileSystemAccess& fsaccess, PrnGen& rng, const std::string& id);

    MEGA_DISABLE_COPY_MOVE(SyncConfigBag)

    // Adds a new sync config or updates if exists already
    void insert(const SyncConfig& syncConfig);

    // Removes a sync config with a given backupId
    bool removeByBackupId(const handle backupId);

    // Returns the sync config with a given backupId
    const SyncConfig* get(const handle backupId) const;

    // Returns the first sync config found with a remote handle
    const SyncConfig* getByNodeHandle(handle nodeHandle) const;

    // Removes all sync configs
    void clear();

    // Returns all current sync configs
    std::vector<SyncConfig> all() const;

private:
    std::unique_ptr<DbTable> mTable; // table for caching the sync configs
    std::map<handle, SyncConfig> mSyncConfigs; // map of backupId to sync configs
};


struct UnifiedSync
{
    // Reference to client
    MegaClient& mClient;

    // We always have a config
    SyncConfig mConfig;

    // If the config is good, the sync can be running
    unique_ptr<Sync> mSync;

    // High level info about this sync, sent to backup centre
    std::unique_ptr<BackupInfoSync> mBackupInfo;

    // The next detail heartbeat to send to the backup centre
    std::shared_ptr<HeartBeatSyncInfo> mNextHeartbeat;

    // ctor/dtor
    UnifiedSync(MegaClient&, const SyncConfig&);

    // Try to create and start the Sync
    error enableSync(bool resetFingerprint, bool notifyApp);

private:
    friend class Sync;
    friend struct Syncs;
    error startSync(MegaClient* client, const char* debris, LocalPath* localdebris, Node* remotenode, bool inshare, bool isNetwork, bool delayInitialScan, LocalPath& rootpath, std::unique_ptr<FileAccess>& openedLocalFolder);
    void changedConfigState(bool notifyApp);
    bool updateSyncRemoteLocation(Node* n, bool forceCallback);
};


class MEGA_API Sync
{
public:

    // returns the sync config
    SyncConfig& getConfig();

    MegaClient* client = nullptr;

    // sync-wide directory notification provider
    std::unique_ptr<DirNotify> dirnotify;

    // root of local filesystem tree, holding the sync's root folder.  Never null except briefly in the destructor (to ensure efficient db usage)
    unique_ptr<LocalNode> localroot;

    FileSystemType mFilesystemType = FS_UNKNOWN;

    // Path used to normalize sync locaroot name when using prefix /System/Volumes/Data needed by fsevents, due to notification paths
    // are served with such prefix from macOS catalina +
#ifdef __APPLE__
    string mFsEventsPath;
#endif
    // current state
    syncstate_t state = SYNC_INITIALSCAN;

    // are we conducting a full tree scan? (during initialization and if event notification failed)
    bool fullscan = true;

    // syncing to an inbound share?
    bool inshare = false;

    // deletion queue
    set<uint32_t> deleteq;

    // insertion/update queue
    localnode_set insertq;

    // adds an entry to the delete queue - removes it from insertq
    void statecachedel(LocalNode*);

    // adds an entry to the insert queue - removes it from deleteq
    void statecacheadd(LocalNode*);

    // recursively add children
    void addstatecachechildren(uint32_t, idlocalnode_map*, LocalPath&, LocalNode*, int);

    // Caches all synchronized LocalNode
    void cachenodes();

    // change state, signal to application
    void changestate(syncstate_t, SyncError newSyncError, bool newEnableFlag, bool notifyApp);

    // skip duplicates and self-caused
    bool checkValidNotification(int q, Notification& notification);

    // process and remove one directory notification queue item from *notify
    dstime procscanq(int);

    // recursively look for vanished child nodes and delete them
    void deletemissing(LocalNode*);

    // scan specific path
    LocalNode* checkpath(LocalNode*, LocalPath*, string* const, dstime*, bool wejustcreatedthisfolder, DirAccess* iteratingDir);

    m_off_t localbytes = 0;
    unsigned localnodes[2]{};

    // look up LocalNode relative to localroot
    LocalNode* localnodebypath(LocalNode*, const LocalPath&, LocalNode** = nullptr, LocalPath* outpath = nullptr);

    // Assigns fs IDs to those local nodes that match the fingerprint retrieved from disk.
    // The fs IDs of unmatched nodes are invalidated.
    bool assignfsids();

    // scan items in specified path and add as children of the specified
    // LocalNode
    bool scan(LocalPath*, FileAccess*);

    // rescan sequence number (incremented when a full rescan or a new
    // notification batch starts)
    int scanseqno = 0;

    // debris path component relative to the base path
    string debris;
    LocalPath localdebris;

    // permanent lock on the debris/tmp folder
    std::unique_ptr<FileAccess> tmpfa;

    // state cache table
    DbTable* statecachetable = nullptr;

    // move file or folder to localdebris
    bool movetolocaldebris(LocalPath& localpath);

    // get progress for heartbeats
    m_off_t getInflightProgress();

    // original filesystem fingerprint
    fsfp_t fsfp = 0;

    // does the filesystem have stable IDs? (FAT does not)
    bool fsstableids = false;

    // true if the sync hasn't loaded cached LocalNodes yet
    bool initializing = true;

    // true if the local synced folder is a network folder
    bool isnetwork = false;

    // values related to possible files being updated
    m_off_t updatedfilesize = ~0;
    m_time_t updatedfilets = 0;
    m_time_t updatedfileinitialts = 0;

    bool updateSyncRemoteLocation(Node* n, bool forceCallback);

    // flag to optimize destruction by skipping calls to treestate()
    bool mDestructorRunning = false;
    Sync(UnifiedSync&, const char*, LocalPath*, Node*, bool, handle);
    ~Sync();

    static const int SCANNING_DELAY_DS;
    static const int EXTRA_SCANNING_DELAY_DS;
    static const int FILE_UPDATE_DELAY_DS;
    static const int FILE_UPDATE_MAX_DELAY_SECS;
    static const dstime RECENT_VERSION_INTERVAL_SECS;

    UnifiedSync& mUnifiedSync;

protected :
    bool readstatecache();

private:
    std::string mLocalPath;
};


struct Syncs
{
    UnifiedSync* appendNewSync(const SyncConfig&, MegaClient& mc);

    bool hasRunningSyncs();
    unsigned numRunningSyncs();
    Sync* firstRunningSync();
    Sync* runningSyncByBackupId(handle tag) const;

    void forEachUnifiedSync(std::function<void(UnifiedSync&)> f);
    void forEachRunningSync(std::function<void(Sync* s)>);
    bool forEachRunningSync_shortcircuit(std::function<bool(Sync* s)>);
<<<<<<< HEAD
    void forEachRunningSyncContainingNode(Node* n, std::function<void(Sync* s)>);
=======
    void forEachRunningSyncContainingNode(Node* node, std::function<void(Sync* s)> f);
>>>>>>> 756b9e60
    void forEachSyncConfig(std::function<void(const SyncConfig&)>);

    void purgeRunningSyncs();
    void stopCancelledFailedDisabled();
    void resumeResumableSyncsOnStartup();
    void enableResumeableSyncs();
    error enableSyncByTag(handle tag, bool resetFingerprint, UnifiedSync*&);

    // disable all active syncs.  Cache is kept
    void disableSyncs(SyncError syncError, bool newEnabledFlag);

    // Called via MegaApi::disableSync - cache files are retained, as is the config, but the Sync is deleted
    void disableSelectedSyncs(std::function<bool(SyncConfig&, Sync*)> selector, SyncError syncError, bool newEnabledFlag);

    // Called via MegaApi::removeSync - cache files are deleted
    void removeSelectedSyncs(std::function<bool(SyncConfig&, Sync*)> selector);

    void resetSyncConfigDb();
    void clear();

    // updates in state & error
    void saveSyncConfig(const SyncConfig& config);

    Syncs(MegaClient& mc);

    // for quick lock free reference by MegaApiImpl::syncPathState (don't slow down windows explorer)
    bool isEmpty = true;

    unique_ptr<BackupMonitor> mHeartBeatMonitor;

    // use this existing class for maintaining the db
    unique_ptr<SyncConfigBag> mSyncConfigDb;

private:

    vector<unique_ptr<UnifiedSync>> mSyncVec;

    // remove the Sync and its config.  The sync's Localnode cache is removed
    void removeSyncByIndex(size_t index);

    MegaClient& mClient;
};


} // namespace

#endif
#endif<|MERGE_RESOLUTION|>--- conflicted
+++ resolved
@@ -258,11 +258,7 @@
     void forEachUnifiedSync(std::function<void(UnifiedSync&)> f);
     void forEachRunningSync(std::function<void(Sync* s)>);
     bool forEachRunningSync_shortcircuit(std::function<bool(Sync* s)>);
-<<<<<<< HEAD
-    void forEachRunningSyncContainingNode(Node* n, std::function<void(Sync* s)>);
-=======
     void forEachRunningSyncContainingNode(Node* node, std::function<void(Sync* s)> f);
->>>>>>> 756b9e60
     void forEachSyncConfig(std::function<void(const SyncConfig&)>);
 
     void purgeRunningSyncs();
