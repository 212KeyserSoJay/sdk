--- conflicted
+++ resolved
@@ -83,12 +83,9 @@
         bool devicenames : 1; // device names
         bool myBackupsFolder : 1; // target folder for My Backups
         bool backupNames : 1; // backup names
-<<<<<<< HEAD
+        bool cookieSettings : 1; // bit map to indicate whether some cookies are enabled or not
         bool jsonSyncConfigName : 1;
         bool jsonSyncConfigKey : 1;
-=======
-        bool cookieSettings : 1; // bit map to indicate whether some cookies are enabled or not
->>>>>>> 43fb3833
     } changed;
 
     // user's public key
