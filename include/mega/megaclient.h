--- conflicted
+++ resolved
@@ -1319,11 +1319,7 @@
     void putnodes_sync_result(error, vector<NewNode>&);
 
     // start downloading/copy missing files, create missing directories
-<<<<<<< HEAD
-    bool syncdown(LocalNode*, string*);
-=======
-    bool syncdown(LocalNode*, LocalPath&, bool);
->>>>>>> 8e891e3a
+    bool syncdown(LocalNode*, LocalPath&);
 
     // move nodes to //bin/SyncDebris/yyyy-mm-dd/ or unlink directly
     void movetosyncdebris(Node*, bool);
