/**
 * @file mega/request.h
 * @brief Generic request interface
 *
 * (c) 2013-2014 by Mega Limited, Auckland, New Zealand
 *
 * This file is part of the MEGA SDK - Client Access Engine.
 *
 * Applications using the MEGA API must present a valid application key
 * and comply with the the rules set forth in the Terms of Service.
 *
 * The MEGA SDK is distributed in the hope that it will be useful,
 * but WITHOUT ANY WARRANTY; without even the implied warranty of
 * MERCHANTABILITY or FITNESS FOR A PARTICULAR PURPOSE.
 *
 * @copyright Simplified (2-clause) BSD License.
 *
 * You should have received a copy of the license along with this
 * program.
 */

#ifndef MEGA_REQUEST_H
#define MEGA_REQUEST_H 1

#include "types.h"
#include "json.h"

namespace mega {

// API request
class MEGA_API Request
{
private:
    vector<Command*> cmds;
    string jsonresponse;
    JSON json;
    size_t processindex = 0;

public:
    void add(Command*);

    size_t size() const;

    void get(string*, bool& suppressSID, MegaClient* client) const;

    void serverresponse(string&& movestring, MegaClient*);
<<<<<<< HEAD
    void servererror(error e, MegaClient* client);
	
=======
    void servererror(const std::string &e, MegaClient* client);

>>>>>>> 8e891e3a
    void process(MegaClient* client);
    bool processCmdJSON(Command* cmd);
    bool processSeqTag(Command* cmd, bool withJSON, bool& parsedOk);

    void clear();
    bool empty() const; 
    void swap(Request&);
    bool stopProcessing = false;

    bool mV3 = false;
	
    // if contains only one command and that command is FetchNodes
    bool isFetchNodes() const;

    Command* getCurrentCommand();
};


class MEGA_API RequestDispatcher
{
    // these ones have been sent to the server, but we haven't received the response yet
    Request inflightreq;

    // client-server request double-buffering, in batches of up to MAX_COMMANDS
    deque<Request> nextreqs;

    // flags for dealing with resetting everything from a command in progress
    bool processing = false;
    bool clearWhenSafe = false;

    // these ones have completed, but we haven't received all the corresponding actionpackets yet
    deque<Request> completedreqs;

    static const int MAX_COMMANDS = 10000;

public:
    RequestDispatcher();

    // Queue a command to be send to MEGA. Some commands must go in their own batch (in case other commands fail the whole batch), determined by the Command's `batchSeparately` field.
    void add(Command*);

    bool cmdspending() const;
    bool cmdsInflight() const;

    Command* getCurrentCommand(bool currSeqtagSeen);

    /**
     * @brief get the set of commands to be sent to the server (could be a retry)
     * @param suppressSID
     * @param includesFetchingNodes set to whether the commands include fetch nodes
     */
    void serverrequest(string*, bool& suppressSID, bool &includesFetchingNodes, bool& v3, MegaClient* client);

    // once the server response is determined, call one of these to specify the results
    void requeuerequest();
    void serverresponse(string&& movestring, MegaClient*);
<<<<<<< HEAD

    void servererror(error, MegaClient*);
=======
    void servererror(const std::string &e, MegaClient*);
>>>>>>> 8e891e3a

    void continueProcessing(MegaClient* client);

    void clear();

#ifdef MEGA_MEASURE_CODE
    Request deferredRequests;
    std::function<bool(Command*)> deferRequests;
    void sendDeferred();
    uint64_t csRequestsSent = 0, csRequestsCompleted = 0;
    uint64_t csBatchesSent = 0, csBatchesReceived = 0;
#endif

};

} // namespace

#endif<|MERGE_RESOLUTION|>--- conflicted
+++ resolved
@@ -44,13 +44,8 @@
     void get(string*, bool& suppressSID, MegaClient* client) const;
 
     void serverresponse(string&& movestring, MegaClient*);
-<<<<<<< HEAD
-    void servererror(error e, MegaClient* client);
+    void servererror(const std::string &e, MegaClient* client);
 	
-=======
-    void servererror(const std::string &e, MegaClient* client);
-
->>>>>>> 8e891e3a
     void process(MegaClient* client);
     bool processCmdJSON(Command* cmd);
     bool processSeqTag(Command* cmd, bool withJSON, bool& parsedOk);
@@ -107,12 +102,8 @@
     // once the server response is determined, call one of these to specify the results
     void requeuerequest();
     void serverresponse(string&& movestring, MegaClient*);
-<<<<<<< HEAD
 
-    void servererror(error, MegaClient*);
-=======
     void servererror(const std::string &e, MegaClient*);
->>>>>>> 8e891e3a
 
     void continueProcessing(MegaClient* client);
 
