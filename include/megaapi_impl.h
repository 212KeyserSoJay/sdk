/**
 * @file megaapi_impl.h
 * @brief Private header file of the intermediate layer for the MEGA C++ SDK.
 *
 * (c) 2013-2014 by Mega Limited, Auckland, New Zealand
 *
 * This file is part of the MEGA SDK - Client Access Engine.
 *
 * Applications using the MEGA API must present a valid application key
 * and comply with the the rules set forth in the Terms of Service.
 *
 * The MEGA SDK is distributed in the hope that it will be useful,
 * but WITHOUT ANY WARRANTY; without even the implied warranty of
 * MERCHANTABILITY or FITNESS FOR A PARTICULAR PURPOSE.
 *
 * @copyright Simplified (2-clause) BSD License.
 *
 * You should have received a copy of the license along with this
 * program.
 */

#ifndef MEGAAPI_IMPL_H
#define MEGAAPI_IMPL_H

#include <atomic>
#include <memory>

#include "mega.h"
#include "mega/gfx/external.h"
#include "megaapi.h"

#include "mega/heartbeats.h"

#define CRON_USE_LOCAL_TIME 1
#include "mega/mega_ccronexpr.h"

#ifdef USE_PCRE
#include <pcre.h>
#endif

#ifdef HAVE_LIBUV
#include "uv.h"
#include "mega/mega_http_parser.h"
#include "mega/mega_evt_tls.h"

#endif

#ifndef _WIN32
#include <curl/curl.h>
#include <fcntl.h>
#endif

////////////////////////////// SETTINGS //////////////////////////////
////////// Support for threads and mutexes
//Choose one of these options.
//Otherwise, C++11 threads and mutexes will be used
//#define USE_PTHREAD
//#define USE_QT

////////// Support for thumbnails and previews.
//If you selected QT for threads and mutexes, it will be also used for thumbnails and previews
//You can create a subclass of MegaGfxProcessor and pass it to the constructor of MegaApi
//#define USE_FREEIMAGE

//Define WINDOWS_PHONE if you want to build the MEGA SDK for Windows Phone
//#define WINDOWS_PHONE
/////////////////////////// END OF SETTINGS ///////////////////////////

namespace mega
{

#ifdef USE_QT
class MegaThread : public QtThread {};
class MegaSemaphore : public QtSemaphore {};
#elif USE_PTHREAD
class MegaThread : public PosixThread {};
class MegaSemaphore : public PosixSemaphore {};
#elif defined(_WIN32) && !defined(USE_CPPTHREAD) && !defined(WINDOWS_PHONE)
class MegaThread : public Win32Thread {};
class MegaSemaphore : public Win32Semaphore {};
#else
class MegaThread : public CppThread {};
class MegaSemaphore : public CppSemaphore {};
#endif

#ifdef USE_QT
class MegaGfxProc : public GfxProcQT {};
#elif USE_FREEIMAGE
class MegaGfxProc : public GfxProcFreeImage {};
#elif TARGET_OS_IPHONE
class MegaGfxProc : public GfxProcCG {};
#else
class MegaGfxProc : public GfxProcExternal {};
#endif

#ifdef WIN32
    #ifndef WINDOWS_PHONE
    #ifdef USE_CURL
    class MegaHttpIO : public CurlHttpIO {};
    #else
    class MegaHttpIO : public WinHttpIO {};
    #endif
    #else
    class MegaHttpIO : public CurlHttpIO {};
    #endif
	class MegaFileSystemAccess : public WinFileSystemAccess {};
	class MegaWaiter : public WinWaiter {};
#else
    #ifdef __APPLE__
    typedef CurlHttpIO MegaHttpIO;
    typedef PosixFileSystemAccess MegaFileSystemAccess;
    typedef PosixWaiter MegaWaiter;
    #else
    class MegaHttpIO : public CurlHttpIO {};
    class MegaFileSystemAccess : public PosixFileSystemAccess {};
    class MegaWaiter : public PosixWaiter {};
    #endif
#endif

#ifdef HAVE_LIBUV
class MegaTCPServer;
class MegaHTTPServer;
class MegaFTPServer;
#endif

class MegaDbAccess : public SqliteDbAccess
{
	public:
		MegaDbAccess(string *basePath = NULL) : SqliteDbAccess(basePath){}
};

class MegaErrorPrivate : public MegaError
{
public:
    MegaErrorPrivate(int errorCode = MegaError::API_OK);
    MegaErrorPrivate(int errorCode, long long value);
    MegaErrorPrivate(const Error &err);
    MegaErrorPrivate(const MegaError &megaError);
    ~MegaErrorPrivate() override;
    MegaError* copy() const override;
    int getErrorCode() const override;
    long long getValue() const override;
    bool hasExtraInfo() const override;
    long long getUserStatus() const override;
    long long getLinkStatus() const override;
    const char* getErrorString() const override;
    const char* toString() const override;
    const char* __str__() const override;
    const char* __toString() const override;

private:
    long long mValue = 0;
    long long mUserStatus = MegaError::UserErrorCode::USER_ETD_UNKNOWN;
    long long mLinkStatus = MegaError::LinkErrorCode::LINK_UNKNOWN;
};

class ExternalLogger : public Logger
{
public:
    ExternalLogger();
    ~ExternalLogger();
    void addMegaLogger(MegaLogger* logger);
    void removeMegaLogger(MegaLogger *logger);
    void setLogLevel(int logLevel);
    void setLogToConsole(bool enable);
    void postLog(int logLevel, const char *message, const char *filename, int line);
    void log(const char *time, int loglevel, const char *source, const char *message
#ifdef ENABLE_LOG_PERFORMANCE
             , const char **directMessages, size_t *directMessagesSizes, unsigned numberMessages
#endif
            ) override;

private:
    std::recursive_mutex mutex;
    set <MegaLogger *> megaLoggers;
    bool logToConsole;
};

class MegaTransferPrivate;
class MegaTreeProcCopy : public MegaTreeProcessor
{
public:
    vector<NewNode> nn;
    unsigned nc = 0;
    bool allocated = false;

    MegaTreeProcCopy(MegaClient *client);
    bool processMegaNode(MegaNode* node) override;
    void allocnodes(void);

protected:
    MegaClient *client;
};


class MegaSizeProcessor : public MegaTreeProcessor
{
    protected:
        long long totalBytes;

    public:
        MegaSizeProcessor();
        bool processMegaNode(MegaNode* node) override;
        long long getTotalBytes();
};

class MegaRecursiveOperation
{
public:
    virtual ~MegaRecursiveOperation() = default;
    virtual void start(MegaNode* node) = 0;
    virtual void cancel() = 0;

protected:
    MegaApiImpl *megaApi;
    MegaClient *client;
    MegaTransferPrivate *transfer;
    MegaTransferListener *listener;
    int recursive;
    int tag;
    int pendingTransfers;
    bool cancelled = false;
    std::set<MegaTransferPrivate*> subTransfers;
    int mIncompleteTransfers = { 0 };
    MegaErrorPrivate mLastError = { API_OK };
};

class MegaFolderUploadController : public MegaRequestListener, public MegaTransferListener, public MegaRecursiveOperation
{
public:
    MegaFolderUploadController(MegaApiImpl *megaApi, MegaTransferPrivate *transfer);
    void start(MegaNode* node) override;
    void cancel() override;

protected:
    void onFolderAvailable(MegaHandle handle);
    void checkCompletion();

    std::list<LocalPath> pendingFolders;

public:
    void onRequestFinish(MegaApi* api, MegaRequest *request, MegaError *e) override;
    void onTransferStart(MegaApi *api, MegaTransfer *transfer) override;
    void onTransferUpdate(MegaApi *api, MegaTransfer *transfer) override;
    void onTransferFinish(MegaApi* api, MegaTransfer *transfer, MegaError *e) override;
    ~MegaFolderUploadController();
};


class MegaBackupController : public MegaBackup, public MegaRequestListener, public MegaTransferListener
{
public:
    MegaBackupController(MegaApiImpl *megaApi, int tag, int folderTransferTag, handle parenthandle, const char *filename, bool attendPastBackups, const char *speriod, int64_t period=-1, int maxBackups = 10);
    MegaBackupController(MegaBackupController *backup);
    ~MegaBackupController();

    void update();
    void start(bool skip = false);
    void removeexceeding(bool currentoneOK);
    void abortCurrent();

    // MegaBackup interface
    MegaBackup *copy() override;
    const char *getLocalFolder() const override;
    MegaHandle getMegaHandle() const override;
    int getTag() const override;
    int64_t getPeriod() const override;
    const char *getPeriodString() const override;
    int getMaxBackups() const override;
    int getState() const override;
    long long getNextStartTime(long long oldStartTimeAbsolute = -1) const override;
    bool getAttendPastBackups() const override;
    MegaTransferList *getFailedTransfers() override;


    // MegaBackup setters
    void setLocalFolder(const std::string &value);
    void setMegaHandle(const MegaHandle &value);
    void setTag(int value);
    void setPeriod(const int64_t &value);
    void setPeriodstring(const std::string &value);
    void setMaxBackups(int value);
    void setState(int value);
    void setAttendPastBackups(bool value);

    //getters&setters
    int64_t getStartTime() const;
    void setStartTime(const int64_t &value);
    std::string getBackupName() const;
    void setBackupName(const std::string &value);
    int64_t getOffsetds() const;
    void setOffsetds(const int64_t &value);
    int64_t getLastbackuptime() const;
    void setLastbackuptime(const int64_t &value);
    int getFolderTransferTag() const;
    void setFolderTransferTag(int value);

    //convenience methods
    bool isBackup(std::string localname, std::string backupname) const;
    int64_t getTimeOfBackup(std::string localname) const;

protected:

    // common variables
    MegaApiImpl *megaApi;
    MegaClient *client;
    MegaBackupListener *backupListener;

    int state;
    int tag;
    int64_t lastwakeuptime;
    int64_t lastbackuptime; //ds absolute
    int pendingremovals;
    int folderTransferTag; //reused between backup instances
    std::string basepath;
    std::string backupName;
    handle parenthandle;
    int maxBackups;
    int64_t period;
    std::string periodstring;
    cron_expr ccronexpr;
    bool valid;
    int64_t offsetds; //times offset with epoch time?
    int64_t startTime; // when shall the next backup begin
    bool attendPastBackups;

    // backup instance related
    handle currentHandle;
    std::string currentName;
    std::list<LocalPath> pendingFolders;
    std::vector<MegaTransfer *> failedTransfers;
    int recursive;
    int pendingTransfers;
    int pendingTags;
    // backup instance stats
    int64_t currentBKStartTime;
    int64_t updateTime;
    long long transferredBytes;
    long long totalBytes;
    long long speed;
    long long meanSpeed;
    long long numberFiles; //number of files successfully uploaded
    long long totalFiles;
    long long numberFolders;


    // internal methods
    void onFolderAvailable(MegaHandle handle);
    bool checkCompletion();
    bool isBusy() const;
    int64_t getLastBackupTime();
    long long getNextStartTimeDs(long long oldStartTimeds = -1) const;

    std::string epochdsToString(int64_t rawtimeds) const;
    int64_t stringTimeTods(string stime) const;

    void clearCurrentBackupData();

public:
    void onRequestFinish(MegaApi* api, MegaRequest *request, MegaError *e) override;
    void onTransferStart(MegaApi *api, MegaTransfer *transfer) override;
    void onTransferUpdate(MegaApi *api, MegaTransfer *transfer) override;
    void onTransferTemporaryError(MegaApi *, MegaTransfer *t, MegaError* e) override;
    void onTransferFinish(MegaApi* api, MegaTransfer *transfer, MegaError *e) override;

    long long getNumberFolders() const override;
    void setNumberFolders(long long value);
    long long getNumberFiles() const override;
    void setNumberFiles(long long value);
    long long getMeanSpeed() const override;
    void setMeanSpeed(long long value);
    long long getSpeed() const override;
    void setSpeed(long long value);
    long long getTotalBytes() const override;
    void setTotalBytes(long long value);
    long long getTransferredBytes() const override;
    void setTransferredBytes(long long value);
    int64_t getUpdateTime() const override;
    void setUpdateTime(const int64_t &value);
    int64_t getCurrentBKStartTime() const override;
    void setCurrentBKStartTime(const int64_t &value);
    long long getTotalFiles() const override;
    void setTotalFiles(long long value);
    MegaBackupListener *getBackupListener() const;
    void setBackupListener(MegaBackupListener *value);
    cron_expr getCcronexpr() const;
    void setCcronexpr(const cron_expr &value);
    bool isValid() const;
    void setValid(bool value);
};

class MegaFolderDownloadController : public MegaTransferListener, public MegaRecursiveOperation
{
public:
    MegaFolderDownloadController(MegaApiImpl *megaApi, MegaTransferPrivate *transfer);
    void start(MegaNode *node) override;
    void cancel() override;

protected:
    void downloadFolderNode(MegaNode *node, LocalPath& path, FileSystemType fsType);
    void checkCompletion();

public:
    void onTransferStart(MegaApi *, MegaTransfer *t) override;
    void onTransferUpdate(MegaApi *, MegaTransfer *t) override;
    void onTransferFinish(MegaApi*, MegaTransfer *t, MegaError *e) override;
};

class MegaNodePrivate : public MegaNode, public Cacheable
{
    public:
        MegaNodePrivate(const char *name, int type, int64_t size, int64_t ctime, int64_t mtime,
                        MegaHandle nodeMegaHandle, std::string *nodekey, std::string *attrstring, std::string *fileattrstring,
                        const char *fingerprint, const char *originalFingerprint, MegaHandle owner, MegaHandle parentHandle = INVALID_HANDLE,
                        const char *privateauth = NULL, const char *publicauth = NULL, bool isPublic = true,
                        bool isForeign = false, const char *chatauth = NULL);

        MegaNodePrivate(MegaNode *node);
        ~MegaNodePrivate() override;
        int getType() override;
        const char* getName() override;
        const char* getFingerprint() override;
        const char* getOriginalFingerprint() override;
        bool hasCustomAttrs() override;
        MegaStringList *getCustomAttrNames() override;
        const char *getCustomAttr(const char* attrName) override;
        int getDuration() override;
        int getWidth() override;
        bool isFavourite() override;
        int getLabel() override;
        int getHeight() override;
        int getShortformat() override;
        int getVideocodecid() override;
        double getLatitude() override;
        double getLongitude() override;
        char *getBase64Handle() override;
        int64_t getSize() override;
        int64_t getCreationTime() override;
        int64_t getModificationTime() override;
        MegaHandle getHandle() override;
        MegaHandle getRestoreHandle() override;
        MegaHandle getParentHandle() override;
        std::string* getNodeKey() override;
        char *getBase64Key() override;
        std::string* getAttrString() override;
        char* getFileAttrString() override;
        int getTag() override;
        int64_t getExpirationTime() override;
        MegaHandle getPublicHandle() override;
        MegaNode* getPublicNode() override;
        char *getPublicLink(bool includeKey = true) override;
        int64_t getPublicLinkCreationTime() override;
        bool isNewLinkFormat();
        bool isFile() override;
        bool isFolder() override;
        bool isRemoved() override;
        bool hasChanged(int changeType) override;
        int getChanges() override;
        bool hasThumbnail() override;
        bool hasPreview() override;
        bool isPublic() override;
        bool isExported() override;
        bool isExpired() override;
        bool isTakenDown() override;
        bool isForeign() override;
        std::string* getPrivateAuth() override;
        MegaNodeList *getChildren() override;
        void setPrivateAuth(const char *privateAuth) override;
        void setPublicAuth(const char *publicAuth);
        void setChatAuth(const char *chatAuth);
        void setForeign(bool foreign);
        void setChildren(MegaNodeList *children);
        void setName(const char *newName);
        std::string* getPublicAuth() override;
        const char *getChatAuth() override;
        bool isShared() override;
        bool isOutShare() override;
        bool isInShare() override;
        std::string* getSharekey();
        MegaHandle getOwner() const override;

#ifdef ENABLE_SYNC
        bool isSyncDeleted() override;
        std::string getLocalPath() override;
#endif

        static MegaNode *fromNode(Node *node);
        MegaNode *copy() override;

        char *serialize() override;
        bool serialize(string*) override;
        static MegaNodePrivate* unserialize(string*);

    protected:
        MegaNodePrivate(Node *node);
        int type;
        const char *name;
        const char *fingerprint;
        const char *originalfingerprint;
        attr_map *customAttrs;
        int64_t size;
        int64_t ctime;
        int64_t mtime;
        MegaHandle nodehandle;
        MegaHandle parenthandle;
        MegaHandle restorehandle;
        std::string nodekey;
        std::string attrstring;
        std::string fileattrstring;
        std::string privateAuth;
        std::string publicAuth;
        const char *chatAuth;
        int tag;
        int changed;
        struct {
            bool thumbnailAvailable : 1;
            bool previewAvailable : 1;
            bool isPublicNode : 1;
            bool outShares : 1;
            bool inShare : 1;
            bool foreign : 1;
        };
        PublicLink *plink;
        bool mNewLinkFormat;
        std::string *sharekey;   // for plinks of folders
        int duration;
        int width;
        int height;
        int shortformat;
        int videocodecid;
        double latitude;
        double longitude;
        MegaNodeList *children;
        MegaHandle owner;
        bool mFavourite;
        nodelabel_t mLabel;

#ifdef ENABLE_SYNC
        bool syncdeleted;
        std::string localPath;
#endif
};


class MegaUserPrivate : public MegaUser
{
	public:
		MegaUserPrivate(User *user);
		MegaUserPrivate(MegaUser *user);
		static MegaUser *fromUser(User *user);
        virtual MegaUser *copy();

		~MegaUserPrivate();
        virtual const char* getEmail();
        virtual MegaHandle getHandle();
        virtual int getVisibility();
        virtual int64_t getTimestamp();
        virtual bool hasChanged(int changeType);
        virtual int getChanges();
        virtual int isOwnChange();

	protected:
		const char *email;
        MegaHandle handle;
        int visibility;
        int64_t ctime;
        int changed;
        int tag;
};

class MegaUserAlertPrivate : public MegaUserAlert
{
public:
    MegaUserAlertPrivate(UserAlert::Base* user, MegaClient* mc);
    //MegaUserAlertPrivate(const MegaUserAlertPrivate&); // default copy works for this type
    virtual MegaUserAlert* copy() const;

    virtual unsigned getId() const;
    virtual bool getSeen() const;
    virtual bool getRelevant() const;
    virtual int getType() const;
    virtual const char *getTypeString() const;
    virtual MegaHandle getUserHandle() const;
    virtual MegaHandle getNodeHandle() const;
    virtual const char* getEmail() const;
    virtual const char* getPath() const;
    virtual const char* getName() const;
    virtual const char* getHeading() const;
    virtual const char* getTitle() const;
    virtual int64_t getNumber(unsigned index) const;
    virtual int64_t getTimestamp(unsigned index) const;
    virtual const char* getString(unsigned index) const;
    virtual bool isOwnChange() const;

protected:
    unsigned id;
    bool seen;
    bool relevant;
    int type;
    int tag;
    string heading;
    string title;
    handle userHandle;
    string email;
    handle nodeHandle;
    string nodePath;
    string nodeName;
    vector<int64_t> numbers;
    vector<int64_t> timestamps;
    vector<string> extraStrings;
};

class MegaHandleListPrivate : public MegaHandleList
{
public:
    MegaHandleListPrivate();
    MegaHandleListPrivate(const MegaHandleListPrivate *hList);
    virtual ~MegaHandleListPrivate();

    virtual MegaHandleList *copy() const;
    virtual MegaHandle get(unsigned int i) const;
    virtual unsigned int size() const;
    virtual void addMegaHandle(MegaHandle megaHandle);

private:
    std::vector<MegaHandle> mList;
};

class MegaIntegerListPrivate : public MegaIntegerList
{
public:
    MegaIntegerListPrivate(const vector<int64_t> &integers);
    virtual ~MegaIntegerListPrivate();

    MegaIntegerList *copy() const override;
    int64_t get(int i) const override;
    int size() const override;

private:
    vector<int64_t> mIntegers;
};

class MegaSharePrivate : public MegaShare
{
	public:
        static MegaShare *fromShare(MegaHandle nodeMegaHandle, Share *share);
        virtual MegaShare *copy();
        virtual ~MegaSharePrivate();
        virtual const char *getUser();
        virtual MegaHandle getNodeHandle();
        virtual int getAccess();
        virtual int64_t getTimestamp();
        virtual bool isPending();

	protected:
        MegaSharePrivate(MegaHandle nodehandle, Share *share);
		MegaSharePrivate(MegaShare *share);

		MegaHandle nodehandle;
		const char *user;
		int access;
		int64_t ts;
        bool pending;
};

class MegaTransferPrivate : public MegaTransfer, public Cacheable
{
	public:
		MegaTransferPrivate(int type, MegaTransferListener *listener = NULL);
        MegaTransferPrivate(const MegaTransferPrivate *transfer);
        virtual ~MegaTransferPrivate();

        MegaTransfer *copy() override;
	    Transfer *getTransfer() const;
        void setTransfer(Transfer *transfer);
        void setStartTime(int64_t startTime);
		void setTransferredBytes(long long transferredBytes);
		void setTotalBytes(long long totalBytes);
		void setPath(const char* path);
		void setParentPath(const char* path);
        void setNodeHandle(MegaHandle nodeHandle);
        void setParentHandle(MegaHandle parentHandle);
		void setNumConnections(int connections);
		void setStartPos(long long startPos);
		void setEndPos(long long endPos);
		void setNumRetry(int retry);
		void setMaxRetries(int retry);
        void setTime(int64_t time);
		void setFileName(const char* fileName);
		void setSlot(int id);
		void setTag(int tag);
		void setSpeed(long long speed);
        void setMeanSpeed(long long meanSpeed);
		void setDeltaSize(long long deltaSize);
        void setUpdateTime(int64_t updateTime);
        void setPublicNode(MegaNode *publicNode, bool copyChildren = false);
        void setSyncTransfer(bool syncTransfer);
        void setSourceFileTemporary(bool temporary);
        void setStartFirst(bool startFirst);
        void setBackupTransfer(bool backupTransfer);
        void setForeignOverquota(bool backupTransfer);
        void setStreamingTransfer(bool streamingTransfer);
        void setLastBytes(char *lastBytes);
        void setLastError(const MegaError *e);
        void setFolderTransferTag(int tag);
        void setNotificationNumber(long long notificationNumber);
        void setListener(MegaTransferListener *listener);
        void setTargetOverride(bool targetOverride);

        int getType() const override;
        const char * getTransferString() const override;
        const char* toString() const override;
        const char* __str__() const override;
        const char* __toString() const override;
        virtual int64_t getStartTime() const override;
        long long getTransferredBytes() const override;
        long long getTotalBytes() const override;
        const char* getPath() const override;
        const char* getParentPath() const override;
        MegaHandle getNodeHandle() const override;
        MegaHandle getParentHandle() const override;
        long long getStartPos() const override;
        long long getEndPos() const override;
        const char* getFileName() const override;
        MegaTransferListener* getListener() const override;
        int getNumRetry() const override;
        int getMaxRetries() const override;
        virtual int64_t getTime() const;
        int getTag() const override;
        long long getSpeed() const override;
        long long getMeanSpeed() const override;
        long long getDeltaSize() const override;
        int64_t getUpdateTime() const override;
        virtual MegaNode *getPublicNode() const;
        MegaNode *getPublicMegaNode() const override;
        bool isSyncTransfer() const override;
        bool isStreamingTransfer() const override;
        bool isFinished() const override;
        virtual bool isSourceFileTemporary() const;
        virtual bool shouldStartFirst() const;
        bool isBackupTransfer() const override;
        bool isForeignOverquota() const override;
        char *getLastBytes() const override;
        MegaError getLastError() const override;
        const MegaError *getLastErrorExtended() const override;
        bool isFolderTransfer() const override;
        int getFolderTransferTag() const override;
        virtual void setAppData(const char *data);
        const char* getAppData() const override;
        virtual void setState(int state);
        int getState() const override;
        virtual void setPriority(unsigned long long p);
        unsigned long long getPriority() const override;
        long long getNotificationNumber() const override;
        bool getTargetOverride() const override;

        bool serialize(string*) override;
        static MegaTransferPrivate* unserialize(string*);

        void startRecursiveOperation(unique_ptr<MegaRecursiveOperation>, MegaNode* node); // takes ownership of both

        long long getPlaceInQueue() const;
        void setPlaceInQueue(long long value);

        void setDoNotStopSubTransfers(bool doNotStopSubTransfers);
        bool getDoNotStopSubTransfers() const;

protected:
        int type;
        int tag;
        int state;
        uint64_t priority;

        bool mDoNotStopSubTransfers = false;

        struct
        {
            bool syncTransfer : 1;
            bool streamingTransfer : 1;
            bool temporarySourceFile : 1;
            bool startFirst : 1;
            bool backupTransfer : 1;
            bool foreignOverquota : 1;
        };

        int64_t startTime;
        int64_t updateTime;
        int64_t time;
        long long transferredBytes;
        long long totalBytes;
        long long speed;
        long long meanSpeed;
        long long deltaSize;
        long long notificationNumber;
        MegaHandle nodeHandle;
        MegaHandle parentHandle;
        const char* path;
        const char* parentPath; //used as targetUser for uploads
        const char* fileName;
        char *lastBytes;
        MegaNode *publicNode;
        long long startPos;
        long long endPos;
        int retry;
        int maxRetries;

        long long placeInQueue = 0;

        MegaTransferListener *listener;
        Transfer *transfer = nullptr;
        std::unique_ptr<MegaError> lastError;
        int folderTransferTag;
        const char* appData;
        unique_ptr<MegaRecursiveOperation> recursiveOperation;
        bool mTargetOverride;
};

class MegaTransferDataPrivate : public MegaTransferData
{
public:
    MegaTransferDataPrivate(TransferList *transferList, long long notificationNumber);
    MegaTransferDataPrivate(const MegaTransferDataPrivate *transferData);

    virtual ~MegaTransferDataPrivate();
    virtual MegaTransferData *copy() const;
    virtual int getNumDownloads() const;
    virtual int getNumUploads() const;
    virtual int getDownloadTag(int i) const;
    virtual int getUploadTag(int i) const;
    virtual unsigned long long getDownloadPriority(int i) const;
    virtual unsigned long long getUploadPriority(int i) const;
    virtual long long getNotificationNumber() const;

protected:
    int numDownloads;
    int numUploads;
    long long notificationNumber;
    vector<int> downloadTags;
    vector<int> uploadTags;
    vector<uint64_t> downloadPriorities;
    vector<uint64_t> uploadPriorities;
};

class MegaFolderInfoPrivate : public MegaFolderInfo
{
public:
    MegaFolderInfoPrivate(int numFiles, int numFolders, int numVersions, long long currentSize, long long versionsSize);
    MegaFolderInfoPrivate(const MegaFolderInfoPrivate *folderData);

    virtual ~MegaFolderInfoPrivate();

    virtual MegaFolderInfo *copy() const;

    virtual int getNumVersions() const;
    virtual int getNumFiles() const;
    virtual int getNumFolders() const;
    virtual long long getCurrentSize() const;
    virtual long long getVersionsSize() const;

protected:
    int numFiles;
    int numFolders;
    int numVersions;
    long long currentSize;
    long long versionsSize;
};

class MegaTimeZoneDetailsPrivate : public MegaTimeZoneDetails
{
public:
    MegaTimeZoneDetailsPrivate(vector<string>* timeZones, vector<int> *timeZoneOffsets, int defaultTimeZone);
    MegaTimeZoneDetailsPrivate(const MegaTimeZoneDetailsPrivate *timeZoneDetails);

    virtual ~MegaTimeZoneDetailsPrivate();
    virtual MegaTimeZoneDetails *copy() const;

    virtual int getNumTimeZones() const;
    virtual const char *getTimeZone(int index) const;
    virtual int getTimeOffset(int index) const;
    virtual int getDefault() const;

protected:
    int defaultTimeZone;
    vector<string> timeZones;
    vector<int> timeZoneOffsets;
};

class MegaPushNotificationSettingsPrivate : public MegaPushNotificationSettings
{
public:
    MegaPushNotificationSettingsPrivate(const std::string &settingsJSON);
    MegaPushNotificationSettingsPrivate();
    MegaPushNotificationSettingsPrivate(const MegaPushNotificationSettingsPrivate *settings);

    std::string generateJson() const;
    bool isValid() const;

    virtual ~MegaPushNotificationSettingsPrivate();
    MegaPushNotificationSettings *copy() const override;

private:
    m_time_t mGlobalDND = -1;        // defaults to -1 if not defined
    int mGlobalScheduleStart = -1;   // defaults to -1 if not defined
    int mGlobalScheduleEnd = -1;     // defaults to -1 if not defined
    std::string mGlobalScheduleTimezone;

    std::map<MegaHandle, m_time_t> mChatDND;
    std::map<MegaHandle, bool> mChatAlwaysNotify;

    m_time_t mContactsDND = -1;      // defaults to -1 if not defined
    m_time_t mSharesDND = -1;        // defaults to -1 if not defined
    m_time_t mGlobalChatsDND = -1;        // defaults to -1 if not defined

    bool mJsonInvalid = false;  // true if ctor from JSON find issues

public:

    // getters

    bool isGlobalEnabled() const override;
    bool isGlobalDndEnabled() const override;
    bool isGlobalChatsDndEnabled() const override;
    int64_t getGlobalDnd() const override;
    int64_t getGlobalChatsDnd() const override;
    bool isGlobalScheduleEnabled() const override;
    int getGlobalScheduleStart() const override;
    int getGlobalScheduleEnd() const override;
    const char *getGlobalScheduleTimezone() const override;

    bool isChatEnabled(MegaHandle chatid) const override;
    bool isChatDndEnabled(MegaHandle chatid) const override;
    int64_t getChatDnd(MegaHandle chatid) const override;
    bool isChatAlwaysNotifyEnabled(MegaHandle chatid) const override;

    bool isContactsEnabled() const override;
    bool isSharesEnabled() const override;
    bool isChatsEnabled() const override;

    // setters

    void enableGlobal(bool enable) override;
    void setGlobalDnd(int64_t timestamp) override;
    void disableGlobalDnd() override;
    void setGlobalSchedule(int start, int end, const char *timezone) override;
    void disableGlobalSchedule() override;

    void enableChat(MegaHandle chatid, bool enable) override;
    void setChatDnd(MegaHandle chatid, int64_t timestamp) override;
    void setGlobalChatsDnd(int64_t timestamp) override;
    void enableChatAlwaysNotify(MegaHandle chatid, bool enable) override;

    void enableContacts(bool enable) override;
    void enableShares(bool enable) override;
    void enableChats(bool enable) override;
};

class MegaContactRequestPrivate : public MegaContactRequest
{
public:
    MegaContactRequestPrivate(PendingContactRequest *request);
    MegaContactRequestPrivate(const MegaContactRequest *request);
    virtual ~MegaContactRequestPrivate();

    static MegaContactRequest *fromContactRequest(PendingContactRequest *request);
    virtual MegaContactRequest *copy() const;

    virtual MegaHandle getHandle() const;
    virtual char* getSourceEmail() const;
    virtual char* getSourceMessage() const;
    virtual char* getTargetEmail() const;
    virtual int64_t getCreationTime() const;
    virtual int64_t getModificationTime() const;
    virtual int getStatus() const;
    virtual bool isOutgoing() const;
    virtual bool isAutoAccepted() const;

protected:
    MegaHandle handle;
    char* sourceEmail;
    char* sourceMessage;
    char* targetEmail;
    int64_t creationTime;
    int64_t modificationTime;
    int status;
    bool outgoing;
    bool autoaccepted;
};

#ifdef ENABLE_SYNC

class MegaSyncEventPrivate: public MegaSyncEvent
{
public:
    explicit MegaSyncEventPrivate(int type);

    MegaSyncEvent *copy() override;

    int getType() const override;
    const char *getPath() const override;
    MegaHandle getNodeHandle() const override;
    const char *getNewPath() const override;
    const char* getPrevName() const override;
    MegaHandle getPrevParent() const override;

    void setPath(const char* path);
    void setNodeHandle(MegaHandle nodeHandle);
    void setNewPath(const char* newPath);
    void setPrevName(const char* prevName);
    void setPrevParent(MegaHandle prevParent);

protected:
    int type;
    std::unique_ptr<char[]> path;
    std::unique_ptr<char[]> newPath;
    std::unique_ptr<char[]> prevName;
    MegaHandle nodeHandle = INVALID_HANDLE;
    MegaHandle prevParent = INVALID_HANDLE;
};

class MegaRegExpPrivate
{
public:
    MegaRegExpPrivate();
    ~MegaRegExpPrivate();

    MegaRegExpPrivate *copy();

    bool addRegExp(const char *regExp);
    int getNumRegExp();
    const char *getRegExp(int index);
    bool match(const char *s);
    const char *getFullPattern();

private:
    enum{
        REGEXP_NO_ERROR = 0,
        REGEXP_COMPILATION_ERROR,
        REGEXP_OPTIMIZATION_ERROR,
        REGEXP_EMPTY
    };
    int compile();
    bool updatePattern();
    bool checkRegExp(const char *regExp);
    bool isPatternUpdated();

private:
    std::vector<std::string> regExps;
    std::string pattern;
    bool patternUpdated;

#ifdef USE_PCRE
    int options;
    pcre* reCompiled;
    pcre_extra* reOptimization;
#endif
};

class MegaSyncPrivate : public MegaSync
{
public:
    MegaSyncPrivate(const char *path, const char *name, handle nodehandle, int tag);
    MegaSyncPrivate(MegaSyncPrivate *sync);

    virtual ~MegaSyncPrivate();

    virtual MegaSync *copy();

    virtual MegaHandle getMegaHandle() const;
    void setMegaHandle(MegaHandle handle);
    virtual const char* getLocalFolder() const;
    void setLocalFolder(const char*path);
    virtual const char* getName() const;
    void setName(const char*name);
    virtual const char* getMegaFolder() const;
    void setMegaFolder(const char *path);
    void setMegaFolderYielding(char *path); //MEGAsync acquires the ownership of path
    virtual long long getLocalFingerprint() const;
    void setLocalFingerprint(long long fingerprint);
    virtual int getTag() const;
    void setTag(int tag);
    void setListener(MegaSyncListener *listener);
    MegaSyncListener *getListener();
    virtual int getState() const;

    void setState(int state);
    virtual MegaRegExp* getRegExp() const;
    void setRegExp(MegaRegExp *regExp);

    virtual int getError() const;
    void setError(int error);

    void disable(int error = NO_SYNC_ERROR); //disable. NO_SYNC_ERROR = user disable

    virtual bool isEnabled() const; //enabled by user
    virtual bool isActive() const; //not disabled by user nor failed (nor being removed)
    virtual bool isTemporaryDisabled() const; //disabled automatically for a transient reason

protected:
    MegaHandle megaHandle;
    char *localFolder;
    char *mName;
    char *megaFolder;
    MegaRegExp *regExp;
    int tag;
    long long fingerprint;
    MegaSyncListener *listener;
    int state; //this refers to status (initialscan/active/failed/canceled/disabled)

    //holds error cause
    int mError;

};


class MegaSyncListPrivate : public MegaSyncList
{
    public:
        MegaSyncListPrivate();
        MegaSyncListPrivate(MegaSyncPrivate **newlist, int size);
        MegaSyncListPrivate(const MegaSyncListPrivate *syncList);
        virtual ~MegaSyncListPrivate();
        MegaSyncList *copy() const override;
        MegaSync* get(int i) const override;
        int size() const override;

        void addSync(MegaSync* sync) override;

    protected:
        MegaSync** list;
        int s;
};

#endif


class MegaPricingPrivate;
class MegaBannerListPrivate;
class MegaRequestPrivate : public MegaRequest
{
	public:
        MegaRequestPrivate(int type, MegaRequestListener *listener = NULL);
        MegaRequestPrivate(MegaRequestPrivate *request);

        virtual ~MegaRequestPrivate();
        MegaRequest *copy() override;
        void setNodeHandle(MegaHandle nodeHandle);
        void setLink(const char* link);
        void setParentHandle(MegaHandle parentHandle);
        void setSessionKey(const char* sessionKey);
        void setName(const char* name);
        void setEmail(const char* email);
        void setPassword(const char* email);
        void setNewPassword(const char* email);
        void setPrivateKey(const char* privateKey);
        void setAccess(int access);
        void setNumRetry(int ds);
        void setNextRetryDelay(int delay);
        void setPublicNode(MegaNode* publicNode, bool copyChildren = false);
        void setNumDetails(int numDetails);
        void setFile(const char* file);
        void setParamType(int type);
        void setText(const char* text);
        void setNumber(long long number);
        void setFlag(bool flag);
        void setTransferTag(int transfer);
        void setListener(MegaRequestListener *listener);
        void setTotalBytes(long long totalBytes);
        void setTransferredBytes(long long transferredBytes);
        void setTag(int tag);
        void addProduct(unsigned int type, handle product, int proLevel, int gbStorage, int gbTransfer,
                        int months, int amount, int amountMonth, const char *currency, const char *description, const char *iosid, const char *androidid);
        void setProxy(Proxy *proxy);
        Proxy *getProxy();
        void setTimeZoneDetails(MegaTimeZoneDetails *timeZoneDetails);

        int getType() const override;
        const char *getRequestString() const override;
        const char* toString() const override;
        const char* __str__() const override;
        const char* __toString() const override;
        MegaHandle getNodeHandle() const override;
        const char* getLink() const override;
        MegaHandle getParentHandle() const override;
        const char* getSessionKey() const override;
        const char* getName() const override;
        const char* getEmail() const override;
        const char* getPassword() const override;
        const char* getNewPassword() const override;
        const char* getPrivateKey() const override;
        int getAccess() const override;
        const char* getFile() const override;
        int getNumRetry() const override;
        MegaNode *getPublicNode() const override;
        MegaNode *getPublicMegaNode() const override;
        int getParamType() const override;
        const char *getText() const override;
        long long getNumber() const override;
        bool getFlag() const override;
        long long getTransferredBytes() const override;
        long long getTotalBytes() const override;
        MegaRequestListener *getListener() const override;
        MegaAccountDetails *getMegaAccountDetails() const override;
        int getTransferTag() const override;
        int getNumDetails() const override;
        int getTag() const override;
        MegaPricing *getPricing() const override;
        AccountDetails * getAccountDetails() const;
        MegaAchievementsDetails *getMegaAchievementsDetails() const override;
        AchievementsDetails *getAchievementsDetails() const;
        MegaTimeZoneDetails *getMegaTimeZoneDetails () const override;
        MegaStringList *getMegaStringList() const override;

#ifdef ENABLE_CHAT
        MegaTextChatPeerList *getMegaTextChatPeerList() const override;
        void setMegaTextChatPeerList(MegaTextChatPeerList *chatPeers);
        MegaTextChatList *getMegaTextChatList() const override;
        void setMegaTextChatList(MegaTextChatList *chatList);
#endif
        MegaStringMap *getMegaStringMap() const override;
        void setMegaStringMap(const MegaStringMap *);
        MegaStringListMap *getMegaStringListMap() const override;
        void setMegaStringListMap(const MegaStringListMap *stringListMap);
        MegaStringTable *getMegaStringTable() const override;
        void setMegaStringTable(const MegaStringTable *stringTable);
        MegaFolderInfo *getMegaFolderInfo() const override;
        void setMegaFolderInfo(const MegaFolderInfo *);
        const MegaPushNotificationSettings *getMegaPushNotificationSettings() const override;
        void setMegaPushNotificationSettings(const MegaPushNotificationSettings *settings);
        MegaBackgroundMediaUpload *getMegaBackgroundMediaUploadPtr() const override;
        void setMegaBackgroundMediaUploadPtr(MegaBackgroundMediaUpload *);  // non-owned pointer
        void setMegaStringList(MegaStringList* stringList);

#ifdef ENABLE_SYNC
        void setSyncListener(MegaSyncListener *syncListener);
        MegaSyncListener *getSyncListener() const;
        void setRegExp(MegaRegExp *regExp);
        virtual MegaRegExp *getRegExp() const;
#endif

        MegaBackupListener *getBackupListener() const;
        void setBackupListener(MegaBackupListener *value);

        MegaBannerList* getMegaBannerList() const override;
        void setBanners(vector< tuple<int, string, string, string, string, string, string> >&& banners);

protected:
        AccountDetails *accountDetails;
        MegaPricingPrivate *megaPricing;
        AchievementsDetails *achievementsDetails;
        MegaTimeZoneDetails *timeZoneDetails;
        int type;
        MegaHandle nodeHandle;
        const char* link;
        const char* name;
        MegaHandle parentHandle;
        const char* sessionKey;
        const char* email;
        const char* password;
        const char* newPassword;
        const char* privateKey;
        const char* text;
        long long number;
        int access;
        const char* file;
        int attrType;
        bool flag;
        long long totalBytes;
        long long transferredBytes;
        MegaRequestListener *listener;
#ifdef ENABLE_SYNC
        MegaSyncListener *syncListener;
        MegaRegExp *regExp;
#endif
        MegaBackupListener *backupListener;

        int transfer;
        int numDetails;
        MegaNode* publicNode;
        int numRetry;
        int tag;
        Proxy *proxy;

#ifdef ENABLE_CHAT
        MegaTextChatPeerList *chatPeerList;
        MegaTextChatList *chatList;
#endif
        MegaStringMap *stringMap;
        MegaStringListMap *mStringListMap;
        MegaStringTable *mStringTable;
        MegaFolderInfo *folderInfo;
        MegaPushNotificationSettings *settings;
        MegaBackgroundMediaUpload* backgroundMediaUpload;  // non-owned pointer
        unique_ptr<MegaStringList> mStringList;

    private:
        unique_ptr<MegaBannerListPrivate> mBannerList;
};

class MegaEventPrivate : public MegaEvent
{
public:
    MegaEventPrivate(int type);
    MegaEventPrivate(MegaEventPrivate *event);
    virtual ~MegaEventPrivate();
    MegaEvent *copy() override;

    int getType() const override;
    const char *getText() const override;
    int64_t getNumber() const override;
    MegaHandle getHandle() const override;
    const char *getEventString() const override;

    static const char* getEventString(int type);

    void setText(const char* text);
    void setNumber(int64_t number);
    void setHandle(const MegaHandle &handle);

protected:
    int type;
    const char* text;
    int64_t number;
    MegaHandle mHandle;
};

class MegaAccountBalancePrivate : public MegaAccountBalance
{
public:
    static MegaAccountBalance *fromAccountBalance(const AccountBalance *balance);
    virtual ~MegaAccountBalancePrivate() ;
    virtual MegaAccountBalance* copy();

    virtual double getAmount() const;
    virtual char* getCurrency() const;

protected:
    MegaAccountBalancePrivate(const AccountBalance *balance);
    AccountBalance balance;
};

class MegaAccountSessionPrivate : public MegaAccountSession
{
public:
    static MegaAccountSession *fromAccountSession(const AccountSession *session);
    virtual ~MegaAccountSessionPrivate() ;
    virtual MegaAccountSession* copy();

    virtual int64_t getCreationTimestamp() const;
    virtual int64_t getMostRecentUsage() const;
    virtual char *getUserAgent() const;
    virtual char *getIP() const;
    virtual char *getCountry() const;
    virtual bool isCurrent() const;
    virtual bool isAlive() const;
    virtual MegaHandle getHandle() const;

private:
    MegaAccountSessionPrivate(const AccountSession *session);
    AccountSession session;
};

class MegaAccountPurchasePrivate : public MegaAccountPurchase
{
public:
    static MegaAccountPurchase *fromAccountPurchase(const AccountPurchase *purchase);
    virtual ~MegaAccountPurchasePrivate() ;
    virtual MegaAccountPurchase* copy();

    virtual int64_t getTimestamp() const;
    virtual char *getHandle() const;
    virtual char *getCurrency() const;
    virtual double getAmount() const;
    virtual int getMethod() const;

private:
    MegaAccountPurchasePrivate(const AccountPurchase *purchase);
    AccountPurchase purchase;
};

class MegaAccountTransactionPrivate : public MegaAccountTransaction
{
public:
    static MegaAccountTransaction *fromAccountTransaction(const AccountTransaction *transaction);
    virtual ~MegaAccountTransactionPrivate() ;
    virtual MegaAccountTransaction* copy();

    virtual int64_t getTimestamp() const;
    virtual char *getHandle() const;
    virtual char *getCurrency() const;
    virtual double getAmount() const;

private:
    MegaAccountTransactionPrivate(const AccountTransaction *transaction);
    AccountTransaction transaction;
};

class MegaAccountDetailsPrivate : public MegaAccountDetails
{
    public:
        static MegaAccountDetails *fromAccountDetails(AccountDetails *details);
        virtual ~MegaAccountDetailsPrivate();

        virtual int getProLevel();
        virtual int64_t getProExpiration();
        virtual int getSubscriptionStatus();
        virtual int64_t getSubscriptionRenewTime();
        virtual char* getSubscriptionMethod();
        virtual char* getSubscriptionCycle();

        virtual long long getStorageMax();
        virtual long long getStorageUsed();
        virtual long long getVersionStorageUsed();
        virtual long long getTransferMax();
        virtual long long getTransferOwnUsed();
        virtual long long getTransferSrvUsed();
        virtual long long getTransferUsed();

        virtual int getNumUsageItems();
        virtual long long getStorageUsed(MegaHandle handle);
        virtual long long getNumFiles(MegaHandle handle);
        virtual long long getNumFolders(MegaHandle handle);
        virtual long long getVersionStorageUsed(MegaHandle handle);
        virtual long long getNumVersionFiles(MegaHandle handle);

        virtual MegaAccountDetails* copy();

        virtual int getNumBalances() const;
        virtual MegaAccountBalance* getBalance(int i) const;

        virtual int getNumSessions() const;
        virtual MegaAccountSession* getSession(int i) const;

        virtual int getNumPurchases() const;
        virtual MegaAccountPurchase* getPurchase(int i) const;

        virtual int getNumTransactions() const;
        virtual MegaAccountTransaction* getTransaction(int i) const;

        virtual int getTemporalBandwidthInterval();
        virtual long long getTemporalBandwidth();
        virtual bool isTemporalBandwidthValid();

    private:
        MegaAccountDetailsPrivate(AccountDetails *details);
        AccountDetails details;
};

class MegaPricingPrivate : public MegaPricing
{
public:
    virtual ~MegaPricingPrivate();
    virtual int getNumProducts();
    virtual MegaHandle getHandle(int productIndex);
    virtual int getProLevel(int productIndex);
    virtual int getGBStorage(int productIndex);
    virtual int getGBTransfer(int productIndex);
    virtual int getMonths(int productIndex);
    virtual int getAmount(int productIndex);
    virtual const char* getCurrency(int productIndex);
    virtual const char* getDescription(int productIndex);
    virtual const char* getIosID(int productIndex);
    virtual const char* getAndroidID(int productIndex);
    virtual bool isBusinessType(int productIndex);
    virtual int getAmountMonth(int productIndex);
    virtual MegaPricing *copy();

    void addProduct(unsigned int type, handle product, int proLevel, int gbStorage, int gbTransfer,
                    int months, int amount, int amountMonth, const char *currency, const char *description, const char *iosid, const char *androidid);
private:
    vector<unsigned int> type;
    vector<handle> handles;
    vector<int> proLevel;
    vector<int> gbStorage;
    vector<int> gbTransfer;
    vector<int> months;
    vector<int> amount;
    vector<int> amountMonth;
    vector<const char *> currency;
    vector<const char *> description;
    vector<const char *> iosId;
    vector<const char *> androidId;
};

class MegaAchievementsDetailsPrivate : public MegaAchievementsDetails
{
public:
    static MegaAchievementsDetails *fromAchievementsDetails(AchievementsDetails *details);
    virtual ~MegaAchievementsDetailsPrivate();

    virtual MegaAchievementsDetails* copy();

    virtual long long getBaseStorage();
    virtual long long getClassStorage(int class_id);
    virtual long long getClassTransfer(int class_id);
    virtual int getClassExpire(int class_id);
    virtual unsigned int getAwardsCount();
    virtual int getAwardClass(unsigned int index);
    virtual int getAwardId(unsigned int index);
    virtual int64_t getAwardTimestamp(unsigned int index);
    virtual int64_t getAwardExpirationTs(unsigned int index);
    virtual MegaStringList* getAwardEmails(unsigned int index);
    virtual int getRewardsCount();
    virtual int getRewardAwardId(unsigned int index);
    virtual long long getRewardStorage(unsigned int index);
    virtual long long getRewardTransfer(unsigned int index);
    virtual long long getRewardStorageByAwardId(int award_id);
    virtual long long getRewardTransferByAwardId(int award_id);
    virtual int getRewardExpire(unsigned int index);

    virtual long long currentStorage();
    virtual long long currentTransfer();
    virtual long long currentStorageReferrals();
    virtual long long currentTransferReferrals();

private:
    MegaAchievementsDetailsPrivate(AchievementsDetails *details);
    AchievementsDetails details;
};

class MegaCancelTokenPrivate : public MegaCancelToken
{
public:
    ~MegaCancelTokenPrivate() override;

    void cancel(bool newValue = true) override;
    bool isCancelled() const override;

private:
    std::atomic_bool cancelFlag { false };
};

#ifdef ENABLE_CHAT
class MegaTextChatPeerListPrivate : public MegaTextChatPeerList
{
public:
    MegaTextChatPeerListPrivate();
    MegaTextChatPeerListPrivate(userpriv_vector *);

    virtual ~MegaTextChatPeerListPrivate();
    virtual MegaTextChatPeerList *copy() const;
    virtual void addPeer(MegaHandle h, int priv);
    virtual MegaHandle getPeerHandle(int i) const;
    virtual int getPeerPrivilege(int i) const;
    virtual int size() const;

    // returns the list of user-privilege (this object keeps the ownership)
    const userpriv_vector * getList() const;

    void setPeerPrivilege(handle uh, privilege_t priv);

private:
    userpriv_vector list;
};

class MegaTextChatPrivate : public MegaTextChat
{
public:
    MegaTextChatPrivate(const MegaTextChat *);
    MegaTextChatPrivate(const TextChat *);

    virtual ~MegaTextChatPrivate();
    virtual MegaTextChat *copy() const;

    virtual MegaHandle getHandle() const;
    virtual int getOwnPrivilege() const;
    virtual int getShard() const;
    virtual const MegaTextChatPeerList *getPeerList() const;
    virtual void setPeerList(const MegaTextChatPeerList *peers);
    virtual bool isGroup() const;
    virtual MegaHandle getOriginatingUser() const;
    virtual const char *getTitle() const;
    virtual const char *getUnifiedKey() const;
    virtual int64_t getCreationTime() const;
    virtual bool isArchived() const;
    virtual bool isPublicChat() const;

    virtual bool hasChanged(int changeType) const;
    virtual int getChanges() const;
    virtual int isOwnChange() const;

private:
    handle id;
    int priv;
    string url;
    int shard;
    MegaTextChatPeerList *peers;
    bool group;
    handle ou;
    string title;
    string unifiedKey;
    int changed;
    int tag;
    bool archived;
    bool publicchat;
    int64_t ts;
};

class MegaTextChatListPrivate : public MegaTextChatList
{
public:
    MegaTextChatListPrivate();
    MegaTextChatListPrivate(textchat_map *list);

    virtual ~MegaTextChatListPrivate();
    virtual MegaTextChatList *copy() const;
    virtual const MegaTextChat *get(unsigned int i) const;
    virtual int size() const;

    void addChat(MegaTextChatPrivate*);

private:
    MegaTextChatListPrivate(const MegaTextChatListPrivate*);
    vector<MegaTextChat*> list;
};

#endif

class MegaBannerPrivate : public MegaBanner
{
public:
    MegaBannerPrivate(std::tuple<int, std::string, std::string, std::string, std::string, std::string, std::string>&& details);
    MegaBanner* copy() const override;

    int getId() const override;
    const char* getTitle() const override;
    const char* getDescription() const override;
    const char* getImage() const override;
    const char* getUrl() const override;
    const char* getBackgroundImage() const override;
    const char* getImageLocation() const override;

private:
    std::tuple<int, std::string, std::string, std::string, std::string, std::string, std::string> mDetails;
};

class MegaBannerListPrivate : public MegaBannerList
{
public:
    MegaBannerListPrivate* copy() const override; // "different" return type is Covariant
    const MegaBanner* get(int i) const override;
    int size() const override;
    void add(MegaBannerPrivate&&);

private:
    std::vector<MegaBannerPrivate> mVector;
};

class MegaStringMapPrivate : public MegaStringMap
{
public:
    MegaStringMapPrivate();
    MegaStringMapPrivate(const string_map *map, bool toBase64 = false);
    virtual ~MegaStringMapPrivate();
    virtual MegaStringMap *copy() const;
    virtual const char *get(const char* key) const;
    virtual MegaStringList *getKeys() const;
    virtual void set(const char *key, const char *value);
    virtual int size() const;
    const string_map *getMap() const;

protected:
    MegaStringMapPrivate(const MegaStringMapPrivate *megaStringMap);
    string_map strMap;
};


class MegaStringListPrivate : public MegaStringList
{
public:
    MegaStringListPrivate();
    MegaStringListPrivate(char **newlist, int size); // takes ownership
    virtual ~MegaStringListPrivate();
    MEGA_DISABLE_COPY_MOVE(MegaStringListPrivate)
    MegaStringList *copy() const override;
    const char* get(int i) const override;
    int size() const override;
    void add(const char* value) override;
    const string_vector& getVector();
protected:
    MegaStringListPrivate(const MegaStringListPrivate *stringList);
    string_vector mList;
};

bool operator==(const MegaStringList& lhs, const MegaStringList& rhs);

class MegaStringListMapPrivate : public MegaStringListMap
{
public:
    MegaStringListMapPrivate() = default;
    MEGA_DISABLE_COPY_MOVE(MegaStringListMapPrivate)
    MegaStringListMap* copy() const override;
    const MegaStringList* get(const char* key) const override;
    MegaStringList *getKeys() const override;
    void set(const char* key, const MegaStringList* value) override; // takes ownership of value
    int size() const override;
protected:
    struct Compare
    {
        bool operator()(const std::unique_ptr<const char[]>& rhs,
                        const std::unique_ptr<const char[]>& lhs) const;
    };

    map<std::unique_ptr<const char[]>, std::unique_ptr<const MegaStringList>, Compare> mMap;
};

class MegaStringTablePrivate : public MegaStringTable
{
public:
    MegaStringTablePrivate() = default;
    MEGA_DISABLE_COPY_MOVE(MegaStringTablePrivate)
    MegaStringTable* copy() const override;
    void append(const MegaStringList* value) override; // takes ownership of value
    const MegaStringList* get(int i) const override;
    int size() const override;
protected:
    vector<std::unique_ptr<const MegaStringList>> mTable;
};

class MegaNodeListPrivate : public MegaNodeList
{
	public:
        MegaNodeListPrivate();
        MegaNodeListPrivate(node_vector& v);
        MegaNodeListPrivate(Node** newlist, int size);
        MegaNodeListPrivate(const MegaNodeListPrivate *nodeList, bool copyChildren = false);
        virtual ~MegaNodeListPrivate();
        MegaNodeList *copy() const override;
        MegaNode* get(int i) const override;
        int size() const override;

        void addNode(MegaNode* node) override;

	protected:
		MegaNode** list;
		int s;
};

class MegaChildrenListsPrivate : public MegaChildrenLists
{
    public:
        MegaChildrenListsPrivate();
        MegaChildrenListsPrivate(MegaChildrenLists*);
        MegaChildrenListsPrivate(unique_ptr<MegaNodeListPrivate> folderList, unique_ptr<MegaNodeListPrivate> fileList);
        virtual MegaChildrenLists *copy();
        virtual MegaNodeList* getFolderList();
        virtual MegaNodeList* getFileList();

    protected:
        unique_ptr<MegaNodeList> folders;
        unique_ptr<MegaNodeList> files;
};

class MegaUserListPrivate : public MegaUserList
{
	public:
        MegaUserListPrivate();
        MegaUserListPrivate(User** newlist, int size);
        virtual ~MegaUserListPrivate();
        virtual MegaUserList *copy();
        virtual MegaUser* get(int i);
        virtual int size();

	protected:
        MegaUserListPrivate(MegaUserListPrivate *userList);
		MegaUser** list;
		int s;
};

class MegaShareListPrivate : public MegaShareList
{
	public:
        MegaShareListPrivate();
        MegaShareListPrivate(Share** newlist, MegaHandle *MegaHandlelist, int size);
        virtual ~MegaShareListPrivate();
        virtual MegaShare* get(int i);
        virtual int size();

	protected:
		MegaShare** list;
		int s;
};

class MegaTransferListPrivate : public MegaTransferList
{
	public:
        MegaTransferListPrivate();
        MegaTransferListPrivate(MegaTransfer** newlist, int size);
        virtual ~MegaTransferListPrivate();
        virtual MegaTransfer* get(int i);
        virtual int size();

	protected:
		MegaTransfer** list;
		int s;
};

class MegaContactRequestListPrivate : public MegaContactRequestList
{
    public:
        MegaContactRequestListPrivate();
        MegaContactRequestListPrivate(PendingContactRequest ** newlist, int size);
        virtual ~MegaContactRequestListPrivate();
        virtual MegaContactRequestList *copy();
        virtual MegaContactRequest* get(int i);
        virtual int size();

    protected:
        MegaContactRequestListPrivate(MegaContactRequestListPrivate *requestList);
        MegaContactRequest** list;
        int s;
};

class MegaUserAlertListPrivate : public MegaUserAlertList
{
public:
    MegaUserAlertListPrivate();
    MegaUserAlertListPrivate(UserAlert::Base** newlist, int size, MegaClient* mc);
    MegaUserAlertListPrivate(const MegaUserAlertListPrivate &userList);
    virtual ~MegaUserAlertListPrivate();
    virtual MegaUserAlertList *copy() const;
    virtual MegaUserAlert* get(int i) const;
    virtual int size() const;
    virtual void clear();

protected:
    MegaUserAlertListPrivate(MegaUserAlertListPrivate *userList);
    MegaUserAlert** list;
    int s;
};

class MegaRecentActionBucketPrivate : public MegaRecentActionBucket
{
public:
    MegaRecentActionBucketPrivate(recentaction& ra, MegaClient* mc);
    MegaRecentActionBucketPrivate(int64_t timestamp, const string& user, handle parent, bool update, bool media, MegaNodeList*);
    virtual ~MegaRecentActionBucketPrivate();
    virtual MegaRecentActionBucket *copy() const;
    virtual int64_t getTimestamp() const;
    virtual const char* getUserEmail() const;
    virtual MegaHandle getParentHandle() const;
    virtual bool isUpdate() const;
    virtual bool isMedia() const;
    virtual const MegaNodeList* getNodes() const;

private:
    int64_t timestamp;
    string user;
    handle parent;
    bool update, media;
    MegaNodeList* nodes;
};

class MegaRecentActionBucketListPrivate : public MegaRecentActionBucketList
{
public:
    MegaRecentActionBucketListPrivate();
    MegaRecentActionBucketListPrivate(recentactions_vector& v, MegaClient* mc);
    MegaRecentActionBucketListPrivate(const MegaRecentActionBucketListPrivate &userList);
    virtual ~MegaRecentActionBucketListPrivate();
    virtual MegaRecentActionBucketList *copy() const;
    virtual MegaRecentActionBucket* get(int i) const;
    virtual int size() const;

protected:
    MegaRecentActionBucketPrivate** list;
    int s;
};

class EncryptFilePieceByChunks : public EncryptByChunks
{
    // specialisation for encrypting a piece of a file without using too much RAM
    FileAccess* fain;
    FileAccess* faout;
    m_off_t inpos, outpos;
    string buffer;
    unsigned lastsize;

public:

    EncryptFilePieceByChunks(FileAccess* cFain, m_off_t cInPos, FileAccess* cFaout, m_off_t cOutPos,
                             SymmCipher* cipher, chunkmac_map* chunkmacs, uint64_t ctriv);

    byte* nextbuffer(unsigned bufsize) override;
};

class MegaBackgroundMediaUploadPrivate : public MegaBackgroundMediaUpload
{
public:
    MegaBackgroundMediaUploadPrivate(MegaApi* api);
    MegaBackgroundMediaUploadPrivate(const string& serialised, MegaApi* api);
    ~MegaBackgroundMediaUploadPrivate();

    bool analyseMediaInfo(const char* inputFilepath) override;
    char *encryptFile(const char* inputFilepath, int64_t startPos, m_off_t* length, const char *outputFilepath,
                     bool adjustsizeonly) override;

    char *getUploadURL() override;

    bool serialize(string* s);
    char *serialize() override;

    void setThumbnail(MegaHandle h) override;
    void setPreview(MegaHandle h) override;
    void setCoordinates(double lat, double lon, bool unshareable) override;

    SymmCipher* nodecipher(MegaClient*);

    MegaApiImpl* api;
    string url;
    chunkmac_map chunkmacs;
    byte filekey[FILENODEKEYLENGTH];
    MediaProperties mediaproperties;

    double latitude = MegaNode::INVALID_COORDINATE;
    double longitude = MegaNode::INVALID_COORDINATE;
    bool unshareableGPS = false;
    handle thumbnailFA = INVALID_HANDLE;
    handle previewFA = INVALID_HANDLE;
};

struct MegaFile : public File
{
    MegaFile();

    void setTransfer(MegaTransferPrivate *transfer);
    MegaTransferPrivate *getTransfer();
    bool serialize(string*) override;

    static MegaFile* unserialize(string*);

protected:
    MegaTransferPrivate *megaTransfer;
};

struct MegaFileGet : public MegaFile
{
    void prepare() override;
    void updatelocalname() override;
    void progress() override;
    void completed(Transfer*, LocalNode*) override;
    void terminated() override;
    MegaFileGet(MegaClient *client, Node* n, const LocalPath& dstPath, FileSystemType fsType);
    MegaFileGet(MegaClient *client, MegaNode* n, const LocalPath& dstPath);
    ~MegaFileGet() {}

    bool serialize(string*) override;
    static MegaFileGet* unserialize(string*);

private:
    MegaFileGet() {}
};

struct MegaFilePut : public MegaFile
{
    void completed(Transfer* t, LocalNode*) override;
    void terminated() override;
    MegaFilePut(MegaClient *client, LocalPath clocalname, string *filename, handle ch, const char* ctargetuser, int64_t mtime = -1, bool isSourceTemporary = false, Node *pvNode = nullptr);
    ~MegaFilePut() {}

    bool serialize(string*) override;
    static MegaFilePut* unserialize(string*);

protected:
    int64_t customMtime;

private:
    MegaFilePut() {}
};

class TreeProcessor
{
    public:
        virtual bool processNode(Node* node);
        virtual ~TreeProcessor();
};

class SearchTreeProcessor : public TreeProcessor
{
    public:
        SearchTreeProcessor(MegaClient *client, const char *search, int type);
        virtual bool processNode(Node* node);
        bool isValidTypeNode(Node *node);
        virtual ~SearchTreeProcessor() {}
        vector<Node *> &getResults();

    protected:
        int mFileType;
        const char *mSearch;
        vector<Node *> mResults;
        MegaClient *mClient;
};

class OutShareProcessor : public TreeProcessor
{
    public:
        OutShareProcessor(MegaClient&);
        virtual bool processNode(Node* node);
        virtual ~OutShareProcessor() {}
        vector<Share *> getShares();
        vector<handle> getHandles();
        void sortShares(int order);
    protected:
        vector<Share *> mShares;
        node_vector mNodes;
        MegaClient& mClient;
};

class PendingOutShareProcessor : public TreeProcessor
{
    public:
        PendingOutShareProcessor();
        virtual bool processNode(Node* node);
        virtual ~PendingOutShareProcessor() {}
        vector<Share *> &getShares();
        vector<handle> &getHandles();

    protected:
        vector<Share *> shares;
        vector<handle> handles;
};

class SizeProcessor : public TreeProcessor
{
    protected:
        long long totalBytes;

    public:
        SizeProcessor();
        virtual bool processNode(Node* node);
        long long getTotalBytes();
};

class TreeProcFolderInfo : public TreeProc
{
    public:
        TreeProcFolderInfo();
        virtual void proc(MegaClient*, Node*);
        virtual ~TreeProcFolderInfo() {}
        MegaFolderInfo *getResult();

    protected:
        int numFiles;
        int numFolders;
        int numVersions;
        long long currentSize;
        long long versionsSize;
};

//Thread safe request queue
class RequestQueue
{
    protected:
        std::deque<MegaRequestPrivate *> requests;
        std::mutex mutex;

    public:
        RequestQueue();
        void push(MegaRequestPrivate *request);
        void push_front(MegaRequestPrivate *request);
        MegaRequestPrivate * pop();
        MegaRequestPrivate * front();
        void removeListener(MegaRequestListener *listener);
#ifdef ENABLE_SYNC
        void removeListener(MegaSyncListener *listener);
#endif
        void removeListener(MegaBackupListener *listener);
};


//Thread safe transfer queue
class TransferQueue
{
    protected:
        std::deque<MegaTransferPrivate *> transfers;
        std::mutex mutex;
        int lastPushedTransferTag = 0;

    public:
        TransferQueue();
        void push(MegaTransferPrivate *transfer);
        void push_front(MegaTransferPrivate *transfer);
        MegaTransferPrivate * pop();

        /**
         * @brief pops and returns transfer up to the designated one
         * @param lastQueuedTransfer position of the last transfer to pop
         * @param direction directio of transfers to pop
         * @return
         */
        std::vector<MegaTransferPrivate *> popUpTo(int lastQueuedTransfer, int direction);

        void removeWithFolderTag(int folderTag, std::function<void(MegaTransferPrivate *)> callback);
        void removeListener(MegaTransferListener *listener);
        int getLastPushedTag() const;
};


class MegaApiImpl : public MegaApp
{
    public:
        MegaApiImpl(MegaApi *api, const char *appKey, MegaGfxProcessor* processor, const char *basePath = NULL, const char *userAgent = NULL, unsigned workerThreadCount = 1);
        MegaApiImpl(MegaApi *api, const char *appKey, const char *basePath = NULL, const char *userAgent = NULL, unsigned workerThreadCount = 1);
        MegaApiImpl(MegaApi *api, const char *appKey, const char *basePath, const char *userAgent, int fseventsfd, unsigned workerThreadCount = 1);
        virtual ~MegaApiImpl();

        static MegaApiImpl* ImplOf(MegaApi*);

        //Multiple listener management.
        void addListener(MegaListener* listener);
        void addRequestListener(MegaRequestListener* listener);
        void addTransferListener(MegaTransferListener* listener);
        void addBackupListener(MegaBackupListener* listener);
        void addGlobalListener(MegaGlobalListener* listener);
#ifdef ENABLE_SYNC
        void addSyncListener(MegaSyncListener *listener);
        void removeSyncListener(MegaSyncListener *listener);
#endif
        void removeListener(MegaListener* listener);
        void removeRequestListener(MegaRequestListener* listener);
        void removeTransferListener(MegaTransferListener* listener);
        void removeBackupListener(MegaBackupListener* listener);
        void removeGlobalListener(MegaGlobalListener* listener);

        void cancelPendingTransfersByFolderTag(int folderTag);


        MegaRequest *getCurrentRequest();
        MegaTransfer *getCurrentTransfer();
        MegaError *getCurrentError();
        MegaNodeList *getCurrentNodes();
        MegaUserList *getCurrentUsers();

        //Utils
        long long getSDKtime();
        char *getStringHash(const char* base64pwkey, const char* inBuf);
        void getSessionTransferURL(const char *path, MegaRequestListener *listener);
        static MegaHandle base32ToHandle(const char* base32Handle);
        static handle base64ToHandle(const char* base64Handle);
        static handle base64ToUserHandle(const char* base64Handle);
        static char *handleToBase64(MegaHandle handle);
        static char *userHandleToBase64(MegaHandle handle);
        static char *binaryToBase64(const char* binaryData, size_t length);
        static void base64ToBinary(const char *base64string, unsigned char **binary, size_t* binarysize);
        static const char* ebcEncryptKey(const char* encryptionKey, const char* plainKey);
        void retryPendingConnections(bool disconnect = false, bool includexfers = false, MegaRequestListener* listener = NULL);
        void setDnsServers(const char *dnsServers, MegaRequestListener* listener = NULL);
        void addEntropy(char* data, unsigned int size);
        static string userAttributeToString(int);
        static string userAttributeToLongName(int);
        static int userAttributeFromString(const char *name);
        static char userAttributeToScope(int);
        static void setStatsID(const char *id);

        bool serverSideRubbishBinAutopurgeEnabled();
        bool appleVoipPushEnabled();
        bool newLinkFormatEnabled();
        int smsAllowedState();
        char* smsVerifiedPhoneNumber();
        void resetSmsVerifiedPhoneNumber(MegaRequestListener *listener);

        bool multiFactorAuthAvailable();
        void multiFactorAuthCheck(const char *email, MegaRequestListener *listener = NULL);
        void multiFactorAuthGetCode(MegaRequestListener *listener = NULL);
        void multiFactorAuthEnable(const char *pin, MegaRequestListener *listener = NULL);
        void multiFactorAuthDisable(const char *pin, MegaRequestListener *listener = NULL);
        void multiFactorAuthLogin(const char* email, const char* password, const char* pin, MegaRequestListener *listener = NULL);
        void multiFactorAuthChangePassword(const char *oldPassword, const char *newPassword, const char* pin, MegaRequestListener *listener = NULL);
        void multiFactorAuthChangeEmail(const char *email, const char* pin, MegaRequestListener *listener = NULL);
        void multiFactorAuthCancelAccount(const char* pin, MegaRequestListener *listener = NULL);

        void fetchTimeZone(MegaRequestListener *listener = NULL);

        //API requests
        void login(const char* email, const char* password, MegaRequestListener *listener = NULL);
        char *dumpSession();
        char *getSequenceNumber();
        char *getAccountAuth();
        void setAccountAuth(const char* auth);

        void fastLogin(const char* email, const char *stringHash, const char *base64pwkey, MegaRequestListener *listener = NULL);
        void fastLogin(const char* session, MegaRequestListener *listener = NULL);
        void killSession(MegaHandle sessionHandle, MegaRequestListener *listener = NULL);
        void getUserData(MegaRequestListener *listener = NULL);
        void getUserData(MegaUser *user, MegaRequestListener *listener = NULL);
        void getUserData(const char *user, MegaRequestListener *listener = NULL);
        void getMiscFlags(MegaRequestListener *listener = NULL);
        void sendDevCommand(const char *command, const char *email, long long quota, int businessStatus, int userStatus, MegaRequestListener *listener);
        void getCloudStorageUsed(MegaRequestListener *listener = NULL);
        void getAccountDetails(bool storage, bool transfer, bool pro, bool sessions, bool purchases, bool transactions, int source = -1, MegaRequestListener *listener = NULL);
        void queryTransferQuota(long long size, MegaRequestListener *listener = NULL);
        void createAccount(const char* email, const char* password, const char* firstname, const char* lastname, MegaHandle lastPublicHandle, int lastPublicHandleType, int64_t lastAccessTimestamp, MegaRequestListener *listener = NULL);
        void resumeCreateAccount(const char* sid, MegaRequestListener *listener = NULL);
        void cancelCreateAccount(MegaRequestListener *listener = NULL);
        void sendSignupLink(const char* email, const char *name, const char *password, MegaRequestListener *listener = NULL);
        void fastSendSignupLink(const char *email, const char *base64pwkey, const char *name, MegaRequestListener *listener = NULL);
        void querySignupLink(const char* link, MegaRequestListener *listener = NULL);
        void confirmAccount(const char* link, const char *password, MegaRequestListener *listener = NULL);
        void fastConfirmAccount(const char* link, const char *base64pwkey, MegaRequestListener *listener = NULL);
        void resetPassword(const char *email, bool hasMasterKey, MegaRequestListener *listener = NULL);
        void queryRecoveryLink(const char *link, MegaRequestListener *listener = NULL);
        void confirmResetPasswordLink(const char *link, const char *newPwd, const char *masterKey = NULL, MegaRequestListener *listener = NULL);
        void cancelAccount(MegaRequestListener *listener = NULL);
        void confirmCancelAccount(const char *link, const char *pwd, MegaRequestListener *listener = NULL);
        void resendVerificationEmail(MegaRequestListener *listener = NULL);
        void changeEmail(const char *email, MegaRequestListener *listener = NULL);
        void confirmChangeEmail(const char *link, const char *pwd, MegaRequestListener *listener = NULL);
        void setProxySettings(MegaProxy *proxySettings, MegaRequestListener *listener = NULL);
        MegaProxy *getAutoProxySettings();
        int isLoggedIn();
        void whyAmIBlocked(bool logout, MegaRequestListener *listener = NULL);
        char* getMyEmail();
        char* getMyUserHandle();
        MegaHandle getMyUserHandleBinary();
        MegaUser *getMyUser();
        bool isAchievementsEnabled();
        bool isBusinessAccount();
        bool isMasterBusinessAccount();
        bool isBusinessAccountActive();
        int getBusinessStatus();
        int64_t getOverquotaDeadlineTs();
        MegaIntegerList *getOverquotaWarningsTs();
        bool checkPassword(const char *password);
        char* getMyCredentials();
        void getUserCredentials(MegaUser *user, MegaRequestListener *listener = NULL);
        bool areCredentialsVerified(MegaUser *user);
        void verifyCredentials(MegaUser *user, MegaRequestListener *listener = NULL);
        void resetCredentials(MegaUser *user, MegaRequestListener *listener = NULL);
        char* getMyRSAPrivateKey();
        static void setLogLevel(int logLevel);
        static void setMaxPayloadLogSize(long long maxSize);
        static void addLoggerClass(MegaLogger *megaLogger);
        static void removeLoggerClass(MegaLogger *megaLogger);
        static void setLogToConsole(bool enable);
        static void log(int logLevel, const char* message, const char *filename = NULL, int line = -1);

        void setLoggingName(const char* loggingName);

        bool platformSetRLimitNumFile(int newNumFileLimit) const;

        void createFolder(const char* name, MegaNode *parent, MegaRequestListener *listener = NULL);
        bool createLocalFolder(const char *path);
        void moveNode(MegaNode* node, MegaNode* newParent, MegaRequestListener *listener = NULL);
        void moveNode(MegaNode* node, MegaNode* newParent, const char *newName, MegaRequestListener *listener = NULL);
        void copyNode(MegaNode* node, MegaNode *newParent, MegaRequestListener *listener = NULL);
        void copyNode(MegaNode* node, MegaNode *newParent, const char* newName, MegaRequestListener *listener = NULL);
        void renameNode(MegaNode* node, const char* newName, MegaRequestListener *listener = NULL);
        void remove(MegaNode* node, bool keepversions = false, MegaRequestListener *listener = NULL);
        void removeVersions(MegaRequestListener *listener = NULL);
        void restoreVersion(MegaNode *version, MegaRequestListener *listener = NULL);
        void cleanRubbishBin(MegaRequestListener *listener = NULL);
        void sendFileToUser(MegaNode *node, MegaUser *user, MegaRequestListener *listener = NULL);
        void sendFileToUser(MegaNode *node, const char* email, MegaRequestListener *listener = NULL);
        void share(MegaNode *node, MegaUser* user, int level, MegaRequestListener *listener = NULL);
        void share(MegaNode* node, const char* email, int level, MegaRequestListener *listener = NULL);
        void loginToFolder(const char* megaFolderLink, MegaRequestListener *listener = NULL);
        void importFileLink(const char* megaFileLink, MegaNode* parent, MegaRequestListener *listener = NULL);
        void decryptPasswordProtectedLink(const char* link, const char* password, MegaRequestListener *listener = NULL);
        void encryptLinkWithPassword(const char* link, const char* password, MegaRequestListener *listener = NULL);
        void getPublicNode(const char* megaFileLink, MegaRequestListener *listener = NULL);
        const char *buildPublicLink(const char *publicHandle, const char *key, bool isFolder);
        void getThumbnail(MegaNode* node, const char *dstFilePath, MegaRequestListener *listener = NULL);
		void cancelGetThumbnail(MegaNode* node, MegaRequestListener *listener = NULL);
        void setThumbnail(MegaNode* node, const char *srcFilePath, MegaRequestListener *listener = NULL);
        void putThumbnail(MegaBackgroundMediaUpload* node, const char *srcFilePath, MegaRequestListener *listener = NULL);
        void setThumbnailByHandle(MegaNode* node, MegaHandle attributehandle, MegaRequestListener *listener = NULL);
        void getPreview(MegaNode* node, const char *dstFilePath, MegaRequestListener *listener = NULL);
		void cancelGetPreview(MegaNode* node, MegaRequestListener *listener = NULL);
        void setPreview(MegaNode* node, const char *srcFilePath, MegaRequestListener *listener = NULL);
        void putPreview(MegaBackgroundMediaUpload* node, const char *srcFilePath, MegaRequestListener *listener = NULL);
        void setPreviewByHandle(MegaNode* node, MegaHandle attributehandle, MegaRequestListener *listener = NULL);
        void getUserAvatar(MegaUser* user, const char *dstFilePath, MegaRequestListener *listener = NULL);
        void setAvatar(const char *dstFilePath, MegaRequestListener *listener = NULL);
        void getUserAvatar(const char *email_or_handle, const char *dstFilePath, MegaRequestListener *listener = NULL);
        static char* getUserAvatarColor(MegaUser *user);
        static char *getUserAvatarColor(const char *userhandle);
        static char* getUserAvatarSecondaryColor(MegaUser *user);
        static char *getUserAvatarSecondaryColor(const char *userhandle);
        bool testAllocation(unsigned allocCount, size_t allocSize);
        void getUserAttribute(MegaUser* user, int type, MegaRequestListener *listener = NULL);
        void getUserAttribute(const char* email_or_handle, int type, MegaRequestListener *listener = NULL);
        void getChatUserAttribute(const char* email_or_handle, int type, const char* ph, MegaRequestListener *listener = NULL);
        void getUserAttr(const char* email_or_handle, int type, const char *dstFilePath, int number = 0, MegaRequestListener *listener = NULL);
        void getChatUserAttr(const char* email_or_handle, int type, const char *dstFilePath, const char *ph = NULL, int number = 0, MegaRequestListener *listener = NULL);
        void setUserAttribute(int type, const char* value, MegaRequestListener *listener = NULL);
        void setUserAttribute(int type, const MegaStringMap* value, MegaRequestListener *listener = NULL);
        void getRubbishBinAutopurgePeriod(MegaRequestListener *listener = NULL);
        void setRubbishBinAutopurgePeriod(int days, MegaRequestListener *listener = NULL);
        void getDeviceName(MegaRequestListener *listener = NULL);
        void setDeviceName(const char* deviceName, MegaRequestListener *listener = NULL);
        void getUserEmail(MegaHandle handle, MegaRequestListener *listener = NULL);
        void setCustomNodeAttribute(MegaNode *node, const char *attrName, const char *value, MegaRequestListener *listener = NULL);
        void setNodeDuration(MegaNode *node, int secs, MegaRequestListener *listener = NULL);
        void setNodeLabel(MegaNode *node, int label, MegaRequestListener *listener = NULL);
        void setNodeFavourite(MegaNode *node, bool fav, MegaRequestListener *listener = NULL);
        void setNodeCoordinates(MegaNode *node, bool unshareable, double latitude, double longitude, MegaRequestListener *listener = NULL);
        void exportNode(MegaNode *node, int64_t expireTime, MegaRequestListener *listener = NULL);
        void disableExport(MegaNode *node, MegaRequestListener *listener = NULL);
        void fetchNodes(MegaRequestListener *listener = NULL);
        void getPricing(MegaRequestListener *listener = NULL);
        void getPaymentId(handle productHandle, handle lastPublicHandle, int lastPublicHandleType, int64_t lastAccessTimestamp, MegaRequestListener *listener = NULL);
        void upgradeAccount(MegaHandle productHandle, int paymentMethod, MegaRequestListener *listener = NULL);
        void submitPurchaseReceipt(int gateway, const char *receipt, MegaHandle lastPublicHandle, int lastPublicHandleType, int64_t lastAccessTimestamp, MegaRequestListener *listener = NULL);
        void creditCardStore(const char* address1, const char* address2, const char* city,
                             const char* province, const char* country, const char *postalcode,
                             const char* firstname, const char* lastname, const char* creditcard,
                             const char* expire_month, const char* expire_year, const char* cv2,
                             MegaRequestListener *listener = NULL);

        void creditCardQuerySubscriptions(MegaRequestListener *listener = NULL);
        void creditCardCancelSubscriptions(const char* reason, MegaRequestListener *listener = NULL);
        void getPaymentMethods(MegaRequestListener *listener = NULL);

        char *exportMasterKey();
        void updatePwdReminderData(bool lastSuccess, bool lastSkipped, bool mkExported, bool dontShowAgain, bool lastLogin, MegaRequestListener *listener = NULL);

        void changePassword(const char *oldPassword, const char *newPassword, MegaRequestListener *listener = NULL);
        void inviteContact(const char* email, const char* message, int action, MegaHandle contactLink, MegaRequestListener* listener = NULL);
        void replyContactRequest(MegaContactRequest *request, int action, MegaRequestListener* listener = NULL);
        void respondContactRequest();

        void removeContact(MegaUser *user, MegaRequestListener* listener=NULL);
        void logout(MegaRequestListener *listener = NULL);
        void localLogout(MegaRequestListener *listener = NULL);
        void invalidateCache();
        int getPasswordStrength(const char *password);
        void submitFeedback(int rating, const char *comment, MegaRequestListener *listener = NULL);
        void reportEvent(const char *details = NULL, MegaRequestListener *listener = NULL);
        void sendEvent(int eventType, const char* message, MegaRequestListener *listener = NULL);
        void createSupportTicket(const char* message, int type = 1, MegaRequestListener *listener = NULL);

        void useHttpsOnly(bool httpsOnly, MegaRequestListener *listener = NULL);
        bool usingHttpsOnly();

        //Backups
        MegaStringList *getBackupFolders(int backuptag);
        void setBackup(const char* localPath, MegaNode *parent, bool attendPastBackups, int64_t period, string periodstring, int numBackups, MegaRequestListener *listener=NULL);
        void removeBackup(int tag, MegaRequestListener *listener=NULL);
        void abortCurrentBackup(int tag, MegaRequestListener *listener=NULL);

        //Timer
        void startTimer( int64_t period, MegaRequestListener *listener=NULL);

        //Transfers
        void startUpload(const char* localPath, MegaNode *parent, FileSystemType fsType, MegaTransferListener *listener=NULL);
        void startUpload(const char* localPath, MegaNode *parent, int64_t mtime, FileSystemType fsType, MegaTransferListener *listener=NULL);
        void startUpload(const char* localPath, MegaNode* parent, const char* fileName, FileSystemType fsType, MegaTransferListener *listener = NULL);
        void startUpload(bool startFirst, const char* localPath, MegaNode* parent, const char* fileName, int64_t mtime, int folderTransferTag, bool isBackup, const char *appData, bool isSourceFileTemporary, bool forceNewUpload, FileSystemType fsType, MegaTransferListener *listener);
        void startUpload(bool startFirst, const char* localPath, MegaNode* parent, const char* fileName, const char* targetUser, int64_t mtime, int folderTransferTag, bool isBackup, const char *appData, bool isSourceFileTemporary, bool forceNewUpload, FileSystemType fsType, MegaTransferListener *listener);
        void startUploadForSupport(const char *localPath, bool isSourceTemporary, FileSystemType fsType, MegaTransferListener *listener=NULL);
        void startDownload(MegaNode* node, const char* localPath, MegaTransferListener *listener = NULL);
        void startDownload(bool startFirst, MegaNode *node, const char* target, int folderTransferTag, const char *appData, MegaTransferListener *listener);
        void startStreaming(MegaNode* node, m_off_t startPos, m_off_t size, MegaTransferListener *listener);
        void setStreamingMinimumRate(int bytesPerSecond);
        void retryTransfer(MegaTransfer *transfer, MegaTransferListener *listener = NULL);
        void cancelTransfer(MegaTransfer *transfer, MegaRequestListener *listener=NULL);
        void cancelTransferByTag(int transferTag, MegaRequestListener *listener = NULL);
        void cancelTransfers(int direction, MegaRequestListener *listener=NULL);
        void pauseTransfers(bool pause, int direction, MegaRequestListener* listener=NULL);
        void pauseTransfer(int transferTag, bool pause, MegaRequestListener* listener = NULL);
        void moveTransferUp(int transferTag, MegaRequestListener *listener = NULL);
        void moveTransferDown(int transferTag, MegaRequestListener *listener = NULL);
        void moveTransferToFirst(int transferTag, MegaRequestListener *listener = NULL);
        void moveTransferToLast(int transferTag, MegaRequestListener *listener = NULL);
        void moveTransferBefore(int transferTag, int prevTransferTag, MegaRequestListener *listener = NULL);
        void enableTransferResumption(const char* loggedOutId);
        void disableTransferResumption(const char* loggedOutId);
        bool areTransfersPaused(int direction);
        void setUploadLimit(int bpslimit);
        void setMaxConnections(int direction, int connections, MegaRequestListener* listener = NULL);
        void setDownloadMethod(int method);
        void setUploadMethod(int method);
        bool setMaxDownloadSpeed(m_off_t bpslimit);
        bool setMaxUploadSpeed(m_off_t bpslimit);
        int getMaxDownloadSpeed();
        int getMaxUploadSpeed();
        int getCurrentDownloadSpeed();
        int getCurrentUploadSpeed();
        int getCurrentSpeed(int type);
        int getDownloadMethod();
        int getUploadMethod();
        MegaTransferData *getTransferData(MegaTransferListener *listener = NULL);
        MegaTransfer *getFirstTransfer(int type);
        void notifyTransfer(int transferTag, MegaTransferListener *listener = NULL);
        MegaTransferList *getTransfers();
        MegaTransferList *getStreamingTransfers();
        MegaTransfer* getTransferByTag(int transferTag);
        MegaTransferList *getTransfers(int type);
        MegaTransferList *getChildTransfers(int transferTag);
        MegaTransferList *getTansfersByFolderTag(int folderTransferTag);


#ifdef ENABLE_SYNC
        //Sync
        int syncPathState(string *path);
        MegaNode *getSyncedNode(const LocalPath& path);
        void syncFolder(const char *localFolder, const char *name, MegaHandle megaHandle, MegaRegExp *regExp = NULL, MegaRequestListener* listener = NULL);
        void syncFolder(const char *localFolder, const char *name, MegaNode *megaFolder, MegaRegExp *regExp = NULL, MegaRequestListener* listener = NULL);
        void copySyncDataToCache(const char *localFolder, const char *name, MegaHandle megaHandle, const char *remotePath,
                                          long long localfp, bool enabled, bool temporaryDisabled, MegaRequestListener *listener = NULL);
        void copyCachedStatus(int storageStatus, int blockStatus, int businessStatus, MegaRequestListener *listener = NULL);
        void setKeepSyncsAfterLogout(bool enable);
        void removeSync(handle nodehandle, MegaRequestListener *listener=NULL);
        void removeSync(int syncTag, MegaRequestListener *listener=NULL);
        void disableSync(handle nodehandle, MegaRequestListener *listener=NULL);
        void disableSync(int syncTag, MegaRequestListener *listener = NULL);
        void enableSync(int syncTag, MegaRequestListener *listener = NULL);
        MegaSyncList *getSyncs();

        int getNumActiveSyncs();
        void stopSyncs(MegaRequestListener *listener=NULL);
        bool isSynced(MegaNode *n);
        void setExcludedNames(vector<string> *excludedNames);
        void setExcludedPaths(vector<string> *excludedPaths);
        void setExclusionLowerSizeLimit(long long limit);
        void setExclusionUpperSizeLimit(long long limit);
        bool moveToLocalDebris(const char *path);
        string getLocalPath(MegaNode *node);
        long long getNumLocalNodes();
        bool isSyncable(const char *path, long long size);
        bool isInsideSync(MegaNode *node);
        bool is_syncable(Sync*, const char*, const LocalPath&);
        bool is_syncable(long long size);
        int isNodeSyncable(MegaNode *megaNode);
        bool isIndexing();
        bool isSyncing();

        MegaSync *getSyncByTag(int tag);
        MegaSync *getSyncByNode(MegaNode *node);
        MegaSync *getSyncByPath(const char * localPath);
        char *getBlockedPath();
        void setExcludedRegularExpressions(MegaSync *sync, MegaRegExp *regExp);
#endif

        MegaBackup *getBackupByTag(int tag);
        MegaBackup *getBackupByNode(MegaNode *node);
        MegaBackup *getBackupByPath(const char * localPath);

        void update();
        int isWaiting();
        int areServersBusy();

        //Statistics
        int getNumPendingUploads();
        int getNumPendingDownloads();
        int getTotalUploads();
        int getTotalDownloads();
        void resetTotalDownloads();
        void resetTotalUploads();
        void updateStats();
        long long getNumNodes();
        long long getTotalDownloadedBytes();
        long long getTotalUploadedBytes();
        long long getTotalDownloadBytes();
        long long getTotalUploadBytes();

        //Filesystem
		int getNumChildren(MegaNode* parent);
		int getNumChildFiles(MegaNode* parent);
		int getNumChildFolders(MegaNode* parent);
        MegaNodeList* getChildren(MegaNode *parent, int order);
        MegaNodeList* getVersions(MegaNode *node);
        int getNumVersions(MegaNode *node);
        bool hasVersions(MegaNode *node);
        void getFolderInfo(MegaNode *node, MegaRequestListener *listener);
        MegaChildrenLists* getFileFolderChildren(MegaNode *parent, int order=1);
        bool hasChildren(MegaNode *parent);
        MegaNode *getChildNode(MegaNode *parent, const char* name);
        MegaNode *getParentNode(MegaNode *node);
        char *getNodePath(MegaNode *node);
        char *getNodePathByNodeHandle(MegaHandle handle);
        MegaNode *getNodeByPath(const char *path, MegaNode *n = NULL);
        MegaNode *getNodeByHandle(handle handler);
        MegaContactRequest *getContactRequestByHandle(MegaHandle handle);
        MegaUserList* getContacts();
        MegaUser* getContact(const char* uid);
        MegaUserAlertList* getUserAlerts();
        int getNumUnreadUserAlerts();
        MegaNodeList *getInShares(MegaUser* user, int order);
        MegaNodeList *getInShares(int order);
        MegaShareList *getInSharesList(int order);
        MegaUser *getUserFromInShare(MegaNode *node, bool recurse = false);
        bool isPendingShare(MegaNode *node);
        MegaShareList *getOutShares(int order);
        MegaShareList *getOutShares(MegaNode *node);
        MegaShareList *getPendingOutShares();
        MegaShareList *getPendingOutShares(MegaNode *megaNode);
        MegaNodeList *getPublicLinks(int order);
        MegaContactRequestList *getIncomingContactRequests();
        MegaContactRequestList *getOutgoingContactRequests();

        int getAccess(MegaNode* node);
        long long getSize(MegaNode *node);
        static void removeRecursively(const char *path);

        //Fingerprint
        char *getFingerprint(const char *filePath);
        char *getFingerprint(MegaNode *node);
        char *getFingerprint(MegaInputStream *inputStream, int64_t mtime);
        MegaNode *getNodeByFingerprint(const char* fingerprint);
        MegaNodeList *getNodesByFingerprint(const char* fingerprint);
        MegaNodeList *getNodesByOriginalFingerprint(const char* originalfingerprint, MegaNode* parent);
        MegaNode *getExportableNodeByFingerprint(const char *fingerprint, const char *name = NULL);
        MegaNode *getNodeByFingerprint(const char *fingerprint, MegaNode* parent);
        bool hasFingerprint(const char* fingerprint);

        //CRC
        char *getCRC(const char *filePath);
        char *getCRCFromFingerprint(const char *fingerprint);
        char *getCRC(MegaNode *node);
        MegaNode* getNodeByCRC(const char *crc, MegaNode* parent);

        //Permissions
        MegaError checkAccess(MegaNode* node, int level);
        MegaError* checkAccessErrorExtended(MegaNode* node, int level);
        MegaError checkMove(MegaNode* node, MegaNode* target);
        MegaError* checkMoveErrorExtended(MegaNode* node, MegaNode* target);

        bool isFilesystemAvailable();
        MegaNode *getRootNode();
        MegaNode* getInboxNode();
        MegaNode *getRubbishNode();
        MegaNode *getRootNode(MegaNode *node);
        bool isInRootnode(MegaNode *node, int index);

        void setDefaultFilePermissions(int permissions);
        int getDefaultFilePermissions();
        void setDefaultFolderPermissions(int permissions);
        int getDefaultFolderPermissions();

        long long getBandwidthOverquotaDelay();

        MegaRecentActionBucketList* getRecentActions(unsigned days = 90, unsigned maxnodes = 10000);

        MegaNodeList* search(MegaNode *node, const char *searchString, MegaCancelToken *cancelToken, bool recursive = true, int order = MegaApi::ORDER_NONE, int type = MegaApi::FILE_TYPE_DEFAULT, int target = MegaApi::SEARCH_TARGET_ALL);
        bool processMegaTree(MegaNode* node, MegaTreeProcessor* processor, bool recursive = 1);
        MegaNodeList* search(const char* searchString, MegaCancelToken *cancelToken, int order = MegaApi::ORDER_NONE, int type = MegaApi::FILE_TYPE_DEFAULT);

        MegaNode *createForeignFileNode(MegaHandle handle, const char *key, const char *name, m_off_t size, m_off_t mtime,
                                       MegaHandle parentHandle, const char *privateauth, const char *publicauth, const char *chatauth);
        MegaNode *createForeignFolderNode(MegaHandle handle, const char *name, MegaHandle parentHandle,
                                         const char *privateauth, const char *publicauth);

        MegaNode *authorizeNode(MegaNode *node);
        void authorizeMegaNodePrivate(MegaNodePrivate *node);
        MegaNode *authorizeChatNode(MegaNode *node, const char *cauth);

        const char *getVersion();
        char *getOperatingSystemVersion();
        void getLastAvailableVersion(const char *appKey, MegaRequestListener *listener = NULL);
        void getLocalSSLCertificate(MegaRequestListener *listener = NULL);
        void queryDNS(const char *hostname, MegaRequestListener *listener = NULL);
        void queryGeLB(const char *service, int timeoutds, int maxretries, MegaRequestListener *listener = NULL);
        void downloadFile(const char *url, const char *dstpath, MegaRequestListener *listener = NULL);
        const char *getUserAgent();
        const char *getBasePath();

        void contactLinkCreate(bool renew = false, MegaRequestListener *listener = NULL);
        void contactLinkQuery(MegaHandle handle, MegaRequestListener *listener = NULL);
        void contactLinkDelete(MegaHandle handle, MegaRequestListener *listener = NULL);

        void keepMeAlive(int type, bool enable, MegaRequestListener *listener = NULL);
        void acknowledgeUserAlerts(MegaRequestListener *listener = NULL);

        void getPSA(bool urlSupported, MegaRequestListener *listener = NULL);
        void setPSA(int id, MegaRequestListener *listener = NULL);

        void disableGfxFeatures(bool disable);
        bool areGfxFeaturesDisabled();

        void changeApiUrl(const char *apiURL, bool disablepkp = false);

        bool setLanguage(const char* languageCode);
        void setLanguagePreference(const char* languageCode, MegaRequestListener *listener = NULL);
        void getLanguagePreference(MegaRequestListener *listener = NULL);
        bool getLanguageCode(const char* languageCode, std::string* code);

        void setFileVersionsOption(bool disable, MegaRequestListener *listener = NULL);
        void getFileVersionsOption(MegaRequestListener *listener = NULL);

        void setContactLinksOption(bool disable, MegaRequestListener *listener = NULL);
        void getContactLinksOption(MegaRequestListener *listener = NULL);

        void retrySSLerrors(bool enable);
        void setPublicKeyPinning(bool enable);
        void pauseActionPackets();
        void resumeActionPackets();

        static std::function<bool (Node*, Node*)>getComparatorFunction(int order, MegaClient& mc);
        static void sortByComparatorFunction(node_vector&, int order, MegaClient& mc);
        static bool nodeNaturalComparatorASC(Node *i, Node *j);
        static bool nodeNaturalComparatorDESC(Node *i, Node *j);
        static bool nodeComparatorDefaultASC  (Node *i, Node *j);
        static bool nodeComparatorDefaultDESC (Node *i, Node *j);
        static bool nodeComparatorSizeASC  (Node *i, Node *j);
        static bool nodeComparatorSizeDESC (Node *i, Node *j);
        static bool nodeComparatorCreationASC  (Node *i, Node *j);
        static bool nodeComparatorCreationDESC  (Node *i, Node *j);
        static bool nodeComparatorModificationASC  (Node *i, Node *j);
        static bool nodeComparatorModificationDESC  (Node *i, Node *j);
        static bool nodeComparatorPhotoASC(Node *i, Node *j, MegaClient& mc);
        static bool nodeComparatorPhotoDESC(Node *i, Node *j, MegaClient& mc);
        static bool nodeComparatorVideoASC(Node *i, Node *j, MegaClient& mc);
        static bool nodeComparatorVideoDESC(Node *i, Node *j, MegaClient& mc);
        static bool nodeComparatorPublicLinkCreationASC(Node *i, Node *j);
        static bool nodeComparatorPublicLinkCreationDESC(Node *i, Node *j);
        static bool nodeComparatorLabelASC(Node *i, Node *j);
        static bool nodeComparatorLabelDESC(Node *i, Node *j);
        static bool nodeComparatorFavASC(Node *i, Node *j);
        static bool nodeComparatorFavDESC(Node *i, Node *j);
        static int typeComparator(Node *i, Node *j);
        static bool userComparatorDefaultASC (User *i, User *j);

        char* escapeFsIncompatible(const char *filename, const char *dstPath);
        char* unescapeFsIncompatible(const char* name, const char *path);

        bool createThumbnail(const char* imagePath, const char *dstPath);
        bool createPreview(const char* imagePath, const char *dstPath);
        bool createAvatar(const char* imagePath, const char *dstPath);

        void backgroundMediaUploadRequestUploadURL(int64_t fullFileSize, MegaBackgroundMediaUpload* state, MegaRequestListener *listener);
        void backgroundMediaUploadComplete(MegaBackgroundMediaUpload* state, const char* utf8Name, MegaNode *parent, const char* fingerprint, const char* fingerprintoriginal,
            const char *string64UploadToken, MegaRequestListener *listener);

        bool ensureMediaInfo();
        void setOriginalFingerprint(MegaNode* node, const char* originalFingerprint, MegaRequestListener *listener);

        bool isOnline();

#ifdef HAVE_LIBUV
        // start/stop
        bool httpServerStart(bool localOnly = true, int port = 4443, bool useTLS = false, const char *certificatepath = NULL, const char *keypath = NULL, bool useIPv6 = false);
        void httpServerStop();
        int httpServerIsRunning();

        // management
        char *httpServerGetLocalLink(MegaNode *node);
        char *httpServerGetLocalWebDavLink(MegaNode *node);
        MegaStringList *httpServerGetWebDavLinks();
        MegaNodeList *httpServerGetWebDavAllowedNodes();
        void httpServerRemoveWebDavAllowedNode(MegaHandle handle);
        void httpServerRemoveWebDavAllowedNodes();
        void httpServerSetMaxBufferSize(int bufferSize);
        int httpServerGetMaxBufferSize();
        void httpServerSetMaxOutputSize(int outputSize);
        int httpServerGetMaxOutputSize();

        // permissions
        void httpServerEnableFileServer(bool enable);
        bool httpServerIsFileServerEnabled();
        void httpServerEnableFolderServer(bool enable);
        bool httpServerIsFolderServerEnabled();
        bool httpServerIsOfflineAttributeEnabled();
        void httpServerSetRestrictedMode(int mode);
        int httpServerGetRestrictedMode();
        bool httpServerIsLocalOnly();
        void httpServerEnableOfflineAttribute(bool enable);
        void httpServerEnableSubtitlesSupport(bool enable);
        bool httpServerIsSubtitlesSupportEnabled();

        void httpServerAddListener(MegaTransferListener *listener);
        void httpServerRemoveListener(MegaTransferListener *listener);

        void fireOnStreamingStart(MegaTransferPrivate *transfer);
        void fireOnStreamingTemporaryError(MegaTransferPrivate *transfer, unique_ptr<MegaErrorPrivate> e);
        void fireOnStreamingFinish(MegaTransferPrivate *transfer, unique_ptr<MegaErrorPrivate> e);

        //FTP
        bool ftpServerStart(bool localOnly = true, int port = 4990, int dataportBegin = 1500, int dataPortEnd = 1600, bool useTLS = false, const char *certificatepath = NULL, const char *keypath = NULL);
        void ftpServerStop();
        int ftpServerIsRunning();

        // management
        char *ftpServerGetLocalLink(MegaNode *node);
        MegaStringList *ftpServerGetLinks();
        MegaNodeList *ftpServerGetAllowedNodes();
        void ftpServerRemoveAllowedNode(MegaHandle handle);
        void ftpServerRemoveAllowedNodes();
        void ftpServerSetMaxBufferSize(int bufferSize);
        int ftpServerGetMaxBufferSize();
        void ftpServerSetMaxOutputSize(int outputSize);
        int ftpServerGetMaxOutputSize();

        // permissions
        void ftpServerSetRestrictedMode(int mode);
        int ftpServerGetRestrictedMode();
        bool ftpServerIsLocalOnly();

        void ftpServerAddListener(MegaTransferListener *listener);
        void ftpServerRemoveListener(MegaTransferListener *listener);

        void fireOnFtpStreamingStart(MegaTransferPrivate *transfer);
        void fireOnFtpStreamingTemporaryError(MegaTransferPrivate *transfer, unique_ptr<MegaErrorPrivate> e);
        void fireOnFtpStreamingFinish(MegaTransferPrivate *transfer, unique_ptr<MegaErrorPrivate> e);

#endif

#ifdef ENABLE_CHAT
        void createChat(bool group, bool publicchat, MegaTextChatPeerList *peers, const MegaStringMap *userKeyMap = NULL, const char *title = NULL, MegaRequestListener *listener = NULL);
        void inviteToChat(MegaHandle chatid, MegaHandle uh, int privilege, bool openMode, const char *unifiedKey = NULL, const char *title = NULL, MegaRequestListener *listener = NULL);
        void removeFromChat(MegaHandle chatid, MegaHandle uh = INVALID_HANDLE, MegaRequestListener *listener = NULL);
        void getUrlChat(MegaHandle chatid, MegaRequestListener *listener = NULL);
        void grantAccessInChat(MegaHandle chatid, MegaNode *n, MegaHandle uh,  MegaRequestListener *listener = NULL);
        void removeAccessInChat(MegaHandle chatid, MegaNode *n, MegaHandle uh,  MegaRequestListener *listener = NULL);
        void updateChatPermissions(MegaHandle chatid, MegaHandle uh, int privilege, MegaRequestListener *listener = NULL);
        void truncateChat(MegaHandle chatid, MegaHandle messageid, MegaRequestListener *listener = NULL);
        void setChatTitle(MegaHandle chatid, const char *title, MegaRequestListener *listener = NULL);
        void setChatUnifiedKey(MegaHandle chatid, const char *unifiedKey, MegaRequestListener *listener = NULL);
        void getChatPresenceURL(MegaRequestListener *listener = NULL);
        void registerPushNotification(int deviceType, const char *token, MegaRequestListener *listener = NULL);
        void sendChatStats(const char *data, int port, MegaRequestListener *listener = NULL);
        void sendChatLogs(const char *data, const char *aid, int port, MegaRequestListener *listener = NULL);
        MegaTextChatList *getChatList();
        MegaHandleList *getAttachmentAccess(MegaHandle chatid, MegaHandle h);
        bool hasAccessToAttachment(MegaHandle chatid, MegaHandle h, MegaHandle uh);
        const char* getFileAttribute(MegaHandle h);
        void archiveChat(MegaHandle chatid, int archive, MegaRequestListener *listener = NULL);
        void setChatRetentionTime(MegaHandle chatid, unsigned int period, MegaRequestListener *listener = NULL);
        void requestRichPreview(const char *url, MegaRequestListener *listener = NULL);
        void chatLinkHandle(MegaHandle chatid, bool del, bool createifmissing, MegaRequestListener *listener = NULL);
        void getChatLinkURL(MegaHandle publichandle, MegaRequestListener *listener = NULL);
        void chatLinkClose(MegaHandle chatid, const char *title, MegaRequestListener *listener = NULL);
        void chatLinkJoin(MegaHandle publichandle, const char *unifiedkey, MegaRequestListener *listener = NULL);
        void enableRichPreviews(bool enable, MegaRequestListener *listener = NULL);
        void isRichPreviewsEnabled(MegaRequestListener *listener = NULL);
        void shouldShowRichLinkWarning(MegaRequestListener *listener = NULL);
        void setRichLinkWarningCounterValue(int value, MegaRequestListener *listener = NULL);
        void enableGeolocation(MegaRequestListener *listener = NULL);
        void isGeolocationEnabled(MegaRequestListener *listener = NULL);
        bool isChatNotifiable(MegaHandle chatid);
#endif

        void setMyChatFilesFolder(MegaHandle nodehandle, MegaRequestListener *listener = NULL);
        void getMyChatFilesFolder(MegaRequestListener *listener = NULL);
        void setCameraUploadsFolder(MegaHandle nodehandle, bool secondary, MegaRequestListener *listener = NULL);
        void setCameraUploadsFolders(MegaHandle primaryFolder, MegaHandle secondaryFolder, MegaRequestListener *listener);
        void getCameraUploadsFolder(bool secondary, MegaRequestListener *listener = NULL);
        void setMyBackupsFolder(MegaHandle nodehandle, MegaRequestListener *listener = nullptr);
        void getMyBackupsFolder(MegaRequestListener *listener = nullptr);
        void getUserAlias(MegaHandle uh, MegaRequestListener *listener = NULL);
        void setUserAlias(MegaHandle uh, const char *alias, MegaRequestListener *listener = NULL);

        void getPushNotificationSettings(MegaRequestListener *listener = NULL);
        void setPushNotificationSettings(MegaPushNotificationSettings *settings, MegaRequestListener *listener = NULL);

        bool isSharesNotifiable();
        bool isContactsNotifiable();

        void getAccountAchievements(MegaRequestListener *listener = NULL);
        void getMegaAchievements(MegaRequestListener *listener = NULL);

        void catchup(MegaRequestListener *listener = NULL);
        void getPublicLinkInformation(const char *megaFolderLink, MegaRequestListener *listener);

        void sendSMSVerificationCode(const char* phoneNumber, MegaRequestListener *listener = NULL, bool reverifying_whitelisted = false);
        void checkSMSVerificationCode(const char* verificationCode, MegaRequestListener *listener = NULL);

        void getRegisteredContacts(const MegaStringMap* contacts, MegaRequestListener *listener = NULL);

        void getCountryCallingCodes(MegaRequestListener *listener = NULL);

        void getBanners(MegaRequestListener *listener);
        void dismissBanner(int id, MegaRequestListener *listener);

        void setBackup(int backupType, MegaHandle targetNode, const char* localFolder, const char* deviceId, int state, int subState, const char* extraData, MegaRequestListener* listener = nullptr);
        void updateBackup(MegaHandle backupId, int backupType, MegaHandle targetNode, const char* localFolder, const char* deviceId, int state, int subState, const char* extraData, MegaRequestListener* listener = nullptr);
        void removeBackup(MegaHandle backupId, MegaRequestListener *listener = nullptr);
        void sendBackupHeartbeat(MegaHandle backupId, int status, int progress, int ups, int downs, long long ts, MegaHandle lastNode);

<<<<<<< HEAD
        void getBackupName(MegaHandle backupId, MegaRequestListener* listener = nullptr);
        void setBackupName(MegaHandle backupId, const char* backupName, MegaRequestListener* listener = nullptr);
=======
        void fetchGoogleAds(int adFlags, MegaStringList *adUnits, MegaHandle publicHandle, MegaRequestListener *listener = nullptr);
        void queryGoogleAds(int adFlags, MegaHandle publicHandle = INVALID_HANDLE, MegaRequestListener *listener = nullptr);
>>>>>>> a3b00fea

        void fireOnTransferStart(MegaTransferPrivate *transfer);
        void fireOnTransferFinish(MegaTransferPrivate *transfer, unique_ptr<MegaErrorPrivate> e, DBTableTransactionCommitter& committer);
        void fireOnTransferUpdate(MegaTransferPrivate *transfer);
        void fireOnTransferTemporaryError(MegaTransferPrivate *transfer, unique_ptr<MegaErrorPrivate> e);
        map<int, MegaTransferPrivate *> transferMap;
        map<int, MegaTransferPrivate *> folderTransferMap; //transferMap includes these, added for speedup


        MegaClient *getMegaClient();
        static FileFingerprint *getFileFingerprintInternal(const char *fingerprint);

        // You take the ownership of the returned value of both functiions
        // It can be NULL if the input parameters are invalid
        static char* getMegaFingerprintFromSdkFingerprint(const char* sdkFingerprint);
        static char* getSdkFingerprintFromMegaFingerprint(const char *megaFingerprint, m_off_t size);

        error processAbortBackupRequest(MegaRequestPrivate *request, error e);
        void fireOnBackupStateChanged(MegaBackupController *backup);
        void fireOnBackupStart(MegaBackupController *backup);
        void fireOnBackupFinish(MegaBackupController *backup, unique_ptr<MegaErrorPrivate> e);
        void fireOnBackupUpdate(MegaBackupController *backup);
        void fireOnBackupTemporaryError(MegaBackupController *backup, unique_ptr<MegaErrorPrivate> e);

        void yield();
        void lockMutex();
        void unlockMutex();
        bool tryLockMutexFor(long long time);

protected:
        static const unsigned int MAX_SESSION_LENGTH;

        void init(MegaApi *api, const char *appKey, MegaGfxProcessor* processor, const char *basePath /*= NULL*/, const char *userAgent /*= NULL*/, int fseventsfd /*= -1*/, unsigned clientWorkerThreadCount /*= 1*/);

        static void *threadEntryPoint(void *param);
        static ExternalLogger externalLogger;

        MegaTransferPrivate* getMegaTransferPrivate(int tag);

        void fireOnRequestStart(MegaRequestPrivate *request);
        void fireOnRequestFinish(MegaRequestPrivate *request, unique_ptr<MegaErrorPrivate> e);
        void fireOnRequestUpdate(MegaRequestPrivate *request);
        void fireOnRequestTemporaryError(MegaRequestPrivate *request, unique_ptr<MegaErrorPrivate> e);
        bool fireOnTransferData(MegaTransferPrivate *transfer);
        void fireOnUsersUpdate(MegaUserList *users);
        void fireOnUserAlertsUpdate(MegaUserAlertList *alerts);
        void fireOnNodesUpdate(MegaNodeList *nodes);
        void fireOnAccountUpdate();
        void fireOnContactRequestsUpdate(MegaContactRequestList *requests);
        void fireOnReloadNeeded();
        void fireOnEvent(MegaEventPrivate *event);

#ifdef ENABLE_SYNC
        void fireOnGlobalSyncStateChanged();
        void fireOnSyncStateChanged(MegaSyncPrivate *sync);
        void fireOnSyncEvent(MegaSyncPrivate *sync, MegaSyncEvent *event);
        void fireOnSyncAdded(MegaSyncPrivate *sync, int additionState);
        void fireOnSyncDisabled(MegaSyncPrivate *sync);
        void fireOnSyncEnabled(MegaSyncPrivate *sync);
        void fireonSyncDeleted(MegaSyncPrivate *sync);
        void fireOnFileSyncStateChanged(MegaSyncPrivate *sync, string *localPath, int newState);
#endif

#ifdef ENABLE_CHAT
        void fireOnChatsUpdate(MegaTextChatList *chats);
#endif

        void processTransferPrepare(Transfer *t, MegaTransferPrivate *transfer);
        void processTransferUpdate(Transfer *tr, MegaTransferPrivate *transfer);
        void processTransferComplete(Transfer *tr, MegaTransferPrivate *transfer);
        void processTransferFailed(Transfer *tr, MegaTransferPrivate *transfer, const Error &e, dstime timeleft);
        void processTransferRemoved(Transfer *tr, MegaTransferPrivate *transfer, const Error &e);

        MegaApi *api;
        MegaThread thread;
        MegaClient *client;
        MegaHttpIO *httpio;
        MegaWaiter *waiter;
        MegaFileSystemAccess *fsAccess;
        MegaDbAccess *dbAccess;
        GfxProc *gfxAccess;
        string basePath;
        bool nocache;

#ifdef HAVE_LIBUV
        MegaHTTPServer *httpServer;
        int httpServerMaxBufferSize;
        int httpServerMaxOutputSize;
        bool httpServerEnableFiles;
        bool httpServerEnableFolders;
        bool httpServerOfflineAttributeEnabled;
        int httpServerRestrictedMode;
        bool httpServerSubtitlesSupportEnabled;
        set<MegaTransferListener *> httpServerListeners;

        MegaFTPServer *ftpServer;
        int ftpServerMaxBufferSize;
        int ftpServerMaxOutputSize;
        int ftpServerRestrictedMode;
        set<MegaTransferListener *> ftpServerListeners;
#endif

        map<int, MegaBackupController *> backupsMap;

        RequestQueue requestQueue;
        TransferQueue transferQueue;
        map<int, MegaRequestPrivate *> requestMap;

        // sc requests to close existing wsc and immediately retrieve pending actionpackets
        RequestQueue scRequestQueue;

#ifdef ENABLE_SYNC
        map<int, MegaSyncPrivate *> syncMap;    // maps tag to MegaSync objects

        // removes a sync from syncmap and from cache
        void eraseSync(int tag);
        map<int, MegaSyncPrivate *>::iterator eraseSyncByIterator(map<int, MegaSyncPrivate *>::iterator it);

#endif
        std::unique_ptr<MegaBackupMonitor> mHeartBeatMonitor;

        int pendingUploads;
        int pendingDownloads;
        int totalUploads;
        int totalDownloads;
        long long totalDownloadedBytes;
        long long totalUploadedBytes;
        long long totalDownloadBytes;
        long long totalUploadBytes;
        long long notificationNumber;
        set<MegaRequestListener *> requestListeners;
        set<MegaTransferListener *> transferListeners;
        set<MegaBackupListener *> backupListeners;

#ifdef ENABLE_SYNC
        set<MegaSyncListener *> syncListeners;
#endif

        set<MegaGlobalListener *> globalListeners;
        set<MegaListener *> listeners;
        retryreason_t waitingRequest;
        vector<string> excludedNames;
        vector<string> excludedPaths;
        long long syncLowerSizeLimit;
        long long syncUpperSizeLimit;
        std::recursive_timed_mutex sdkMutex;
        using SdkMutexGuard = std::unique_lock<std::recursive_timed_mutex>;   // (equivalent to typedef)
        std::atomic<bool> syncPathStateLockTimeout{ false };
        MegaTransferPrivate *currentTransfer;
        MegaRequestPrivate *activeRequest;
        MegaTransferPrivate *activeTransfer;
        MegaError *activeError;
        MegaNodeList *activeNodes;
        MegaUserList *activeUsers;
        MegaUserAlertList *activeUserAlerts;
        MegaContactRequestList *activeContactRequests;
        string appKey;

        MegaPushNotificationSettings *mPushSettings; // stores lastest-seen settings (to be able to filter notifications)
        MegaTimeZoneDetails *mTimezones;

        int threadExit;
        void loop();

        int maxRetries;

        // a request-level error occurred
        void request_error(error) override;
        void request_response_progress(m_off_t, m_off_t) override;

        // login result
        void prelogin_result(int, string*, string*, error) override;
        void login_result(error) override;
        void logout_result(error) override;
        void userdata_result(string*, string*, string*, error) override;
        void pubkey_result(User *) override;

        // ephemeral session creation/resumption result

        // check the reason of being blocked
        void ephemeral_result(error) override;
        void ephemeral_result(handle, const byte*) override;
        void cancelsignup_result(error) override;

        // check the reason of being blocked
        void whyamiblocked_result(int) override;

        // contact link management
        void contactlinkcreate_result(error, handle) override;
        void contactlinkquery_result(error, handle, string*, string*, string*, string*) override;
        void contactlinkdelete_result(error) override;

        // multi-factor authentication
        void multifactorauthsetup_result(string*, error) override;
        void multifactorauthcheck_result(int) override;
        void multifactorauthdisable_result(error) override;

        // fetch time zone
        void fetchtimezone_result(error, vector<string>*, vector<int>*, int) override;

        // keep me alive feature
        void keepmealive_result(error) override;
        void acknowledgeuseralerts_result(error) override;

        // account validation by txted verification code
        void smsverificationsend_result(error) override;
        void smsverificationcheck_result(error, std::string *phoneNumber) override;

        // get registered contacts
        void getregisteredcontacts_result(error, vector<tuple<string, string, string>>*) override;

        // get country calling codes
        void getcountrycallingcodes_result(error, map<string, vector<string>>*) override;

        // get the current PSA
        void getpsa_result (error, int, string*, string*, string*, string*, string*, string*) override;

        // account creation
        void sendsignuplink_result(error) override;
        void querysignuplink_result(error) override;
        void querysignuplink_result(handle, const char*, const char*, const byte*, const byte*, const byte*, size_t) override;
        void confirmsignuplink_result(error) override;
        void confirmsignuplink2_result(handle, const char*, const char*, error) override;
        void setkeypair_result(error) override;

        // account credentials, properties and history
        void account_details(AccountDetails*,  bool, bool, bool, bool, bool, bool) override;
        void account_details(AccountDetails*, error) override;
        void querytransferquota_result(int) override;

        void setattr_result(handle, error) override;
        void rename_result(handle, error) override;
        void unlink_result(handle, error) override;
        void unlinkversions_result(error) override;
        void nodes_updated(Node**, int) override;
        void users_updated(User**, int) override;
        void useralerts_updated(UserAlert::Base**, int) override;
        void account_updated() override;
        void pcrs_updated(PendingContactRequest**, int) override;

        // password change result
        void changepw_result(error) override;

        // user attribute update notification
        void userattr_update(User*, int, const char*) override;

        void nodes_current() override;
        void catchup_result() override;
        void key_modified(handle, attr_t) override;

        void fetchnodes_result(const Error&) override;
        void putnodes_result(const Error&, targettype_t, vector<NewNode>&, bool targetOverride) override;

        // share update result
        void share_result(error) override;
        void share_result(int, error) override;

        // contact request results
        void setpcr_result(handle, error, opcactions_t) override;
        void updatepcr_result(error, ipcactions_t) override;

        // file attribute fetch result
        void fa_complete(handle, fatype, const char*, uint32_t) override;
        int fa_failed(handle, fatype, int, error) override;

        // file attribute modification result
        void putfa_result(handle, fatype, error) override;

        // purchase transactions
        void enumeratequotaitems_result(unsigned type, handle product, unsigned prolevel, int gbstorage, int gbtransfer,
                                                unsigned months, unsigned amount, unsigned amountMonth, const char* currency, const char* description, const char* iosid, const char* androidid) override;
        void enumeratequotaitems_result(error e) override;
        void additem_result(error) override;
        void checkout_result(const char*, error) override;
        void submitpurchasereceipt_result(error) override;
        void creditcardstore_result(error) override;
        void creditcardquerysubscriptions_result(int, error) override;
        void creditcardcancelsubscriptions_result(error) override;
        void getpaymentmethods_result(int, error) override;
        void copysession_result(string*, error) override;

        void userfeedbackstore_result(error) override;
        void sendevent_result(error) override;
        void supportticket_result(error) override;

        void checkfile_result(handle h, const Error& e) override;
        void checkfile_result(handle h, error e, byte* filekey, m_off_t size, m_time_t ts, m_time_t tm, string* filename, string* fingerprint, string* fileattrstring) override;

        // user invites/attributes
        void removecontact_result(error) override;
        void putua_result(error) override;
        void getua_result(error) override;
        void getua_result(byte*, unsigned, attr_t) override;
        void getua_result(TLVstore *, attr_t) override;
#ifdef DEBUG
        void delua_result(error) override;
        void senddevcommand_result(int) override;
#endif

        void getuseremail_result(string *, error) override;

        // file node export result
        void exportnode_result(error) override;
        void exportnode_result(handle, handle) override;

        // exported link access result
        void openfilelink_result(const Error&) override;
        void openfilelink_result(handle, const byte*, m_off_t, string*, string*, int) override;

        // retrieval of public link information
        void folderlinkinfo_result(error, handle, handle, string *, string*, m_off_t, uint32_t, uint32_t, m_off_t, uint32_t) override;

        // global transfer queue updates (separate signaling towards the queued objects)
        void file_added(File*) override;
        void file_removed(File*, const Error& e) override;
        void file_complete(File*) override;

        void transfer_complete(Transfer *) override;
        void transfer_removed(Transfer *) override;

        File* file_resume(string*, direction_t *type) override;

        void transfer_prepare(Transfer*) override;
        void transfer_failed(Transfer*, const Error& error, dstime timeleft) override;
        void transfer_update(Transfer*) override;

        dstime pread_failure(const Error&, int, void*, dstime) override;
        bool pread_data(byte*, m_off_t, m_off_t, m_off_t, m_off_t, void*) override;

        void reportevent_result(error) override;
        void sessions_killed(handle sessionid, error e) override;

        void cleanrubbishbin_result(error) override;

        void getrecoverylink_result(error) override;
        void queryrecoverylink_result(error) override;
        void queryrecoverylink_result(int type, const char *email, const char *ip, time_t ts, handle uh, const vector<string> *emails) override;
        void getprivatekey_result(error, const byte *privk = NULL, const size_t len_privk = 0) override;
        void confirmrecoverylink_result(error) override;
        void confirmcancellink_result(error) override;
        void getemaillink_result(error) override;
        void resendverificationemail_result(error) override;
        void resetSmsVerifiedPhoneNumber_result(error) override;
        void confirmemaillink_result(error) override;
        void getversion_result(int, const char*, error) override;
        void getlocalsslcertificate_result(m_time_t, string *certdata, error) override;
        void getmegaachievements_result(AchievementsDetails*, error) override;
        void getwelcomepdf_result(handle, string*, error) override;
        void backgrounduploadurl_result(error, string*) override;
        void mediadetection_ready() override;
        void storagesum_changed(int64_t newsum) override;
        void getmiscflags_result(error) override;
        void getbanners_result(error e) override;
        void getbanners_result(vector< tuple<int, string, string, string, string, string, string> >&& banners) override;
        void dismissbanner_result(error e) override;

#ifdef ENABLE_CHAT
        // chat-related commandsresult
        void chatcreate_result(TextChat *, error) override;
        void chatinvite_result(error) override;
        void chatremove_result(error) override;
        void chaturl_result(string*, error) override;
        void chatgrantaccess_result(error) override;
        void chatremoveaccess_result(error) override;
        void chatupdatepermissions_result(error) override;
        void chattruncate_result(error) override;
        void chatsettitle_result(error) override;
        void chatpresenceurl_result(string*, error) override;
        void registerpushnotification_result(error) override;
        void archivechat_result(error) override;
        void setchatretentiontime_result(error) override;

        void chats_updated(textchat_map *, int) override;
        void richlinkrequest_result(string*, error) override;
        void chatlink_result(handle, error) override;
        void chatlinkurl_result(handle, int, string*, string*, int, m_time_t, error) override;
        void chatlinkclose_result(error) override;
        void chatlinkjoin_result(error) override;
#endif

#ifdef ENABLE_SYNC
        // sync status updates and events

        /**
         * @brief updates sync state and fires changes corresponding callbacks:
         * - fireOnSyncStateChanged: this will be fired regardless
         * - firOnSyncDisabled: when transitioning from active to inactive sync
         * - fireOnSyncEnabled: when transitioning from inactive to active sync
         * @param tag
         * @param fireDisableEvent if when the change entails a transition to inactive should call to fireOnSyncDisabled. Should
         * be false when adding a new sync (there was no sync: failure implies no transition)
         */
        void syncupdate_state(int tag, syncstate_t, SyncError, bool fireDisableEvent = true) override;

        // this will fill syncMap with a new MegaSyncPrivate, and fire onSyncAdded indicating the result of that addition
        void sync_auto_resume_result(const SyncConfig &config, const syncstate_t &state, const SyncError &syncError) override;

        // this will fire onSyncStateChange if remote path of the synced node has changed
        virtual void syncupdate_remote_root_changed(const SyncConfig &) override;

        // this will call will fire EVENT_SYNCS_RESTORED
        virtual void syncs_restored() override;

        // this will call will fire EVENT_SYNCS_DISABLED
        virtual void syncs_disabled(SyncError syncError) override;

        // this will call will fire EVENT_FIRST_SYNC_RESUMING before the first sync is resumed
        virtual void syncs_about_to_be_resumed() override;

        // removes the sync from syncMap and fires onSyncDeleted callback
        void sync_removed(int tag) override;

        void syncupdate_scanning(bool scanning) override;
        void syncupdate_local_folder_addition(Sync* sync, LocalNode *localNode, const char *path) override;
        void syncupdate_local_folder_deletion(Sync* sync, LocalNode *localNode) override;
        void syncupdate_local_file_addition(Sync* sync, LocalNode* localNode, const char *path) override;
        void syncupdate_local_file_deletion(Sync* sync, LocalNode* localNode) override;
        void syncupdate_local_file_change(Sync* sync, LocalNode* localNode, const char *path) override;
        void syncupdate_local_move(Sync* sync, LocalNode* localNode, const char* path) override;
        void syncupdate_get(Sync* sync, Node *node, const char* path) override;
        void syncupdate_put(Sync* sync, LocalNode *localNode, const char*) override;
        void syncupdate_remote_file_addition(Sync *sync, Node* n) override;
        void syncupdate_remote_file_deletion(Sync *sync, Node* n) override;
        void syncupdate_remote_folder_addition(Sync *sync, Node* n) override;
        void syncupdate_remote_folder_deletion(Sync* sync, Node* n) override;
        void syncupdate_remote_copy(Sync*, const char*) override;
        void syncupdate_remote_move(Sync *sync, Node *n, Node* prevparent) override;
        void syncupdate_remote_rename(Sync*sync, Node* n, const char* prevname) override;
        void syncupdate_treestate(LocalNode*) override;
        bool sync_syncable(Sync *, const char*, LocalPath&, Node *) override;
        bool sync_syncable(Sync *, const char*, LocalPath&) override;

        void syncupdate_local_lockretry(bool) override;

        // for the exclusive use of sync_syncable
        unique_ptr<FileAccess> mSyncable_fa;
        std::mutex mSyncable_fa_mutex;
#endif

        void backupput_result(const Error&, handle backupId) override;
        void backupupdate_result(const Error&, handle) override;
        void backupputheartbeat_result(const Error&) override;
        void backupremove_result(const Error&, handle) override;
        void heartbeat() override;
        void pause_state_changed() override;

protected:
        // suggest reload due to possible race condition with other clients
        void reload(const char*) override;

        // wipe all users, nodes and shares
        void clearing() override;

        // failed request retry notification
        void notify_retry(dstime, retryreason_t) override;

        // notify about db commit
        void notify_dbcommit() override;

        // notify about a storage event
        void notify_storage(int) override;

        // notify about an automatic change to HTTPS
        void notify_change_to_https() override;

        // notify about account confirmation
        void notify_confirmation(const char*) override;

        // network layer disconnected
        void notify_disconnect() override;

        // notify about a finished HTTP request
        void http_result(error, int, byte *, int) override;

        // notify about a business account status change
        void notify_business_status(BizStatus status) override;

        // notify about a finished timer
        void timer_result(error) override;

        void sendPendingScRequest();
        void sendPendingRequests();
        unsigned sendPendingTransfers();
        void updateBackups();

        //Internal
        Node* getNodeByFingerprintInternal(const char *fingerprint);
        Node *getNodeByFingerprintInternal(const char *fingerprint, Node *parent);

        bool processTree(Node* node, TreeProcessor* processor, bool recursive = 1, MegaCancelToken* cancelToken = nullptr);
        void getNodeAttribute(MegaNode* node, int type, const char *dstFilePath, MegaRequestListener *listener = NULL);
		    void cancelGetNodeAttribute(MegaNode *node, int type, MegaRequestListener *listener = NULL);
        void setNodeAttribute(MegaNode* node, int type, const char *srcFilePath, MegaHandle attributehandle, MegaRequestListener *listener = NULL);
        void putNodeAttribute(MegaBackgroundMediaUpload* bu, int type, const char *srcFilePath, MegaRequestListener *listener = NULL);
        void setUserAttr(int type, const char *value, MegaRequestListener *listener = NULL);
        static char *getAvatarColor(handle userhandle);
        static char *getAvatarSecondaryColor(handle userhandle);
        bool isGlobalNotifiable();

        // return false if there's a schedule and it currently does not apply. Otherwise, true
        bool isScheduleNotifiable();

        // deletes backups, requests and transfers. Reset total stats for down/uploads
        void abortPendingActions(error preverror = API_OK);

        bool hasToForceUpload(const Node &node, const MegaTransferPrivate &transfer) const;

        friend class MegaBackgroundMediaUploadPrivate;
};

class MegaHashSignatureImpl
{
	public:
		MegaHashSignatureImpl(const char *base64Key);
		~MegaHashSignatureImpl();
		void init();
		void add(const char *data, unsigned size);
        bool checkSignature(const char *base64Signature);

	protected:
		HashSignature *hashSignature;
		AsymmCipher* asymmCypher;
};

class ExternalInputStream : public InputStreamAccess
{
    MegaInputStream *inputStream;

public:
    ExternalInputStream(MegaInputStream *inputStream);
    virtual m_off_t size();
    virtual bool read(byte *buffer, unsigned size);
};

#ifdef HAVE_LIBUV
class StreamingBuffer
{
public:
    StreamingBuffer();
    ~StreamingBuffer();
    void init(m_off_t capacity);
    unsigned int append(const char *buf, unsigned int len);
    unsigned int availableData();
    unsigned int availableSpace();
    unsigned int availableCapacity();
    uv_buf_t nextBuffer();
    void freeData(unsigned int len);
    void setMaxBufferSize(unsigned int bufferSize);
    void setMaxOutputSize(unsigned int outputSize);

    static const unsigned int MAX_BUFFER_SIZE = 2097152;
    static const unsigned int MAX_OUTPUT_SIZE = 16384;

protected:
    char *buffer;
    unsigned int capacity;
    unsigned int size;
    unsigned int free;
    unsigned int inpos;
    unsigned int outpos;
    unsigned int maxBufferSize;
    unsigned int maxOutputSize;
};

class MegaTCPServer;
class MegaTCPContext : public MegaTransferListener, public MegaRequestListener
{
public:
    MegaTCPContext();
    virtual ~MegaTCPContext();

    // Connection management
    MegaTCPServer *server;
    uv_tcp_t tcphandle;
    uv_async_t asynchandle;
    uv_mutex_t mutex;
    MegaApiImpl *megaApi;
    m_off_t bytesWritten;
    m_off_t size;
    char *lastBuffer;
    int lastBufferLen;
    bool nodereceived;
    bool finished;
    bool failed;
    bool pause;

#ifdef ENABLE_EVT_TLS
    //tls stuff:
    evt_tls_t *evt_tls;
    bool invalid;
#endif
    std::list<char*> writePointers;

    // Request information
    bool range;
    m_off_t rangeStart;
    m_off_t rangeEnd;
    m_off_t rangeWritten;
    MegaNode *node;
    std::string path;
    std::string nodehandle;
    std::string nodekey;
    std::string nodename;
    m_off_t nodesize;
    int resultCode;

};

class MegaTCPServer
{
protected:
    static void *threadEntryPoint(void *param);
    static http_parser_settings parsercfg;

    uv_loop_t uv_loop;

    set<handle> allowedHandles;
    handle lastHandle;
    list<MegaTCPContext*> connections;
    uv_async_t exit_handle;
    MegaApiImpl *megaApi;
    bool semaphoresdestroyed;
    uv_sem_t semaphoreStartup;
    uv_sem_t semaphoreEnd;
    MegaThread *thread;
    uv_tcp_t server;
    int maxBufferSize;
    int maxOutputSize;
    int restrictedMode;
    bool localOnly;
    bool started;
    int port;
    bool closing;
    int remainingcloseevents;

#ifdef ENABLE_EVT_TLS
    // TLS
    bool evtrequirescleaning;
    evt_ctx_t evtctx;
    std::string certificatepath;
    std::string keypath;
#endif

    // libuv callbacks
    static void onNewClient(uv_stream_t* server_handle, int status);
    static void onDataReceived(uv_stream_t* tcp, ssize_t nread, const uv_buf_t * buf);
    static void allocBuffer(uv_handle_t *handle, size_t suggested_size, uv_buf_t* buf);
    static void onClose(uv_handle_t* handle);

#ifdef ENABLE_EVT_TLS
    //libuv tls
    static void onNewClient_tls(uv_stream_t* server_handle, int status);
    static void onWriteFinished_tls_async(uv_write_t* req, int status);
    static void on_tcp_read(uv_stream_t *stream, ssize_t nrd, const uv_buf_t *data);
    static int uv_tls_writer(evt_tls_t *evt_tls, void *bfr, int sz);
    static void on_evt_tls_close(evt_tls_t *evt_tls, int status);
    static void on_hd_complete( evt_tls_t *evt_tls, int status);
    static void evt_on_rd(evt_tls_t *evt_tls, char *bfr, int sz);
#endif


    static void onAsyncEventClose(uv_handle_t* handle);
    static void onAsyncEvent(uv_async_t* handle);
    static void onExitHandleClose(uv_handle_t* handle);

    static void onCloseRequested(uv_async_t* handle);

    static void onWriteFinished(uv_write_t* req, int status); //This might need to go to HTTPServer
#ifdef ENABLE_EVT_TLS
    static void onWriteFinished_tls(evt_tls_t *evt_tls, int status);
#endif
    static void closeConnection(MegaTCPContext *tcpctx);
    static void closeTCPConnection(MegaTCPContext *tcpctx);

    void run();
    void initializeAndStartListening();

    void answer(MegaTCPContext* tcpctx, const char *rsp, size_t rlen);


    //virtual methods:
    virtual void processReceivedData(MegaTCPContext *tcpctx, ssize_t nread, const uv_buf_t * buf);
    virtual void processAsyncEvent(MegaTCPContext *tcpctx);
    virtual MegaTCPContext * initializeContext(uv_stream_t *server_handle) = 0;
    virtual void processWriteFinished(MegaTCPContext* tcpctx, int status) = 0;
    virtual void processOnAsyncEventClose(MegaTCPContext* tcpctx);
    virtual bool respondNewConnection(MegaTCPContext* tcpctx) = 0; //returns true if server needs to start by reading
    virtual void processOnExitHandleClose(MegaTCPServer* tcpServer);

public:
    const bool useIPv6;
    const bool useTLS;
    MegaFileSystemAccess *fsAccess;

    std::string basePath;

    MegaTCPServer(MegaApiImpl *megaApi, std::string basePath, bool useTLS = false, std::string certificatepath = std::string(), std::string keypath = std::string(), bool useIPv6 = false);
    virtual ~MegaTCPServer();
    bool start(int port, bool localOnly = true);
    void stop(bool doNotWait = false);
    int getPort();
    bool isLocalOnly();
    void setMaxBufferSize(int bufferSize);
    void setMaxOutputSize(int outputSize);
    int getMaxBufferSize();
    int getMaxOutputSize();
    void setRestrictedMode(int mode);
    int getRestrictedMode();
    bool isHandleAllowed(handle h);
    void clearAllowedHandles();
    char* getLink(MegaNode *node, std::string protocol = "http");

    set<handle> getAllowedHandles();
    void removeAllowedHandle(MegaHandle handle);

    void readData(MegaTCPContext* tcpctx);
};


class MegaTCServer;
class MegaHTTPServer;
class MegaHTTPContext : public MegaTCPContext
{

public:
    MegaHTTPContext();
    ~MegaHTTPContext();

    // Connection management
    StreamingBuffer streamingBuffer;
    std::unique_ptr<MegaTransferPrivate> transfer;
    http_parser parser;
    char *lastBuffer;
    int lastBufferLen;
    bool nodereceived;
    bool failed;
    bool pause;

    // Request information
    bool range;
    m_off_t rangeStart;
    m_off_t rangeEnd;
    m_off_t rangeWritten;
    MegaNode *node;
    std::string path;
    std::string nodehandle;
    std::string nodekey;
    std::string nodename;
    m_off_t nodesize;
    std::string nodepubauth;
    std::string nodeprivauth;
    std::string nodechatauth;
    int resultCode;


    // WEBDAV related
    int depth;
    std::string lastheader;
    std::string subpathrelative;
    const char *messageBody;
    size_t messageBodySize;
    std::string host;
    std::string destination;
    bool overwrite;
    std::unique_ptr<FileAccess> tmpFileAccess;
    std::string tmpFileName;
    std::string newname; //newname for moved node
    MegaHandle nodeToMove; //node to be moved after delete
    MegaHandle newParentNode; //parent node for moved after delete

    uv_mutex_t mutex_responses;
    std::list<std::string> responses;

    virtual void onTransferStart(MegaApi *, MegaTransfer *transfer);
    virtual bool onTransferData(MegaApi *, MegaTransfer *transfer, char *buffer, size_t size);
    virtual void onTransferFinish(MegaApi* api, MegaTransfer *transfer, MegaError *e);
    virtual void onRequestFinish(MegaApi* api, MegaRequest *request, MegaError *e);
};

class MegaHTTPServer: public MegaTCPServer
{
protected:
    set<handle> allowedWebDavHandles;

    bool fileServerEnabled;
    bool folderServerEnabled;
    bool offlineAttribute;
    bool subtitlesSupportEnabled;

    //virtual methods:
    virtual void processReceivedData(MegaTCPContext *ftpctx, ssize_t nread, const uv_buf_t * buf);
    virtual void processAsyncEvent(MegaTCPContext *ftpctx);
    virtual MegaTCPContext * initializeContext(uv_stream_t *server_handle);
    virtual void processWriteFinished(MegaTCPContext* tcpctx, int status);
    virtual void processOnAsyncEventClose(MegaTCPContext* tcpctx);
    virtual bool respondNewConnection(MegaTCPContext* tcpctx);
    virtual void processOnExitHandleClose(MegaTCPServer* tcpServer);


    // HTTP parser callback
    static int onMessageBegin(http_parser* parser);
    static int onHeadersComplete(http_parser* parser);
    static int onUrlReceived(http_parser* parser, const char* url, size_t length);
    static int onHeaderField(http_parser* parser, const char* at, size_t length);
    static int onHeaderValue(http_parser* parser, const char* at, size_t length);
    static int onBody(http_parser* parser, const char* at, size_t length);
    static int onMessageComplete(http_parser* parser);

    static void sendHeaders(MegaHTTPContext *httpctx, string *headers);
    static void sendNextBytes(MegaHTTPContext *httpctx);
    static int streamNode(MegaHTTPContext *httpctx);

    //Utility funcitons
    static std::string getHTTPMethodName(int httpmethod);
    static std::string getHTTPErrorString(int errorcode);
    static std::string getResponseForNode(MegaNode *node, MegaHTTPContext* httpctx);

    // WEBDAV related
    static std::string getWebDavPropFindResponseForNode(std::string baseURL, std::string subnodepath, MegaNode *node, MegaHTTPContext* httpctx);
    static std::string getWebDavProfFindNodeContents(MegaNode *node, std::string baseURL, bool offlineAttribute);

    static void returnHttpCodeBasedOnRequestError(MegaHTTPContext* httpctx, MegaError *e, bool synchronous = true);
    static void returnHttpCode(MegaHTTPContext* httpctx, int errorCode, std::string errorMessage = string(), bool synchronous = true);

public:

    static void returnHttpCodeAsyncBasedOnRequestError(MegaHTTPContext* httpctx, MegaError *e);
    static void returnHttpCodeAsync(MegaHTTPContext* httpctx, int errorCode, std::string errorMessage = string());

    MegaHTTPServer(MegaApiImpl *megaApi, string basePath, bool useTLS = false, std::string certificatepath = std::string(), std::string keypath = std::string(), bool useIPv6 = false);
    virtual ~MegaHTTPServer();
    char *getWebDavLink(MegaNode *node);

    void clearAllowedHandles();
    bool isHandleWebDavAllowed(handle h);
    set<handle> getAllowedWebDavHandles();
    void removeAllowedWebDavHandle(MegaHandle handle);
    void enableFileServer(bool enable);
    void enableFolderServer(bool enable);
    bool isFileServerEnabled();
    bool isFolderServerEnabled();
    void enableOfflineAttribute(bool enable);
    bool isOfflineAttributeEnabled();
    bool isSubtitlesSupportEnabled();
    void enableSubtitlesSupport(bool enable);

};

class MegaFTPServer;
class MegaFTPDataServer;
class MegaFTPContext : public MegaTCPContext
{
public:

    int command;
    std::string arg1;
    std::string arg2;
    int resultcode;
    int pasiveport;
    MegaFTPDataServer * ftpDataServer;

    std::string tmpFileName;

    MegaNode *nodeToDeleteAfterMove;

    uv_mutex_t mutex_responses;
    std::list<std::string> responses;

    uv_mutex_t mutex_nodeToDownload;

    //status
    MegaHandle cwd;
    bool atroot;
    bool athandle;
    MegaHandle parentcwd;

    std::string cwdpath;

    MegaFTPContext();
    ~MegaFTPContext();

    virtual void onTransferStart(MegaApi *, MegaTransfer *transfer);
    virtual bool onTransferData(MegaApi *, MegaTransfer *transfer, char *buffer, size_t size);
    virtual void onTransferFinish(MegaApi* api, MegaTransfer *transfer, MegaError *e);
    virtual void onRequestFinish(MegaApi* api, MegaRequest *request, MegaError *e);
};

class MegaFTPDataServer;
class MegaFTPServer: public MegaTCPServer
{
protected:
    enum{
        FTP_CMD_INVALID = -1,
        FTP_CMD_USER = 1,
        FTP_CMD_PASS,
        FTP_CMD_ACCT,
        FTP_CMD_CWD,
        FTP_CMD_CDUP,
        FTP_CMD_SMNT,
        FTP_CMD_QUIT,
        FTP_CMD_REIN,
        FTP_CMD_PORT,
        FTP_CMD_PASV,
        FTP_CMD_TYPE,
        FTP_CMD_STRU,
        FTP_CMD_MODE,
        FTP_CMD_RETR,
        FTP_CMD_STOR,
        FTP_CMD_STOU,
        FTP_CMD_APPE,
        FTP_CMD_ALLO,
        FTP_CMD_REST,
        FTP_CMD_RNFR,
        FTP_CMD_RNTO,
        FTP_CMD_ABOR,
        FTP_CMD_DELE,
        FTP_CMD_RMD,
        FTP_CMD_MKD,
        FTP_CMD_PWD,
        FTP_CMD_LIST,
        FTP_CMD_NLST,
        FTP_CMD_SITE,
        FTP_CMD_SYST,
        FTP_CMD_STAT,
        FTP_CMD_HELP,
        FTP_CMD_FEAT,  //rfc2389
        FTP_CMD_SIZE,
        FTP_CMD_PROT,
        FTP_CMD_EPSV, //rfc2428
        FTP_CMD_PBSZ, //rfc2228
        FTP_CMD_OPTS, //rfc2389
        FTP_CMD_NOOP
    };

    std::string crlfout;

    MegaHandle nodeHandleToRename;

    int pport;
    int dataportBegin;
    int dataPortEnd;

    std::string getListingLineFromNode(MegaNode *child, std::string nameToShow = string());

    MegaNode *getBaseFolderNode(std::string path);
    MegaNode *getNodeByFullFtpPath(std::string path);
    void getPermissionsString(int permissions, char *permsString);


    //virtual methods:
    virtual void processReceivedData(MegaTCPContext *tcpctx, ssize_t nread, const uv_buf_t * buf);
    virtual void processAsyncEvent(MegaTCPContext *tcpctx);
    virtual MegaTCPContext * initializeContext(uv_stream_t *server_handle);
    virtual void processWriteFinished(MegaTCPContext* tcpctx, int status);
    virtual void processOnAsyncEventClose(MegaTCPContext* tcpctx);
    virtual bool respondNewConnection(MegaTCPContext* tcpctx);
    virtual void processOnExitHandleClose(MegaTCPServer* tcpServer);

public:

    std::string newNameAfterMove;

    MegaFTPServer(MegaApiImpl *megaApi, string basePath, int dataportBegin, int dataPortEnd, bool useTLS = false, std::string certificatepath = std::string(), std::string keypath = std::string());
    virtual ~MegaFTPServer();

    static std::string getFTPErrorString(int errorcode, std::string argument = string());

    static void returnFtpCodeBasedOnRequestError(MegaFTPContext* ftpctx, MegaError *e);
    static void returnFtpCode(MegaFTPContext* ftpctx, int errorCode, std::string errorMessage = string());

    static void returnFtpCodeAsyncBasedOnRequestError(MegaFTPContext* ftpctx, MegaError *e);
    static void returnFtpCodeAsync(MegaFTPContext* ftpctx, int errorCode, std::string errorMessage = string());
    MegaNode * getNodeByFtpPath(MegaFTPContext* ftpctx, std::string path);
    std::string cdup(handle parentHandle, MegaFTPContext* ftpctx);
    std::string cd(string newpath, MegaFTPContext* ftpctx);
    std::string shortenpath(std::string path);
};

class MegaFTPDataContext;
class MegaFTPDataServer: public MegaTCPServer
{
protected:

    //virtual methods:
    virtual void processReceivedData(MegaTCPContext *tcpctx, ssize_t nread, const uv_buf_t * buf);
    virtual void processAsyncEvent(MegaTCPContext *tcpctx);
    virtual MegaTCPContext * initializeContext(uv_stream_t *server_handle);
    virtual void processWriteFinished(MegaTCPContext* tcpctx, int status);
    virtual void processOnAsyncEventClose(MegaTCPContext* tcpctx);
    virtual bool respondNewConnection(MegaTCPContext* tcpctx);
    virtual void processOnExitHandleClose(MegaTCPServer* tcpServer);

    void sendNextBytes(MegaFTPDataContext *ftpdatactx);


public:
    MegaFTPContext *controlftpctx;

    std::string resultmsj;
    MegaNode *nodeToDownload;
    std::string remotePathToUpload;
    std::string newNameToUpload;
    MegaHandle newParentNodeHandle;
    m_off_t rangeStartREST;
    void sendData();
    bool notifyNewConnectionRequired;

    MegaFTPDataServer(MegaApiImpl *megaApi, string basePath, MegaFTPContext * controlftpctx, bool useTLS = false, std::string certificatepath = std::string(), std::string keypath = std::string());
    virtual ~MegaFTPDataServer();
    string getListingLineFromNode(MegaNode *child);
};

class MegaFTPDataServer;
class MegaFTPDataContext : public MegaTCPContext
{
public:

    MegaFTPDataContext();
    ~MegaFTPDataContext();

    void setControlCodeUponDataClose(int code, std::string msg = string());

    // Connection management
    StreamingBuffer streamingBuffer;
    MegaTransferPrivate *transfer;
    char *lastBuffer;
    int lastBufferLen;
    bool failed;
    int ecode;
    bool pause;
    MegaNode *node;

    m_off_t rangeStart;
    m_off_t rangeWritten;

    std::string tmpFileName;
    std::unique_ptr<FileAccess> tmpFileAccess;
    size_t tmpFileSize;

    bool controlRespondedElsewhere;
    string controlResponseMessage;
    int controlResponseCode;

    virtual void onTransferStart(MegaApi *, MegaTransfer *transfer);
    virtual bool onTransferData(MegaApi *, MegaTransfer *transfer, char *buffer, size_t size);
    virtual void onTransferFinish(MegaApi* api, MegaTransfer *transfer, MegaError *e);
    virtual void onRequestFinish(MegaApi* api, MegaRequest *request, MegaError *e);
};



#endif

}

#endif //MEGAAPI_IMPL_H<|MERGE_RESOLUTION|>--- conflicted
+++ resolved
@@ -2766,13 +2766,11 @@
         void removeBackup(MegaHandle backupId, MegaRequestListener *listener = nullptr);
         void sendBackupHeartbeat(MegaHandle backupId, int status, int progress, int ups, int downs, long long ts, MegaHandle lastNode);
 
-<<<<<<< HEAD
         void getBackupName(MegaHandle backupId, MegaRequestListener* listener = nullptr);
         void setBackupName(MegaHandle backupId, const char* backupName, MegaRequestListener* listener = nullptr);
-=======
+
         void fetchGoogleAds(int adFlags, MegaStringList *adUnits, MegaHandle publicHandle, MegaRequestListener *listener = nullptr);
         void queryGoogleAds(int adFlags, MegaHandle publicHandle = INVALID_HANDLE, MegaRequestListener *listener = nullptr);
->>>>>>> a3b00fea
 
         void fireOnTransferStart(MegaTransferPrivate *transfer);
         void fireOnTransferFinish(MegaTransferPrivate *transfer, unique_ptr<MegaErrorPrivate> e, DBTableTransactionCommitter& committer);
