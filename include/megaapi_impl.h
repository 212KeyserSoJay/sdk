/**
 * @file megaapi_impl.h
 * @brief Private header file of the intermediate layer for the MEGA C++ SDK.
 *
 * (c) 2013-2014 by Mega Limited, Auckland, New Zealand
 *
 * This file is part of the MEGA SDK - Client Access Engine.
 *
 * Applications using the MEGA API must present a valid application key
 * and comply with the the rules set forth in the Terms of Service.
 *
 * The MEGA SDK is distributed in the hope that it will be useful,
 * but WITHOUT ANY WARRANTY; without even the implied warranty of
 * MERCHANTABILITY or FITNESS FOR A PARTICULAR PURPOSE.
 *
 * @copyright Simplified (2-clause) BSD License.
 *
 * You should have received a copy of the license along with this
 * program.
 */

#ifndef MEGAAPI_IMPL_H
#define MEGAAPI_IMPL_H

#include "mega.h"
<<<<<<< HEAD
#include "mega/thread/qtthread.h"
#include "mega/thread/posixthread.h"
#include "mega/thread/win32thread.h"
#include "mega/thread/cppthread.h"
#include "mega/gfx/external.h"
#include "mega/gfx/qt.h"
#include "mega/proxy.h"
=======
#include "mega/gfx/external.h"
>>>>>>> 0ec5073f
#include "megaapi.h"

#ifdef USE_PCRE
#include <pcre.h>
#endif

#ifdef HAVE_LIBUV
#include "uv.h"
#include "mega/mega_http_parser.h"
#endif

#ifndef _WIN32
#include <curl/curl.h>
#include <fcntl.h>
#endif

////////////////////////////// SETTINGS //////////////////////////////
////////// Support for threads and mutexes
//Choose one of these options.
//Otherwise, C++11 threads and mutexes will be used
//#define USE_PTHREAD
//#define USE_QT

////////// Support for thumbnails and previews.
//If you selected QT for threads and mutexes, it will be also used for thumbnails and previews
//You can create a subclass of MegaGfxProcessor and pass it to the constructor of MegaApi
//#define USE_FREEIMAGE

//Define WINDOWS_PHONE if you want to build the MEGA SDK for Windows Phone
//#define WINDOWS_PHONE
/////////////////////////// END OF SETTINGS ///////////////////////////

namespace mega
{

#ifdef USE_QT
<<<<<<< HEAD
=======
class MegaThread : public QtThread {};
class MegaMutex : public QtMutex
{
public:
    MegaMutex() : QtMutex() { }
    MegaMutex(bool recursive) : QtMutex(recursive) { }
};
class MegaSemaphore : public QtSemaphore {};
#elif USE_PTHREAD
class MegaThread : public PosixThread {};
class MegaMutex : public PosixMutex
{
public:
    MegaMutex() : PosixMutex() { }
    MegaMutex(bool recursive) : PosixMutex(recursive) { }
};
class MegaSemaphore : public PosixSemaphore {};
#elif defined(_WIN32) && !defined(WINDOWS_PHONE)
class MegaThread : public Win32Thread {};
class MegaMutex : public Win32Mutex
{
public:
    MegaMutex() : Win32Mutex() { }
    MegaMutex(bool recursive) : Win32Mutex(recursive) { }
};
class MegaSemaphore : public Win32Semaphore {};
#else
class MegaThread : public CppThread {};
class MegaMutex : public CppMutex
{
public:
    MegaMutex() : CppMutex() { }
    MegaMutex(bool recursive) : CppMutex(recursive) { }
};
class MegaSemaphore : public CppSemaphore {};
#endif

#ifdef USE_QT
>>>>>>> 0ec5073f
class MegaGfxProc : public GfxProcQT {};
#elif USE_FREEIMAGE
class MegaGfxProc : public GfxProcFreeImage {};
#elif TARGET_OS_IPHONE
class MegaGfxProc : public GfxProcCG {};
#else
class MegaGfxProc : public GfxProcExternal {};
#endif

#ifdef WIN32
    #ifndef WINDOWS_PHONE
    #ifdef USE_CURL
    class MegaHttpIO : public CurlHttpIO {};
    #else
    class MegaHttpIO : public WinHttpIO {};
    #endif
    #else
    class MegaHttpIO : public CurlHttpIO {};
    #endif
	class MegaFileSystemAccess : public WinFileSystemAccess {};
	class MegaWaiter : public WinWaiter {};
#else
    #ifdef __APPLE__
    typedef CurlHttpIO MegaHttpIO;
    typedef PosixFileSystemAccess MegaFileSystemAccess;
    typedef PosixWaiter MegaWaiter;
    #else
    class MegaHttpIO : public CurlHttpIO {};
    class MegaFileSystemAccess : public PosixFileSystemAccess {};
    class MegaWaiter : public PosixWaiter {};
    #endif
#endif

#ifdef HAVE_LIBUV
class MegaHTTPServer;
#endif

class MegaDbAccess : public SqliteDbAccess
{
	public:
		MegaDbAccess(string *basePath = NULL) : SqliteDbAccess(basePath){}
};

class ExternalLogger : public Logger
{
public:
    ExternalLogger();
    ~ExternalLogger();
    void addMegaLogger(MegaLogger* logger);
    void removeMegaLogger(MegaLogger *logger);
    void setLogLevel(int logLevel);
    void setLogToConsole(bool enable);
    void postLog(int logLevel, const char *message, const char *filename, int line);
    virtual void log(const char *time, int loglevel, const char *source, const char *message);

private:
    MegaMutex mutex;
    set <MegaLogger *> megaLoggers;
    bool logToConsole;
};

class MegaTransferPrivate;
class MegaTreeProcCopy : public MegaTreeProcessor
{
public:
    NewNode* nn;
    unsigned nc;

    MegaTreeProcCopy(MegaClient *client);
    virtual bool processMegaNode(MegaNode* node);
    void allocnodes(void);

protected:
    MegaClient *client;
};


class MegaSizeProcessor : public MegaTreeProcessor
{
    protected:
        long long totalBytes;

    public:
        MegaSizeProcessor();
        virtual bool processMegaNode(MegaNode* node);
        long long getTotalBytes();
};

class MegaFolderUploadController : public MegaRequestListener, public MegaTransferListener
{
public:
    MegaFolderUploadController(MegaApiImpl *megaApi, MegaTransferPrivate *transfer);
    void start();

protected:
    void onFolderAvailable(MegaHandle handle);
    void checkCompletion();

    std::list<std::string> pendingFolders;
    MegaApiImpl *megaApi;
    MegaClient *client;
    MegaTransferPrivate *transfer;
    MegaTransferListener *listener;
    int recursive;
    int tag;
    int pendingTransfers;

public:
    virtual void onRequestFinish(MegaApi* api, MegaRequest *request, MegaError *e);
    virtual void onTransferStart(MegaApi *api, MegaTransfer *transfer);
    virtual void onTransferUpdate(MegaApi *api, MegaTransfer *transfer);
    virtual void onTransferFinish(MegaApi* api, MegaTransfer *transfer, MegaError *e);
};

class MegaFolderDownloadController : public MegaTransferListener
{
public:
    MegaFolderDownloadController(MegaApiImpl *megaApi, MegaTransferPrivate *transfer);
    void start(MegaNode *node);

protected:
    void downloadFolderNode(MegaNode *node, string *path);
    void checkCompletion();

    MegaApiImpl *megaApi;
    MegaClient *client;
    MegaTransferPrivate *transfer;
    MegaTransferListener *listener;
    int recursive;
    int tag;
    int pendingTransfers;
    error e;

public:
    virtual void onTransferStart(MegaApi *, MegaTransfer *t);
    virtual void onTransferUpdate(MegaApi *, MegaTransfer *t);
    virtual void onTransferFinish(MegaApi*, MegaTransfer *t, MegaError *e);
};

class MegaNodePrivate : public MegaNode, public Cachable
{
    public:
        MegaNodePrivate(const char *name, int type, int64_t size, int64_t ctime, int64_t mtime,
                        MegaHandle nodeMegaHandle, std::string *nodekey, std::string *attrstring, std::string *fileattrstring,
                        const char *fingerprint, MegaHandle parentHandle = INVALID_HANDLE,
                        const char *privateauth = NULL, const char *publicauth = NULL, bool isPublic = true,
                        bool isForeign = false);

        MegaNodePrivate(MegaNode *node);
        virtual ~MegaNodePrivate();
        virtual int getType();
        virtual const char* getName();
        virtual const char* getFingerprint();
        virtual bool hasCustomAttrs();
        MegaStringList *getCustomAttrNames();
        virtual const char *getCustomAttr(const char* attrName);
        virtual int getDuration();
        virtual double getLatitude();
        virtual double getLongitude();
        virtual char *getBase64Handle();
        virtual int64_t getSize();
        virtual int64_t getCreationTime();
        virtual int64_t getModificationTime();
        virtual MegaHandle getHandle();
        virtual MegaHandle getParentHandle();
        virtual std::string* getNodeKey();
        virtual char *getBase64Key();
        virtual std::string* getAttrString();
        virtual char* getFileAttrString();
        virtual int getTag();
        virtual int64_t getExpirationTime();
        virtual MegaHandle getPublicHandle();
        virtual MegaNode* getPublicNode();
        virtual char *getPublicLink(bool includeKey = true);
        virtual bool isFile();
        virtual bool isFolder();
        virtual bool isRemoved();
        virtual bool hasChanged(int changeType);
        virtual int getChanges();
        virtual bool hasThumbnail();
        virtual bool hasPreview();
        virtual bool isPublic();
        virtual bool isExported();
        virtual bool isExpired();
        virtual bool isTakenDown();
        virtual bool isForeign();
        virtual std::string* getPrivateAuth();
        virtual MegaNodeList *getChildren();
        virtual void setPrivateAuth(const char *privateAuth);
        void setPublicAuth(const char *publicAuth);
        void setForeign(bool foreign);
        void setChildren(MegaNodeList *children);
        void setName(const char *newName);
        virtual std::string* getPublicAuth();
        virtual bool isShared();
        virtual bool isOutShare();
        virtual bool isInShare();
        std::string* getSharekey();


#ifdef ENABLE_SYNC
        virtual bool isSyncDeleted();
        virtual std::string getLocalPath();
#endif

        static MegaNode *fromNode(pnode_t node);
		virtual MegaNode *copy();

<<<<<<< HEAD
	protected:
        MegaNodePrivate(pnode_t node);
		int type;
=======
        virtual char *serialize();
        virtual bool serialize(string*);
        static MegaNodePrivate* unserialize(string*);

    protected:
        MegaNodePrivate(Node *node);
        int type;
>>>>>>> 0ec5073f
        const char *name;
        const char *fingerprint;
        attr_map *customAttrs;
        int64_t size;
        int64_t ctime;
        int64_t mtime;
        MegaHandle nodehandle;
        MegaHandle parenthandle;
        std::string nodekey;
<<<<<<< HEAD
		std::string attrstring;
        std::string auth;
		int tag;

=======
        std::string attrstring;
        std::string fileattrstring;
        std::string privateAuth;
        std::string publicAuth;
        int tag;
>>>>>>> 0ec5073f
        int changed;
        struct {
            bool thumbnailAvailable : 1;
            bool previewAvailable : 1;
            bool isPublicNode : 1;
            bool outShares : 1;
            bool inShare : 1;
            bool foreign : 1;
        };
        PublicLink *plink;
        std::string *sharekey;   // for plinks of folders
        int duration;
        double latitude;
        double longitude;
        MegaNodeList *children;

#ifdef ENABLE_SYNC
        bool syncdeleted;
        std::string localPath;
#endif
};


class MegaUserPrivate : public MegaUser
{
	public:
		MegaUserPrivate(User *user);
		MegaUserPrivate(MegaUser *user);
		static MegaUser *fromUser(User *user);
		virtual MegaUser *copy();

		~MegaUserPrivate();
		virtual const char* getEmail();
        virtual MegaHandle getHandle();
        virtual int getVisibility();
        virtual int64_t getTimestamp();
        virtual bool hasChanged(int changeType);
        virtual int getChanges();
        virtual int isOwnChange();

	protected:
		const char *email;
        MegaHandle handle;
        int visibility;
        int64_t ctime;
        int changed;
        int tag;
};

class MegaHandleListPrivate : public MegaHandleList
{
public:
    MegaHandleListPrivate();
    MegaHandleListPrivate(const MegaHandleListPrivate *hList);
    virtual ~MegaHandleListPrivate();

    virtual MegaHandleList *copy() const;
    virtual MegaHandle get(unsigned int i) const;
    virtual unsigned int size() const;
    virtual void addMegaHandle(MegaHandle megaHandle);

private:
    std::vector<MegaHandle> mList;
};

class MegaSharePrivate : public MegaShare
{
	public:
		static MegaShare *fromShare(MegaHandle nodeMegaHandle, Share *share);
		virtual MegaShare *copy();
		virtual ~MegaSharePrivate();
		virtual const char *getUser();
		virtual MegaHandle getNodeHandle();
		virtual int getAccess();
		virtual int64_t getTimestamp();

	protected:
		MegaSharePrivate(MegaHandle nodehandle, Share *share);
		MegaSharePrivate(MegaShare *share);

		MegaHandle nodehandle;
		const char *user;
		int access;
		int64_t ts;
};

class MegaTransferPrivate : public MegaTransfer, public Cachable
{
	public:
		MegaTransferPrivate(int type, MegaTransferListener *listener = NULL);
        MegaTransferPrivate(const MegaTransferPrivate *transfer);
        virtual ~MegaTransferPrivate();
        
        virtual MegaTransfer *copy();
	    Transfer *getTransfer() const;
        void setTransfer(Transfer *transfer); 
        void setStartTime(int64_t startTime);
		void setTransferredBytes(long long transferredBytes);
		void setTotalBytes(long long totalBytes);
		void setPath(const char* path);
		void setParentPath(const char* path);
        void setNodeHandle(MegaHandle nodeHandle);
        void setParentHandle(MegaHandle parentHandle);
		void setNumConnections(int connections);
		void setStartPos(long long startPos);
		void setEndPos(long long endPos);
		void setNumRetry(int retry);
		void setMaxRetries(int retry);
        void setTime(int64_t time);
		void setFileName(const char* fileName);
		void setSlot(int id);
		void setTag(int tag);
		void setSpeed(long long speed);
        void setMeanSpeed(long long meanSpeed);
		void setDeltaSize(long long deltaSize);
        void setUpdateTime(int64_t updateTime);
        void setPublicNode(MegaNode *publicNode, bool copyChildren = false);
        void setSyncTransfer(bool syncTransfer);
        void setSourceFileTemporary(bool temporary);
        void setStreamingTransfer(bool streamingTransfer);
        void setLastBytes(char *lastBytes);
        void setLastError(MegaError e);
        void setFolderTransferTag(int tag);
        void setNotificationNumber(long long notificationNumber);
        void setListener(MegaTransferListener *listener);

		virtual int getType() const;
		virtual const char * getTransferString() const;
		virtual const char* toString() const;
		virtual const char* __str__() const;
		virtual const char* __toString() const;
        virtual int64_t getStartTime() const;
		virtual long long getTransferredBytes() const;
		virtual long long getTotalBytes() const;
		virtual const char* getPath() const;
		virtual const char* getParentPath() const;
        virtual MegaHandle getNodeHandle() const;
        virtual MegaHandle getParentHandle() const;
		virtual long long getStartPos() const;
		virtual long long getEndPos() const;
		virtual const char* getFileName() const;
		virtual MegaTransferListener* getListener() const;
		virtual int getNumRetry() const;
		virtual int getMaxRetries() const;
        virtual int64_t getTime() const;
		virtual int getTag() const;
		virtual long long getSpeed() const;
        virtual long long getMeanSpeed() const;
		virtual long long getDeltaSize() const;
        virtual int64_t getUpdateTime() const;
        virtual MegaNode *getPublicNode() const;
        virtual MegaNode *getPublicMegaNode() const;
        virtual bool isSyncTransfer() const;
        virtual bool isStreamingTransfer() const;
        virtual bool isSourceFileTemporary() const;
        virtual char *getLastBytes() const;
        virtual MegaError getLastError() const;
        virtual bool isFolderTransfer() const;
        virtual int getFolderTransferTag() const;
        virtual void setAppData(const char *data);
        virtual const char* getAppData() const;
        virtual void setState(int state);
        virtual int getState() const;
        virtual void setPriority(unsigned long long p);
        virtual unsigned long long getPriority() const;
        virtual long long getNotificationNumber() const;

        virtual bool serialize(string*);
        static MegaTransferPrivate* unserialize(string*);

    protected:
        int type;
        int tag;
        int state;
        uint64_t priority;

        struct
        {
            bool syncTransfer : 1;
            bool streamingTransfer : 1;
            bool temporarySourceFile : 1;
        };

        int64_t startTime;
        int64_t updateTime;
        int64_t time;
        long long transferredBytes;
        long long totalBytes;
        long long speed;
        long long meanSpeed;
        long long deltaSize;
        long long notificationNumber;
        MegaHandle nodeHandle;
        MegaHandle parentHandle;
        const char* path;
        const char* parentPath;
        const char* fileName;
        char *lastBytes;
        MegaNode *publicNode;
        long long startPos;
        long long endPos;
        int retry;
        int maxRetries;

        MegaTransferListener *listener;
        Transfer *transfer;
        MegaError lastError;
        int folderTransferTag;
        const char* appData;
};

class MegaTransferDataPrivate : public MegaTransferData
{
public:
    MegaTransferDataPrivate(TransferList *transferList, long long notificationNumber);
    MegaTransferDataPrivate(const MegaTransferDataPrivate *transferData);

    virtual ~MegaTransferDataPrivate();
    virtual MegaTransferData *copy() const;
    virtual int getNumDownloads() const;
    virtual int getNumUploads() const;
    virtual int getDownloadTag(int i) const;
    virtual int getUploadTag(int i) const;
    virtual unsigned long long getDownloadPriority(int i) const;
    virtual unsigned long long getUploadPriority(int i) const;
    virtual long long getNotificationNumber() const;

protected:
    int numDownloads;
    int numUploads;
    long long notificationNumber;
    vector<int> downloadTags;
    vector<int> uploadTags;
    vector<uint64_t> downloadPriorities;
    vector<uint64_t> uploadPriorities;
};

class MegaContactRequestPrivate : public MegaContactRequest
{
public:
    MegaContactRequestPrivate(PendingContactRequest *request);
    MegaContactRequestPrivate(const MegaContactRequest *request);
    virtual ~MegaContactRequestPrivate();

    static MegaContactRequest *fromContactRequest(PendingContactRequest *request);
    virtual MegaContactRequest *copy() const;

    virtual MegaHandle getHandle() const;
    virtual char* getSourceEmail() const;
    virtual char* getSourceMessage() const;
    virtual char* getTargetEmail() const;
    virtual int64_t getCreationTime() const;
    virtual int64_t getModificationTime() const;
    virtual int getStatus() const;
    virtual bool isOutgoing() const;

protected:
    MegaHandle handle;
    char* sourceEmail;
    char* sourceMessage;
    char* targetEmail;
    int64_t creationTime;
    int64_t modificationTime;
    int status;
    bool outgoing;
};

#ifdef ENABLE_SYNC

class MegaSyncEventPrivate: public MegaSyncEvent
{
public:
    MegaSyncEventPrivate(int type);
    virtual ~MegaSyncEventPrivate();

    virtual MegaSyncEvent *copy();

    virtual int getType() const;
    virtual const char *getPath() const;
    virtual MegaHandle getNodeHandle() const;
    virtual const char *getNewPath() const;
    virtual const char* getPrevName() const;
    virtual MegaHandle getPrevParent() const;

    void setPath(const char* path);
    void setNodeHandle(MegaHandle nodeHandle);
    void setNewPath(const char* newPath);
    void setPrevName(const char* prevName);
    void setPrevParent(MegaHandle prevParent);

protected:
    int type;
    const char* path;
    const char* newPath;
    const char* prevName;
    MegaHandle nodeHandle;
    MegaHandle prevParent;
};

class MegaRegExpPrivate
{
public:
    MegaRegExpPrivate();
    ~MegaRegExpPrivate();

    MegaRegExpPrivate *copy();

    bool addRegExp(const char *regExp);
    int getNumRegExp();
    const char *getRegExp(int index);
    bool match(const char *s);
    const char *getFullPattern();

private:
    enum{
        REGEXP_NO_ERROR = 0,
        REGEXP_COMPILATION_ERROR,
        REGEXP_OPTIMIZATION_ERROR,
        REGEXP_EMPTY
    };
    int compile();
    bool updatePattern();
    bool checkRegExp(const char *regExp);
    bool isPatternUpdated();

private:
    std::vector<std::string> regExps;
    std::string pattern;
    bool patternUpdated;

#ifdef USE_PCRE
    int options;
    pcre* reCompiled;
    pcre_extra* reOptimization;
#endif
};

class MegaSyncPrivate : public MegaSync
{  
public:
    MegaSyncPrivate(const char *path, handle nodehandle, int tag);
    MegaSyncPrivate(MegaSyncPrivate *sync);

    virtual ~MegaSyncPrivate();

    virtual MegaSync *copy();

    virtual MegaHandle getMegaHandle() const;
    void setMegaHandle(MegaHandle handle);
    virtual const char* getLocalFolder() const;
    void setLocalFolder(const char*path);
    virtual long long getLocalFingerprint() const;
    void setLocalFingerprint(long long fingerprint);
    virtual int getTag() const;
    void setTag(int tag);
    void setListener(MegaSyncListener *listener);
    MegaSyncListener *getListener();
    virtual int getState() const;
    void setState(int state);
    virtual MegaRegExp* getRegExp() const;
    void setRegExp(MegaRegExp *regExp);

protected:
    MegaHandle megaHandle;
    char *localFolder;
    MegaRegExp *regExp;
    int tag;
    long long fingerprint;
    MegaSyncListener *listener;
    int state; 
};

#endif


class MegaPricingPrivate;
class MegaRequestPrivate : public MegaRequest
{
	public:
        MegaRequestPrivate(int type, MegaRequestListener *listener = NULL);
        MegaRequestPrivate(MegaRequestPrivate *request);

        virtual ~MegaRequestPrivate();
        MegaRequest *copy();
        void setNodeHandle(MegaHandle nodeHandle);
        void setLink(const char* link);
        void setParentHandle(MegaHandle parentHandle);
        void setSessionKey(const char* sessionKey);
        void setName(const char* name);
        void setEmail(const char* email);
        void setPassword(const char* email);
        void setNewPassword(const char* email);
        void setPrivateKey(const char* privateKey);
        void setAccess(int access);
        void setNumRetry(int ds);
        void setNextRetryDelay(int delay);
        void setPublicNode(MegaNode* publicNode, bool copyChildren = false);
        void setNumDetails(int numDetails);
        void setFile(const char* file);
        void setParamType(int type);
        void setText(const char* text);
        void setNumber(long long number);
        void setFlag(bool flag);
        void setTransferTag(int transfer);
        void setListener(MegaRequestListener *listener);
        void setTotalBytes(long long totalBytes);
        void setTransferredBytes(long long transferredBytes);
        void setTag(int tag);
        void addProduct(handle product, int proLevel, unsigned int gbStorage, unsigned int gbTransfer,
                        int months, int amount, const char *currency, const char *description, const char *iosid, const char *androidid);
        void setProxy(Proxy *proxy);
        Proxy *getProxy();

        virtual int getType() const;
        virtual const char *getRequestString() const;
        virtual const char* toString() const;
        virtual const char* __str__() const;
        virtual const char* __toString() const;
        virtual MegaHandle getNodeHandle() const;
        virtual const char* getLink() const;
        virtual MegaHandle getParentHandle() const;
        virtual const char* getSessionKey() const;
        virtual const char* getName() const;
        virtual const char* getEmail() const;
        virtual const char* getPassword() const;
        virtual const char* getNewPassword() const;
        virtual const char* getPrivateKey() const;
        virtual int getAccess() const;
        virtual const char* getFile() const;
        virtual int getNumRetry() const;
        virtual MegaNode *getPublicNode() const;
        virtual MegaNode *getPublicMegaNode() const;
        virtual int getParamType() const;
        virtual const char *getText() const;
        virtual long long getNumber() const;
        virtual bool getFlag() const;
        virtual long long getTransferredBytes() const;
        virtual long long getTotalBytes() const;
        virtual MegaRequestListener *getListener() const;
        virtual MegaAccountDetails *getMegaAccountDetails() const;
        virtual int getTransferTag() const;
        virtual int getNumDetails() const;
        virtual int getTag() const;
        virtual MegaPricing *getPricing() const;
        AccountDetails * getAccountDetails() const;
        virtual MegaAchievementsDetails *getMegaAchievementsDetails() const;
        AchievementsDetails *getAchievementsDetails() const;

#ifdef ENABLE_CHAT
        virtual MegaTextChatPeerList *getMegaTextChatPeerList() const;
        void setMegaTextChatPeerList(MegaTextChatPeerList *chatPeers);
        virtual MegaTextChatList *getMegaTextChatList() const;
        void setMegaTextChatList(MegaTextChatList *chatList);
#endif
        virtual MegaStringMap *getMegaStringMap() const;
        void setMegaStringMap(const MegaStringMap *);

#ifdef ENABLE_SYNC
        void setSyncListener(MegaSyncListener *syncListener);
        MegaSyncListener *getSyncListener() const;
        void setRegExp(MegaRegExp *regExp);
        virtual MegaRegExp *getRegExp() const;
#endif

    protected:
        AccountDetails *accountDetails;
        MegaPricingPrivate *megaPricing;
        AchievementsDetails *achievementsDetails;
        int type;
        MegaHandle nodeHandle;
        const char* link;
        const char* name;
        MegaHandle parentHandle;
        const char* sessionKey;
        const char* email;
        const char* password;
        const char* newPassword;
        const char* privateKey;
        const char* text;
        long long number;
        int access;
        const char* file;
        int attrType;
        bool flag;
        long long totalBytes;
        long long transferredBytes;
        MegaRequestListener *listener;
#ifdef ENABLE_SYNC
        MegaSyncListener *syncListener;
        MegaRegExp *regExp;
#endif
        int transfer;
        int numDetails;
        MegaNode* publicNode;
        int numRetry;
        int tag;
        Proxy *proxy;

#ifdef ENABLE_CHAT
        MegaTextChatPeerList *chatPeerList;
        MegaTextChatList *chatList;
#endif
        MegaStringMap *stringMap;      
};

class MegaEventPrivate : public MegaEvent
{
public:
    MegaEventPrivate(int type);
    MegaEventPrivate(MegaEventPrivate *event);
    virtual ~MegaEventPrivate();
    MegaEvent *copy();

    virtual int getType() const;
    virtual const char *getText() const;
    virtual const int getNumber() const;

    void setText(const char* text);
    void setNumber(int number);

protected:
    int type;
    const char* text;
    int number;
};

class MegaAccountBalancePrivate : public MegaAccountBalance
{
public:
    static MegaAccountBalance *fromAccountBalance(const AccountBalance *balance);
    virtual ~MegaAccountBalancePrivate() ;
    virtual MegaAccountBalance* copy();

    virtual double getAmount() const;
    virtual char* getCurrency() const;

protected:
    MegaAccountBalancePrivate(const AccountBalance *balance);
    AccountBalance balance;
};

class MegaAccountSessionPrivate : public MegaAccountSession
{
public:
    static MegaAccountSession *fromAccountSession(const AccountSession *session);
    virtual ~MegaAccountSessionPrivate() ;
    virtual MegaAccountSession* copy();

    virtual int64_t getCreationTimestamp() const;
    virtual int64_t getMostRecentUsage() const;
    virtual char *getUserAgent() const;
    virtual char *getIP() const;
    virtual char *getCountry() const;
    virtual bool isCurrent() const;
    virtual bool isAlive() const;
    virtual MegaHandle getHandle() const;

private:
    MegaAccountSessionPrivate(const AccountSession *session);
    AccountSession session;
};

class MegaAccountPurchasePrivate : public MegaAccountPurchase
{
public:   
    static MegaAccountPurchase *fromAccountPurchase(const AccountPurchase *purchase);
    virtual ~MegaAccountPurchasePrivate() ;
    virtual MegaAccountPurchase* copy();

    virtual int64_t getTimestamp() const;
    virtual char *getHandle() const;
    virtual char *getCurrency() const;
    virtual double getAmount() const;
    virtual int getMethod() const;

private:
    MegaAccountPurchasePrivate(const AccountPurchase *purchase);
    AccountPurchase purchase;
};

class MegaAccountTransactionPrivate : public MegaAccountTransaction
{
public:
    static MegaAccountTransaction *fromAccountTransaction(const AccountTransaction *transaction);
    virtual ~MegaAccountTransactionPrivate() ;
    virtual MegaAccountTransaction* copy();

    virtual int64_t getTimestamp() const;
    virtual char *getHandle() const;
    virtual char *getCurrency() const;
    virtual double getAmount() const;

private:
    MegaAccountTransactionPrivate(const AccountTransaction *transaction);
    AccountTransaction transaction;
};

class MegaAccountDetailsPrivate : public MegaAccountDetails
{
    public:
        static MegaAccountDetails *fromAccountDetails(AccountDetails *details);
        virtual ~MegaAccountDetailsPrivate();

        virtual int getProLevel();
        virtual int64_t getProExpiration();
        virtual int getSubscriptionStatus();
        virtual int64_t getSubscriptionRenewTime();
        virtual char* getSubscriptionMethod();
        virtual char* getSubscriptionCycle();

        virtual long long getStorageMax();
        virtual long long getStorageUsed();
        virtual long long getVersionStorageUsed();
        virtual long long getTransferMax();
        virtual long long getTransferOwnUsed();

        virtual int getNumUsageItems();
        virtual long long getStorageUsed(MegaHandle handle);
        virtual long long getNumFiles(MegaHandle handle);
        virtual long long getNumFolders(MegaHandle handle);
        virtual long long getVersionStorageUsed(MegaHandle handle);
        virtual long long getNumVersionFiles(MegaHandle handle);

        virtual MegaAccountDetails* copy();

        virtual int getNumBalances() const;
        virtual MegaAccountBalance* getBalance(int i) const;

        virtual int getNumSessions() const;
        virtual MegaAccountSession* getSession(int i) const;

        virtual int getNumPurchases() const;
        virtual MegaAccountPurchase* getPurchase(int i) const;

        virtual int getNumTransactions() const;
        virtual MegaAccountTransaction* getTransaction(int i) const;

        virtual int getTemporalBandwidthInterval();
        virtual long long getTemporalBandwidth();
        virtual bool isTemporalBandwidthValid();

    private:
        MegaAccountDetailsPrivate(AccountDetails *details);
        AccountDetails details;
};

class MegaPricingPrivate : public MegaPricing
{
public:
    virtual ~MegaPricingPrivate();
    virtual int getNumProducts();
    virtual MegaHandle getHandle(int productIndex);
    virtual int getProLevel(int productIndex);
    virtual unsigned int getGBStorage(int productIndex);
    virtual unsigned int getGBTransfer(int productIndex);
    virtual int getMonths(int productIndex);
    virtual int getAmount(int productIndex);
    virtual const char* getCurrency(int productIndex);
    virtual const char* getDescription(int productIndex);
    virtual const char* getIosID(int productIndex);
    virtual const char* getAndroidID(int productIndex);
    virtual MegaPricing *copy();

    void addProduct(handle product, int proLevel, unsigned int gbStorage, unsigned int gbTransfer,
                    int months, int amount, const char *currency, const char *description, const char *iosid, const char *androidid);
private:
    handle_vector handles;
    vector<int> proLevel;
    vector<unsigned int> gbStorage;
    vector<unsigned int> gbTransfer;
    vector<int> months;
    vector<int> amount;
    vector<const char *> currency;
    vector<const char *> description;
    vector<const char *> iosId;
    vector<const char *> androidId;
};

class MegaAchievementsDetailsPrivate : public MegaAchievementsDetails
{
public:
    static MegaAchievementsDetails *fromAchievementsDetails(AchievementsDetails *details);
    virtual ~MegaAchievementsDetailsPrivate();

    virtual MegaAchievementsDetails* copy();

    virtual long long getBaseStorage();
    virtual long long getClassStorage(int class_id);
    virtual long long getClassTransfer(int class_id);
    virtual int getClassExpire(int class_id);
    virtual unsigned int getAwardsCount();
    virtual int getAwardClass(unsigned int index);
    virtual int getAwardId(unsigned int index);
    virtual int64_t getAwardTimestamp(unsigned int index);
    virtual int64_t getAwardExpirationTs(unsigned int index);
    virtual MegaStringList* getAwardEmails(unsigned int index);
    virtual int getRewardsCount();
    virtual int getRewardAwardId(unsigned int index);
    virtual long long getRewardStorage(unsigned int index);
    virtual long long getRewardTransfer(unsigned int index);
    virtual long long getRewardStorageByAwardId(int award_id);
    virtual long long getRewardTransferByAwardId(int award_id);
    virtual int getRewardExpire(unsigned int index);

    virtual long long currentStorage();
    virtual long long currentTransfer();
    virtual long long currentStorageReferrals();
    virtual long long currentTransferReferrals();

private:
    MegaAchievementsDetailsPrivate(AchievementsDetails *details);
    AchievementsDetails details;
};

#ifdef ENABLE_CHAT
class MegaTextChatPeerListPrivate : public MegaTextChatPeerList
{
public:
    MegaTextChatPeerListPrivate();
    MegaTextChatPeerListPrivate(userpriv_vector *);

    virtual ~MegaTextChatPeerListPrivate();
    virtual MegaTextChatPeerList *copy() const;
    virtual void addPeer(MegaHandle h, int priv);
    virtual MegaHandle getPeerHandle(int i) const;
    virtual int getPeerPrivilege(int i) const;
    virtual int size() const;

    // returns the list of user-privilege (this object keeps the ownership)
    const userpriv_vector * getList() const;

    void setPeerPrivilege(handle uh, privilege_t priv);

private:
    userpriv_vector list;
};

class MegaTextChatPrivate : public MegaTextChat
{
public:
    MegaTextChatPrivate(const MegaTextChat *);
    MegaTextChatPrivate(const TextChat *);

    virtual ~MegaTextChatPrivate();
    virtual MegaTextChat *copy() const;

    virtual MegaHandle getHandle() const;
    virtual int getOwnPrivilege() const;
    virtual int getShard() const;
    virtual const MegaTextChatPeerList *getPeerList() const;
    virtual void setPeerList(const MegaTextChatPeerList *peers);
    virtual bool isGroup() const;
    virtual MegaHandle getOriginatingUser() const;
    virtual const char *getTitle() const;
    virtual int64_t getCreationTime() const;
    virtual bool isArchived() const;

    virtual bool hasChanged(int changeType) const;
    virtual int getChanges() const;
    virtual int isOwnChange() const;

private:
    handle id;
    int priv;
    string url;
    int shard;
    MegaTextChatPeerList *peers;
    bool group;
    handle ou;
    string title;
    int changed;
    int tag;
    bool archived;
    int64_t ts;
};

class MegaTextChatListPrivate : public MegaTextChatList
{
public:
    MegaTextChatListPrivate();
    MegaTextChatListPrivate(textchat_map *list);

    virtual ~MegaTextChatListPrivate();
    virtual MegaTextChatList *copy() const;
    virtual const MegaTextChat *get(unsigned int i) const;
    virtual int size() const;

    void addChat(MegaTextChatPrivate*);

private:
    MegaTextChatListPrivate(const MegaTextChatListPrivate*);
    vector<MegaTextChat*> list;
};

#endif

class MegaStringMapPrivate : public MegaStringMap
{
public:
    MegaStringMapPrivate();
    MegaStringMapPrivate(const string_map *map, bool toBase64 = false);
    virtual ~MegaStringMapPrivate();
    virtual MegaStringMap *copy() const;
    virtual const char *get(const char* key) const;
    virtual MegaStringList *getKeys() const;
    virtual void set(const char *key, const char *value);
    virtual int size() const;

protected:
    MegaStringMapPrivate(const MegaStringMapPrivate *megaStringMap);
    string_map strMap;
};


class MegaStringListPrivate : public MegaStringList
{
public:
    MegaStringListPrivate();
    MegaStringListPrivate(char **newlist, int size);
    virtual ~MegaStringListPrivate();
    virtual MegaStringList *copy();
    virtual const char* get(int i);
    virtual int size();


protected:
    MegaStringListPrivate(MegaStringListPrivate *stringList);
    const char** list;
    int s;
};

class MegaNodeListPrivate : public MegaNodeList
{
	public:
        MegaNodeListPrivate();
<<<<<<< HEAD
        MegaNodeListPrivate(pnode_t *newlist, int size);
=======
        MegaNodeListPrivate(Node** newlist, int size);
        MegaNodeListPrivate(MegaNodeListPrivate *nodeList, bool copyChildren = false);
>>>>>>> 0ec5073f
        virtual ~MegaNodeListPrivate();
		virtual MegaNodeList *copy();
		virtual MegaNode* get(int i);
		virtual int size();

        virtual void addNode(MegaNode* node);
	
	protected:
		MegaNode** list;
		int s;
};

class MegaChildrenListsPrivate : public MegaChildrenLists
{
    public:
        MegaChildrenListsPrivate();
        MegaChildrenListsPrivate(MegaChildrenLists*);
        MegaChildrenListsPrivate(MegaNodeListPrivate *folderList, MegaNodeListPrivate *fileList);
        virtual ~MegaChildrenListsPrivate();
        virtual MegaChildrenLists *copy();
        virtual MegaNodeList* getFolderList();
        virtual MegaNodeList* getFileList();

    protected:
        MegaNodeList *folders;
        MegaNodeList *files;
};

class MegaUserListPrivate : public MegaUserList
{
	public:
        MegaUserListPrivate();
        MegaUserListPrivate(User** newlist, int size);
        virtual ~MegaUserListPrivate();
		virtual MegaUserList *copy();
		virtual MegaUser* get(int i);
		virtual int size();
	
	protected:
        MegaUserListPrivate(MegaUserListPrivate *userList);
		MegaUser** list;
		int s;
};

class MegaShareListPrivate : public MegaShareList
{
	public:
        MegaShareListPrivate();
        MegaShareListPrivate(Share** newlist, MegaHandle *MegaHandlelist, int size);
        virtual ~MegaShareListPrivate();
		virtual MegaShare* get(int i);
		virtual int size();
		
	protected:
		MegaShare** list;
		int s;
};

class MegaTransferListPrivate : public MegaTransferList
{
	public:
        MegaTransferListPrivate();
        MegaTransferListPrivate(MegaTransfer** newlist, int size);
        virtual ~MegaTransferListPrivate();
		virtual MegaTransfer* get(int i);
		virtual int size();
	
	protected:
		MegaTransfer** list;
		int s;
};

class MegaContactRequestListPrivate : public MegaContactRequestList
{
    public:
        MegaContactRequestListPrivate();
        MegaContactRequestListPrivate(PendingContactRequest ** newlist, int size);
        virtual ~MegaContactRequestListPrivate();
        virtual MegaContactRequestList *copy();
        virtual MegaContactRequest* get(int i);
        virtual int size();

    protected:
        MegaContactRequestListPrivate(MegaContactRequestListPrivate *requestList);
        MegaContactRequest** list;
        int s;
};

struct MegaFile : public File
{
    MegaFile();

    void setTransfer(MegaTransferPrivate *transfer);
    MegaTransferPrivate *getTransfer();
    virtual bool serialize(string*);

    static MegaFile* unserialize(string*);

protected:
    MegaTransferPrivate *megaTransfer;
};

struct MegaFileGet : public MegaFile
{
    void prepare();
    void updatelocalname();
    void progress();
    void completed(Transfer*, LocalNode*);
    void terminated();
    MegaFileGet(MegaClient *client, pnode_t n, string dstPath);
    MegaFileGet(MegaClient *client, MegaNode* n, string dstPath);
    ~MegaFileGet() {}

    virtual bool serialize(string*);
    static MegaFileGet* unserialize(string*);

private:
    MegaFileGet() {}
};

struct MegaFilePut : public MegaFile
{
    void completed(Transfer* t, LocalNode*);
    void terminated();
    MegaFilePut(MegaClient *client, string* clocalname, string *filename, handle ch, const char* ctargetuser, int64_t mtime = -1, bool isSourceTemporary = false);
    ~MegaFilePut() {}

    virtual bool serialize(string*);
    static MegaFilePut* unserialize(string*);

protected:
    int64_t customMtime;

private:
    MegaFilePut() {}
};

class TreeProcessor
{
    public:
        virtual bool processNode(pnode_t node);
        virtual ~TreeProcessor();
};

class SearchTreeProcessor : public TreeProcessor
{
    public:
        SearchTreeProcessor(const char *search);
        virtual bool processNode(pnode_t node);
        virtual ~SearchTreeProcessor() {}
        node_vector &getResults();

    protected:
        const char *search;
        node_vector results;
};

class OutShareProcessor : public TreeProcessor
{
    public:
        OutShareProcessor();
        virtual bool processNode(pnode_t node);
        virtual ~OutShareProcessor() {}
        vector<Share *> &getShares();
        handle_vector &getHandles();

    protected:
        vector<Share *> shares;
        handle_vector handles;
};

class PendingOutShareProcessor : public TreeProcessor
{
    public:
        PendingOutShareProcessor();
        virtual bool processNode(pnode_t node);
        virtual ~PendingOutShareProcessor() {}
        vector<Share *> &getShares();
        handle_vector &getHandles();

    protected:
        vector<Share *> shares;
        handle_vector handles;
};

class PublicLinkProcessor : public TreeProcessor
{
    public:
        PublicLinkProcessor();
        virtual bool processNode(pnode_t node);
        virtual ~PublicLinkProcessor();
        node_vector &getNodes();

    protected:
        node_vector nodes;
};

class SizeProcessor : public TreeProcessor
{
    protected:
        long long totalBytes;

    public:
        SizeProcessor();
        virtual bool processNode(pnode_t node);
        long long getTotalBytes();
};

//Thread safe request queue
class RequestQueue
{
    protected:
        std::deque<MegaRequestPrivate *> requests;
        MegaMutex mutex;

    public:
        RequestQueue();
        void push(MegaRequestPrivate *request);
        void push_front(MegaRequestPrivate *request);
        MegaRequestPrivate * pop();
        void removeListener(MegaRequestListener *listener);
#ifdef ENABLE_SYNC
        void removeListener(MegaSyncListener *listener);
#endif
};


//Thread safe transfer queue
class TransferQueue
{
    protected:
        std::deque<MegaTransferPrivate *> transfers;
        MegaMutex mutex;

    public:
        TransferQueue();
        void push(MegaTransferPrivate *transfer);
        void push_front(MegaTransferPrivate *transfer);
        MegaTransferPrivate * pop();
        void removeListener(MegaTransferListener *listener);
};

class MegaApiImpl : public MegaApp
{
    public:
        MegaApiImpl(MegaApi *api, const char *appKey, MegaGfxProcessor* processor, const char *basePath = NULL, const char *userAgent = NULL);
        MegaApiImpl(MegaApi *api, const char *appKey, const char *basePath = NULL, const char *userAgent = NULL);
        MegaApiImpl(MegaApi *api, const char *appKey, const char *basePath, const char *userAgent, int fseventsfd);
        virtual ~MegaApiImpl();

        //Multiple listener management.
        void addListener(MegaListener* listener);
        void addRequestListener(MegaRequestListener* listener);
        void addTransferListener(MegaTransferListener* listener);     
        void addGlobalListener(MegaGlobalListener* listener);
#ifdef ENABLE_SYNC
        void addSyncListener(MegaSyncListener *listener);
        void removeSyncListener(MegaSyncListener *listener);
#endif
        void removeListener(MegaListener* listener);
        void removeRequestListener(MegaRequestListener* listener);
        void removeTransferListener(MegaTransferListener* listener);
        void removeGlobalListener(MegaGlobalListener* listener);

        MegaRequest *getCurrentRequest();
        MegaTransfer *getCurrentTransfer();
        MegaError *getCurrentError();
        MegaNodeList *getCurrentNodes();
        MegaUserList *getCurrentUsers();

        //Utils
        char *getBase64PwKey(const char *password);
        long long getSDKtime();
        char *getStringHash(const char* base64pwkey, const char* inBuf);
        void getSessionTransferURL(const char *path, MegaRequestListener *listener);
        static MegaHandle base32ToHandle(const char* base32Handle);
        static handle base64ToHandle(const char* base64Handle);
        static handle base64ToUserHandle(const char* base64Handle);
        static char *handleToBase64(MegaHandle handle);
        static char *userHandleToBase64(MegaHandle handle);
        static const char* ebcEncryptKey(const char* encryptionKey, const char* plainKey);
        void retryPendingConnections(bool disconnect = false, bool includexfers = false, MegaRequestListener* listener = NULL);
        static void addEntropy(char* data, unsigned int size);
        static string userAttributeToString(int);
        static char userAttributeToScope(int);
        static void setStatsID(const char *id);

        //API requests
        void login(const char* email, const char* password, MegaRequestListener *listener = NULL);
        char *dumpSession();
        char *getSequenceNumber();
        char *dumpXMPPSession();
        char *getAccountAuth();
        void setAccountAuth(const char* auth);

        void fastLogin(const char* email, const char *stringHash, const char *base64pwkey, MegaRequestListener *listener = NULL);
        void fastLogin(const char* session, MegaRequestListener *listener = NULL);
        void killSession(MegaHandle sessionHandle, MegaRequestListener *listener = NULL);
        void getUserData(MegaRequestListener *listener = NULL);
        void getUserData(MegaUser *user, MegaRequestListener *listener = NULL);
        void getUserData(const char *user, MegaRequestListener *listener = NULL);
        void getAccountDetails(bool storage, bool transfer, bool pro, bool sessions, bool purchases, bool transactions, MegaRequestListener *listener = NULL);
        void queryTransferQuota(long long size, MegaRequestListener *listener = NULL);
        void createAccount(const char* email, const char* password, const char* name, MegaRequestListener *listener = NULL);
        void createAccount(const char* email, const char* password, const char* firstname, const char* lastname, MegaRequestListener *listener = NULL);
        void fastCreateAccount(const char* email, const char *base64pwkey, const char* name, MegaRequestListener *listener = NULL);
        void resumeCreateAccount(const char* sid, MegaRequestListener *listener = NULL);
        void sendSignupLink(const char* email, const char *name, const char *password, MegaRequestListener *listener = NULL);
        void fastSendSignupLink(const char *email, const char *base64pwkey, const char *name, MegaRequestListener *listener = NULL);
        void querySignupLink(const char* link, MegaRequestListener *listener = NULL);
        void confirmAccount(const char* link, const char *password, MegaRequestListener *listener = NULL);
        void fastConfirmAccount(const char* link, const char *base64pwkey, MegaRequestListener *listener = NULL);
        void resetPassword(const char *email, bool hasMasterKey, MegaRequestListener *listener = NULL);
        void queryRecoveryLink(const char *link, MegaRequestListener *listener = NULL);
        void confirmResetPasswordLink(const char *link, const char *newPwd, const char *masterKey = NULL, MegaRequestListener *listener = NULL);
        void cancelAccount(MegaRequestListener *listener = NULL);
        void confirmCancelAccount(const char *link, const char *pwd, MegaRequestListener *listener = NULL);
        void changeEmail(const char *email, MegaRequestListener *listener = NULL);
        void confirmChangeEmail(const char *link, const char *pwd, MegaRequestListener *listener = NULL);
        void setProxySettings(MegaProxy *proxySettings);
        MegaProxy *getAutoProxySettings();
        int isLoggedIn();
        void whyAmIBlocked(bool logout, MegaRequestListener *listener = NULL);
        char* getMyEmail();
        char* getMyUserHandle();
        MegaHandle getMyUserHandleBinary();
        MegaUser *getMyUser();
        char* getMyXMPPJid();
        bool isAchievementsEnabled();
#ifdef ENABLE_CHAT
        char* getMyFingerprint();
#endif
        static void setLogLevel(int logLevel);
        static void addLoggerClass(MegaLogger *megaLogger);
        static void removeLoggerClass(MegaLogger *megaLogger);
        static void setLogToConsole(bool enable);
        static void log(int logLevel, const char* message, const char *filename = NULL, int line = -1);

        void createFolder(const char* name, MegaNode *parent, MegaRequestListener *listener = NULL);
        bool createLocalFolder(const char *path);
        void moveNode(MegaNode* node, MegaNode* newParent, MegaRequestListener *listener = NULL);
        void copyNode(MegaNode* node, MegaNode *newParent, MegaRequestListener *listener = NULL);
        void copyNode(MegaNode* node, MegaNode *newParent, const char* newName, MegaRequestListener *listener = NULL);
        void renameNode(MegaNode* node, const char* newName, MegaRequestListener *listener = NULL);
        void remove(MegaNode* node, bool keepversions = false, MegaRequestListener *listener = NULL);
        void removeVersions(MegaRequestListener *listener = NULL);
        void restoreVersion(MegaNode *version, MegaRequestListener *listener = NULL);
        void cleanRubbishBin(MegaRequestListener *listener = NULL);
        void sendFileToUser(MegaNode *node, MegaUser *user, MegaRequestListener *listener = NULL);
        void sendFileToUser(MegaNode *node, const char* email, MegaRequestListener *listener = NULL);
        void share(MegaNode *node, MegaUser* user, int level, MegaRequestListener *listener = NULL);
        void share(MegaNode* node, const char* email, int level, MegaRequestListener *listener = NULL);
        void loginToFolder(const char* megaFolderLink, MegaRequestListener *listener = NULL);
        void importFileLink(const char* megaFileLink, MegaNode* parent, MegaRequestListener *listener = NULL);
        void decryptPasswordProtectedLink(const char* link, const char* password, MegaRequestListener *listener = NULL);
        void encryptLinkWithPassword(const char* link, const char* password, MegaRequestListener *listener = NULL);
        void getPublicNode(const char* megaFileLink, MegaRequestListener *listener = NULL);
        void getThumbnail(MegaNode* node, const char *dstFilePath, MegaRequestListener *listener = NULL);
		void cancelGetThumbnail(MegaNode* node, MegaRequestListener *listener = NULL);
        void setThumbnail(MegaNode* node, const char *srcFilePath, MegaRequestListener *listener = NULL);
        void getPreview(MegaNode* node, const char *dstFilePath, MegaRequestListener *listener = NULL);
		void cancelGetPreview(MegaNode* node, MegaRequestListener *listener = NULL);
        void setPreview(MegaNode* node, const char *srcFilePath, MegaRequestListener *listener = NULL);
        void getUserAvatar(MegaUser* user, const char *dstFilePath, MegaRequestListener *listener = NULL);
        void setAvatar(const char *dstFilePath, MegaRequestListener *listener = NULL);
        void getUserAvatar(const char *email_or_handle, const char *dstFilePath, MegaRequestListener *listener = NULL);
        static char* getUserAvatarColor(MegaUser *user);
        static char *getUserAvatarColor(const char *userhandle);
        void getUserAttribute(MegaUser* user, int type, MegaRequestListener *listener = NULL);
        void getUserAttribute(const char* email_or_handle, int type, MegaRequestListener *listener = NULL);
        void setUserAttribute(int type, const char* value, MegaRequestListener *listener = NULL);
        void setUserAttribute(int type, const MegaStringMap* value, MegaRequestListener *listener = NULL);
        void getUserEmail(MegaHandle handle, MegaRequestListener *listener = NULL);
        void setCustomNodeAttribute(MegaNode *node, const char *attrName, const char *value, MegaRequestListener *listener = NULL);
        void setNodeDuration(MegaNode *node, int secs, MegaRequestListener *listener = NULL);
        void setNodeCoordinates(MegaNode *node, double latitude, double longitude, MegaRequestListener *listener = NULL);
        void exportNode(MegaNode *node, int64_t expireTime, MegaRequestListener *listener = NULL);
        void disableExport(MegaNode *node, MegaRequestListener *listener = NULL);
        void fetchNodes(MegaRequestListener *listener = NULL);
        void getPricing(MegaRequestListener *listener = NULL);
        void getPaymentId(handle productHandle, MegaRequestListener *listener = NULL);
        void upgradeAccount(MegaHandle productHandle, int paymentMethod, MegaRequestListener *listener = NULL);
        void submitPurchaseReceipt(int gateway, const char* receipt, MegaRequestListener *listener = NULL);
        void creditCardStore(const char* address1, const char* address2, const char* city,
                             const char* province, const char* country, const char *postalcode,
                             const char* firstname, const char* lastname, const char* creditcard,
                             const char* expire_month, const char* expire_year, const char* cv2,
                             MegaRequestListener *listener = NULL);

        void creditCardQuerySubscriptions(MegaRequestListener *listener = NULL);
        void creditCardCancelSubscriptions(const char* reason, MegaRequestListener *listener = NULL);
        void getPaymentMethods(MegaRequestListener *listener = NULL);

        char *exportMasterKey();
        void updatePwdReminderData(bool lastSuccess, bool lastSkipped, bool mkExported, bool dontShowAgain, bool lastLogin, MegaRequestListener *listener = NULL);

        void changePassword(const char *oldPassword, const char *newPassword, MegaRequestListener *listener = NULL);
        void inviteContact(const char* email, const char* message, int action, MegaRequestListener* listener = NULL);
        void replyContactRequest(MegaContactRequest *request, int action, MegaRequestListener* listener = NULL);
        void respondContactRequest();

        void removeContact(MegaUser *user, MegaRequestListener* listener=NULL);
        void logout(MegaRequestListener *listener = NULL);
        void localLogout(MegaRequestListener *listener = NULL);
        void invalidateCache();
        int getPasswordStrength(const char *password);
        void submitFeedback(int rating, const char *comment, MegaRequestListener *listener = NULL);
        void reportEvent(const char *details = NULL, MegaRequestListener *listener = NULL);
        void sendEvent(int eventType, const char* message, MegaRequestListener *listener = NULL);

        void useHttpsOnly(bool httpsOnly, MegaRequestListener *listener = NULL);
        bool usingHttpsOnly();

        //Transfers
        void startUpload(const char* localPath, MegaNode *parent, MegaTransferListener *listener=NULL);
        void startUpload(const char* localPath, MegaNode *parent, int64_t mtime, MegaTransferListener *listener=NULL);
        void startUpload(const char* localPath, MegaNode* parent, const char* fileName, MegaTransferListener *listener = NULL);
        void startUpload(const char* localPath, MegaNode* parent, const char* fileName,  int64_t mtime, int folderTransferTag = 0, const char *appData = NULL, bool isSourceFileTemporary = false, MegaTransferListener *listener = NULL);
        void startDownload(MegaNode* node, const char* localPath, MegaTransferListener *listener = NULL);
        void startDownload(MegaNode *node, const char* target, long startPos, long endPos, int folderTransferTag, const char *appData, MegaTransferListener *listener);
        void startStreaming(MegaNode* node, m_off_t startPos, m_off_t size, MegaTransferListener *listener);
        void retryTransfer(MegaTransfer *transfer, MegaTransferListener *listener = NULL);
        void cancelTransfer(MegaTransfer *transfer, MegaRequestListener *listener=NULL);
        void cancelTransferByTag(int transferTag, MegaRequestListener *listener = NULL);
        void cancelTransfers(int direction, MegaRequestListener *listener=NULL);
        void pauseTransfers(bool pause, int direction, MegaRequestListener* listener=NULL);
        void pauseTransfer(int transferTag, bool pause, MegaRequestListener* listener = NULL);
        void moveTransferUp(int transferTag, MegaRequestListener *listener = NULL);
        void moveTransferDown(int transferTag, MegaRequestListener *listener = NULL);
        void moveTransferToFirst(int transferTag, MegaRequestListener *listener = NULL);
        void moveTransferToLast(int transferTag, MegaRequestListener *listener = NULL);
        void moveTransferBefore(int transferTag, int prevTransferTag, MegaRequestListener *listener = NULL);
        void enableTransferResumption(const char* loggedOutId);
        void disableTransferResumption(const char* loggedOutId);
        bool areTransfersPaused(int direction);
        void setUploadLimit(int bpslimit);
        void setMaxConnections(int direction, int connections, MegaRequestListener* listener = NULL);
        void setDownloadMethod(int method);
        void setUploadMethod(int method);
        bool setMaxDownloadSpeed(m_off_t bpslimit);
        bool setMaxUploadSpeed(m_off_t bpslimit);
        int getMaxDownloadSpeed();
        int getMaxUploadSpeed();
        int getCurrentDownloadSpeed();
        int getCurrentUploadSpeed();
        int getCurrentSpeed(int type);
        int getDownloadMethod();
        int getUploadMethod();
        MegaTransferData *getTransferData(MegaTransferListener *listener = NULL);
        MegaTransfer *getFirstTransfer(int type);
        void notifyTransfer(int transferTag, MegaTransferListener *listener = NULL);
        MegaTransferList *getTransfers();
        MegaTransferList *getStreamingTransfers();
        MegaTransfer* getTransferByTag(int transferTag);
        MegaTransferList *getTransfers(int type);
        MegaTransferList *getChildTransfers(int transferTag);

#ifdef ENABLE_SYNC
        //Sync
        int syncPathState(string *path);
        MegaNode *getSyncedNode(string *path);
        void syncFolder(const char *localFolder, MegaNode *megaFolder, MegaRegExp *regExp = NULL, MegaRequestListener* listener = NULL);
        void resumeSync(const char *localFolder, long long localfp, MegaNode *megaFolder, MegaRegExp *regExp = NULL, MegaRequestListener *listener = NULL);
        void removeSync(handle nodehandle, MegaRequestListener *listener=NULL);
        void disableSync(handle nodehandle, MegaRequestListener *listener=NULL);
        int getNumActiveSyncs();
        void stopSyncs(MegaRequestListener *listener=NULL);
        bool isSynced(MegaNode *n);
        void setExcludedNames(vector<string> *excludedNames);
        void setExcludedPaths(vector<string> *excludedPaths);
        void setExclusionLowerSizeLimit(long long limit);
        void setExclusionUpperSizeLimit(long long limit);
        bool moveToLocalDebris(const char *path);
        string getLocalPath(MegaNode *node);
        long long getNumLocalNodes();
        bool isSyncable(const char *path, long long size);
        bool is_syncable(Sync*, const char*, string*);
        bool is_syncable(long long size);
        int isNodeSyncable(MegaNode *megaNode);
        bool isIndexing();
        MegaSync *getSyncByTag(int tag);
        MegaSync *getSyncByNode(MegaNode *node);
        MegaSync *getSyncByPath(const char * localPath);
        char *getBlockedPath();
        void setExcludedRegularExpressions(MegaSync *sync, MegaRegExp *regExp);
#endif

        void update();
        bool isWaiting();
        bool areServersBusy();

        //Statistics
        int getNumPendingUploads();
        int getNumPendingDownloads();
        int getTotalUploads();
        int getTotalDownloads();
        void resetTotalDownloads();
        void resetTotalUploads();
        void updateStats();
        long long getNumNodes();
        long long getTotalDownloadedBytes();
        long long getTotalUploadedBytes();
        long long getTotalDownloadBytes();
        long long getTotalUploadBytes();

        //Filesystem
        int getNumChildren(MegaNode* parent);
        void getNumChildFiles(MegaNode *parent, MegaRequestListener* listener);
        void getNumChildFolders(MegaNode *parent, MegaRequestListener* listener);
        MegaNodeList* getChildren(MegaNode *parent, int order=1);
        MegaNodeList* getVersions(MegaNode *node);
        int getNumVersions(MegaNode *node);
        bool hasVersions(MegaNode *node);
        MegaChildrenLists* getFileFolderChildren(MegaNode *parent, int order=1);
        bool hasChildren(MegaNode *parent);
        int getIndex(MegaNode* node, int order=1);
        MegaNode *getChildNode(MegaNode *parent, const char* name);
        MegaNode *getParentNode(MegaNode *node);
        char *getNodePath(MegaNode *node);
        MegaNode *getNodeByPath(const char *path, MegaNode *n = NULL);
        MegaNode *getNodeByHandle(handle handler);
        MegaContactRequest *getContactRequestByHandle(MegaHandle handle);
        MegaUserList* getContacts();
        MegaUser* getContact(const char* uid);
        MegaNodeList *getInShares(MegaUser* user);
        MegaNodeList *getInShares();
        MegaShareList *getInSharesList();
        MegaUser *getUserFromInShare(MegaNode *node);
        bool isPendingShare(MegaNode *node);
        MegaShareList *getOutShares();
        MegaShareList *getOutShares(MegaNode *node);
        MegaShareList *getPendingOutShares();
        MegaShareList *getPendingOutShares(MegaNode *megaNode);
        MegaNodeList *getPublicLinks();
        MegaContactRequestList *getIncomingContactRequests();
        MegaContactRequestList *getOutgoingContactRequests();

        int getAccess(MegaNode* node);
        long long getSize(MegaNode *node);
        static void removeRecursively(const char *path);

        //Fingerprint
        char *getFingerprint(const char *filePath);
        char *getFingerprint(MegaNode *node);
        char *getFingerprint(MegaInputStream *inputStream, int64_t mtime);
        MegaNode *getNodeByFingerprint(const char* fingerprint);
        MegaNodeList *getNodesByFingerprint(const char* fingerprint);
        MegaNode *getExportableNodeByFingerprint(const char *fingerprint, const char *name = NULL);
        MegaNode *getNodeByFingerprint(const char *fingerprint, MegaNode* parent);
        bool hasFingerprint(const char* fingerprint);

        //CRC
        char *getCRC(const char *filePath);
        char *getCRCFromFingerprint(const char *fingerprint);
        char *getCRC(MegaNode *node);
        MegaNode* getNodeByCRC(const char *crc, MegaNode* parent);

        //Permissions
        MegaError checkAccess(MegaNode* node, int level);
        MegaError checkMove(MegaNode* node, MegaNode* target);

        bool isFilesystemAvailable();
        MegaNode *getRootNode();
        MegaNode* getInboxNode();
        MegaNode *getRubbishNode();
        MegaNode *getRootNode(MegaNode *node);
        bool isInRootnode(MegaNode *node, int index);

        void setDefaultFilePermissions(int permissions);
        int getDefaultFilePermissions();
        void setDefaultFolderPermissions(int permissions);
        int getDefaultFolderPermissions();

        long long getBandwidthOverquotaDelay();

        MegaNodeList* search(MegaNode* node, const char* searchString, bool recursive = 1);
        bool processMegaTree(MegaNode* node, MegaTreeProcessor* processor, bool recursive = 1);
        MegaNodeList* search(const char* searchString);

        MegaNode *createForeignFileNode(MegaHandle handle, const char *key, const char *name, m_off_t size, m_off_t mtime,
                                       MegaHandle parentHandle, const char *privateauth, const char *publicauth);
        MegaNode *createForeignFolderNode(MegaHandle handle, const char *name, MegaHandle parentHandle,
                                         const char *privateauth, const char *publicauth);

        MegaNode *authorizeNode(MegaNode *node);
        void authorizeMegaNodePrivate(MegaNodePrivate *node);

        const char *getVersion();
        char *getOperatingSystemVersion();
        void getLastAvailableVersion(const char *appKey, MegaRequestListener *listener = NULL);
        void getLocalSSLCertificate(MegaRequestListener *listener = NULL);
        void queryDNS(const char *hostname, MegaRequestListener *listener = NULL);
        void queryGeLB(const char *service, int timeoutds, int maxretries, MegaRequestListener *listener = NULL);
        void downloadFile(const char *url, const char *dstpath, MegaRequestListener *listener = NULL);
        const char *getUserAgent();
        const char *getBasePath();

        void changeApiUrl(const char *apiURL, bool disablepkp = false);

<<<<<<< HEAD
        static bool nodeComparatorDefaultASC  (pnode_t i, pnode_t j);
        static bool nodeComparatorDefaultDESC (pnode_t i, pnode_t j);
        static bool nodeComparatorSizeASC  (pnode_t i, pnode_t j);
        static bool nodeComparatorSizeDESC (pnode_t i, pnode_t j);
        static bool nodeComparatorCreationASC  (pnode_t i, pnode_t j);
        static bool nodeComparatorCreationDESC  (pnode_t i, pnode_t j);
        static bool nodeComparatorModificationASC  (pnode_t i, pnode_t j);
        static bool nodeComparatorModificationDESC  (pnode_t i, pnode_t j);
        static bool nodeComparatorAlphabeticalASC  (pnode_t i, pnode_t j);
        static bool nodeComparatorAlphabeticalDESC  (pnode_t i, pnode_t j);
=======
        bool setLanguage(const char* languageCode);
        void setLanguagePreference(const char* languageCode, MegaRequestListener *listener = NULL);
        void getLanguagePreference(MegaRequestListener *listener = NULL);
        bool getLanguageCode(const char* languageCode, std::string* code);

        void setFileVersionsOption(bool disable, MegaRequestListener *listener = NULL);
        void getFileVersionsOption(MegaRequestListener *listener = NULL);

        void retrySSLerrors(bool enable);
        void setPublicKeyPinning(bool enable);
        void pauseActionPackets();
        void resumeActionPackets();

        static bool nodeComparatorDefaultASC  (Node *i, Node *j);
        static bool nodeComparatorDefaultDESC (Node *i, Node *j);
        static bool nodeComparatorSizeASC  (Node *i, Node *j);
        static bool nodeComparatorSizeDESC (Node *i, Node *j);
        static bool nodeComparatorCreationASC  (Node *i, Node *j);
        static bool nodeComparatorCreationDESC  (Node *i, Node *j);
        static bool nodeComparatorModificationASC  (Node *i, Node *j);
        static bool nodeComparatorModificationDESC  (Node *i, Node *j);
        static bool nodeComparatorAlphabeticalASC  (Node *i, Node *j);
        static bool nodeComparatorAlphabeticalDESC  (Node *i, Node *j);
>>>>>>> 0ec5073f
        static bool userComparatorDefaultASC (User *i, User *j);

        char* escapeFsIncompatible(const char *filename);
        char* unescapeFsIncompatible(const char* name);

        bool createThumbnail(const char* imagePath, const char *dstPath);
        bool createPreview(const char* imagePath, const char *dstPath);
        bool createAvatar(const char* imagePath, const char *dstPath);

        bool isOnline();

#ifdef HAVE_LIBUV
        // start/stop
        bool httpServerStart(bool localOnly = true, int port = 4443);
        void httpServerStop();
        int httpServerIsRunning();

        // management
        char *httpServerGetLocalLink(MegaNode *node);
        void httpServerSetMaxBufferSize(int bufferSize);
        int httpServerGetMaxBufferSize();
        void httpServerSetMaxOutputSize(int outputSize);
        int httpServerGetMaxOutputSize();

        // permissions
        void httpServerEnableFileServer(bool enable);
        bool httpServerIsFileServerEnabled();
        void httpServerEnableFolderServer(bool enable);
        bool httpServerIsFolderServerEnabled();
        void httpServerSetRestrictedMode(int mode);
        int httpServerGetRestrictedMode();
        void httpServerEnableSubtitlesSupport(bool enable);
        bool httpServerIsSubtitlesSupportEnabled();
        bool httpServerIsLocalOnly();

        void httpServerAddListener(MegaTransferListener *listener);
        void httpServerRemoveListener(MegaTransferListener *listener);

        void fireOnStreamingStart(MegaTransferPrivate *transfer);
        void fireOnStreamingTemporaryError(MegaTransferPrivate *transfer, MegaError e);
        void fireOnStreamingFinish(MegaTransferPrivate *transfer, MegaError e);
#endif

#ifdef ENABLE_CHAT
        void createChat(bool group, MegaTextChatPeerList *peers, MegaRequestListener *listener = NULL);
        void inviteToChat(MegaHandle chatid, MegaHandle uh, int privilege, const char *title = NULL, MegaRequestListener *listener = NULL);
        void removeFromChat(MegaHandle chatid, MegaHandle uh = INVALID_HANDLE, MegaRequestListener *listener = NULL);
        void getUrlChat(MegaHandle chatid, MegaRequestListener *listener = NULL);
        void grantAccessInChat(MegaHandle chatid, MegaNode *n, MegaHandle uh,  MegaRequestListener *listener = NULL);
        void removeAccessInChat(MegaHandle chatid, MegaNode *n, MegaHandle uh,  MegaRequestListener *listener = NULL);
        void updateChatPermissions(MegaHandle chatid, MegaHandle uh, int privilege, MegaRequestListener *listener = NULL);
        void truncateChat(MegaHandle chatid, MegaHandle messageid, MegaRequestListener *listener = NULL);
        void setChatTitle(MegaHandle chatid, const char *title, MegaRequestListener *listener = NULL);
        void getChatPresenceURL(MegaRequestListener *listener = NULL);
        void registerPushNotification(int deviceType, const char *token, MegaRequestListener *listener = NULL);
        void sendChatStats(const char *data, MegaRequestListener *listener = NULL);
        void sendChatLogs(const char *data, const char *aid, MegaRequestListener *listener = NULL);
        MegaTextChatList *getChatList();
        MegaHandleList *getAttachmentAccess(MegaHandle chatid, MegaHandle h);
        bool hasAccessToAttachment(MegaHandle chatid, MegaHandle h, MegaHandle uh);
        const char* getFileAttribute(MegaHandle h);
        void archiveChat(MegaHandle chatid, int archive, MegaRequestListener *listener = NULL);
#endif

        void getAccountAchievements(MegaRequestListener *listener = NULL);
        void getMegaAchievements(MegaRequestListener *listener = NULL);

        void fireOnTransferStart(MegaTransferPrivate *transfer);
        void fireOnTransferFinish(MegaTransferPrivate *transfer, MegaError e);
        void fireOnTransferUpdate(MegaTransferPrivate *transfer);
        void fireOnTransferTemporaryError(MegaTransferPrivate *transfer, MegaError e);
        map<int, MegaTransferPrivate *> transferMap;

        MegaClient *getMegaClient();
        static FileFingerprint *getFileFingerprintInternal(const char *fingerprint);


protected:
        static const unsigned int MAX_SESSION_LENGTH;

        void init(MegaApi *api, const char *appKey, MegaGfxProcessor* processor, const char *basePath = NULL, const char *userAgent = NULL, int fseventsfd = -1);

        static void *threadEntryPoint(void *param);
        static ExternalLogger externalLogger;

        MegaTransferPrivate* getMegaTransferPrivate(int tag);

        void fireOnRequestStart(MegaRequestPrivate *request);
        void fireOnRequestFinish(MegaRequestPrivate *request, MegaError e);
        void fireOnRequestUpdate(MegaRequestPrivate *request);
        void fireOnRequestTemporaryError(MegaRequestPrivate *request, MegaError e);
        bool fireOnTransferData(MegaTransferPrivate *transfer);
        void fireOnUsersUpdate(MegaUserList *users);
        void fireOnNodesUpdate(MegaNodeList *nodes);
        void fireOnAccountUpdate();
        void fireOnContactRequestsUpdate(MegaContactRequestList *requests);
        void fireOnReloadNeeded();
        void fireOnEvent(MegaEventPrivate *event);

#ifdef ENABLE_SYNC
        void fireOnGlobalSyncStateChanged();
        void fireOnSyncStateChanged(MegaSyncPrivate *sync);
        void fireOnSyncEvent(MegaSyncPrivate *sync, MegaSyncEvent *event);
        void fireOnFileSyncStateChanged(MegaSyncPrivate *sync, string *localPath, int newState);
#endif

#ifdef ENABLE_CHAT
        void fireOnChatsUpdate(MegaTextChatList *chats);
#endif

        void processTransferPrepare(Transfer *t, MegaTransferPrivate *transfer);
        void processTransferUpdate(Transfer *tr, MegaTransferPrivate *transfer);
        void processTransferComplete(Transfer *tr, MegaTransferPrivate *transfer);
        void processTransferFailed(Transfer *tr, MegaTransferPrivate *transfer, error error, dstime timeleft);
        void processTransferRemoved(Transfer *tr, MegaTransferPrivate *transfer, error e);

        MegaApi *api;
        MegaThread thread;
        MegaClient *client;
        MegaHttpIO *httpio;
        MegaWaiter *waiter;
        MegaFileSystemAccess *fsAccess;
        MegaDbAccess *dbAccess;
        GfxProc *gfxAccess;
        string basePath;
        bool nocache;

#ifdef HAVE_LIBUV
        MegaHTTPServer *httpServer;
        int httpServerMaxBufferSize;
        int httpServerMaxOutputSize;
        bool httpServerEnableFiles;
        bool httpServerEnableFolders;
        int httpServerRestrictedMode;
        bool httpServerSubtitlesSupportEnabled;
        set<MegaTransferListener *> httpServerListeners;
#endif
		
        RequestQueue requestQueue;
        TransferQueue transferQueue;
        map<int, MegaRequestPrivate *> requestMap;

#ifdef ENABLE_SYNC
        map<int, MegaSyncPrivate *> syncMap;
#endif

        int pendingUploads;
        int pendingDownloads;
        int totalUploads;
        int totalDownloads;
        long long totalDownloadedBytes;
        long long totalUploadedBytes;
        long long totalDownloadBytes;
        long long totalUploadBytes;
        long long notificationNumber;
        set<MegaRequestListener *> requestListeners;
        set<MegaTransferListener *> transferListeners;

#ifdef ENABLE_SYNC
        set<MegaSyncListener *> syncListeners;
#endif

        set<MegaGlobalListener *> globalListeners;
        set<MegaListener *> listeners;
        bool waiting;
        bool waitingRequest;
        vector<string> excludedNames;
        vector<string> excludedPaths;
        long long syncLowerSizeLimit;
        long long syncUpperSizeLimit;
        MegaMutex sdkMutex;
        MegaTransferPrivate *currentTransfer;
        MegaRequestPrivate *activeRequest;
        MegaTransferPrivate *activeTransfer;
        MegaError *activeError;
        MegaNodeList *activeNodes;
        MegaUserList *activeUsers;
        MegaContactRequestList *activeContactRequests;
        string appKey;

        int threadExit;
        void loop();

        int maxRetries;

        // a request-level error occurred
        virtual void request_error(error);
        virtual void request_response_progress(m_off_t, m_off_t);

        // login result
        virtual void login_result(error);
        virtual void logout_result(error);
        virtual void userdata_result(string*, string*, string*, handle, error);
        virtual void pubkey_result(User *);

        // ephemeral session creation/resumption result
        virtual void ephemeral_result(error);
        virtual void ephemeral_result(handle, const byte*);

        // check the reason of being blocked
        virtual void whyamiblocked_result(int);

        // account creation
        virtual void sendsignuplink_result(error);
        virtual void querysignuplink_result(error);
        virtual void querysignuplink_result(handle, const char*, const char*, const byte*, const byte*, const byte*, size_t);
        virtual void confirmsignuplink_result(error);
        virtual void setkeypair_result(error);

        // account credentials, properties and history
        virtual void account_details(AccountDetails*,  bool, bool, bool, bool, bool, bool);
        virtual void account_details(AccountDetails*, error);
        virtual void querytransferquota_result(int);

        virtual void setattr_result(handle, error);
        virtual void rename_result(handle, error);
        virtual void unlink_result(handle, error);
<<<<<<< HEAD
        virtual void nodes_updated(pnode_t *, int);
=======
        virtual void unlinkversions_result(error);
        virtual void nodes_updated(Node**, int);
>>>>>>> 0ec5073f
        virtual void users_updated(User**, int);
        virtual void account_updated();
        virtual void pcrs_updated(PendingContactRequest**, int);

        // password change result
        virtual void changepw_result(error);

        // user attribute update notification
        virtual void userattr_update(User*, int, const char*);


        virtual void fetchnodes_result(error);
        virtual void putnodes_result(error, targettype_t, NewNode*);

        // share update result
        virtual void share_result(error);
        virtual void share_result(int, error);

        // contact request results
        void setpcr_result(handle, error, opcactions_t);
        void updatepcr_result(error, ipcactions_t);

        // file attribute fetch result
<<<<<<< HEAD
        virtual void fa_complete(pnode_t, fatype, const char*, uint32_t);
=======
        virtual void fa_complete(handle, fatype, const char*, uint32_t);
>>>>>>> 0ec5073f
        virtual int fa_failed(handle, fatype, int, error);

        // file attribute modification result
        virtual void putfa_result(handle, fatype, error);
        virtual void putfa_result(handle, fatype, const char*);

        // purchase transactions
        virtual void enumeratequotaitems_result(handle product, unsigned prolevel, unsigned gbstorage, unsigned gbtransfer,
                                                unsigned months, unsigned amount, const char* currency, const char* description, const char* iosid, const char* androidid);
        virtual void enumeratequotaitems_result(error e);
        virtual void additem_result(error);
        virtual void checkout_result(const char*, error);
        virtual void submitpurchasereceipt_result(error);
        virtual void creditcardstore_result(error);
        virtual void creditcardquerysubscriptions_result(int, error);
        virtual void creditcardcancelsubscriptions_result(error);
        virtual void getpaymentmethods_result(int, error);
        virtual void copysession_result(string*, error);

        virtual void userfeedbackstore_result(error);
        virtual void sendevent_result(error);

        virtual void checkfile_result(handle h, error e);
        virtual void checkfile_result(handle h, error e, byte* filekey, m_off_t size, m_time_t ts, m_time_t tm, string* filename, string* fingerprint, string* fileattrstring);

        // user invites/attributes
        virtual void removecontact_result(error);
        virtual void putua_result(error);
        virtual void getua_result(error);
        virtual void getua_result(byte*, unsigned);
        virtual void getua_result(TLVstore *);
#ifdef DEBUG
        virtual void delua_result(error);
#endif

        virtual void getuseremail_result(string *, error);

        // file node export result
        virtual void exportnode_result(error);
        virtual void exportnode_result(handle, handle);

        // exported link access result
        virtual void openfilelink_result(error);
        virtual void openfilelink_result(handle, const byte*, m_off_t, string*, string*, int);

        // global transfer queue updates (separate signaling towards the queued objects)
        virtual void file_added(File*);
        virtual void file_removed(File*, error e);
        virtual void file_complete(File*);
        virtual File* file_resume(string*, direction_t *type);

        virtual void transfer_prepare(Transfer*);
        virtual void transfer_failed(Transfer*, error error, dstime timeleft);
        virtual void transfer_update(Transfer*);

        virtual dstime pread_failure(error, int, void*, dstime);
        virtual bool pread_data(byte*, m_off_t, m_off_t, m_off_t, m_off_t, void*);

        virtual void reportevent_result(error);
        virtual void sessions_killed(handle sessionid, error e);

        virtual void cleanrubbishbin_result(error);
        virtual void getnumchildfiles_result(int, int, error);
        virtual void getnumchildfolders_result(int, int , error);

        virtual void getrecoverylink_result(error);
        virtual void queryrecoverylink_result(error);
        virtual void queryrecoverylink_result(int type, const char *email, const char *ip, time_t ts, handle uh, const vector<string> *emails);
        virtual void getprivatekey_result(error, const byte *privk = NULL, const size_t len_privk = 0);
        virtual void confirmrecoverylink_result(error);
        virtual void confirmcancellink_result(error);
        virtual void validatepassword_result(error);
        virtual void getemaillink_result(error);
        virtual void confirmemaillink_result(error);
        virtual void getversion_result(int, const char*, error);
        virtual void getlocalsslcertificate_result(m_time_t, string *certdata, error);
        virtual void getmegaachievements_result(AchievementsDetails*, error);
        virtual void getwelcomepdf_result(handle, string*, error);

#ifdef ENABLE_CHAT
        // chat-related commandsresult
        virtual void chatcreate_result(TextChat *, error);
        virtual void chatinvite_result(error);
        virtual void chatremove_result(error);
        virtual void chaturl_result(error);
        virtual void chaturl_result(string*, error);
        virtual void chatgrantaccess_result(error);
        virtual void chatremoveaccess_result(error);
        virtual void chatupdatepermissions_result(error);
        virtual void chattruncate_result(error);
        virtual void chatsettitle_result(error);
        virtual void chatpresenceurl_result(string*, error);
        virtual void registerpushnotification_result(error);
        virtual void archivechat_result(error);

        virtual void chats_updated(textchat_map *, int);
#endif

#ifdef ENABLE_SYNC
        // sync status updates and events
        virtual void syncupdate_state(Sync*, syncstate_t);
        virtual void syncupdate_scanning(bool scanning);
        virtual void syncupdate_local_folder_addition(Sync* sync, LocalNode *localNode, const char *path);
        virtual void syncupdate_local_folder_deletion(Sync* sync, LocalNode *localNode);
        virtual void syncupdate_local_file_addition(Sync* sync, LocalNode* localNode, const char *path);
        virtual void syncupdate_local_file_deletion(Sync* sync, LocalNode* localNode);
        virtual void syncupdate_local_file_change(Sync* sync, LocalNode* localNode, const char *path);
        virtual void syncupdate_local_move(Sync* sync, LocalNode* localNode, const char* path);
        virtual void syncupdate_get(Sync* sync, pnode_t, const char* path);
        virtual void syncupdate_put(Sync* sync, LocalNode *localNode, const char*);
        virtual void syncupdate_remote_file_addition(Sync *sync, pnode_t n);
        virtual void syncupdate_remote_file_deletion(Sync *sync, pnode_t n);
        virtual void syncupdate_remote_folder_addition(Sync *sync, pnode_t n);
        virtual void syncupdate_remote_folder_deletion(Sync* sync, pnode_t n);
        virtual void syncupdate_remote_copy(Sync*, const char*);
        virtual void syncupdate_remote_move(Sync *sync, pnode_t n, pnode_t prevparent);
        virtual void syncupdate_remote_rename(Sync*sync, pnode_t  n, const char* prevname);
        virtual void syncupdate_treestate(LocalNode*);
<<<<<<< HEAD
        virtual bool sync_syncable(pnode_t);
        virtual bool sync_syncable(const char*name, string*, string*);
=======
        virtual bool sync_syncable(Sync *, const char*, string *, Node *);
        virtual bool sync_syncable(Sync *, const char*, string *);
>>>>>>> 0ec5073f
        virtual void syncupdate_local_lockretry(bool);
#endif

protected:
        // suggest reload due to possible race condition with other clients
        virtual void reload(const char*);

        // wipe all users, nodes and shares
        virtual void clearing();

        // failed request retry notification
        virtual void notify_retry(dstime);

        // notify about db commit
        virtual void notify_dbcommit();

        // notify about an automatic change to HTTPS
        virtual void notify_change_to_https();

        // notify about account confirmation
        virtual void notify_confirmation(const char*);

        // network layer disconnected
        virtual void notify_disconnect();

        // notify about a finished HTTP request
        virtual void http_result(error, int, byte *, int);

        void sendPendingRequests();
        void sendPendingTransfers();
        char *stringToArray(string &buffer);

        //Internal
        pnode_t getNodeByFingerprintInternal(const char *fingerprint);
        pnode_t getNodeByFingerprintInternal(const char *fingerprint, pnode_t parent);

        bool processTree(pnode_t node, TreeProcessor* processor, bool recursive = 1);
        MegaNodeList* search(pnode_t node, const char* searchString, bool recursive = 1);
        void getNodeAttribute(MegaNode* node, int type, const char *dstFilePath, MegaRequestListener *listener = NULL);
		void cancelGetNodeAttribute(MegaNode *node, int type, MegaRequestListener *listener = NULL);
        void setNodeAttribute(MegaNode* node, int type, const char *srcFilePath, MegaRequestListener *listener = NULL);
        void getUserAttr(const char* email_or_handle, int type, const char *dstFilePath, MegaRequestListener *listener = NULL);
        void setUserAttr(int type, const char *value, MegaRequestListener *listener = NULL);
        static char *getAvatarColor(handle userhandle);
};

class MegaHashSignatureImpl
{
	public:
		MegaHashSignatureImpl(const char *base64Key);
		~MegaHashSignatureImpl();
		void init();
		void add(const char *data, unsigned size);
        bool checkSignature(const char *base64Signature);

	protected:    
		HashSignature *hashSignature;
		AsymmCipher* asymmCypher;
};

class ExternalInputStream : public InputStreamAccess
{
    MegaInputStream *inputStream;

public:
    ExternalInputStream(MegaInputStream *inputStream);
    virtual m_off_t size();
    virtual bool read(byte *buffer, unsigned size);
};

class FileInputStream : public InputStreamAccess
{
    FileAccess *fileAccess;
    m_off_t offset;

public:
    FileInputStream(FileAccess *fileAccess);
    virtual m_off_t size();
    virtual bool read(byte *buffer, unsigned size);
    virtual ~FileInputStream();
};

#ifdef HAVE_LIBUV
class StreamingBuffer
{
public:
    StreamingBuffer();
    ~StreamingBuffer();
    void init(unsigned int capacity);
    unsigned int append(const char *buf, unsigned int len);
    unsigned int availableData();
    unsigned int availableSpace();
    unsigned int availableCapacity();
    uv_buf_t nextBuffer();
    void freeData(unsigned int len);
    void setMaxBufferSize(unsigned int bufferSize);
    void setMaxOutputSize(unsigned int outputSize);

    static const unsigned int MAX_BUFFER_SIZE = 2097152;
    static const unsigned int MAX_OUTPUT_SIZE = 16384;

protected:
    char *buffer;
    unsigned int capacity;
    unsigned int size;
    unsigned int free;
    unsigned int inpos;
    unsigned int outpos;
    unsigned int maxBufferSize;
    unsigned int maxOutputSize;
};

class MegaHTTPServer;
class MegaHTTPContext : public MegaTransferListener, public MegaRequestListener
{
public:
    MegaHTTPContext();

    // Connection management
    MegaHTTPServer *server;
    StreamingBuffer streamingBuffer;
    MegaTransferPrivate *transfer;
    uv_tcp_t tcphandle;
    uv_async_t asynchandle;
    http_parser parser;
    uv_mutex_t mutex;
    MegaApiImpl *megaApi;
    m_off_t bytesWritten;
    m_off_t size;
    char *lastBuffer;
    int lastBufferLen;
    bool nodereceived;
    bool finished;
    bool failed;
    bool pause;

    // Request information
    bool range;
    m_off_t rangeStart;
    m_off_t rangeEnd;
    m_off_t rangeWritten;
    MegaNode *node;
    std::string path;
    std::string nodehandle;
    std::string nodekey;
    std::string nodename;
    m_off_t nodesize;
    int resultCode;

    virtual void onTransferStart(MegaApi *, MegaTransfer *transfer);
    virtual bool onTransferData(MegaApi *, MegaTransfer *transfer, char *buffer, size_t size);
    virtual void onTransferFinish(MegaApi* api, MegaTransfer *transfer, MegaError *e);
    virtual void onRequestFinish(MegaApi* api, MegaRequest *request, MegaError *e);
};

class MegaHTTPServer
{
protected:
    static void *threadEntryPoint(void *param);
    static http_parser_settings parsercfg;

    set<handle> allowedHandles;
    handle lastHandle;
    list<MegaHTTPContext*> connections;
    uv_async_t exit_handle;
    MegaApiImpl *megaApi;
    uv_sem_t semaphore;
    MegaThread thread;
    uv_tcp_t server;
    int maxBufferSize;
    int maxOutputSize;
    bool fileServerEnabled;
    bool folderServerEnabled;
    bool subtitlesSupportEnabled;
    int restrictedMode;
    bool localOnly;
    bool started;
    int port;

    // libuv callbacks
    static void onNewClient(uv_stream_t* server_handle, int status);
    static void onDataReceived(uv_stream_t* tcp, ssize_t nread, const uv_buf_t * buf);
    static void allocBuffer(uv_handle_t *handle, size_t suggested_size, uv_buf_t* buf);
    static void onClose(uv_handle_t* handle);
    static void onAsyncEventClose(uv_handle_t* handle);
    static void onAsyncEvent(uv_async_t* handle);
    static void onCloseRequested(uv_async_t* handle);
    static void onWriteFinished(uv_write_t* req, int status);

    // HTTP parser callback
    static int onMessageBegin(http_parser* parser);
    static int onHeadersComplete(http_parser* parser);
    static int onUrlReceived(http_parser* parser, const char* url, size_t length);
    static int onHeaderField(http_parser* parser, const char* at, size_t length);
    static int onHeaderValue(http_parser* parser, const char* at, size_t length);
    static int onBody(http_parser* parser, const char* at, size_t length);
    static int onMessageComplete(http_parser* parser);

    void run();
    static void sendHeaders(MegaHTTPContext *httpctx, string *headers);
    static void sendNextBytes(MegaHTTPContext *httpctx);
    static int streamNode(MegaHTTPContext *httpctx);

public:
    MegaHTTPServer(MegaApiImpl *megaApi);
    virtual ~MegaHTTPServer();
    bool start(int port, bool localOnly = true);
    void stop();
    int getPort();
    bool isLocalOnly();
    void setMaxBufferSize(int bufferSize);
    void setMaxOutputSize(int outputSize);
    int getMaxBufferSize();
    int getMaxOutputSize();
    void enableFileServer(bool enable);
    void enableFolderServer(bool enable);
    void setRestrictedMode(int mode);
    bool isFileServerEnabled();
    bool isFolderServerEnabled();
    int getRestrictedMode();
    bool isHandleAllowed(handle h);
    void clearAllowedHandles();
    char* getLink(MegaNode *node);
    bool isSubtitlesSupportEnabled();
    void enableSubtitlesSupport(bool enable);
};
#endif

}

#endif //MEGAAPI_IMPL_H<|MERGE_RESOLUTION|>--- conflicted
+++ resolved
@@ -23,17 +23,7 @@
 #define MEGAAPI_IMPL_H
 
 #include "mega.h"
-<<<<<<< HEAD
-#include "mega/thread/qtthread.h"
-#include "mega/thread/posixthread.h"
-#include "mega/thread/win32thread.h"
-#include "mega/thread/cppthread.h"
 #include "mega/gfx/external.h"
-#include "mega/gfx/qt.h"
-#include "mega/proxy.h"
-=======
-#include "mega/gfx/external.h"
->>>>>>> 0ec5073f
 #include "megaapi.h"
 
 #ifdef USE_PCRE
@@ -70,47 +60,16 @@
 {
 
 #ifdef USE_QT
-<<<<<<< HEAD
-=======
-class MegaThread : public QtThread {};
-class MegaMutex : public QtMutex
-{
-public:
-    MegaMutex() : QtMutex() { }
-    MegaMutex(bool recursive) : QtMutex(recursive) { }
-};
 class MegaSemaphore : public QtSemaphore {};
 #elif USE_PTHREAD
-class MegaThread : public PosixThread {};
-class MegaMutex : public PosixMutex
-{
-public:
-    MegaMutex() : PosixMutex() { }
-    MegaMutex(bool recursive) : PosixMutex(recursive) { }
-};
 class MegaSemaphore : public PosixSemaphore {};
 #elif defined(_WIN32) && !defined(WINDOWS_PHONE)
-class MegaThread : public Win32Thread {};
-class MegaMutex : public Win32Mutex
-{
-public:
-    MegaMutex() : Win32Mutex() { }
-    MegaMutex(bool recursive) : Win32Mutex(recursive) { }
-};
 class MegaSemaphore : public Win32Semaphore {};
 #else
-class MegaThread : public CppThread {};
-class MegaMutex : public CppMutex
-{
-public:
-    MegaMutex() : CppMutex() { }
-    MegaMutex(bool recursive) : CppMutex(recursive) { }
-};
 class MegaSemaphore : public CppSemaphore {};
 #endif
 
 #ifdef USE_QT
->>>>>>> 0ec5073f
 class MegaGfxProc : public GfxProcQT {};
 #elif USE_FREEIMAGE
 class MegaGfxProc : public GfxProcFreeImage {};
@@ -319,19 +278,13 @@
         static MegaNode *fromNode(pnode_t node);
 		virtual MegaNode *copy();
 
-<<<<<<< HEAD
-	protected:
-        MegaNodePrivate(pnode_t node);
-		int type;
-=======
         virtual char *serialize();
         virtual bool serialize(string*);
         static MegaNodePrivate* unserialize(string*);
 
     protected:
-        MegaNodePrivate(Node *node);
+        MegaNodePrivate(pnode_t node);
         int type;
->>>>>>> 0ec5073f
         const char *name;
         const char *fingerprint;
         attr_map *customAttrs;
@@ -341,18 +294,11 @@
         MegaHandle nodehandle;
         MegaHandle parenthandle;
         std::string nodekey;
-<<<<<<< HEAD
-		std::string attrstring;
-        std::string auth;
-		int tag;
-
-=======
         std::string attrstring;
         std::string fileattrstring;
         std::string privateAuth;
         std::string publicAuth;
         int tag;
->>>>>>> 0ec5073f
         int changed;
         struct {
             bool thumbnailAvailable : 1;
@@ -1188,12 +1134,8 @@
 {
 	public:
         MegaNodeListPrivate();
-<<<<<<< HEAD
         MegaNodeListPrivate(pnode_t *newlist, int size);
-=======
-        MegaNodeListPrivate(Node** newlist, int size);
         MegaNodeListPrivate(MegaNodeListPrivate *nodeList, bool copyChildren = false);
->>>>>>> 0ec5073f
         virtual ~MegaNodeListPrivate();
 		virtual MegaNodeList *copy();
 		virtual MegaNode* get(int i);
@@ -1793,7 +1735,19 @@
 
         void changeApiUrl(const char *apiURL, bool disablepkp = false);
 
-<<<<<<< HEAD
+        bool setLanguage(const char* languageCode);
+        void setLanguagePreference(const char* languageCode, MegaRequestListener *listener = NULL);
+        void getLanguagePreference(MegaRequestListener *listener = NULL);
+        bool getLanguageCode(const char* languageCode, std::string* code);
+
+        void setFileVersionsOption(bool disable, MegaRequestListener *listener = NULL);
+        void getFileVersionsOption(MegaRequestListener *listener = NULL);
+
+        void retrySSLerrors(bool enable);
+        void setPublicKeyPinning(bool enable);
+        void pauseActionPackets();
+        void resumeActionPackets();
+
         static bool nodeComparatorDefaultASC  (pnode_t i, pnode_t j);
         static bool nodeComparatorDefaultDESC (pnode_t i, pnode_t j);
         static bool nodeComparatorSizeASC  (pnode_t i, pnode_t j);
@@ -1804,31 +1758,6 @@
         static bool nodeComparatorModificationDESC  (pnode_t i, pnode_t j);
         static bool nodeComparatorAlphabeticalASC  (pnode_t i, pnode_t j);
         static bool nodeComparatorAlphabeticalDESC  (pnode_t i, pnode_t j);
-=======
-        bool setLanguage(const char* languageCode);
-        void setLanguagePreference(const char* languageCode, MegaRequestListener *listener = NULL);
-        void getLanguagePreference(MegaRequestListener *listener = NULL);
-        bool getLanguageCode(const char* languageCode, std::string* code);
-
-        void setFileVersionsOption(bool disable, MegaRequestListener *listener = NULL);
-        void getFileVersionsOption(MegaRequestListener *listener = NULL);
-
-        void retrySSLerrors(bool enable);
-        void setPublicKeyPinning(bool enable);
-        void pauseActionPackets();
-        void resumeActionPackets();
-
-        static bool nodeComparatorDefaultASC  (Node *i, Node *j);
-        static bool nodeComparatorDefaultDESC (Node *i, Node *j);
-        static bool nodeComparatorSizeASC  (Node *i, Node *j);
-        static bool nodeComparatorSizeDESC (Node *i, Node *j);
-        static bool nodeComparatorCreationASC  (Node *i, Node *j);
-        static bool nodeComparatorCreationDESC  (Node *i, Node *j);
-        static bool nodeComparatorModificationASC  (Node *i, Node *j);
-        static bool nodeComparatorModificationDESC  (Node *i, Node *j);
-        static bool nodeComparatorAlphabeticalASC  (Node *i, Node *j);
-        static bool nodeComparatorAlphabeticalDESC  (Node *i, Node *j);
->>>>>>> 0ec5073f
         static bool userComparatorDefaultASC (User *i, User *j);
 
         char* escapeFsIncompatible(const char *filename);
@@ -2046,12 +1975,8 @@
         virtual void setattr_result(handle, error);
         virtual void rename_result(handle, error);
         virtual void unlink_result(handle, error);
-<<<<<<< HEAD
+        virtual void unlinkversions_result(error);
         virtual void nodes_updated(pnode_t *, int);
-=======
-        virtual void unlinkversions_result(error);
-        virtual void nodes_updated(Node**, int);
->>>>>>> 0ec5073f
         virtual void users_updated(User**, int);
         virtual void account_updated();
         virtual void pcrs_updated(PendingContactRequest**, int);
@@ -2075,11 +2000,7 @@
         void updatepcr_result(error, ipcactions_t);
 
         // file attribute fetch result
-<<<<<<< HEAD
-        virtual void fa_complete(pnode_t, fatype, const char*, uint32_t);
-=======
         virtual void fa_complete(handle, fatype, const char*, uint32_t);
->>>>>>> 0ec5073f
         virtual int fa_failed(handle, fatype, int, error);
 
         // file attribute modification result
@@ -2198,13 +2119,8 @@
         virtual void syncupdate_remote_move(Sync *sync, pnode_t n, pnode_t prevparent);
         virtual void syncupdate_remote_rename(Sync*sync, pnode_t  n, const char* prevname);
         virtual void syncupdate_treestate(LocalNode*);
-<<<<<<< HEAD
-        virtual bool sync_syncable(pnode_t);
-        virtual bool sync_syncable(const char*name, string*, string*);
-=======
-        virtual bool sync_syncable(Sync *, const char*, string *, Node *);
+        virtual bool sync_syncable(Sync *, const char*, string *, pnode_t);
         virtual bool sync_syncable(Sync *, const char*, string *);
->>>>>>> 0ec5073f
         virtual void syncupdate_local_lockretry(bool);
 #endif
 
