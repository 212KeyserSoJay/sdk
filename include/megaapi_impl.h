--- conflicted
+++ resolved
@@ -227,7 +227,6 @@
     std::set<MegaTransferPrivate*> subTransfers;
     int mIncompleteTransfers = { 0 };
     MegaErrorPrivate mLastError = { API_OK };
-<<<<<<< HEAD
     LocalPath::separator_t mLocalSeparator;
 
     // worker thread
@@ -238,8 +237,6 @@
 
     // number of files pending to be processed (add a transfer for each one)
     long long mPendingFilesToProcess;
-=======
->>>>>>> 6cab496b
 };
 
 class MegaFolderUploadController : public MegaRequestListener, public MegaTransferListener, public MegaRecursiveOperation
