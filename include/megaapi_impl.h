--- conflicted
+++ resolved
@@ -1088,10 +1088,6 @@
     void setLocalFingerprint(long long fingerprint);
     virtual int getTag() const;
     void setTag(int tag);
-<<<<<<< HEAD
-=======
-    virtual int getState() const;
->>>>>>> 863838c3
 
     virtual MegaRegExp* getRegExp() const;
     void setRegExp(MegaRegExp *regExp);
@@ -1113,10 +1109,6 @@
     MegaRegExp *regExp;
     int tag;
     long long fingerprint;
-<<<<<<< HEAD
-=======
-    int state; //this refers to status (initialscan/active/failed/canceled/disabled)
->>>>>>> 863838c3
 
     //holds error cause
     int mError;
@@ -2887,6 +2879,7 @@
         // sc requests to close existing wsc and immediately retrieve pending actionpackets
         RequestQueue scRequestQueue;
 
+        std::unique_ptr<MegaBackupMonitor> mHeartBeatMonitor;
         int pendingUploads;
         int pendingDownloads;
         int totalUploads;
@@ -2899,18 +2892,10 @@
         set<MegaRequestListener *> requestListeners;
         set<MegaTransferListener *> transferListeners;
         set<MegaBackupListener *> backupListeners;
-<<<<<<< HEAD
-
-#ifdef ENABLE_SYNC
-        set<MegaSyncListener *> syncListeners;
 
         MegaSyncPrivate* cachedMegaSyncPrivateByTag(int tag);
         unique_ptr<MegaSyncPrivate> mCachedMegaSyncPrivate;
         int mCachedMegaSyncPrivateTag = 0;
-#endif
-
-=======
->>>>>>> 863838c3
         set<MegaGlobalListener *> globalListeners;
         set<MegaListener *> listeners;
         retryreason_t waitingRequest;
