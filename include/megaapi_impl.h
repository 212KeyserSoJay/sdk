--- conflicted
+++ resolved
@@ -1116,13 +1116,10 @@
         void setMegaStringMap(const MegaStringMap *);
         virtual MegaFolderInfo *getMegaFolderInfo() const;
         void setMegaFolderInfo(const MegaFolderInfo *);
-<<<<<<< HEAD
+        const MegaPushNotificationSettings *getMegaPushNotificationSettings() const override;
+        void setMegaPushNotificationSettings(const MegaPushNotificationSettings *settings);
         virtual MegaBackgroundMediaUpload *getMegaBackgroundMediaUploadPtr() const;
         void setMegaBackgroundMediaUploadPtr(MegaBackgroundMediaUpload *);  // non-owned pointer
-=======
-        const MegaPushNotificationSettings *getMegaPushNotificationSettings() const override;
-        void setMegaPushNotificationSettings(const MegaPushNotificationSettings *settings);
->>>>>>> 2b89584b
 
 #ifdef ENABLE_SYNC
         void setSyncListener(MegaSyncListener *syncListener);
@@ -1177,11 +1174,8 @@
 #endif
         MegaStringMap *stringMap;
         MegaFolderInfo *folderInfo;
-<<<<<<< HEAD
+        MegaPushNotificationSettings *settings;
         MegaBackgroundMediaUpload* backgroundMediaUpload;  // non-owned pointer
-=======
-        MegaPushNotificationSettings *settings;
->>>>>>> 2b89584b
 };
 
 class MegaEventPrivate : public MegaEvent
@@ -2855,14 +2849,11 @@
         void setNodeAttribute(MegaNode* node, int type, const char *srcFilePath, MegaRequestListener *listener = NULL);
         void setUserAttr(int type, const char *value, MegaRequestListener *listener = NULL);
         static char *getAvatarColor(handle userhandle);
-<<<<<<< HEAD
-        friend class MegaBackgroundMediaUploadPrivate;
-=======
         bool isGlobalNotifiable();
 
         // return false if there's a schedule and it currently does not apply. Otherwise, true
         bool isScheduleNotifiable();
->>>>>>> 2b89584b
+        friend class MegaBackgroundMediaUploadPrivate;
 };
 
 class MegaHashSignatureImpl
