/**
 * @file megaapi_impl.h
 * @brief Private header file of the intermediate layer for the MEGA C++ SDK.
 *
 * (c) 2013-2014 by Mega Limited, Auckland, New Zealand
 *
 * This file is part of the MEGA SDK - Client Access Engine.
 *
 * Applications using the MEGA API must present a valid application key
 * and comply with the the rules set forth in the Terms of Service.
 *
 * The MEGA SDK is distributed in the hope that it will be useful,
 * but WITHOUT ANY WARRANTY; without even the implied warranty of
 * MERCHANTABILITY or FITNESS FOR A PARTICULAR PURPOSE.
 *
 * @copyright Simplified (2-clause) BSD License.
 *
 * You should have received a copy of the license along with this
 * program.
 */

#ifndef MEGAAPI_IMPL_H
#define MEGAAPI_IMPL_H

#include <atomic>
#include <memory>

#include "mega.h"
#include "mega/gfx/external.h"
#include "megaapi.h"

#include "mega/heartbeats.h"

#define CRON_USE_LOCAL_TIME 1
#include "mega/mega_ccronexpr.h"

#ifdef USE_PCRE
#include <pcre.h>
#endif

#ifdef HAVE_LIBUV
#include "uv.h"
#include "mega/mega_http_parser.h"
#include "mega/mega_evt_tls.h"

#endif

#ifndef _WIN32
#include <curl/curl.h>
#include <fcntl.h>
#endif

////////////////////////////// SETTINGS //////////////////////////////
////////// Support for threads and mutexes
//Choose one of these options.
//Otherwise, C++11 threads and mutexes will be used
//#define USE_PTHREAD
//#define USE_QT

////////// Support for thumbnails and previews.
//If you selected QT for threads and mutexes, it will be also used for thumbnails and previews
//You can create a subclass of MegaGfxProcessor and pass it to the constructor of MegaApi
//#define USE_FREEIMAGE

//Define WINDOWS_PHONE if you want to build the MEGA SDK for Windows Phone
//#define WINDOWS_PHONE
/////////////////////////// END OF SETTINGS ///////////////////////////

namespace mega
{

#ifdef USE_QT
class MegaThread : public QtThread {};
class MegaSemaphore : public QtSemaphore {};
#elif USE_PTHREAD
class MegaThread : public PosixThread {};
class MegaSemaphore : public PosixSemaphore {};
#elif defined(_WIN32) && !defined(USE_CPPTHREAD) && !defined(WINDOWS_PHONE)
class MegaThread : public Win32Thread {};
class MegaSemaphore : public Win32Semaphore {};
#else
class MegaThread : public CppThread {};
class MegaSemaphore : public CppSemaphore {};
#endif

#ifdef USE_QT
class MegaGfxProc : public GfxProcQT {};
#elif USE_FREEIMAGE
class MegaGfxProc : public GfxProcFreeImage {};
#elif TARGET_OS_IPHONE
class MegaGfxProc : public GfxProcCG {};
#else
class MegaGfxProc : public GfxProcExternal {};
#endif

#ifdef WIN32
    #ifndef WINDOWS_PHONE
    #ifdef USE_CURL
    class MegaHttpIO : public CurlHttpIO {};
    #else
    class MegaHttpIO : public WinHttpIO {};
    #endif
    #else
    class MegaHttpIO : public CurlHttpIO {};
    #endif
	class MegaFileSystemAccess : public WinFileSystemAccess {};
	class MegaWaiter : public WinWaiter {};
#else
    #ifdef __APPLE__
    typedef CurlHttpIO MegaHttpIO;
    typedef PosixFileSystemAccess MegaFileSystemAccess;
    typedef PosixWaiter MegaWaiter;
    #else
    class MegaHttpIO : public CurlHttpIO {};
    class MegaFileSystemAccess : public PosixFileSystemAccess {};
    class MegaWaiter : public PosixWaiter {};
    #endif
#endif

#ifdef HAVE_LIBUV
class MegaTCPServer;
class MegaHTTPServer;
class MegaFTPServer;
#endif

class MegaDbAccess
  : public SqliteDbAccess
{
public:
    MegaDbAccess(const LocalPath& rootPath)
      : SqliteDbAccess(rootPath)
    {
    }
}; // MegaDbAccess

class MegaErrorPrivate : public MegaError
{
public:
    MegaErrorPrivate(int errorCode = MegaError::API_OK);
    MegaErrorPrivate(int errorCode, long long value);
    MegaErrorPrivate(const Error &err);
    MegaErrorPrivate(const MegaError &megaError);
    ~MegaErrorPrivate() override;
    MegaError* copy() const override;
    int getErrorCode() const override;
    long long getValue() const override;
    bool hasExtraInfo() const override;
    long long getUserStatus() const override;
    long long getLinkStatus() const override;
    const char* getErrorString() const override;
    const char* toString() const override;
    const char* __str__() const override;
    const char* __toString() const override;

private:
    long long mValue = 0;
    long long mUserStatus = MegaError::UserErrorCode::USER_ETD_UNKNOWN;
    long long mLinkStatus = MegaError::LinkErrorCode::LINK_UNKNOWN;
};

class ExternalLogger : public Logger
{
public:
    ExternalLogger();
    ~ExternalLogger();
    void addMegaLogger(MegaLogger* logger);
    void removeMegaLogger(MegaLogger *logger);
    void setLogLevel(int logLevel);
    void setLogToConsole(bool enable);
    void postLog(int logLevel, const char *message, const char *filename, int line);
    void log(const char *time, int loglevel, const char *source, const char *message
#ifdef ENABLE_LOG_PERFORMANCE
             , const char **directMessages, size_t *directMessagesSizes, unsigned numberMessages
#endif
            ) override;

private:
    std::recursive_mutex mutex;
    set <MegaLogger *> megaLoggers;
    bool logToConsole;
};

class MegaTransferPrivate;
class MegaTreeProcCopy : public MegaTreeProcessor
{
public:
    vector<NewNode> nn;
    unsigned nc = 0;
    bool allocated = false;

    MegaTreeProcCopy(MegaClient *client);
    bool processMegaNode(MegaNode* node) override;
    void allocnodes(void);

protected:
    MegaClient *client;
};


class MegaSizeProcessor : public MegaTreeProcessor
{
    protected:
        long long totalBytes;

    public:
        MegaSizeProcessor();
        bool processMegaNode(MegaNode* node) override;
        long long getTotalBytes();
};

class MegaRecursiveOperation
{
public:
    virtual ~MegaRecursiveOperation() = default;
    virtual void start(MegaNode* node) = 0;
    virtual void cancel() = 0;

protected:
    MegaApiImpl *megaApi;
    MegaClient *client;
    MegaTransferPrivate *transfer;
    MegaTransferListener *listener;
    int recursive;
    int tag;
    int pendingTransfers;
    bool cancelled = false;
    std::set<MegaTransferPrivate*> subTransfers;
    int mIncompleteTransfers = { 0 };
    MegaErrorPrivate mLastError = { API_OK };
};

class MegaFolderUploadController : public MegaRequestListener, public MegaTransferListener, public MegaRecursiveOperation
{
public:
    MegaFolderUploadController(MegaApiImpl *megaApi, MegaTransferPrivate *transfer);
    void start(MegaNode* node) override;
    void cancel() override;

protected:
    void onFolderAvailable(MegaHandle handle);
    void checkCompletion();

    std::list<LocalPath> pendingFolders;

public:
    void onRequestFinish(MegaApi* api, MegaRequest *request, MegaError *e) override;
    void onTransferStart(MegaApi *api, MegaTransfer *transfer) override;
    void onTransferUpdate(MegaApi *api, MegaTransfer *transfer) override;
    void onTransferFinish(MegaApi* api, MegaTransfer *transfer, MegaError *e) override;
    ~MegaFolderUploadController();
};


class MegaBackupController : public MegaBackup, public MegaRequestListener, public MegaTransferListener
{
public:
    MegaBackupController(MegaApiImpl *megaApi, int tag, int folderTransferTag, handle parenthandle, const char *filename, bool attendPastBackups, const char *speriod, int64_t period=-1, int maxBackups = 10);
    MegaBackupController(MegaBackupController *backup);
    ~MegaBackupController();

    void update();
    void start(bool skip = false);
    void removeexceeding(bool currentoneOK);
    void abortCurrent();

    // MegaBackup interface
    MegaBackup *copy() override;
    const char *getLocalFolder() const override;
    MegaHandle getMegaHandle() const override;
    int getTag() const override;
    int64_t getPeriod() const override;
    const char *getPeriodString() const override;
    int getMaxBackups() const override;
    int getState() const override;
    long long getNextStartTime(long long oldStartTimeAbsolute = -1) const override;
    bool getAttendPastBackups() const override;
    MegaTransferList *getFailedTransfers() override;


    // MegaBackup setters
    void setLocalFolder(const std::string &value);
    void setMegaHandle(const MegaHandle &value);
    void setTag(int value);
    void setPeriod(const int64_t &value);
    void setPeriodstring(const std::string &value);
    void setMaxBackups(int value);
    void setState(int value);
    void setAttendPastBackups(bool value);

    //getters&setters
    int64_t getStartTime() const;
    void setStartTime(const int64_t &value);
    std::string getBackupName() const;
    void setBackupName(const std::string &value);
    int64_t getOffsetds() const;
    void setOffsetds(const int64_t &value);
    int64_t getLastbackuptime() const;
    void setLastbackuptime(const int64_t &value);
    int getFolderTransferTag() const;
    void setFolderTransferTag(int value);

    //convenience methods
    bool isBackup(std::string localname, std::string backupname) const;
    int64_t getTimeOfBackup(std::string localname) const;

protected:

    // common variables
    MegaApiImpl *megaApi;
    MegaClient *client;
    MegaBackupListener *backupListener;

    int state;
    int tag;
    int64_t lastwakeuptime;
    int64_t lastbackuptime; //ds absolute
    int pendingremovals;
    int folderTransferTag; //reused between backup instances
    std::string basepath;
    std::string backupName;
    handle parenthandle;
    int maxBackups;
    int64_t period;
    std::string periodstring;
    cron_expr ccronexpr;
    bool valid;
    int64_t offsetds; //times offset with epoch time?
    int64_t startTime; // when shall the next backup begin
    bool attendPastBackups;

    // backup instance related
    handle currentHandle;
    std::string currentName;
    std::list<LocalPath> pendingFolders;
    std::vector<MegaTransfer *> failedTransfers;
    int recursive;
    int pendingTransfers;
    int pendingTags;
    // backup instance stats
    int64_t currentBKStartTime;
    int64_t updateTime;
    long long transferredBytes;
    long long totalBytes;
    long long speed;
    long long meanSpeed;
    long long numberFiles; //number of files successfully uploaded
    long long totalFiles;
    long long numberFolders;


    // internal methods
    void onFolderAvailable(MegaHandle handle);
    bool checkCompletion();
    bool isBusy() const;
    int64_t getLastBackupTime();
    long long getNextStartTimeDs(long long oldStartTimeds = -1) const;

    std::string epochdsToString(int64_t rawtimeds) const;
    int64_t stringTimeTods(string stime) const;

    void clearCurrentBackupData();

public:
    void onRequestFinish(MegaApi* api, MegaRequest *request, MegaError *e) override;
    void onTransferStart(MegaApi *api, MegaTransfer *transfer) override;
    void onTransferUpdate(MegaApi *api, MegaTransfer *transfer) override;
    void onTransferTemporaryError(MegaApi *, MegaTransfer *t, MegaError* e) override;
    void onTransferFinish(MegaApi* api, MegaTransfer *transfer, MegaError *e) override;

    long long getNumberFolders() const override;
    void setNumberFolders(long long value);
    long long getNumberFiles() const override;
    void setNumberFiles(long long value);
    long long getMeanSpeed() const override;
    void setMeanSpeed(long long value);
    long long getSpeed() const override;
    void setSpeed(long long value);
    long long getTotalBytes() const override;
    void setTotalBytes(long long value);
    long long getTransferredBytes() const override;
    void setTransferredBytes(long long value);
    int64_t getUpdateTime() const override;
    void setUpdateTime(const int64_t &value);
    int64_t getCurrentBKStartTime() const override;
    void setCurrentBKStartTime(const int64_t &value);
    long long getTotalFiles() const override;
    void setTotalFiles(long long value);
    MegaBackupListener *getBackupListener() const;
    void setBackupListener(MegaBackupListener *value);
    cron_expr getCcronexpr() const;
    void setCcronexpr(const cron_expr &value);
    bool isValid() const;
    void setValid(bool value);
};

class MegaFolderDownloadController : public MegaTransferListener, public MegaRecursiveOperation
{
public:
    MegaFolderDownloadController(MegaApiImpl *megaApi, MegaTransferPrivate *transfer);
    void start(MegaNode *node) override;
    void cancel() override;

protected:
    void downloadFolderNode(MegaNode *node, LocalPath& path, FileSystemType fsType);
    void checkCompletion();

public:
    void onTransferStart(MegaApi *, MegaTransfer *t) override;
    void onTransferUpdate(MegaApi *, MegaTransfer *t) override;
    void onTransferFinish(MegaApi*, MegaTransfer *t, MegaError *e) override;
};

class MegaNodePrivate : public MegaNode, public Cacheable
{
    public:
        MegaNodePrivate(const char *name, int type, int64_t size, int64_t ctime, int64_t mtime,
                        MegaHandle nodeMegaHandle, std::string *nodekey, std::string *attrstring, std::string *fileattrstring,
                        const char *fingerprint, const char *originalFingerprint, MegaHandle owner, MegaHandle parentHandle = INVALID_HANDLE,
                        const char *privateauth = NULL, const char *publicauth = NULL, bool isPublic = true,
                        bool isForeign = false, const char *chatauth = NULL);

        MegaNodePrivate(MegaNode *node);
        ~MegaNodePrivate() override;
        int getType() override;
        const char* getName() override;
        const char* getFingerprint() override;
        const char* getOriginalFingerprint() override;
        bool hasCustomAttrs() override;
        MegaStringList *getCustomAttrNames() override;
        const char *getCustomAttr(const char* attrName) override;
        int getDuration() override;
        int getWidth() override;
        bool isFavourite() override;
        int getLabel() override;
        int getHeight() override;
        int getShortformat() override;
        int getVideocodecid() override;
        double getLatitude() override;
        double getLongitude() override;
        char *getBase64Handle() override;
        int64_t getSize() override;
        int64_t getCreationTime() override;
        int64_t getModificationTime() override;
        MegaHandle getHandle() override;
        MegaHandle getRestoreHandle() override;
        MegaHandle getParentHandle() override;
        std::string* getNodeKey() override;
        char *getBase64Key() override;
        std::string* getAttrString() override;
        char* getFileAttrString() override;
        int getTag() override;
        int64_t getExpirationTime() override;
        MegaHandle getPublicHandle() override;
        MegaNode* getPublicNode() override;
        char *getPublicLink(bool includeKey = true) override;
        int64_t getPublicLinkCreationTime() override;
        const char * getWritableLinkAuthKey() override;

        bool isNewLinkFormat();
        bool isFile() override;
        bool isFolder() override;
        bool isRemoved() override;
        bool hasChanged(int changeType) override;
        int getChanges() override;
        bool hasThumbnail() override;
        bool hasPreview() override;
        bool isPublic() override;
        bool isExported() override;
        bool isExpired() override;
        bool isTakenDown() override;
        bool isForeign() override;
        std::string* getPrivateAuth() override;
        MegaNodeList *getChildren() override;
        void setPrivateAuth(const char *privateAuth) override;
        void setPublicAuth(const char *publicAuth);
        void setChatAuth(const char *chatAuth);
        void setForeign(bool foreign);
        void setChildren(MegaNodeList *children);
        void setName(const char *newName);
        std::string* getPublicAuth() override;
        const char *getChatAuth() override;
        bool isShared() override;
        bool isOutShare() override;
        bool isInShare() override;
        std::string* getSharekey();
        MegaHandle getOwner() const override;
        const char* getDeviceId() const override;

#ifdef ENABLE_SYNC
        bool isSyncDeleted() override;
        std::string getLocalPath() override;
#endif

        static MegaNode *fromNode(Node *node);
        MegaNode *copy() override;

        char *serialize() override;
        bool serialize(string*) override;
        static MegaNodePrivate* unserialize(string*);

    protected:
        MegaNodePrivate(Node *node);
        int type;
        const char *name;
        const char *fingerprint;
        const char *originalfingerprint;
        attr_map *customAttrs;
        int64_t size;
        int64_t ctime;
        int64_t mtime;
        MegaHandle nodehandle;
        MegaHandle parenthandle;
        MegaHandle restorehandle;
        std::string nodekey;
        std::string attrstring;
        std::string fileattrstring;
        std::string privateAuth;
        std::string publicAuth;
        std::string mDeviceId;
        const char *chatAuth;
        int tag;
        int changed;
        struct {
            bool thumbnailAvailable : 1;
            bool previewAvailable : 1;
            bool isPublicNode : 1;
            bool outShares : 1;
            bool inShare : 1;
            bool foreign : 1;
        };
        PublicLink *plink;
        bool mNewLinkFormat;
        std::string *sharekey;   // for plinks of folders
        int duration;
        int width;
        int height;
        int shortformat;
        int videocodecid;
        double latitude;
        double longitude;
        MegaNodeList *children;
        MegaHandle owner;
        bool mFavourite;
        nodelabel_t mLabel;

#ifdef ENABLE_SYNC
        bool syncdeleted;
        std::string localPath;
#endif
};


class MegaUserPrivate : public MegaUser
{
	public:
		MegaUserPrivate(User *user);
		MegaUserPrivate(MegaUser *user);
		static MegaUser *fromUser(User *user);
        virtual MegaUser *copy();

		~MegaUserPrivate();
        virtual const char* getEmail();
        virtual MegaHandle getHandle();
        virtual int getVisibility();
        virtual int64_t getTimestamp();
        virtual bool hasChanged(int changeType);
        virtual int getChanges();
        virtual int isOwnChange();

	protected:
		const char *email;
        MegaHandle handle;
        int visibility;
        int64_t ctime;
        int changed;
        int tag;
};

class MegaUserAlertPrivate : public MegaUserAlert
{
public:
    MegaUserAlertPrivate(UserAlert::Base* user, MegaClient* mc);
    //MegaUserAlertPrivate(const MegaUserAlertPrivate&); // default copy works for this type
    virtual MegaUserAlert* copy() const;

    virtual unsigned getId() const;
    virtual bool getSeen() const;
    virtual bool getRelevant() const;
    virtual int getType() const;
    virtual const char *getTypeString() const;
    virtual MegaHandle getUserHandle() const;
    virtual MegaHandle getNodeHandle() const;
    virtual const char* getEmail() const;
    virtual const char* getPath() const;
    virtual const char* getName() const;
    virtual const char* getHeading() const;
    virtual const char* getTitle() const;
    virtual int64_t getNumber(unsigned index) const;
    virtual int64_t getTimestamp(unsigned index) const;
    virtual const char* getString(unsigned index) const;
    virtual bool isOwnChange() const;

protected:
    unsigned id;
    bool seen;
    bool relevant;
    int type;
    int tag;
    string heading;
    string title;
    handle userHandle;
    string email;
    handle nodeHandle;
    string nodePath;
    string nodeName;
    vector<int64_t> numbers;
    vector<int64_t> timestamps;
    vector<string> extraStrings;
};

class MegaHandleListPrivate : public MegaHandleList
{
public:
    MegaHandleListPrivate();
    MegaHandleListPrivate(const MegaHandleListPrivate *hList);
    virtual ~MegaHandleListPrivate();

    virtual MegaHandleList *copy() const;
    virtual MegaHandle get(unsigned int i) const;
    virtual unsigned int size() const;
    virtual void addMegaHandle(MegaHandle megaHandle);

private:
    std::vector<MegaHandle> mList;
};

class MegaIntegerListPrivate : public MegaIntegerList
{
public:
    MegaIntegerListPrivate(const vector<int64_t> &integers);
    virtual ~MegaIntegerListPrivate();

    MegaIntegerList *copy() const override;
    int64_t get(int i) const override;
    int size() const override;

private:
    vector<int64_t> mIntegers;
};

class MegaSharePrivate : public MegaShare
{
	public:
        static MegaShare *fromShare(MegaHandle nodeMegaHandle, Share *share);
        virtual MegaShare *copy();
        virtual ~MegaSharePrivate();
        virtual const char *getUser();
        virtual MegaHandle getNodeHandle();
        virtual int getAccess();
        virtual int64_t getTimestamp();
        virtual bool isPending();

	protected:
        MegaSharePrivate(MegaHandle nodehandle, Share *share);
		MegaSharePrivate(MegaShare *share);

		MegaHandle nodehandle;
		const char *user;
		int access;
		int64_t ts;
        bool pending;
};

class MegaTransferPrivate : public MegaTransfer, public Cacheable
{
	public:
		MegaTransferPrivate(int type, MegaTransferListener *listener = NULL);
        MegaTransferPrivate(const MegaTransferPrivate *transfer);
        virtual ~MegaTransferPrivate();

        MegaTransfer *copy() override;
	    Transfer *getTransfer() const;
        void setTransfer(Transfer *transfer);
        void setStartTime(int64_t startTime);
		void setTransferredBytes(long long transferredBytes);
		void setTotalBytes(long long totalBytes);
		void setPath(const char* path);
		void setParentPath(const char* path);
        void setNodeHandle(MegaHandle nodeHandle);
        void setParentHandle(MegaHandle parentHandle);
		void setNumConnections(int connections);
		void setStartPos(long long startPos);
		void setEndPos(long long endPos);
		void setNumRetry(int retry);
		void setMaxRetries(int retry);
        void setTime(int64_t time);
		void setFileName(const char* fileName);
		void setSlot(int id);
		void setTag(int tag);
		void setSpeed(long long speed);
        void setMeanSpeed(long long meanSpeed);
		void setDeltaSize(long long deltaSize);
        void setUpdateTime(int64_t updateTime);
        void setPublicNode(MegaNode *publicNode, bool copyChildren = false);
        void setSyncTransfer(bool syncTransfer);
        void setSourceFileTemporary(bool temporary);
        void setStartFirst(bool startFirst);
        void setBackupTransfer(bool backupTransfer);
        void setForeignOverquota(bool backupTransfer);
        void setForceNewUpload(bool forceNewUpload);
        void setStreamingTransfer(bool streamingTransfer);
        void setLastBytes(char *lastBytes);
        void setLastError(const MegaError *e);
        void setFolderTransferTag(int tag);
        void setNotificationNumber(long long notificationNumber);
        void setListener(MegaTransferListener *listener);
        void setTargetOverride(bool targetOverride);

        int getType() const override;
        const char * getTransferString() const override;
        const char* toString() const override;
        const char* __str__() const override;
        const char* __toString() const override;
        virtual int64_t getStartTime() const override;
        long long getTransferredBytes() const override;
        long long getTotalBytes() const override;
        const char* getPath() const override;
        const char* getParentPath() const override;
        MegaHandle getNodeHandle() const override;
        MegaHandle getParentHandle() const override;
        long long getStartPos() const override;
        long long getEndPos() const override;
        const char* getFileName() const override;
        MegaTransferListener* getListener() const override;
        int getNumRetry() const override;
        int getMaxRetries() const override;
        virtual int64_t getTime() const;
        int getTag() const override;
        long long getSpeed() const override;
        long long getMeanSpeed() const override;
        long long getDeltaSize() const override;
        int64_t getUpdateTime() const override;
        virtual MegaNode *getPublicNode() const;
        MegaNode *getPublicMegaNode() const override;
        bool isSyncTransfer() const override;
        bool isStreamingTransfer() const override;
        bool isFinished() const override;
        virtual bool isSourceFileTemporary() const;
        virtual bool shouldStartFirst() const;
        bool isBackupTransfer() const override;
        bool isForeignOverquota() const override;
        bool isForceNewUpload() const override;
        char *getLastBytes() const override;
        MegaError getLastError() const override;
        const MegaError *getLastErrorExtended() const override;
        bool isFolderTransfer() const override;
        int getFolderTransferTag() const override;
        virtual void setAppData(const char *data);
        const char* getAppData() const override;
        virtual void setState(int state);
        int getState() const override;
        virtual void setPriority(unsigned long long p);
        unsigned long long getPriority() const override;
        long long getNotificationNumber() const override;
        bool getTargetOverride() const override;

        bool serialize(string*) override;
        static MegaTransferPrivate* unserialize(string*);

        void startRecursiveOperation(unique_ptr<MegaRecursiveOperation>, MegaNode* node); // takes ownership of both

        long long getPlaceInQueue() const;
        void setPlaceInQueue(long long value);

        void setDoNotStopSubTransfers(bool doNotStopSubTransfers);
        bool getDoNotStopSubTransfers() const;

protected:
        int type;
        int tag;
        int state;
        uint64_t priority;

        bool mDoNotStopSubTransfers = false;

        struct
        {
            bool syncTransfer : 1;
            bool streamingTransfer : 1;
            bool temporarySourceFile : 1;
            bool startFirst : 1;
            bool backupTransfer : 1;
            bool foreignOverquota : 1;
            bool forceNewUpload : 1;
        };

        int64_t startTime;
        int64_t updateTime;
        int64_t time;
        long long transferredBytes;
        long long totalBytes;
        long long speed;
        long long meanSpeed;
        long long deltaSize;
        long long notificationNumber;
        MegaHandle nodeHandle;
        MegaHandle parentHandle;
        const char* path;
        const char* parentPath; //used as targetUser for uploads
        const char* fileName;
        char *lastBytes;
        MegaNode *publicNode;
        long long startPos;
        long long endPos;
        int retry;
        int maxRetries;

        long long placeInQueue = 0;

        MegaTransferListener *listener;
        Transfer *transfer = nullptr;
        std::unique_ptr<MegaError> lastError;
        int folderTransferTag;
        const char* appData;
        unique_ptr<MegaRecursiveOperation> recursiveOperation;
        bool mTargetOverride;
};

class MegaTransferDataPrivate : public MegaTransferData
{
public:
    MegaTransferDataPrivate(TransferList *transferList, long long notificationNumber);
    MegaTransferDataPrivate(const MegaTransferDataPrivate *transferData);

    virtual ~MegaTransferDataPrivate();
    virtual MegaTransferData *copy() const;
    virtual int getNumDownloads() const;
    virtual int getNumUploads() const;
    virtual int getDownloadTag(int i) const;
    virtual int getUploadTag(int i) const;
    virtual unsigned long long getDownloadPriority(int i) const;
    virtual unsigned long long getUploadPriority(int i) const;
    virtual long long getNotificationNumber() const;

protected:
    int numDownloads;
    int numUploads;
    long long notificationNumber;
    vector<int> downloadTags;
    vector<int> uploadTags;
    vector<uint64_t> downloadPriorities;
    vector<uint64_t> uploadPriorities;
};

class MegaFolderInfoPrivate : public MegaFolderInfo
{
public:
    MegaFolderInfoPrivate(int numFiles, int numFolders, int numVersions, long long currentSize, long long versionsSize);
    MegaFolderInfoPrivate(const MegaFolderInfoPrivate *folderData);

    virtual ~MegaFolderInfoPrivate();

    virtual MegaFolderInfo *copy() const;

    virtual int getNumVersions() const;
    virtual int getNumFiles() const;
    virtual int getNumFolders() const;
    virtual long long getCurrentSize() const;
    virtual long long getVersionsSize() const;

protected:
    int numFiles;
    int numFolders;
    int numVersions;
    long long currentSize;
    long long versionsSize;
};

class MegaTimeZoneDetailsPrivate : public MegaTimeZoneDetails
{
public:
    MegaTimeZoneDetailsPrivate(vector<string>* timeZones, vector<int> *timeZoneOffsets, int defaultTimeZone);
    MegaTimeZoneDetailsPrivate(const MegaTimeZoneDetailsPrivate *timeZoneDetails);

    virtual ~MegaTimeZoneDetailsPrivate();
    virtual MegaTimeZoneDetails *copy() const;

    virtual int getNumTimeZones() const;
    virtual const char *getTimeZone(int index) const;
    virtual int getTimeOffset(int index) const;
    virtual int getDefault() const;

protected:
    int defaultTimeZone;
    vector<string> timeZones;
    vector<int> timeZoneOffsets;
};

class MegaPushNotificationSettingsPrivate : public MegaPushNotificationSettings
{
public:
    MegaPushNotificationSettingsPrivate(const std::string &settingsJSON);
    MegaPushNotificationSettingsPrivate();
    MegaPushNotificationSettingsPrivate(const MegaPushNotificationSettingsPrivate *settings);

    std::string generateJson() const;
    bool isValid() const;

    virtual ~MegaPushNotificationSettingsPrivate();
    MegaPushNotificationSettings *copy() const override;

private:
    m_time_t mGlobalDND = -1;        // defaults to -1 if not defined
    int mGlobalScheduleStart = -1;   // defaults to -1 if not defined
    int mGlobalScheduleEnd = -1;     // defaults to -1 if not defined
    std::string mGlobalScheduleTimezone;

    std::map<MegaHandle, m_time_t> mChatDND;
    std::map<MegaHandle, bool> mChatAlwaysNotify;

    m_time_t mContactsDND = -1;      // defaults to -1 if not defined
    m_time_t mSharesDND = -1;        // defaults to -1 if not defined
    m_time_t mGlobalChatsDND = -1;        // defaults to -1 if not defined

    bool mJsonInvalid = false;  // true if ctor from JSON find issues

public:

    // getters

    bool isGlobalEnabled() const override;
    bool isGlobalDndEnabled() const override;
    bool isGlobalChatsDndEnabled() const override;
    int64_t getGlobalDnd() const override;
    int64_t getGlobalChatsDnd() const override;
    bool isGlobalScheduleEnabled() const override;
    int getGlobalScheduleStart() const override;
    int getGlobalScheduleEnd() const override;
    const char *getGlobalScheduleTimezone() const override;

    bool isChatEnabled(MegaHandle chatid) const override;
    bool isChatDndEnabled(MegaHandle chatid) const override;
    int64_t getChatDnd(MegaHandle chatid) const override;
    bool isChatAlwaysNotifyEnabled(MegaHandle chatid) const override;

    bool isContactsEnabled() const override;
    bool isSharesEnabled() const override;
    bool isChatsEnabled() const override;

    // setters

    void enableGlobal(bool enable) override;
    void setGlobalDnd(int64_t timestamp) override;
    void disableGlobalDnd() override;
    void setGlobalSchedule(int start, int end, const char *timezone) override;
    void disableGlobalSchedule() override;

    void enableChat(MegaHandle chatid, bool enable) override;
    void setChatDnd(MegaHandle chatid, int64_t timestamp) override;
    void setGlobalChatsDnd(int64_t timestamp) override;
    void enableChatAlwaysNotify(MegaHandle chatid, bool enable) override;

    void enableContacts(bool enable) override;
    void enableShares(bool enable) override;
    void enableChats(bool enable) override;
};

class MegaContactRequestPrivate : public MegaContactRequest
{
public:
    MegaContactRequestPrivate(PendingContactRequest *request);
    MegaContactRequestPrivate(const MegaContactRequest *request);
    virtual ~MegaContactRequestPrivate();

    static MegaContactRequest *fromContactRequest(PendingContactRequest *request);
    virtual MegaContactRequest *copy() const;

    virtual MegaHandle getHandle() const;
    virtual char* getSourceEmail() const;
    virtual char* getSourceMessage() const;
    virtual char* getTargetEmail() const;
    virtual int64_t getCreationTime() const;
    virtual int64_t getModificationTime() const;
    virtual int getStatus() const;
    virtual bool isOutgoing() const;
    virtual bool isAutoAccepted() const;

protected:
    MegaHandle handle;
    char* sourceEmail;
    char* sourceMessage;
    char* targetEmail;
    int64_t creationTime;
    int64_t modificationTime;
    int status;
    bool outgoing;
    bool autoaccepted;
};

#ifdef ENABLE_SYNC

class MegaSyncEventPrivate: public MegaSyncEvent
{
public:
    explicit MegaSyncEventPrivate(int type);

    MegaSyncEvent *copy() override;

    int getType() const override;
    const char *getPath() const override;
    MegaHandle getNodeHandle() const override;
    const char *getNewPath() const override;
    const char* getPrevName() const override;
    MegaHandle getPrevParent() const override;

    void setPath(const char* path);
    void setNodeHandle(MegaHandle nodeHandle);
    void setNewPath(const char* newPath);
    void setPrevName(const char* prevName);
    void setPrevParent(MegaHandle prevParent);

protected:
    int type;
    std::unique_ptr<char[]> path;
    std::unique_ptr<char[]> newPath;
    std::unique_ptr<char[]> prevName;
    MegaHandle nodeHandle = INVALID_HANDLE;
    MegaHandle prevParent = INVALID_HANDLE;
};

class MegaRegExpPrivate
{
public:
    MegaRegExpPrivate();
    ~MegaRegExpPrivate();

    MegaRegExpPrivate *copy();

    bool addRegExp(const char *regExp);
    int getNumRegExp();
    const char *getRegExp(int index);
    bool match(const char *s);
    const char *getFullPattern();

private:
    enum{
        REGEXP_NO_ERROR = 0,
        REGEXP_COMPILATION_ERROR,
        REGEXP_OPTIMIZATION_ERROR,
        REGEXP_EMPTY
    };
    int compile();
    bool updatePattern();
    bool checkRegExp(const char *regExp);
    bool isPatternUpdated();

private:
    std::vector<std::string> regExps;
    std::string pattern;
    bool patternUpdated;

#ifdef USE_PCRE
    int options;
    pcre* reCompiled;
    pcre_extra* reOptimization;
#endif
};

class MegaSyncPrivate : public MegaSync
{
public:
<<<<<<< HEAD
    MegaSyncPrivate(const char *path, const char *name, handle nodehandle, int tag);
    MegaSyncPrivate(const SyncConfig& config, Sync*);
    MegaSyncPrivate(MegaSyncPrivate*);
=======
    MegaSyncPrivate(const char *path, const char *name, handle nodehandle, int tag, SyncConfig::Type type);
    MegaSyncPrivate(MegaSyncPrivate *sync);
>>>>>>> 8f2e740f

    virtual ~MegaSyncPrivate();

    virtual MegaSync *copy();

    virtual MegaHandle getMegaHandle() const;
    void setMegaHandle(MegaHandle handle);
    virtual const char* getLocalFolder() const;
    void setLocalFolder(const char*path);
    virtual const char* getName() const;
    void setName(const char*name);
    virtual const char* getMegaFolder() const;
    void setMegaFolder(const char *path);
    void setMegaFolderYielding(char *path); //MEGAsync acquires the ownership of path
    virtual long long getLocalFingerprint() const;
    void setLocalFingerprint(long long fingerprint);
    virtual int getTag() const;
    void setTag(int tag);

    virtual MegaRegExp* getRegExp() const;
    void setRegExp(MegaRegExp *regExp);

    virtual int getError() const;
    void setError(int error);
    virtual int getWarning() const;
    void setWarning(int warning);

    int getType() const override;
    void setType(SyncType type);

    void disable(int error = NO_SYNC_ERROR); //disable. NO_SYNC_ERROR = user disable

    virtual bool isEnabled() const; //enabled by user
    virtual bool isActive() const; //not disabled by user nor failed (nor being removed)
    virtual bool isTemporaryDisabled() const; //disabled automatically for a transient reason

protected:
    MegaHandle megaHandle;
    char *localFolder;
    char *mName;
    char *megaFolder;
    MegaRegExp *regExp;
    int tag;
    long long fingerprint;
<<<<<<< HEAD

    //holds error cause
    int mError = NO_SYNC_ERROR;
    int mWarning = NO_SYNC_WARNING;

    bool mActive = false;
    bool mEnabled = false;
=======
    int state; //this refers to status (initialscan/active/failed/canceled/disabled)
    SyncType mType = TYPE_UNKNOWN;

    //holds error cause
    int mError;
>>>>>>> 8f2e740f
};


class MegaSyncListPrivate : public MegaSyncList
{
    public:
        MegaSyncListPrivate();
        MegaSyncListPrivate(MegaSyncPrivate **newlist, int size);
        MegaSyncListPrivate(const MegaSyncListPrivate *syncList);
        virtual ~MegaSyncListPrivate();
        MegaSyncList *copy() const override;
        MegaSync* get(int i) const override;
        int size() const override;

        void addSync(MegaSync* sync) override;

    protected:
        MegaSync** list;
        int s;
};

#endif


class MegaPricingPrivate;
class MegaBannerListPrivate;
class MegaRequestPrivate : public MegaRequest
{
	public:
        MegaRequestPrivate(int type, MegaRequestListener *listener = NULL);
        MegaRequestPrivate(MegaRequestPrivate *request);

        virtual ~MegaRequestPrivate();
        MegaRequest *copy() override;
        void setNodeHandle(MegaHandle nodeHandle);
        void setLink(const char* link);
        void setParentHandle(MegaHandle parentHandle);
        void setSessionKey(const char* sessionKey);
        void setName(const char* name);
        void setEmail(const char* email);
        void setPassword(const char* email);
        void setNewPassword(const char* email);
        void setPrivateKey(const char* privateKey);
        void setAccess(int access);
        void setNumRetry(int ds);
        void setNextRetryDelay(int delay);
        void setPublicNode(MegaNode* publicNode, bool copyChildren = false);
        void setNumDetails(int numDetails);
        void setFile(const char* file);
        void setParamType(int type);
        void setText(const char* text);
        void setNumber(long long number);
        void setFlag(bool flag);
        void setTransferTag(int transfer);
        void setListener(MegaRequestListener *listener);
        void setTotalBytes(long long totalBytes);
        void setTransferredBytes(long long transferredBytes);
        void setTag(int tag);
        void addProduct(unsigned int type, handle product, int proLevel, int gbStorage, int gbTransfer,
                        int months, int amount, int amountMonth, const char *currency, const char *description, const char *iosid, const char *androidid);
        void setProxy(Proxy *proxy);
        Proxy *getProxy();
        void setTimeZoneDetails(MegaTimeZoneDetails *timeZoneDetails);

        int getType() const override;
        const char *getRequestString() const override;
        const char* toString() const override;
        const char* __str__() const override;
        const char* __toString() const override;
        MegaHandle getNodeHandle() const override;
        const char* getLink() const override;
        MegaHandle getParentHandle() const override;
        const char* getSessionKey() const override;
        const char* getName() const override;
        const char* getEmail() const override;
        const char* getPassword() const override;
        const char* getNewPassword() const override;
        const char* getPrivateKey() const override;
        int getAccess() const override;
        const char* getFile() const override;
        int getNumRetry() const override;
        MegaNode *getPublicNode() const override;
        MegaNode *getPublicMegaNode() const override;
        int getParamType() const override;
        const char *getText() const override;
        long long getNumber() const override;
        bool getFlag() const override;
        long long getTransferredBytes() const override;
        long long getTotalBytes() const override;
        MegaRequestListener *getListener() const override;
        MegaAccountDetails *getMegaAccountDetails() const override;
        int getTransferTag() const override;
        int getNumDetails() const override;
        int getTag() const override;
        MegaPricing *getPricing() const override;
        AccountDetails * getAccountDetails() const;
        MegaAchievementsDetails *getMegaAchievementsDetails() const override;
        AchievementsDetails *getAchievementsDetails() const;
        MegaTimeZoneDetails *getMegaTimeZoneDetails () const override;
        MegaStringList *getMegaStringList() const override;

#ifdef ENABLE_CHAT
        MegaTextChatPeerList *getMegaTextChatPeerList() const override;
        void setMegaTextChatPeerList(MegaTextChatPeerList *chatPeers);
        MegaTextChatList *getMegaTextChatList() const override;
        void setMegaTextChatList(MegaTextChatList *chatList);
#endif
        MegaStringMap *getMegaStringMap() const override;
        void setMegaStringMap(const MegaStringMap *);
        MegaStringListMap *getMegaStringListMap() const override;
        void setMegaStringListMap(const MegaStringListMap *stringListMap);
        MegaStringTable *getMegaStringTable() const override;
        void setMegaStringTable(const MegaStringTable *stringTable);
        MegaFolderInfo *getMegaFolderInfo() const override;
        void setMegaFolderInfo(const MegaFolderInfo *);
        const MegaPushNotificationSettings *getMegaPushNotificationSettings() const override;
        void setMegaPushNotificationSettings(const MegaPushNotificationSettings *settings);
        MegaBackgroundMediaUpload *getMegaBackgroundMediaUploadPtr() const override;
        void setMegaBackgroundMediaUploadPtr(MegaBackgroundMediaUpload *);  // non-owned pointer
        void setMegaStringList(MegaStringList* stringList);

#ifdef ENABLE_SYNC
        void setRegExp(MegaRegExp *regExp);
        virtual MegaRegExp *getRegExp() const;
#endif

        MegaBackupListener *getBackupListener() const;
        void setBackupListener(MegaBackupListener *value);

        MegaBannerList* getMegaBannerList() const override;
        void setBanners(vector< tuple<int, string, string, string, string, string, string> >&& banners);

protected:
        AccountDetails *accountDetails;
        MegaPricingPrivate *megaPricing;
        AchievementsDetails *achievementsDetails;
        MegaTimeZoneDetails *timeZoneDetails;
        int type;
        MegaHandle nodeHandle;
        const char* link;
        const char* name;
        MegaHandle parentHandle;
        const char* sessionKey;
        const char* email;
        const char* password;
        const char* newPassword;
        const char* privateKey;
        const char* text;
        long long number;
        int access;
        const char* file;
        int attrType;
        bool flag;
        long long totalBytes;
        long long transferredBytes;
        MegaRequestListener *listener;
#ifdef ENABLE_SYNC
        MegaRegExp *regExp;
#endif
        MegaBackupListener *backupListener;

        int transfer;
        int numDetails;
        MegaNode* publicNode;
        int numRetry;
        int tag;
        Proxy *proxy;

#ifdef ENABLE_CHAT
        MegaTextChatPeerList *chatPeerList;
        MegaTextChatList *chatList;
#endif
        MegaStringMap *stringMap;
        MegaStringListMap *mStringListMap;
        MegaStringTable *mStringTable;
        MegaFolderInfo *folderInfo;
        MegaPushNotificationSettings *settings;
        MegaBackgroundMediaUpload* backgroundMediaUpload;  // non-owned pointer
        unique_ptr<MegaStringList> mStringList;

    private:
        unique_ptr<MegaBannerListPrivate> mBannerList;
};

class MegaEventPrivate : public MegaEvent
{
public:
    MegaEventPrivate(int type);
    MegaEventPrivate(MegaEventPrivate *event);
    virtual ~MegaEventPrivate();
    MegaEvent *copy() override;

    int getType() const override;
    const char *getText() const override;
    int64_t getNumber() const override;
    MegaHandle getHandle() const override;
    const char *getEventString() const override;

    static const char* getEventString(int type);

    void setText(const char* text);
    void setNumber(int64_t number);
    void setHandle(const MegaHandle &handle);

protected:
    int type;
    const char* text;
    int64_t number;
    MegaHandle mHandle;
};

class MegaAccountBalancePrivate : public MegaAccountBalance
{
public:
    static MegaAccountBalance *fromAccountBalance(const AccountBalance *balance);
    virtual ~MegaAccountBalancePrivate() ;
    virtual MegaAccountBalance* copy();

    virtual double getAmount() const;
    virtual char* getCurrency() const;

protected:
    MegaAccountBalancePrivate(const AccountBalance *balance);
    AccountBalance balance;
};

class MegaAccountSessionPrivate : public MegaAccountSession
{
public:
    static MegaAccountSession *fromAccountSession(const AccountSession *session);
    virtual ~MegaAccountSessionPrivate() ;
    virtual MegaAccountSession* copy();

    virtual int64_t getCreationTimestamp() const;
    virtual int64_t getMostRecentUsage() const;
    virtual char *getUserAgent() const;
    virtual char *getIP() const;
    virtual char *getCountry() const;
    virtual bool isCurrent() const;
    virtual bool isAlive() const;
    virtual MegaHandle getHandle() const;

private:
    MegaAccountSessionPrivate(const AccountSession *session);
    AccountSession session;
};

class MegaAccountPurchasePrivate : public MegaAccountPurchase
{
public:
    static MegaAccountPurchase *fromAccountPurchase(const AccountPurchase *purchase);
    virtual ~MegaAccountPurchasePrivate() ;
    virtual MegaAccountPurchase* copy();

    virtual int64_t getTimestamp() const;
    virtual char *getHandle() const;
    virtual char *getCurrency() const;
    virtual double getAmount() const;
    virtual int getMethod() const;

private:
    MegaAccountPurchasePrivate(const AccountPurchase *purchase);
    AccountPurchase purchase;
};

class MegaAccountTransactionPrivate : public MegaAccountTransaction
{
public:
    static MegaAccountTransaction *fromAccountTransaction(const AccountTransaction *transaction);
    virtual ~MegaAccountTransactionPrivate() ;
    virtual MegaAccountTransaction* copy();

    virtual int64_t getTimestamp() const;
    virtual char *getHandle() const;
    virtual char *getCurrency() const;
    virtual double getAmount() const;

private:
    MegaAccountTransactionPrivate(const AccountTransaction *transaction);
    AccountTransaction transaction;
};

class MegaAccountDetailsPrivate : public MegaAccountDetails
{
    public:
        static MegaAccountDetails *fromAccountDetails(AccountDetails *details);
        virtual ~MegaAccountDetailsPrivate();

        virtual int getProLevel();
        virtual int64_t getProExpiration();
        virtual int getSubscriptionStatus();
        virtual int64_t getSubscriptionRenewTime();
        virtual char* getSubscriptionMethod();
        virtual char* getSubscriptionCycle();

        virtual long long getStorageMax();
        virtual long long getStorageUsed();
        virtual long long getVersionStorageUsed();
        virtual long long getTransferMax();
        virtual long long getTransferOwnUsed();
        virtual long long getTransferSrvUsed();
        virtual long long getTransferUsed();

        virtual int getNumUsageItems();
        virtual long long getStorageUsed(MegaHandle handle);
        virtual long long getNumFiles(MegaHandle handle);
        virtual long long getNumFolders(MegaHandle handle);
        virtual long long getVersionStorageUsed(MegaHandle handle);
        virtual long long getNumVersionFiles(MegaHandle handle);

        virtual MegaAccountDetails* copy();

        virtual int getNumBalances() const;
        virtual MegaAccountBalance* getBalance(int i) const;

        virtual int getNumSessions() const;
        virtual MegaAccountSession* getSession(int i) const;

        virtual int getNumPurchases() const;
        virtual MegaAccountPurchase* getPurchase(int i) const;

        virtual int getNumTransactions() const;
        virtual MegaAccountTransaction* getTransaction(int i) const;

        virtual int getTemporalBandwidthInterval();
        virtual long long getTemporalBandwidth();
        virtual bool isTemporalBandwidthValid();

    private:
        MegaAccountDetailsPrivate(AccountDetails *details);
        AccountDetails details;
};

class MegaPricingPrivate : public MegaPricing
{
public:
    virtual ~MegaPricingPrivate();
    virtual int getNumProducts();
    virtual MegaHandle getHandle(int productIndex);
    virtual int getProLevel(int productIndex);
    virtual int getGBStorage(int productIndex);
    virtual int getGBTransfer(int productIndex);
    virtual int getMonths(int productIndex);
    virtual int getAmount(int productIndex);
    virtual const char* getCurrency(int productIndex);
    virtual const char* getDescription(int productIndex);
    virtual const char* getIosID(int productIndex);
    virtual const char* getAndroidID(int productIndex);
    virtual bool isBusinessType(int productIndex);
    virtual int getAmountMonth(int productIndex);
    virtual MegaPricing *copy();

    void addProduct(unsigned int type, handle product, int proLevel, int gbStorage, int gbTransfer,
                    int months, int amount, int amountMonth, const char *currency, const char *description, const char *iosid, const char *androidid);
private:
    vector<unsigned int> type;
    vector<handle> handles;
    vector<int> proLevel;
    vector<int> gbStorage;
    vector<int> gbTransfer;
    vector<int> months;
    vector<int> amount;
    vector<int> amountMonth;
    vector<const char *> currency;
    vector<const char *> description;
    vector<const char *> iosId;
    vector<const char *> androidId;
};

class MegaAchievementsDetailsPrivate : public MegaAchievementsDetails
{
public:
    static MegaAchievementsDetails *fromAchievementsDetails(AchievementsDetails *details);
    virtual ~MegaAchievementsDetailsPrivate();

    virtual MegaAchievementsDetails* copy();

    virtual long long getBaseStorage();
    virtual long long getClassStorage(int class_id);
    virtual long long getClassTransfer(int class_id);
    virtual int getClassExpire(int class_id);
    virtual unsigned int getAwardsCount();
    virtual int getAwardClass(unsigned int index);
    virtual int getAwardId(unsigned int index);
    virtual int64_t getAwardTimestamp(unsigned int index);
    virtual int64_t getAwardExpirationTs(unsigned int index);
    virtual MegaStringList* getAwardEmails(unsigned int index);
    virtual int getRewardsCount();
    virtual int getRewardAwardId(unsigned int index);
    virtual long long getRewardStorage(unsigned int index);
    virtual long long getRewardTransfer(unsigned int index);
    virtual long long getRewardStorageByAwardId(int award_id);
    virtual long long getRewardTransferByAwardId(int award_id);
    virtual int getRewardExpire(unsigned int index);

    virtual long long currentStorage();
    virtual long long currentTransfer();
    virtual long long currentStorageReferrals();
    virtual long long currentTransferReferrals();

private:
    MegaAchievementsDetailsPrivate(AchievementsDetails *details);
    AchievementsDetails details;
};

class MegaCancelTokenPrivate : public MegaCancelToken
{
public:
    ~MegaCancelTokenPrivate() override;

    void cancel(bool newValue = true) override;
    bool isCancelled() const override;

private:
    std::atomic_bool cancelFlag { false };
};

#ifdef ENABLE_CHAT
class MegaTextChatPeerListPrivate : public MegaTextChatPeerList
{
public:
    MegaTextChatPeerListPrivate();
    MegaTextChatPeerListPrivate(userpriv_vector *);

    virtual ~MegaTextChatPeerListPrivate();
    virtual MegaTextChatPeerList *copy() const;
    virtual void addPeer(MegaHandle h, int priv);
    virtual MegaHandle getPeerHandle(int i) const;
    virtual int getPeerPrivilege(int i) const;
    virtual int size() const;

    // returns the list of user-privilege (this object keeps the ownership)
    const userpriv_vector * getList() const;

    void setPeerPrivilege(handle uh, privilege_t priv);

private:
    userpriv_vector list;
};

class MegaTextChatPrivate : public MegaTextChat
{
public:
    MegaTextChatPrivate(const MegaTextChat *);
    MegaTextChatPrivate(const TextChat *);

    virtual ~MegaTextChatPrivate();
    virtual MegaTextChat *copy() const;

    virtual MegaHandle getHandle() const;
    virtual int getOwnPrivilege() const;
    virtual int getShard() const;
    virtual const MegaTextChatPeerList *getPeerList() const;
    virtual void setPeerList(const MegaTextChatPeerList *peers);
    virtual bool isGroup() const;
    virtual MegaHandle getOriginatingUser() const;
    virtual const char *getTitle() const;
    virtual const char *getUnifiedKey() const;
    virtual int64_t getCreationTime() const;
    virtual bool isArchived() const;
    virtual bool isPublicChat() const;

    virtual bool hasChanged(int changeType) const;
    virtual int getChanges() const;
    virtual int isOwnChange() const;

private:
    handle id;
    int priv;
    string url;
    int shard;
    MegaTextChatPeerList *peers;
    bool group;
    handle ou;
    string title;
    string unifiedKey;
    int changed;
    int tag;
    bool archived;
    bool publicchat;
    int64_t ts;
};

class MegaTextChatListPrivate : public MegaTextChatList
{
public:
    MegaTextChatListPrivate();
    MegaTextChatListPrivate(textchat_map *list);

    virtual ~MegaTextChatListPrivate();
    virtual MegaTextChatList *copy() const;
    virtual const MegaTextChat *get(unsigned int i) const;
    virtual int size() const;

    void addChat(MegaTextChatPrivate*);

private:
    MegaTextChatListPrivate(const MegaTextChatListPrivate*);
    vector<MegaTextChat*> list;
};

#endif

class MegaBannerPrivate : public MegaBanner
{
public:
    MegaBannerPrivate(std::tuple<int, std::string, std::string, std::string, std::string, std::string, std::string>&& details);
    MegaBanner* copy() const override;

    int getId() const override;
    const char* getTitle() const override;
    const char* getDescription() const override;
    const char* getImage() const override;
    const char* getUrl() const override;
    const char* getBackgroundImage() const override;
    const char* getImageLocation() const override;

private:
    std::tuple<int, std::string, std::string, std::string, std::string, std::string, std::string> mDetails;
};

class MegaBannerListPrivate : public MegaBannerList
{
public:
    MegaBannerListPrivate* copy() const override; // "different" return type is Covariant
    const MegaBanner* get(int i) const override;
    int size() const override;
    void add(MegaBannerPrivate&&);

private:
    std::vector<MegaBannerPrivate> mVector;
};

class MegaStringMapPrivate : public MegaStringMap
{
public:
    MegaStringMapPrivate();
    MegaStringMapPrivate(const string_map *map, bool toBase64 = false);
    virtual ~MegaStringMapPrivate();
    virtual MegaStringMap *copy() const;
    virtual const char *get(const char* key) const;
    virtual MegaStringList *getKeys() const;
    virtual void set(const char *key, const char *value);
    virtual int size() const;
    const string_map *getMap() const;

protected:
    MegaStringMapPrivate(const MegaStringMapPrivate *megaStringMap);
    string_map strMap;
};


class MegaStringListPrivate : public MegaStringList
{
public:
    MegaStringListPrivate();
    MegaStringListPrivate(char **newlist, int size); // takes ownership
    virtual ~MegaStringListPrivate();
    MEGA_DISABLE_COPY_MOVE(MegaStringListPrivate)
    MegaStringList *copy() const override;
    const char* get(int i) const override;
    int size() const override;
    void add(const char* value) override;
    const string_vector& getVector();
protected:
    MegaStringListPrivate(const MegaStringListPrivate *stringList);
    string_vector mList;
};

bool operator==(const MegaStringList& lhs, const MegaStringList& rhs);

class MegaStringListMapPrivate : public MegaStringListMap
{
public:
    MegaStringListMapPrivate() = default;
    MEGA_DISABLE_COPY_MOVE(MegaStringListMapPrivate)
    MegaStringListMap* copy() const override;
    const MegaStringList* get(const char* key) const override;
    MegaStringList *getKeys() const override;
    void set(const char* key, const MegaStringList* value) override; // takes ownership of value
    int size() const override;
protected:
    struct Compare
    {
        bool operator()(const std::unique_ptr<const char[]>& rhs,
                        const std::unique_ptr<const char[]>& lhs) const;
    };

    map<std::unique_ptr<const char[]>, std::unique_ptr<const MegaStringList>, Compare> mMap;
};

class MegaStringTablePrivate : public MegaStringTable
{
public:
    MegaStringTablePrivate() = default;
    MEGA_DISABLE_COPY_MOVE(MegaStringTablePrivate)
    MegaStringTable* copy() const override;
    void append(const MegaStringList* value) override; // takes ownership of value
    const MegaStringList* get(int i) const override;
    int size() const override;
protected:
    vector<std::unique_ptr<const MegaStringList>> mTable;
};

class MegaNodeListPrivate : public MegaNodeList
{
	public:
        MegaNodeListPrivate();
        MegaNodeListPrivate(node_vector& v);
        MegaNodeListPrivate(Node** newlist, int size);
        MegaNodeListPrivate(const MegaNodeListPrivate *nodeList, bool copyChildren = false);
        virtual ~MegaNodeListPrivate();
        MegaNodeList *copy() const override;
        MegaNode* get(int i) const override;
        int size() const override;

        void addNode(MegaNode* node) override;

	protected:
		MegaNode** list;
		int s;
};

class MegaChildrenListsPrivate : public MegaChildrenLists
{
    public:
        MegaChildrenListsPrivate();
        MegaChildrenListsPrivate(MegaChildrenLists*);
        MegaChildrenListsPrivate(unique_ptr<MegaNodeListPrivate> folderList, unique_ptr<MegaNodeListPrivate> fileList);
        virtual MegaChildrenLists *copy();
        virtual MegaNodeList* getFolderList();
        virtual MegaNodeList* getFileList();

    protected:
        unique_ptr<MegaNodeList> folders;
        unique_ptr<MegaNodeList> files;
};

class MegaUserListPrivate : public MegaUserList
{
	public:
        MegaUserListPrivate();
        MegaUserListPrivate(User** newlist, int size);
        virtual ~MegaUserListPrivate();
        virtual MegaUserList *copy();
        virtual MegaUser* get(int i);
        virtual int size();

	protected:
        MegaUserListPrivate(MegaUserListPrivate *userList);
		MegaUser** list;
		int s;
};

class MegaShareListPrivate : public MegaShareList
{
	public:
        MegaShareListPrivate();
        MegaShareListPrivate(Share** newlist, MegaHandle *MegaHandlelist, int size);
        virtual ~MegaShareListPrivate();
        virtual MegaShare* get(int i);
        virtual int size();

	protected:
		MegaShare** list;
		int s;
};

class MegaTransferListPrivate : public MegaTransferList
{
	public:
        MegaTransferListPrivate();
        MegaTransferListPrivate(MegaTransfer** newlist, int size);
        virtual ~MegaTransferListPrivate();
        virtual MegaTransfer* get(int i);
        virtual int size();

	protected:
		MegaTransfer** list;
		int s;
};

class MegaContactRequestListPrivate : public MegaContactRequestList
{
    public:
        MegaContactRequestListPrivate();
        MegaContactRequestListPrivate(PendingContactRequest ** newlist, int size);
        virtual ~MegaContactRequestListPrivate();
        virtual MegaContactRequestList *copy();
        virtual MegaContactRequest* get(int i);
        virtual int size();

    protected:
        MegaContactRequestListPrivate(MegaContactRequestListPrivate *requestList);
        MegaContactRequest** list;
        int s;
};

class MegaUserAlertListPrivate : public MegaUserAlertList
{
public:
    MegaUserAlertListPrivate();
    MegaUserAlertListPrivate(UserAlert::Base** newlist, int size, MegaClient* mc);
    MegaUserAlertListPrivate(const MegaUserAlertListPrivate &userList);
    virtual ~MegaUserAlertListPrivate();
    virtual MegaUserAlertList *copy() const;
    virtual MegaUserAlert* get(int i) const;
    virtual int size() const;
    virtual void clear();

protected:
    MegaUserAlertListPrivate(MegaUserAlertListPrivate *userList);
    MegaUserAlert** list;
    int s;
};

class MegaRecentActionBucketPrivate : public MegaRecentActionBucket
{
public:
    MegaRecentActionBucketPrivate(recentaction& ra, MegaClient* mc);
    MegaRecentActionBucketPrivate(int64_t timestamp, const string& user, handle parent, bool update, bool media, MegaNodeList*);
    virtual ~MegaRecentActionBucketPrivate();
    virtual MegaRecentActionBucket *copy() const;
    virtual int64_t getTimestamp() const;
    virtual const char* getUserEmail() const;
    virtual MegaHandle getParentHandle() const;
    virtual bool isUpdate() const;
    virtual bool isMedia() const;
    virtual const MegaNodeList* getNodes() const;

private:
    int64_t timestamp;
    string user;
    handle parent;
    bool update, media;
    MegaNodeList* nodes;
};

class MegaRecentActionBucketListPrivate : public MegaRecentActionBucketList
{
public:
    MegaRecentActionBucketListPrivate();
    MegaRecentActionBucketListPrivate(recentactions_vector& v, MegaClient* mc);
    MegaRecentActionBucketListPrivate(const MegaRecentActionBucketListPrivate &userList);
    virtual ~MegaRecentActionBucketListPrivate();
    virtual MegaRecentActionBucketList *copy() const;
    virtual MegaRecentActionBucket* get(int i) const;
    virtual int size() const;

protected:
    MegaRecentActionBucketPrivate** list;
    int s;
};

class EncryptFilePieceByChunks : public EncryptByChunks
{
    // specialisation for encrypting a piece of a file without using too much RAM
    FileAccess* fain;
    FileAccess* faout;
    m_off_t inpos, outpos;
    string buffer;
    unsigned lastsize;

public:

    EncryptFilePieceByChunks(FileAccess* cFain, m_off_t cInPos, FileAccess* cFaout, m_off_t cOutPos,
                             SymmCipher* cipher, chunkmac_map* chunkmacs, uint64_t ctriv);

    byte* nextbuffer(unsigned bufsize) override;
};

class MegaBackgroundMediaUploadPrivate : public MegaBackgroundMediaUpload
{
public:
    MegaBackgroundMediaUploadPrivate(MegaApi* api);
    MegaBackgroundMediaUploadPrivate(const string& serialised, MegaApi* api);
    ~MegaBackgroundMediaUploadPrivate();

    bool analyseMediaInfo(const char* inputFilepath) override;
    char *encryptFile(const char* inputFilepath, int64_t startPos, m_off_t* length, const char *outputFilepath,
                     bool adjustsizeonly) override;

    char *getUploadURL() override;

    bool serialize(string* s);
    char *serialize() override;

    void setThumbnail(MegaHandle h) override;
    void setPreview(MegaHandle h) override;
    void setCoordinates(double lat, double lon, bool unshareable) override;

    SymmCipher* nodecipher(MegaClient*);

    MegaApiImpl* api;
    string url;
    chunkmac_map chunkmacs;
    byte filekey[FILENODEKEYLENGTH];
    MediaProperties mediaproperties;

    double latitude = MegaNode::INVALID_COORDINATE;
    double longitude = MegaNode::INVALID_COORDINATE;
    bool unshareableGPS = false;
    handle thumbnailFA = INVALID_HANDLE;
    handle previewFA = INVALID_HANDLE;
};

struct MegaFile : public File
{
    MegaFile();

    void setTransfer(MegaTransferPrivate *transfer);
    MegaTransferPrivate *getTransfer();
    bool serialize(string*) override;

    static MegaFile* unserialize(string*);

protected:
    MegaTransferPrivate *megaTransfer;
};

struct MegaFileGet : public MegaFile
{
    void prepare() override;
    void updatelocalname() override;
    void progress() override;
    void completed(Transfer*, LocalNode*) override;
    void terminated() override;
    MegaFileGet(MegaClient *client, Node* n, const LocalPath& dstPath, FileSystemType fsType);
    MegaFileGet(MegaClient *client, MegaNode* n, const LocalPath& dstPath);
    ~MegaFileGet() {}

    bool serialize(string*) override;
    static MegaFileGet* unserialize(string*);

private:
    MegaFileGet() {}
};

struct MegaFilePut : public MegaFile
{
    void completed(Transfer* t, LocalNode*) override;
    void terminated() override;
    MegaFilePut(MegaClient *client, LocalPath clocalname, string *filename, handle ch, const char* ctargetuser, int64_t mtime = -1, bool isSourceTemporary = false, Node *pvNode = nullptr);
    ~MegaFilePut() {}

    bool serialize(string*) override;
    static MegaFilePut* unserialize(string*);

protected:
    int64_t customMtime;

private:
    MegaFilePut() {}
};

class TreeProcessor
{
    public:
        virtual bool processNode(Node* node);
        virtual ~TreeProcessor();
};

class SearchTreeProcessor : public TreeProcessor
{
    public:
        SearchTreeProcessor(MegaClient *client, const char *search, int type);
        virtual bool processNode(Node* node);
        bool isValidTypeNode(Node *node);
        virtual ~SearchTreeProcessor() {}
        vector<Node *> &getResults();

    protected:
        int mFileType;
        const char *mSearch;
        vector<Node *> mResults;
        MegaClient *mClient;
};

class OutShareProcessor : public TreeProcessor
{
    public:
        OutShareProcessor(MegaClient&);
        virtual bool processNode(Node* node);
        virtual ~OutShareProcessor() {}
        vector<Share *> getShares();
        vector<handle> getHandles();
        void sortShares(int order);
    protected:
        vector<Share *> mShares;
        node_vector mNodes;
        MegaClient& mClient;
};

class PendingOutShareProcessor : public TreeProcessor
{
    public:
        PendingOutShareProcessor();
        virtual bool processNode(Node* node);
        virtual ~PendingOutShareProcessor() {}
        vector<Share *> &getShares();
        vector<handle> &getHandles();

    protected:
        vector<Share *> shares;
        vector<handle> handles;
};

class SizeProcessor : public TreeProcessor
{
    protected:
        long long totalBytes;

    public:
        SizeProcessor();
        virtual bool processNode(Node* node);
        long long getTotalBytes();
};

class TreeProcFolderInfo : public TreeProc
{
    public:
        TreeProcFolderInfo();
        virtual void proc(MegaClient*, Node*);
        virtual ~TreeProcFolderInfo() {}
        MegaFolderInfo *getResult();

    protected:
        int numFiles;
        int numFolders;
        int numVersions;
        long long currentSize;
        long long versionsSize;
};

//Thread safe request queue
class RequestQueue
{
    protected:
        std::deque<MegaRequestPrivate *> requests;
        std::mutex mutex;

    public:
        RequestQueue();
        void push(MegaRequestPrivate *request);
        void push_front(MegaRequestPrivate *request);
        MegaRequestPrivate * pop();
        MegaRequestPrivate * front();
        void removeListener(MegaRequestListener *listener);
        void removeListener(MegaBackupListener *listener);
};


//Thread safe transfer queue
class TransferQueue
{
    protected:
        std::deque<MegaTransferPrivate *> transfers;
        std::mutex mutex;
        int lastPushedTransferTag = 0;

    public:
        TransferQueue();
        void push(MegaTransferPrivate *transfer);
        void push_front(MegaTransferPrivate *transfer);
        MegaTransferPrivate * pop();

        /**
         * @brief pops and returns transfer up to the designated one
         * @param lastQueuedTransfer position of the last transfer to pop
         * @param direction directio of transfers to pop
         * @return
         */
        std::vector<MegaTransferPrivate *> popUpTo(int lastQueuedTransfer, int direction);

        void removeWithFolderTag(int folderTag, std::function<void(MegaTransferPrivate *)> callback);
        void removeListener(MegaTransferListener *listener);
        int getLastPushedTag() const;
};


class MegaApiImpl : public MegaApp
{
    public:
        MegaApiImpl(MegaApi *api, const char *appKey, MegaGfxProcessor* processor, const char *basePath = NULL, const char *userAgent = NULL, unsigned workerThreadCount = 1);
        MegaApiImpl(MegaApi *api, const char *appKey, const char *basePath = NULL, const char *userAgent = NULL, unsigned workerThreadCount = 1);
        MegaApiImpl(MegaApi *api, const char *appKey, const char *basePath, const char *userAgent, int fseventsfd, unsigned workerThreadCount = 1);
        virtual ~MegaApiImpl();

        static MegaApiImpl* ImplOf(MegaApi*);

        //Multiple listener management.
        void addListener(MegaListener* listener);
        void addRequestListener(MegaRequestListener* listener);
        void addTransferListener(MegaTransferListener* listener);
        void addBackupListener(MegaBackupListener* listener);
        void addGlobalListener(MegaGlobalListener* listener);
        void removeListener(MegaListener* listener);
        void removeRequestListener(MegaRequestListener* listener);
        void removeTransferListener(MegaTransferListener* listener);
        void removeBackupListener(MegaBackupListener* listener);
        void removeGlobalListener(MegaGlobalListener* listener);

        void cancelPendingTransfersByFolderTag(int folderTag);


        MegaRequest *getCurrentRequest();
        MegaTransfer *getCurrentTransfer();
        MegaError *getCurrentError();
        MegaNodeList *getCurrentNodes();
        MegaUserList *getCurrentUsers();

        //Utils
        long long getSDKtime();
        char *getStringHash(const char* base64pwkey, const char* inBuf);
        void getSessionTransferURL(const char *path, MegaRequestListener *listener);
        static MegaHandle base32ToHandle(const char* base32Handle);
        static handle base64ToHandle(const char* base64Handle);
        static handle base64ToUserHandle(const char* base64Handle);
        static char *handleToBase64(MegaHandle handle);
        static char *userHandleToBase64(MegaHandle handle);
        static char *binaryToBase64(const char* binaryData, size_t length);
        static void base64ToBinary(const char *base64string, unsigned char **binary, size_t* binarysize);
        static const char* ebcEncryptKey(const char* encryptionKey, const char* plainKey);
        void retryPendingConnections(bool disconnect = false, bool includexfers = false, MegaRequestListener* listener = NULL);
        void setDnsServers(const char *dnsServers, MegaRequestListener* listener = NULL);
        void addEntropy(char* data, unsigned int size);
        static string userAttributeToString(int);
        static string userAttributeToLongName(int);
        static int userAttributeFromString(const char *name);
        static char userAttributeToScope(int);
        static void setStatsID(const char *id);

        bool serverSideRubbishBinAutopurgeEnabled();
        bool appleVoipPushEnabled();
        bool newLinkFormatEnabled();
        int smsAllowedState();
        char* smsVerifiedPhoneNumber();
        void resetSmsVerifiedPhoneNumber(MegaRequestListener *listener);

        bool multiFactorAuthAvailable();
        void multiFactorAuthCheck(const char *email, MegaRequestListener *listener = NULL);
        void multiFactorAuthGetCode(MegaRequestListener *listener = NULL);
        void multiFactorAuthEnable(const char *pin, MegaRequestListener *listener = NULL);
        void multiFactorAuthDisable(const char *pin, MegaRequestListener *listener = NULL);
        void multiFactorAuthLogin(const char* email, const char* password, const char* pin, MegaRequestListener *listener = NULL);
        void multiFactorAuthChangePassword(const char *oldPassword, const char *newPassword, const char* pin, MegaRequestListener *listener = NULL);
        void multiFactorAuthChangeEmail(const char *email, const char* pin, MegaRequestListener *listener = NULL);
        void multiFactorAuthCancelAccount(const char* pin, MegaRequestListener *listener = NULL);

        void fetchTimeZone(MegaRequestListener *listener = NULL);

        //API requests
        void login(const char* email, const char* password, MegaRequestListener *listener = NULL);
        char *dumpSession();
        char *getSequenceNumber();
        char *getAccountAuth();
        void setAccountAuth(const char* auth);

        void fastLogin(const char* email, const char *stringHash, const char *base64pwkey, MegaRequestListener *listener = NULL);
        void fastLogin(const char* session, MegaRequestListener *listener = NULL);
        void killSession(MegaHandle sessionHandle, MegaRequestListener *listener = NULL);
        void getUserData(MegaRequestListener *listener = NULL);
        void getUserData(MegaUser *user, MegaRequestListener *listener = NULL);
        void getUserData(const char *user, MegaRequestListener *listener = NULL);
        void getMiscFlags(MegaRequestListener *listener = NULL);
        void sendDevCommand(const char *command, const char *email, long long quota, int businessStatus, int userStatus, MegaRequestListener *listener);
        void getCloudStorageUsed(MegaRequestListener *listener = NULL);
        void getAccountDetails(bool storage, bool transfer, bool pro, bool sessions, bool purchases, bool transactions, int source = -1, MegaRequestListener *listener = NULL);
        void queryTransferQuota(long long size, MegaRequestListener *listener = NULL);
        void createAccount(const char* email, const char* password, const char* firstname, const char* lastname, MegaHandle lastPublicHandle, int lastPublicHandleType, int64_t lastAccessTimestamp, MegaRequestListener *listener = NULL);
        void resumeCreateAccount(const char* sid, MegaRequestListener *listener = NULL);
        void cancelCreateAccount(MegaRequestListener *listener = NULL);
        void sendSignupLink(const char* email, const char *name, const char *password, MegaRequestListener *listener = NULL);
        void fastSendSignupLink(const char *email, const char *base64pwkey, const char *name, MegaRequestListener *listener = NULL);
        void querySignupLink(const char* link, MegaRequestListener *listener = NULL);
        void confirmAccount(const char* link, const char *password, MegaRequestListener *listener = NULL);
        void fastConfirmAccount(const char* link, const char *base64pwkey, MegaRequestListener *listener = NULL);
        void resetPassword(const char *email, bool hasMasterKey, MegaRequestListener *listener = NULL);
        void queryRecoveryLink(const char *link, MegaRequestListener *listener = NULL);
        void confirmResetPasswordLink(const char *link, const char *newPwd, const char *masterKey = NULL, MegaRequestListener *listener = NULL);
        void cancelAccount(MegaRequestListener *listener = NULL);
        void confirmCancelAccount(const char *link, const char *pwd, MegaRequestListener *listener = NULL);
        void resendVerificationEmail(MegaRequestListener *listener = NULL);
        void changeEmail(const char *email, MegaRequestListener *listener = NULL);
        void confirmChangeEmail(const char *link, const char *pwd, MegaRequestListener *listener = NULL);
        void setProxySettings(MegaProxy *proxySettings, MegaRequestListener *listener = NULL);
        MegaProxy *getAutoProxySettings();
        int isLoggedIn();
        void whyAmIBlocked(bool logout, MegaRequestListener *listener = NULL);
        char* getMyEmail();
        int64_t getAccountCreationTs();
        char* getMyUserHandle();
        MegaHandle getMyUserHandleBinary();
        MegaUser *getMyUser();
        bool isAchievementsEnabled();
        bool isBusinessAccount();
        bool isMasterBusinessAccount();
        bool isBusinessAccountActive();
        int getBusinessStatus();
        int64_t getOverquotaDeadlineTs();
        MegaIntegerList *getOverquotaWarningsTs();
        bool checkPassword(const char *password);
        char* getMyCredentials();
        void getUserCredentials(MegaUser *user, MegaRequestListener *listener = NULL);
        bool areCredentialsVerified(MegaUser *user);
        void verifyCredentials(MegaUser *user, MegaRequestListener *listener = NULL);
        void resetCredentials(MegaUser *user, MegaRequestListener *listener = NULL);
        char* getMyRSAPrivateKey();
        static void setLogLevel(int logLevel);
        static void setMaxPayloadLogSize(long long maxSize);
        static void addLoggerClass(MegaLogger *megaLogger);
        static void removeLoggerClass(MegaLogger *megaLogger);
        static void setLogToConsole(bool enable);
        static void log(int logLevel, const char* message, const char *filename = NULL, int line = -1);
        void setLoggingName(const char* loggingName);
#ifdef USE_ROTATIVEPERFORMANCELOGGER
        static void setUseRotativePerformanceLogger(const char * logPath, const char * logFileName, bool logToStdOut, long int archivedFilesAgeSeconds);
#endif

        bool platformSetRLimitNumFile(int newNumFileLimit) const;

        void createFolder(const char* name, MegaNode *parent, MegaRequestListener *listener = NULL);
        bool createLocalFolder(const char *path);
        void moveNode(MegaNode* node, MegaNode* newParent, MegaRequestListener *listener = NULL);
        void moveNode(MegaNode* node, MegaNode* newParent, const char *newName, MegaRequestListener *listener = NULL);
        void copyNode(MegaNode* node, MegaNode *newParent, MegaRequestListener *listener = NULL);
        void copyNode(MegaNode* node, MegaNode *newParent, const char* newName, MegaRequestListener *listener = NULL);
        void renameNode(MegaNode* node, const char* newName, MegaRequestListener *listener = NULL);
        void remove(MegaNode* node, bool keepversions = false, MegaRequestListener *listener = NULL);
        void removeVersions(MegaRequestListener *listener = NULL);
        void restoreVersion(MegaNode *version, MegaRequestListener *listener = NULL);
        void cleanRubbishBin(MegaRequestListener *listener = NULL);
        void sendFileToUser(MegaNode *node, MegaUser *user, MegaRequestListener *listener = NULL);
        void sendFileToUser(MegaNode *node, const char* email, MegaRequestListener *listener = NULL);
        void share(MegaNode *node, MegaUser* user, int level, MegaRequestListener *listener = NULL);
        void share(MegaNode* node, const char* email, int level, MegaRequestListener *listener = NULL);
        void loginToFolder(const char* megaFolderLink, const char *authKey = nullptr, MegaRequestListener *listener = NULL);
        void importFileLink(const char* megaFileLink, MegaNode* parent, MegaRequestListener *listener = NULL);
        void decryptPasswordProtectedLink(const char* link, const char* password, MegaRequestListener *listener = NULL);
        void encryptLinkWithPassword(const char* link, const char* password, MegaRequestListener *listener = NULL);
        void getPublicNode(const char* megaFileLink, MegaRequestListener *listener = NULL);
        const char *buildPublicLink(const char *publicHandle, const char *key, bool isFolder);
        void getThumbnail(MegaNode* node, const char *dstFilePath, MegaRequestListener *listener = NULL);
		void cancelGetThumbnail(MegaNode* node, MegaRequestListener *listener = NULL);
        void setThumbnail(MegaNode* node, const char *srcFilePath, MegaRequestListener *listener = NULL);
        void putThumbnail(MegaBackgroundMediaUpload* node, const char *srcFilePath, MegaRequestListener *listener = NULL);
        void setThumbnailByHandle(MegaNode* node, MegaHandle attributehandle, MegaRequestListener *listener = NULL);
        void getPreview(MegaNode* node, const char *dstFilePath, MegaRequestListener *listener = NULL);
		void cancelGetPreview(MegaNode* node, MegaRequestListener *listener = NULL);
        void setPreview(MegaNode* node, const char *srcFilePath, MegaRequestListener *listener = NULL);
        void putPreview(MegaBackgroundMediaUpload* node, const char *srcFilePath, MegaRequestListener *listener = NULL);
        void setPreviewByHandle(MegaNode* node, MegaHandle attributehandle, MegaRequestListener *listener = NULL);
        void getUserAvatar(MegaUser* user, const char *dstFilePath, MegaRequestListener *listener = NULL);
        void setAvatar(const char *dstFilePath, MegaRequestListener *listener = NULL);
        void getUserAvatar(const char *email_or_handle, const char *dstFilePath, MegaRequestListener *listener = NULL);
        static char* getUserAvatarColor(MegaUser *user);
        static char *getUserAvatarColor(const char *userhandle);
        static char* getUserAvatarSecondaryColor(MegaUser *user);
        static char *getUserAvatarSecondaryColor(const char *userhandle);
        bool testAllocation(unsigned allocCount, size_t allocSize);
        void getUserAttribute(MegaUser* user, int type, MegaRequestListener *listener = NULL);
        void getUserAttribute(const char* email_or_handle, int type, MegaRequestListener *listener = NULL);
        void getChatUserAttribute(const char* email_or_handle, int type, const char* ph, MegaRequestListener *listener = NULL);
        void getUserAttr(const char* email_or_handle, int type, const char *dstFilePath, int number = 0, MegaRequestListener *listener = NULL);
        void getChatUserAttr(const char* email_or_handle, int type, const char *dstFilePath, const char *ph = NULL, int number = 0, MegaRequestListener *listener = NULL);
        void setUserAttribute(int type, const char* value, MegaRequestListener *listener = NULL);
        void setUserAttribute(int type, const MegaStringMap* value, MegaRequestListener *listener = NULL);
        void getRubbishBinAutopurgePeriod(MegaRequestListener *listener = NULL);
        void setRubbishBinAutopurgePeriod(int days, MegaRequestListener *listener = NULL);
        const char* getDeviceId() const;
        void getDeviceName(MegaRequestListener *listener = NULL);
        void setDeviceName(const char* deviceName, MegaRequestListener *listener = NULL);
        void getUserEmail(MegaHandle handle, MegaRequestListener *listener = NULL);
        void setCustomNodeAttribute(MegaNode *node, const char *attrName, const char *value, MegaRequestListener *listener = NULL);
        void setNodeDuration(MegaNode *node, int secs, MegaRequestListener *listener = NULL);
        void setNodeLabel(MegaNode *node, int label, MegaRequestListener *listener = NULL);
        void setNodeFavourite(MegaNode *node, bool fav, MegaRequestListener *listener = NULL);
        void setNodeCoordinates(MegaNode *node, bool unshareable, double latitude, double longitude, MegaRequestListener *listener = NULL);
        void exportNode(MegaNode *node, int64_t expireTime, bool writable, MegaRequestListener *listener = NULL);
        void disableExport(MegaNode *node, MegaRequestListener *listener = NULL);
        void fetchNodes(MegaRequestListener *listener = NULL);
        void getPricing(MegaRequestListener *listener = NULL);
        void getPaymentId(handle productHandle, handle lastPublicHandle, int lastPublicHandleType, int64_t lastAccessTimestamp, MegaRequestListener *listener = NULL);
        void upgradeAccount(MegaHandle productHandle, int paymentMethod, MegaRequestListener *listener = NULL);
        void submitPurchaseReceipt(int gateway, const char *receipt, MegaHandle lastPublicHandle, int lastPublicHandleType, int64_t lastAccessTimestamp, MegaRequestListener *listener = NULL);
        void creditCardStore(const char* address1, const char* address2, const char* city,
                             const char* province, const char* country, const char *postalcode,
                             const char* firstname, const char* lastname, const char* creditcard,
                             const char* expire_month, const char* expire_year, const char* cv2,
                             MegaRequestListener *listener = NULL);

        void creditCardQuerySubscriptions(MegaRequestListener *listener = NULL);
        void creditCardCancelSubscriptions(const char* reason, MegaRequestListener *listener = NULL);
        void getPaymentMethods(MegaRequestListener *listener = NULL);

        char *exportMasterKey();
        void updatePwdReminderData(bool lastSuccess, bool lastSkipped, bool mkExported, bool dontShowAgain, bool lastLogin, MegaRequestListener *listener = NULL);

        void changePassword(const char *oldPassword, const char *newPassword, MegaRequestListener *listener = NULL);
        void inviteContact(const char* email, const char* message, int action, MegaHandle contactLink, MegaRequestListener* listener = NULL);
        void replyContactRequest(MegaContactRequest *request, int action, MegaRequestListener* listener = NULL);
        void respondContactRequest();

        void removeContact(MegaUser *user, MegaRequestListener* listener=NULL);
        void logout(MegaRequestListener *listener = NULL);
        void localLogout(MegaRequestListener *listener = NULL);
        void invalidateCache();
        int getPasswordStrength(const char *password);
        void submitFeedback(int rating, const char *comment, MegaRequestListener *listener = NULL);
        void reportEvent(const char *details = NULL, MegaRequestListener *listener = NULL);
        void sendEvent(int eventType, const char* message, MegaRequestListener *listener = NULL);
        void createSupportTicket(const char* message, int type = 1, MegaRequestListener *listener = NULL);

        void useHttpsOnly(bool httpsOnly, MegaRequestListener *listener = NULL);
        bool usingHttpsOnly();

        //Backups
        MegaStringList *getBackupFolders(int backuptag);
        void setBackup(const char* localPath, MegaNode *parent, bool attendPastBackups, int64_t period, string periodstring, int numBackups, MegaRequestListener *listener=NULL);
        void removeBackup(int tag, MegaRequestListener *listener=NULL);
        void abortCurrentBackup(int tag, MegaRequestListener *listener=NULL);

        //Timer
        void startTimer( int64_t period, MegaRequestListener *listener=NULL);

        //Transfers
        void startUpload(const char* localPath, MegaNode *parent, FileSystemType fsType, MegaTransferListener *listener=NULL);
        void startUpload(const char* localPath, MegaNode *parent, int64_t mtime, FileSystemType fsType, MegaTransferListener *listener=NULL);
        void startUpload(const char* localPath, MegaNode* parent, const char* fileName, FileSystemType fsType, MegaTransferListener *listener = NULL);
        void startUpload(bool startFirst, const char* localPath, MegaNode* parent, const char* fileName, int64_t mtime, int folderTransferTag, bool isBackup, const char *appData, bool isSourceFileTemporary, bool forceNewUpload, FileSystemType fsType, MegaTransferListener *listener);
        void startUpload(bool startFirst, const char* localPath, MegaNode* parent, const char* fileName, const char* targetUser, int64_t mtime, int folderTransferTag, bool isBackup, const char *appData, bool isSourceFileTemporary, bool forceNewUpload, FileSystemType fsType, MegaTransferListener *listener);
        void startUploadForSupport(const char *localPath, bool isSourceTemporary, FileSystemType fsType, MegaTransferListener *listener=NULL);
        void startDownload(MegaNode* node, const char* localPath, MegaTransferListener *listener = NULL);
        void startDownload(bool startFirst, MegaNode *node, const char* target, int folderTransferTag, const char *appData, MegaTransferListener *listener);
        void startStreaming(MegaNode* node, m_off_t startPos, m_off_t size, MegaTransferListener *listener);
        void setStreamingMinimumRate(int bytesPerSecond);
        void retryTransfer(MegaTransfer *transfer, MegaTransferListener *listener = NULL);
        void cancelTransfer(MegaTransfer *transfer, MegaRequestListener *listener=NULL);
        void cancelTransferByTag(int transferTag, MegaRequestListener *listener = NULL);
        void cancelTransfers(int direction, MegaRequestListener *listener=NULL);
        void pauseTransfers(bool pause, int direction, MegaRequestListener* listener=NULL);
        void pauseTransfer(int transferTag, bool pause, MegaRequestListener* listener = NULL);
        void moveTransferUp(int transferTag, MegaRequestListener *listener = NULL);
        void moveTransferDown(int transferTag, MegaRequestListener *listener = NULL);
        void moveTransferToFirst(int transferTag, MegaRequestListener *listener = NULL);
        void moveTransferToLast(int transferTag, MegaRequestListener *listener = NULL);
        void moveTransferBefore(int transferTag, int prevTransferTag, MegaRequestListener *listener = NULL);
        void enableTransferResumption(const char* loggedOutId);
        void disableTransferResumption(const char* loggedOutId);
        bool areTransfersPaused(int direction);
        void setUploadLimit(int bpslimit);
        void setMaxConnections(int direction, int connections, MegaRequestListener* listener = NULL);
        void setDownloadMethod(int method);
        void setUploadMethod(int method);
        bool setMaxDownloadSpeed(m_off_t bpslimit);
        bool setMaxUploadSpeed(m_off_t bpslimit);
        int getMaxDownloadSpeed();
        int getMaxUploadSpeed();
        int getCurrentDownloadSpeed();
        int getCurrentUploadSpeed();
        int getCurrentSpeed(int type);
        int getDownloadMethod();
        int getUploadMethod();
        MegaTransferData *getTransferData(MegaTransferListener *listener = NULL);
        MegaTransfer *getFirstTransfer(int type);
        void notifyTransfer(int transferTag, MegaTransferListener *listener = NULL);
        MegaTransferList *getTransfers();
        MegaTransferList *getStreamingTransfers();
        MegaTransfer* getTransferByTag(int transferTag);
        MegaTransferList *getTransfers(int type);
        MegaTransferList *getChildTransfers(int transferTag);
        MegaTransferList *getTansfersByFolderTag(int folderTransferTag);


#ifdef ENABLE_SYNC
        //Sync
        int syncPathState(string *path);
        MegaNode *getSyncedNode(const LocalPath& path);
        void syncFolder(const char *localFolder, const char *name, MegaHandle megaHandle, SyncConfig::Type type, MegaRegExp *regExp = NULL, MegaRequestListener* listener = NULL);
        void syncFolder(const char *localFolder, const char *name, MegaNode *megaFolder, MegaRegExp *regExp = NULL, MegaRequestListener* listener = NULL);
        void copySyncDataToCache(const char *localFolder, const char *name, MegaHandle megaHandle, const char *remotePath,
                                          long long localfp, bool enabled, bool temporaryDisabled, MegaRequestListener *listener = NULL);
        void copyCachedStatus(int storageStatus, int blockStatus, int businessStatus, MegaRequestListener *listener = NULL);
        void setKeepSyncsAfterLogout(bool enable);
        void removeSync(handle nodehandle, MegaRequestListener *listener=NULL);
        void removeSync(int syncTag, MegaRequestListener *listener=NULL);
        void disableSync(handle nodehandle, MegaRequestListener *listener=NULL);
        void disableSync(int syncTag, MegaRequestListener *listener = NULL);
        void enableSync(int syncTag, MegaRequestListener *listener = NULL);
        MegaSyncList *getSyncs();

        int getNumActiveSyncs();
        void stopSyncs(MegaRequestListener *listener=NULL);
        bool isSynced(MegaNode *n);
        void setExcludedNames(vector<string> *excludedNames);
        void setExcludedPaths(vector<string> *excludedPaths);
        void setExclusionLowerSizeLimit(long long limit);
        void setExclusionUpperSizeLimit(long long limit);
        bool moveToLocalDebris(const char *path);
        string getLocalPath(MegaNode *node);
        long long getNumLocalNodes();
        bool isSyncable(const char *path, long long size);
        bool isInsideSync(MegaNode *node);
        bool is_syncable(Sync*, const char*, const LocalPath&);
        bool is_syncable(long long size);
        int isNodeSyncable(MegaNode *megaNode);
        bool isIndexing();
        bool isSyncing();

        MegaSync *getSyncByTag(int tag);
        MegaSync *getSyncByNode(MegaNode *node);
        MegaSync *getSyncByPath(const char * localPath);
        char *getBlockedPath();
        void setExcludedRegularExpressions(MegaSync *sync, MegaRegExp *regExp);
#endif

        void backupFolder(const char *localFolder, const char *backupName = nullptr, MegaRequestListener *listener = nullptr);

        MegaBackup *getBackupByTag(int tag);
        MegaBackup *getBackupByNode(MegaNode *node);
        MegaBackup *getBackupByPath(const char * localPath);

        void update();
        int isWaiting();
        int areServersBusy();

        //Statistics
        int getNumPendingUploads();
        int getNumPendingDownloads();
        int getTotalUploads();
        int getTotalDownloads();
        void resetTotalDownloads();
        void resetTotalUploads();
        void updateStats();
        long long getNumNodes();
        long long getTotalDownloadedBytes();
        long long getTotalUploadedBytes();
        long long getTotalDownloadBytes();
        long long getTotalUploadBytes();

        //Filesystem
		int getNumChildren(MegaNode* parent);
		int getNumChildFiles(MegaNode* parent);
		int getNumChildFolders(MegaNode* parent);
        MegaNodeList* getChildren(MegaNode *parent, int order);
        MegaNodeList* getVersions(MegaNode *node);
        int getNumVersions(MegaNode *node);
        bool hasVersions(MegaNode *node);
        void getFolderInfo(MegaNode *node, MegaRequestListener *listener);
        MegaChildrenLists* getFileFolderChildren(MegaNode *parent, int order=1);
        bool hasChildren(MegaNode *parent);
        MegaNode *getChildNode(MegaNode *parent, const char* name);
        MegaNode *getParentNode(MegaNode *node);
        char *getNodePath(MegaNode *node);
        char *getNodePathByNodeHandle(MegaHandle handle);
        MegaNode *getNodeByPath(const char *path, MegaNode *n = NULL);
        MegaNode *getNodeByHandle(handle handler);
        MegaContactRequest *getContactRequestByHandle(MegaHandle handle);
        MegaUserList* getContacts();
        MegaUser* getContact(const char* uid);
        MegaUserAlertList* getUserAlerts();
        int getNumUnreadUserAlerts();
        MegaNodeList *getInShares(MegaUser* user, int order);
        MegaNodeList *getInShares(int order);
        MegaShareList *getInSharesList(int order);
        MegaUser *getUserFromInShare(MegaNode *node, bool recurse = false);
        bool isPendingShare(MegaNode *node);
        MegaShareList *getOutShares(int order);
        MegaShareList *getOutShares(MegaNode *node);
        MegaShareList *getPendingOutShares();
        MegaShareList *getPendingOutShares(MegaNode *megaNode);
        MegaNodeList *getPublicLinks(int order);
        MegaContactRequestList *getIncomingContactRequests();
        MegaContactRequestList *getOutgoingContactRequests();

        int getAccess(MegaNode* node);
        long long getSize(MegaNode *node);
        static void removeRecursively(const char *path);

        //Fingerprint
        char *getFingerprint(const char *filePath);
        char *getFingerprint(MegaNode *node);
        char *getFingerprint(MegaInputStream *inputStream, int64_t mtime);
        MegaNode *getNodeByFingerprint(const char* fingerprint);
        MegaNodeList *getNodesByFingerprint(const char* fingerprint);
        MegaNodeList *getNodesByOriginalFingerprint(const char* originalfingerprint, MegaNode* parent);
        MegaNode *getExportableNodeByFingerprint(const char *fingerprint, const char *name = NULL);
        MegaNode *getNodeByFingerprint(const char *fingerprint, MegaNode* parent);
        bool hasFingerprint(const char* fingerprint);

        //CRC
        char *getCRC(const char *filePath);
        char *getCRCFromFingerprint(const char *fingerprint);
        char *getCRC(MegaNode *node);
        MegaNode* getNodeByCRC(const char *crc, MegaNode* parent);

        //Permissions
        MegaError checkAccess(MegaNode* node, int level);
        MegaError* checkAccessErrorExtended(MegaNode* node, int level);
        MegaError checkMove(MegaNode* node, MegaNode* target);
        MegaError* checkMoveErrorExtended(MegaNode* node, MegaNode* target);

        bool isFilesystemAvailable();
        MegaNode *getRootNode();
        MegaNode* getInboxNode();
        MegaNode *getRubbishNode();
        MegaNode *getRootNode(MegaNode *node);
        bool isInRootnode(MegaNode *node, int index);

        void setDefaultFilePermissions(int permissions);
        int getDefaultFilePermissions();
        void setDefaultFolderPermissions(int permissions);
        int getDefaultFolderPermissions();

        long long getBandwidthOverquotaDelay();

        MegaRecentActionBucketList* getRecentActions(unsigned days = 90, unsigned maxnodes = 10000);

        MegaNodeList* search(MegaNode *node, const char *searchString, MegaCancelToken *cancelToken, bool recursive = true, int order = MegaApi::ORDER_NONE, int type = MegaApi::FILE_TYPE_DEFAULT, int target = MegaApi::SEARCH_TARGET_ALL);
        bool processMegaTree(MegaNode* node, MegaTreeProcessor* processor, bool recursive = 1);
        MegaNodeList* search(const char* searchString, MegaCancelToken *cancelToken, int order = MegaApi::ORDER_NONE, int type = MegaApi::FILE_TYPE_DEFAULT);

        MegaNode *createForeignFileNode(MegaHandle handle, const char *key, const char *name, m_off_t size, m_off_t mtime,
                                       MegaHandle parentHandle, const char *privateauth, const char *publicauth, const char *chatauth);
        MegaNode *createForeignFolderNode(MegaHandle handle, const char *name, MegaHandle parentHandle,
                                         const char *privateauth, const char *publicauth);

        MegaNode *authorizeNode(MegaNode *node);
        void authorizeMegaNodePrivate(MegaNodePrivate *node);
        MegaNode *authorizeChatNode(MegaNode *node, const char *cauth);

        const char *getVersion();
        char *getOperatingSystemVersion();
        void getLastAvailableVersion(const char *appKey, MegaRequestListener *listener = NULL);
        void getLocalSSLCertificate(MegaRequestListener *listener = NULL);
        void queryDNS(const char *hostname, MegaRequestListener *listener = NULL);
        void queryGeLB(const char *service, int timeoutds, int maxretries, MegaRequestListener *listener = NULL);
        void downloadFile(const char *url, const char *dstpath, MegaRequestListener *listener = NULL);
        const char *getUserAgent();
        const char *getBasePath();

        void contactLinkCreate(bool renew = false, MegaRequestListener *listener = NULL);
        void contactLinkQuery(MegaHandle handle, MegaRequestListener *listener = NULL);
        void contactLinkDelete(MegaHandle handle, MegaRequestListener *listener = NULL);

        void keepMeAlive(int type, bool enable, MegaRequestListener *listener = NULL);
        void acknowledgeUserAlerts(MegaRequestListener *listener = NULL);

        void getPSA(bool urlSupported, MegaRequestListener *listener = NULL);
        void setPSA(int id, MegaRequestListener *listener = NULL);

        void disableGfxFeatures(bool disable);
        bool areGfxFeaturesDisabled();

        void changeApiUrl(const char *apiURL, bool disablepkp = false);

        bool setLanguage(const char* languageCode);
        void setLanguagePreference(const char* languageCode, MegaRequestListener *listener = NULL);
        void getLanguagePreference(MegaRequestListener *listener = NULL);
        bool getLanguageCode(const char* languageCode, std::string* code);

        void setFileVersionsOption(bool disable, MegaRequestListener *listener = NULL);
        void getFileVersionsOption(MegaRequestListener *listener = NULL);

        void setContactLinksOption(bool disable, MegaRequestListener *listener = NULL);
        void getContactLinksOption(MegaRequestListener *listener = NULL);

        void retrySSLerrors(bool enable);
        void setPublicKeyPinning(bool enable);
        void pauseActionPackets();
        void resumeActionPackets();

        static std::function<bool (Node*, Node*)>getComparatorFunction(int order, MegaClient& mc);
        static void sortByComparatorFunction(node_vector&, int order, MegaClient& mc);
        static bool nodeNaturalComparatorASC(Node *i, Node *j);
        static bool nodeNaturalComparatorDESC(Node *i, Node *j);
        static bool nodeComparatorDefaultASC  (Node *i, Node *j);
        static bool nodeComparatorDefaultDESC (Node *i, Node *j);
        static bool nodeComparatorSizeASC  (Node *i, Node *j);
        static bool nodeComparatorSizeDESC (Node *i, Node *j);
        static bool nodeComparatorCreationASC  (Node *i, Node *j);
        static bool nodeComparatorCreationDESC  (Node *i, Node *j);
        static bool nodeComparatorModificationASC  (Node *i, Node *j);
        static bool nodeComparatorModificationDESC  (Node *i, Node *j);
        static bool nodeComparatorPhotoASC(Node *i, Node *j, MegaClient& mc);
        static bool nodeComparatorPhotoDESC(Node *i, Node *j, MegaClient& mc);
        static bool nodeComparatorVideoASC(Node *i, Node *j, MegaClient& mc);
        static bool nodeComparatorVideoDESC(Node *i, Node *j, MegaClient& mc);
        static bool nodeComparatorPublicLinkCreationASC(Node *i, Node *j);
        static bool nodeComparatorPublicLinkCreationDESC(Node *i, Node *j);
        static bool nodeComparatorLabelASC(Node *i, Node *j);
        static bool nodeComparatorLabelDESC(Node *i, Node *j);
        static bool nodeComparatorFavASC(Node *i, Node *j);
        static bool nodeComparatorFavDESC(Node *i, Node *j);
        static int typeComparator(Node *i, Node *j);
        static bool userComparatorDefaultASC (User *i, User *j);

        char* escapeFsIncompatible(const char *filename, const char *dstPath);
        char* unescapeFsIncompatible(const char* name, const char *path);

        bool createThumbnail(const char* imagePath, const char *dstPath);
        bool createPreview(const char* imagePath, const char *dstPath);
        bool createAvatar(const char* imagePath, const char *dstPath);

        void backgroundMediaUploadRequestUploadURL(int64_t fullFileSize, MegaBackgroundMediaUpload* state, MegaRequestListener *listener);
        void backgroundMediaUploadComplete(MegaBackgroundMediaUpload* state, const char* utf8Name, MegaNode *parent, const char* fingerprint, const char* fingerprintoriginal,
            const char *string64UploadToken, MegaRequestListener *listener);

        bool ensureMediaInfo();
        void setOriginalFingerprint(MegaNode* node, const char* originalFingerprint, MegaRequestListener *listener);

        bool isOnline();

#ifdef HAVE_LIBUV
        // start/stop
        bool httpServerStart(bool localOnly = true, int port = 4443, bool useTLS = false, const char *certificatepath = NULL, const char *keypath = NULL, bool useIPv6 = false);
        void httpServerStop();
        int httpServerIsRunning();

        // management
        char *httpServerGetLocalLink(MegaNode *node);
        char *httpServerGetLocalWebDavLink(MegaNode *node);
        MegaStringList *httpServerGetWebDavLinks();
        MegaNodeList *httpServerGetWebDavAllowedNodes();
        void httpServerRemoveWebDavAllowedNode(MegaHandle handle);
        void httpServerRemoveWebDavAllowedNodes();
        void httpServerSetMaxBufferSize(int bufferSize);
        int httpServerGetMaxBufferSize();
        void httpServerSetMaxOutputSize(int outputSize);
        int httpServerGetMaxOutputSize();

        // permissions
        void httpServerEnableFileServer(bool enable);
        bool httpServerIsFileServerEnabled();
        void httpServerEnableFolderServer(bool enable);
        bool httpServerIsFolderServerEnabled();
        bool httpServerIsOfflineAttributeEnabled();
        void httpServerSetRestrictedMode(int mode);
        int httpServerGetRestrictedMode();
        bool httpServerIsLocalOnly();
        void httpServerEnableOfflineAttribute(bool enable);
        void httpServerEnableSubtitlesSupport(bool enable);
        bool httpServerIsSubtitlesSupportEnabled();

        void httpServerAddListener(MegaTransferListener *listener);
        void httpServerRemoveListener(MegaTransferListener *listener);

        void fireOnStreamingStart(MegaTransferPrivate *transfer);
        void fireOnStreamingTemporaryError(MegaTransferPrivate *transfer, unique_ptr<MegaErrorPrivate> e);
        void fireOnStreamingFinish(MegaTransferPrivate *transfer, unique_ptr<MegaErrorPrivate> e);

        //FTP
        bool ftpServerStart(bool localOnly = true, int port = 4990, int dataportBegin = 1500, int dataPortEnd = 1600, bool useTLS = false, const char *certificatepath = NULL, const char *keypath = NULL);
        void ftpServerStop();
        int ftpServerIsRunning();

        // management
        char *ftpServerGetLocalLink(MegaNode *node);
        MegaStringList *ftpServerGetLinks();
        MegaNodeList *ftpServerGetAllowedNodes();
        void ftpServerRemoveAllowedNode(MegaHandle handle);
        void ftpServerRemoveAllowedNodes();
        void ftpServerSetMaxBufferSize(int bufferSize);
        int ftpServerGetMaxBufferSize();
        void ftpServerSetMaxOutputSize(int outputSize);
        int ftpServerGetMaxOutputSize();

        // permissions
        void ftpServerSetRestrictedMode(int mode);
        int ftpServerGetRestrictedMode();
        bool ftpServerIsLocalOnly();

        void ftpServerAddListener(MegaTransferListener *listener);
        void ftpServerRemoveListener(MegaTransferListener *listener);

        void fireOnFtpStreamingStart(MegaTransferPrivate *transfer);
        void fireOnFtpStreamingTemporaryError(MegaTransferPrivate *transfer, unique_ptr<MegaErrorPrivate> e);
        void fireOnFtpStreamingFinish(MegaTransferPrivate *transfer, unique_ptr<MegaErrorPrivate> e);

#endif

#ifdef ENABLE_CHAT
        void createChat(bool group, bool publicchat, MegaTextChatPeerList *peers, const MegaStringMap *userKeyMap = NULL, const char *title = NULL, MegaRequestListener *listener = NULL);
        void inviteToChat(MegaHandle chatid, MegaHandle uh, int privilege, bool openMode, const char *unifiedKey = NULL, const char *title = NULL, MegaRequestListener *listener = NULL);
        void removeFromChat(MegaHandle chatid, MegaHandle uh = INVALID_HANDLE, MegaRequestListener *listener = NULL);
        void getUrlChat(MegaHandle chatid, MegaRequestListener *listener = NULL);
        void grantAccessInChat(MegaHandle chatid, MegaNode *n, MegaHandle uh,  MegaRequestListener *listener = NULL);
        void removeAccessInChat(MegaHandle chatid, MegaNode *n, MegaHandle uh,  MegaRequestListener *listener = NULL);
        void updateChatPermissions(MegaHandle chatid, MegaHandle uh, int privilege, MegaRequestListener *listener = NULL);
        void truncateChat(MegaHandle chatid, MegaHandle messageid, MegaRequestListener *listener = NULL);
        void setChatTitle(MegaHandle chatid, const char *title, MegaRequestListener *listener = NULL);
        void setChatUnifiedKey(MegaHandle chatid, const char *unifiedKey, MegaRequestListener *listener = NULL);
        void getChatPresenceURL(MegaRequestListener *listener = NULL);
        void registerPushNotification(int deviceType, const char *token, MegaRequestListener *listener = NULL);
        void sendChatStats(const char *data, int port, MegaRequestListener *listener = NULL);
        void sendChatLogs(const char *data, const char *aid, int port, MegaRequestListener *listener = NULL);
        MegaTextChatList *getChatList();
        MegaHandleList *getAttachmentAccess(MegaHandle chatid, MegaHandle h);
        bool hasAccessToAttachment(MegaHandle chatid, MegaHandle h, MegaHandle uh);
        const char* getFileAttribute(MegaHandle h);
        void archiveChat(MegaHandle chatid, int archive, MegaRequestListener *listener = NULL);
        void setChatRetentionTime(MegaHandle chatid, unsigned int period, MegaRequestListener *listener = NULL);
        void requestRichPreview(const char *url, MegaRequestListener *listener = NULL);
        void chatLinkHandle(MegaHandle chatid, bool del, bool createifmissing, MegaRequestListener *listener = NULL);
        void getChatLinkURL(MegaHandle publichandle, MegaRequestListener *listener = NULL);
        void chatLinkClose(MegaHandle chatid, const char *title, MegaRequestListener *listener = NULL);
        void chatLinkJoin(MegaHandle publichandle, const char *unifiedkey, MegaRequestListener *listener = NULL);
        void enableRichPreviews(bool enable, MegaRequestListener *listener = NULL);
        void isRichPreviewsEnabled(MegaRequestListener *listener = NULL);
        void shouldShowRichLinkWarning(MegaRequestListener *listener = NULL);
        void setRichLinkWarningCounterValue(int value, MegaRequestListener *listener = NULL);
        void enableGeolocation(MegaRequestListener *listener = NULL);
        void isGeolocationEnabled(MegaRequestListener *listener = NULL);
        bool isChatNotifiable(MegaHandle chatid);
#endif

        void setMyChatFilesFolder(MegaHandle nodehandle, MegaRequestListener *listener = NULL);
        void getMyChatFilesFolder(MegaRequestListener *listener = NULL);
        void setCameraUploadsFolder(MegaHandle nodehandle, bool secondary, MegaRequestListener *listener = NULL);
        void setCameraUploadsFolders(MegaHandle primaryFolder, MegaHandle secondaryFolder, MegaRequestListener *listener);
        void getCameraUploadsFolder(bool secondary, MegaRequestListener *listener = NULL);
        void setMyBackupsFolder(MegaHandle nodehandle, MegaRequestListener *listener = nullptr);
        void getMyBackupsFolder(MegaRequestListener *listener = nullptr);
        void getUserAlias(MegaHandle uh, MegaRequestListener *listener = NULL);
        void setUserAlias(MegaHandle uh, const char *alias, MegaRequestListener *listener = NULL);

        void getPushNotificationSettings(MegaRequestListener *listener = NULL);
        void setPushNotificationSettings(MegaPushNotificationSettings *settings, MegaRequestListener *listener = NULL);

        bool isSharesNotifiable();
        bool isContactsNotifiable();

        void getAccountAchievements(MegaRequestListener *listener = NULL);
        void getMegaAchievements(MegaRequestListener *listener = NULL);

        void catchup(MegaRequestListener *listener = NULL);
        void getPublicLinkInformation(const char *megaFolderLink, MegaRequestListener *listener);

        void sendSMSVerificationCode(const char* phoneNumber, MegaRequestListener *listener = NULL, bool reverifying_whitelisted = false);
        void checkSMSVerificationCode(const char* verificationCode, MegaRequestListener *listener = NULL);

        void getRegisteredContacts(const MegaStringMap* contacts, MegaRequestListener *listener = NULL);

        void getCountryCallingCodes(MegaRequestListener *listener = NULL);

        void getBanners(MegaRequestListener *listener);
        void dismissBanner(int id, MegaRequestListener *listener);

        void setBackup(int backupType, MegaHandle targetNode, const char* localFolder, const char* backupName, int state, int subState, const char* extraData, MegaRequestListener* listener = nullptr);
        void updateBackup(MegaHandle backupId, int backupType, MegaHandle targetNode, const char* localFolder, int state, int subState, const char* extraData, MegaRequestListener* listener = nullptr);
        void removeBackup(MegaHandle backupId, MegaRequestListener *listener = nullptr);
        void sendBackupHeartbeat(MegaHandle backupId, int status, int progress, int ups, int downs, long long ts, MegaHandle lastNode, MegaRequestListener *listener);

        void getBackupName(MegaHandle backupId, MegaRequestListener* listener = nullptr);
        void setBackupName(MegaHandle backupId, const char* backupName, MegaRequestListener* listener = nullptr);

        void fetchGoogleAds(int adFlags, MegaStringList *adUnits, MegaHandle publicHandle, MegaRequestListener *listener = nullptr);
        void queryGoogleAds(int adFlags, MegaHandle publicHandle = INVALID_HANDLE, MegaRequestListener *listener = nullptr);

        void fireOnTransferStart(MegaTransferPrivate *transfer);
        void fireOnTransferFinish(MegaTransferPrivate *transfer, unique_ptr<MegaErrorPrivate> e, DBTableTransactionCommitter& committer);
        void fireOnTransferUpdate(MegaTransferPrivate *transfer);
        void fireOnTransferTemporaryError(MegaTransferPrivate *transfer, unique_ptr<MegaErrorPrivate> e);
        map<int, MegaTransferPrivate *> transferMap;
        map<int, MegaTransferPrivate *> folderTransferMap; //transferMap includes these, added for speedup


        MegaClient *getMegaClient();
        static FileFingerprint *getFileFingerprintInternal(const char *fingerprint);

        // You take the ownership of the returned value of both functiions
        // It can be NULL if the input parameters are invalid
        static char* getMegaFingerprintFromSdkFingerprint(const char* sdkFingerprint);
        static char* getSdkFingerprintFromMegaFingerprint(const char *megaFingerprint, m_off_t size);

        error processAbortBackupRequest(MegaRequestPrivate *request, error e);
        void fireOnBackupStateChanged(MegaBackupController *backup);
        void fireOnBackupStart(MegaBackupController *backup);
        void fireOnBackupFinish(MegaBackupController *backup, unique_ptr<MegaErrorPrivate> e);
        void fireOnBackupUpdate(MegaBackupController *backup);
        void fireOnBackupTemporaryError(MegaBackupController *backup, unique_ptr<MegaErrorPrivate> e);

        void yield();
        void lockMutex();
        void unlockMutex();
        bool tryLockMutexFor(long long time);

protected:
        static const unsigned int MAX_SESSION_LENGTH;

        void init(MegaApi *api, const char *appKey, MegaGfxProcessor* processor, const char *basePath /*= NULL*/, const char *userAgent /*= NULL*/, int fseventsfd /*= -1*/, unsigned clientWorkerThreadCount /*= 1*/);

        static void *threadEntryPoint(void *param);
        static ExternalLogger externalLogger;

        MegaTransferPrivate* getMegaTransferPrivate(int tag);

        void fireOnRequestStart(MegaRequestPrivate *request);
        void fireOnRequestFinish(MegaRequestPrivate *request, unique_ptr<MegaErrorPrivate> e);
        void fireOnRequestUpdate(MegaRequestPrivate *request);
        void fireOnRequestTemporaryError(MegaRequestPrivate *request, unique_ptr<MegaErrorPrivate> e);
        bool fireOnTransferData(MegaTransferPrivate *transfer);
        void fireOnUsersUpdate(MegaUserList *users);
        void fireOnUserAlertsUpdate(MegaUserAlertList *alerts);
        void fireOnNodesUpdate(MegaNodeList *nodes);
        void fireOnAccountUpdate();
        void fireOnContactRequestsUpdate(MegaContactRequestList *requests);
        void fireOnReloadNeeded();
        void fireOnEvent(MegaEventPrivate *event);

#ifdef ENABLE_SYNC
        void fireOnGlobalSyncStateChanged();
        void fireOnSyncStateChanged(MegaSyncPrivate *sync);
        void fireOnSyncEvent(MegaSyncPrivate *sync, MegaSyncEvent *event);
        void fireOnSyncAdded(MegaSyncPrivate *sync, int additionState);
        void fireOnSyncDisabled(MegaSyncPrivate *sync);
        void fireOnSyncEnabled(MegaSyncPrivate *sync);
        void fireonSyncDeleted(MegaSyncPrivate *sync);
        void fireOnFileSyncStateChanged(MegaSyncPrivate *sync, string *localPath, int newState);
#endif

#ifdef ENABLE_CHAT
        void fireOnChatsUpdate(MegaTextChatList *chats);
#endif

        void processTransferPrepare(Transfer *t, MegaTransferPrivate *transfer);
        void processTransferUpdate(Transfer *tr, MegaTransferPrivate *transfer);
        void processTransferComplete(Transfer *tr, MegaTransferPrivate *transfer);
        void processTransferFailed(Transfer *tr, MegaTransferPrivate *transfer, const Error &e, dstime timeleft);
        void processTransferRemoved(Transfer *tr, MegaTransferPrivate *transfer, const Error &e);

        MegaApi *api;
        MegaThread thread;
        MegaClient *client;
        MegaHttpIO *httpio;
        MegaWaiter *waiter;
        MegaFileSystemAccess *fsAccess;
        MegaDbAccess *dbAccess;
        GfxProc *gfxAccess;
        string basePath;
        bool nocache;

#ifdef HAVE_LIBUV
        MegaHTTPServer *httpServer;
        int httpServerMaxBufferSize;
        int httpServerMaxOutputSize;
        bool httpServerEnableFiles;
        bool httpServerEnableFolders;
        bool httpServerOfflineAttributeEnabled;
        int httpServerRestrictedMode;
        bool httpServerSubtitlesSupportEnabled;
        set<MegaTransferListener *> httpServerListeners;

        MegaFTPServer *ftpServer;
        int ftpServerMaxBufferSize;
        int ftpServerMaxOutputSize;
        int ftpServerRestrictedMode;
        set<MegaTransferListener *> ftpServerListeners;
#endif

        map<int, MegaBackupController *> backupsMap;

        RequestQueue requestQueue;
        TransferQueue transferQueue;
        map<int, MegaRequestPrivate *> requestMap;

        // sc requests to close existing wsc and immediately retrieve pending actionpackets
        RequestQueue scRequestQueue;

        std::unique_ptr<MegaBackupMonitor> mHeartBeatMonitor;
        int pendingUploads;
        int pendingDownloads;
        int totalUploads;
        int totalDownloads;
        long long totalDownloadedBytes;
        long long totalUploadedBytes;
        long long totalDownloadBytes;
        long long totalUploadBytes;
        long long notificationNumber;
        set<MegaRequestListener *> requestListeners;
        set<MegaTransferListener *> transferListeners;
        set<MegaBackupListener *> backupListeners;

#ifdef ENABLE_SYNC
        MegaSyncPrivate* cachedMegaSyncPrivateByTag(int tag);
        unique_ptr<MegaSyncPrivate> mCachedMegaSyncPrivate;
#endif

        set<MegaGlobalListener *> globalListeners;
        set<MegaListener *> listeners;
        retryreason_t waitingRequest;
        vector<string> excludedNames;
        vector<string> excludedPaths;
        long long syncLowerSizeLimit;
        long long syncUpperSizeLimit;
        std::recursive_timed_mutex sdkMutex;
        using SdkMutexGuard = std::unique_lock<std::recursive_timed_mutex>;   // (equivalent to typedef)
        std::atomic<bool> syncPathStateLockTimeout{ false };
        MegaTransferPrivate *currentTransfer;
        MegaRequestPrivate *activeRequest;
        MegaTransferPrivate *activeTransfer;
        MegaError *activeError;
        MegaNodeList *activeNodes;
        MegaUserList *activeUsers;
        MegaUserAlertList *activeUserAlerts;
        MegaContactRequestList *activeContactRequests;
        string appKey;

        MegaPushNotificationSettings *mPushSettings; // stores lastest-seen settings (to be able to filter notifications)
        MegaTimeZoneDetails *mTimezones;

        int threadExit;
        void loop();

        int maxRetries;

        // a request-level error occurred
        void request_error(error) override;
        void request_response_progress(m_off_t, m_off_t) override;

        // login result
        void prelogin_result(int, string*, string*, error) override;
        void login_result(error) override;
        void logout_result(error) override;
        void userdata_result(string*, string*, string*, error) override;
        void pubkey_result(User *) override;

        // ephemeral session creation/resumption result

        // check the reason of being blocked
        void ephemeral_result(error) override;
        void ephemeral_result(handle, const byte*) override;
        void cancelsignup_result(error) override;

        // check the reason of being blocked
        void whyamiblocked_result(int) override;

        // contact link management
        void contactlinkcreate_result(error, handle) override;
        void contactlinkquery_result(error, handle, string*, string*, string*, string*) override;
        void contactlinkdelete_result(error) override;

        // multi-factor authentication
        void multifactorauthsetup_result(string*, error) override;
        void multifactorauthcheck_result(int) override;
        void multifactorauthdisable_result(error) override;

        // fetch time zone
        void fetchtimezone_result(error, vector<string>*, vector<int>*, int) override;

        // keep me alive feature
        void keepmealive_result(error) override;
        void acknowledgeuseralerts_result(error) override;

        // account validation by txted verification code
        void smsverificationsend_result(error) override;
        void smsverificationcheck_result(error, std::string *phoneNumber) override;

        // get registered contacts
        void getregisteredcontacts_result(error, vector<tuple<string, string, string>>*) override;

        // get country calling codes
        void getcountrycallingcodes_result(error, map<string, vector<string>>*) override;

        // get the current PSA
        void getpsa_result (error, int, string*, string*, string*, string*, string*, string*) override;

        // account creation
        void sendsignuplink_result(error) override;
        void querysignuplink_result(error) override;
        void querysignuplink_result(handle, const char*, const char*, const byte*, const byte*, const byte*, size_t) override;
        void confirmsignuplink_result(error) override;
        void confirmsignuplink2_result(handle, const char*, const char*, error) override;
        void setkeypair_result(error) override;

        // account credentials, properties and history
        void account_details(AccountDetails*,  bool, bool, bool, bool, bool, bool) override;
        void account_details(AccountDetails*, error) override;
        void querytransferquota_result(int) override;

        void setattr_result(handle, error) override;
        void rename_result(handle, error) override;
        void unlink_result(handle, error) override;
        void unlinkversions_result(error) override;
        void nodes_updated(Node**, int) override;
        void users_updated(User**, int) override;
        void useralerts_updated(UserAlert::Base**, int) override;
        void account_updated() override;
        void pcrs_updated(PendingContactRequest**, int) override;

        // password change result
        void changepw_result(error) override;

        // user attribute update notification
        void userattr_update(User*, int, const char*) override;

        void nodes_current() override;
        void catchup_result() override;
        void key_modified(handle, attr_t) override;

        void fetchnodes_result(const Error&) override;
        void putnodes_result(const Error&, targettype_t, vector<NewNode>&, bool targetOverride) override;

        // share update result
        void share_result(error, bool writable = false) override;
        void share_result(int, error, bool writable = false) override;

        // contact request results
        void setpcr_result(handle, error, opcactions_t) override;
        void updatepcr_result(error, ipcactions_t) override;

        // file attribute fetch result
        void fa_complete(handle, fatype, const char*, uint32_t) override;
        int fa_failed(handle, fatype, int, error) override;

        // file attribute modification result
        void putfa_result(handle, fatype, error) override;

        // purchase transactions
        void enumeratequotaitems_result(unsigned type, handle product, unsigned prolevel, int gbstorage, int gbtransfer,
                                                unsigned months, unsigned amount, unsigned amountMonth, const char* currency, const char* description, const char* iosid, const char* androidid) override;
        void enumeratequotaitems_result(error e) override;
        void additem_result(error) override;
        void checkout_result(const char*, error) override;
        void submitpurchasereceipt_result(error) override;
        void creditcardstore_result(error) override;
        void creditcardquerysubscriptions_result(int, error) override;
        void creditcardcancelsubscriptions_result(error) override;
        void getpaymentmethods_result(int, error) override;
        void copysession_result(string*, error) override;

        void userfeedbackstore_result(error) override;
        void sendevent_result(error) override;
        void supportticket_result(error) override;

        void checkfile_result(handle h, const Error& e) override;
        void checkfile_result(handle h, error e, byte* filekey, m_off_t size, m_time_t ts, m_time_t tm, string* filename, string* fingerprint, string* fileattrstring) override;

        // user invites/attributes
        void removecontact_result(error) override;
        void putua_result(error) override;
        void getua_result(error) override;
        void getua_result(byte*, unsigned, attr_t) override;
        void getua_result(TLVstore *, attr_t) override;
#ifdef DEBUG
        void delua_result(error) override;
        void senddevcommand_result(int) override;
#endif

        void getuseremail_result(string *, error) override;

        // file node export result
        void exportnode_result(error) override;
        void exportnode_result(handle, handle) override;

        // exported link access result
        void openfilelink_result(const Error&) override;
        void openfilelink_result(handle, const byte*, m_off_t, string*, string*, int) override;

        // retrieval of public link information
        void folderlinkinfo_result(error, handle, handle, string *, string*, m_off_t, uint32_t, uint32_t, m_off_t, uint32_t) override;

        // global transfer queue updates (separate signaling towards the queued objects)
        void file_added(File*) override;
        void file_removed(File*, const Error& e) override;
        void file_complete(File*) override;

        void transfer_complete(Transfer *) override;
        void transfer_removed(Transfer *) override;

        File* file_resume(string*, direction_t *type) override;

        void transfer_prepare(Transfer*) override;
        void transfer_failed(Transfer*, const Error& error, dstime timeleft) override;
        void transfer_update(Transfer*) override;

        dstime pread_failure(const Error&, int, void*, dstime) override;
        bool pread_data(byte*, m_off_t, m_off_t, m_off_t, m_off_t, void*) override;

        void reportevent_result(error) override;
        void sessions_killed(handle sessionid, error e) override;

        void cleanrubbishbin_result(error) override;

        void getrecoverylink_result(error) override;
        void queryrecoverylink_result(error) override;
        void queryrecoverylink_result(int type, const char *email, const char *ip, time_t ts, handle uh, const vector<string> *emails) override;
        void getprivatekey_result(error, const byte *privk = NULL, const size_t len_privk = 0) override;
        void confirmrecoverylink_result(error) override;
        void confirmcancellink_result(error) override;
        void getemaillink_result(error) override;
        void resendverificationemail_result(error) override;
        void resetSmsVerifiedPhoneNumber_result(error) override;
        void confirmemaillink_result(error) override;
        void getversion_result(int, const char*, error) override;
        void getlocalsslcertificate_result(m_time_t, string *certdata, error) override;
        void getmegaachievements_result(AchievementsDetails*, error) override;
        void getwelcomepdf_result(handle, string*, error) override;
        void backgrounduploadurl_result(error, string*) override;
        void mediadetection_ready() override;
        void storagesum_changed(int64_t newsum) override;
        void getmiscflags_result(error) override;
        void getbanners_result(error e) override;
        void getbanners_result(vector< tuple<int, string, string, string, string, string, string> >&& banners) override;
        void dismissbanner_result(error e) override;

#ifdef ENABLE_CHAT
        // chat-related commandsresult
        void chatcreate_result(TextChat *, error) override;
        void chatinvite_result(error) override;
        void chatremove_result(error) override;
        void chaturl_result(string*, error) override;
        void chatgrantaccess_result(error) override;
        void chatremoveaccess_result(error) override;
        void chatupdatepermissions_result(error) override;
        void chattruncate_result(error) override;
        void chatsettitle_result(error) override;
        void chatpresenceurl_result(string*, error) override;
        void registerpushnotification_result(error) override;
        void archivechat_result(error) override;
        void setchatretentiontime_result(error) override;

        void chats_updated(textchat_map *, int) override;
        void richlinkrequest_result(string*, error) override;
        void chatlink_result(handle, error) override;
        void chatlinkurl_result(handle, int, string*, string*, int, m_time_t, error) override;
        void chatlinkclose_result(error) override;
        void chatlinkjoin_result(error) override;
#endif

#ifdef ENABLE_SYNC
        // sync status updates and events

        // calls fireOnSyncStateChanged
        void syncupdate_stateconfig(int tag) override;

        // calls firOnSyncDisabled or fireOnSyncEnabled
        void syncupdate_active(int tag, bool active) override;

        // this will fill syncMap with a new MegaSyncPrivate, and fire onSyncAdded indicating the result of that addition
        void sync_auto_resume_result(const UnifiedSync& s, bool attempted) override;

        // this will fire onSyncStateChange if remote path of the synced node has changed
        virtual void syncupdate_remote_root_changed(const SyncConfig &) override;

        // this will call will fire EVENT_SYNCS_RESTORED
        virtual void syncs_restored() override;

        // this will call will fire EVENT_SYNCS_DISABLED
        virtual void syncs_disabled(SyncError syncError) override;

        // this will call will fire EVENT_FIRST_SYNC_RESUMING before the first sync is resumed
        virtual void syncs_about_to_be_resumed() override;

        // removes the sync from syncMap and fires onSyncDeleted callback
        void sync_removed(int tag) override;

        void syncupdate_scanning(bool scanning) override;
        void syncupdate_local_folder_addition(Sync* sync, LocalNode *localNode, const char *path) override;
        void syncupdate_local_folder_deletion(Sync* sync, LocalNode *localNode) override;
        void syncupdate_local_file_addition(Sync* sync, LocalNode* localNode, const char *path) override;
        void syncupdate_local_file_deletion(Sync* sync, LocalNode* localNode) override;
        void syncupdate_local_file_change(Sync* sync, LocalNode* localNode, const char *path) override;
        void syncupdate_local_move(Sync* sync, LocalNode* localNode, const char* path) override;
        void syncupdate_get(Sync* sync, Node *node, const char* path) override;
        void syncupdate_put(Sync* sync, LocalNode *localNode, const char*) override;
        void syncupdate_remote_file_addition(Sync *sync, Node* n) override;
        void syncupdate_remote_file_deletion(Sync *sync, Node* n) override;
        void syncupdate_remote_folder_addition(Sync *sync, Node* n) override;
        void syncupdate_remote_folder_deletion(Sync* sync, Node* n) override;
        void syncupdate_remote_copy(Sync*, const char*) override;
        void syncupdate_remote_move(Sync *sync, Node *n, Node* prevparent) override;
        void syncupdate_remote_rename(Sync*sync, Node* n, const char* prevname) override;
        void syncupdate_treestate(LocalNode*) override;
        bool sync_syncable(Sync *, const char*, LocalPath&, Node *) override;
        bool sync_syncable(Sync *, const char*, LocalPath&) override;

        void syncupdate_local_lockretry(bool) override;

        // for the exclusive use of sync_syncable
        unique_ptr<FileAccess> mSyncable_fa;
        std::mutex mSyncable_fa_mutex;
#endif

        void backupput_result(const Error&, handle backupId) override;
        void backupupdate_result(const Error&, handle) override;
        void backupremove_result(const Error&, handle) override;

protected:
        // suggest reload due to possible race condition with other clients
        void reload(const char*) override;

        // wipe all users, nodes and shares
        void clearing() override;

        // failed request retry notification
        void notify_retry(dstime, retryreason_t) override;

        // notify about db commit
        void notify_dbcommit() override;

        // notify about a storage event
        void notify_storage(int) override;

        // notify about an automatic change to HTTPS
        void notify_change_to_https() override;

        // notify about account confirmation
        void notify_confirmation(const char*) override;

        // network layer disconnected
        void notify_disconnect() override;

        // notify about a finished HTTP request
        void http_result(error, int, byte *, int) override;

        // notify about a business account status change
        void notify_business_status(BizStatus status) override;

        // notify about a finished timer
        void timer_result(error) override;

        void sendPendingScRequest();
        void sendPendingRequests();
        unsigned sendPendingTransfers();
        void updateBackups();

        //Internal
        Node* getNodeByFingerprintInternal(const char *fingerprint);
        Node *getNodeByFingerprintInternal(const char *fingerprint, Node *parent);

        bool processTree(Node* node, TreeProcessor* processor, bool recursive = 1, MegaCancelToken* cancelToken = nullptr);
        void getNodeAttribute(MegaNode* node, int type, const char *dstFilePath, MegaRequestListener *listener = NULL);
		    void cancelGetNodeAttribute(MegaNode *node, int type, MegaRequestListener *listener = NULL);
        void setNodeAttribute(MegaNode* node, int type, const char *srcFilePath, MegaHandle attributehandle, MegaRequestListener *listener = NULL);
        void putNodeAttribute(MegaBackgroundMediaUpload* bu, int type, const char *srcFilePath, MegaRequestListener *listener = NULL);
        void setUserAttr(int type, const char *value, MegaRequestListener *listener = NULL);
        static char *getAvatarColor(handle userhandle);
        static char *getAvatarSecondaryColor(handle userhandle);
        bool isGlobalNotifiable();

        // return false if there's a schedule and it currently does not apply. Otherwise, true
        bool isScheduleNotifiable();

        // deletes backups, requests and transfers. Reset total stats for down/uploads
        void abortPendingActions(error preverror = API_OK);

        bool hasToForceUpload(const Node &node, const MegaTransferPrivate &transfer) const;

        friend class MegaBackgroundMediaUploadPrivate;

private:
#ifdef ENABLE_SYNC
        error backupFolder_sendPendingRequest(MegaRequestPrivate* request);
#endif

};

class MegaHashSignatureImpl
{
	public:
		MegaHashSignatureImpl(const char *base64Key);
		~MegaHashSignatureImpl();
		void init();
		void add(const char *data, unsigned size);
        bool checkSignature(const char *base64Signature);

	protected:
		HashSignature *hashSignature;
		AsymmCipher* asymmCypher;
};

class ExternalInputStream : public InputStreamAccess
{
    MegaInputStream *inputStream;

public:
    ExternalInputStream(MegaInputStream *inputStream);
    virtual m_off_t size();
    virtual bool read(byte *buffer, unsigned size);
};

#ifdef HAVE_LIBUV
class StreamingBuffer
{
public:
    StreamingBuffer();
    ~StreamingBuffer();
    void init(m_off_t capacity);
    unsigned int append(const char *buf, unsigned int len);
    unsigned int availableData();
    unsigned int availableSpace();
    unsigned int availableCapacity();
    uv_buf_t nextBuffer();
    void freeData(unsigned int len);
    void setMaxBufferSize(unsigned int bufferSize);
    void setMaxOutputSize(unsigned int outputSize);

    static const unsigned int MAX_BUFFER_SIZE = 2097152;
    static const unsigned int MAX_OUTPUT_SIZE = 16384;

protected:
    char *buffer;
    unsigned int capacity;
    unsigned int size;
    unsigned int free;
    unsigned int inpos;
    unsigned int outpos;
    unsigned int maxBufferSize;
    unsigned int maxOutputSize;
};

class MegaTCPServer;
class MegaTCPContext : public MegaTransferListener, public MegaRequestListener
{
public:
    MegaTCPContext();
    virtual ~MegaTCPContext();

    // Connection management
    MegaTCPServer *server;
    uv_tcp_t tcphandle;
    uv_async_t asynchandle;
    uv_mutex_t mutex;
    MegaApiImpl *megaApi;
    m_off_t bytesWritten;
    m_off_t size;
    char *lastBuffer;
    int lastBufferLen;
    bool nodereceived;
    bool finished;
    bool failed;
    bool pause;

#ifdef ENABLE_EVT_TLS
    //tls stuff:
    evt_tls_t *evt_tls;
    bool invalid;
#endif
    std::list<char*> writePointers;

    // Request information
    bool range;
    m_off_t rangeStart;
    m_off_t rangeEnd;
    m_off_t rangeWritten;
    MegaNode *node;
    std::string path;
    std::string nodehandle;
    std::string nodekey;
    std::string nodename;
    m_off_t nodesize;
    int resultCode;

};

class MegaTCPServer
{
protected:
    static void *threadEntryPoint(void *param);
    static http_parser_settings parsercfg;

    uv_loop_t uv_loop;

    set<handle> allowedHandles;
    handle lastHandle;
    list<MegaTCPContext*> connections;
    uv_async_t exit_handle;
    MegaApiImpl *megaApi;
    bool semaphoresdestroyed;
    uv_sem_t semaphoreStartup;
    uv_sem_t semaphoreEnd;
    MegaThread *thread;
    uv_tcp_t server;
    int maxBufferSize;
    int maxOutputSize;
    int restrictedMode;
    bool localOnly;
    bool started;
    int port;
    bool closing;
    int remainingcloseevents;

#ifdef ENABLE_EVT_TLS
    // TLS
    bool evtrequirescleaning;
    evt_ctx_t evtctx;
    std::string certificatepath;
    std::string keypath;
#endif

    // libuv callbacks
    static void onNewClient(uv_stream_t* server_handle, int status);
    static void onDataReceived(uv_stream_t* tcp, ssize_t nread, const uv_buf_t * buf);
    static void allocBuffer(uv_handle_t *handle, size_t suggested_size, uv_buf_t* buf);
    static void onClose(uv_handle_t* handle);

#ifdef ENABLE_EVT_TLS
    //libuv tls
    static void onNewClient_tls(uv_stream_t* server_handle, int status);
    static void onWriteFinished_tls_async(uv_write_t* req, int status);
    static void on_tcp_read(uv_stream_t *stream, ssize_t nrd, const uv_buf_t *data);
    static int uv_tls_writer(evt_tls_t *evt_tls, void *bfr, int sz);
    static void on_evt_tls_close(evt_tls_t *evt_tls, int status);
    static void on_hd_complete( evt_tls_t *evt_tls, int status);
    static void evt_on_rd(evt_tls_t *evt_tls, char *bfr, int sz);
#endif


    static void onAsyncEventClose(uv_handle_t* handle);
    static void onAsyncEvent(uv_async_t* handle);
    static void onExitHandleClose(uv_handle_t* handle);

    static void onCloseRequested(uv_async_t* handle);

    static void onWriteFinished(uv_write_t* req, int status); //This might need to go to HTTPServer
#ifdef ENABLE_EVT_TLS
    static void onWriteFinished_tls(evt_tls_t *evt_tls, int status);
#endif
    static void closeConnection(MegaTCPContext *tcpctx);
    static void closeTCPConnection(MegaTCPContext *tcpctx);

    void run();
    void initializeAndStartListening();

    void answer(MegaTCPContext* tcpctx, const char *rsp, size_t rlen);


    //virtual methods:
    virtual void processReceivedData(MegaTCPContext *tcpctx, ssize_t nread, const uv_buf_t * buf);
    virtual void processAsyncEvent(MegaTCPContext *tcpctx);
    virtual MegaTCPContext * initializeContext(uv_stream_t *server_handle) = 0;
    virtual void processWriteFinished(MegaTCPContext* tcpctx, int status) = 0;
    virtual void processOnAsyncEventClose(MegaTCPContext* tcpctx);
    virtual bool respondNewConnection(MegaTCPContext* tcpctx) = 0; //returns true if server needs to start by reading
    virtual void processOnExitHandleClose(MegaTCPServer* tcpServer);

public:
    const bool useIPv6;
    const bool useTLS;
    MegaFileSystemAccess *fsAccess;

    std::string basePath;

    MegaTCPServer(MegaApiImpl *megaApi, std::string basePath, bool useTLS = false, std::string certificatepath = std::string(), std::string keypath = std::string(), bool useIPv6 = false);
    virtual ~MegaTCPServer();
    bool start(int port, bool localOnly = true);
    void stop(bool doNotWait = false);
    int getPort();
    bool isLocalOnly();
    void setMaxBufferSize(int bufferSize);
    void setMaxOutputSize(int outputSize);
    int getMaxBufferSize();
    int getMaxOutputSize();
    void setRestrictedMode(int mode);
    int getRestrictedMode();
    bool isHandleAllowed(handle h);
    void clearAllowedHandles();
    char* getLink(MegaNode *node, std::string protocol = "http");

    set<handle> getAllowedHandles();
    void removeAllowedHandle(MegaHandle handle);

    void readData(MegaTCPContext* tcpctx);
};


class MegaTCServer;
class MegaHTTPServer;
class MegaHTTPContext : public MegaTCPContext
{

public:
    MegaHTTPContext();
    ~MegaHTTPContext();

    // Connection management
    StreamingBuffer streamingBuffer;
    std::unique_ptr<MegaTransferPrivate> transfer;
    http_parser parser;
    char *lastBuffer;
    int lastBufferLen;
    bool nodereceived;
    bool failed;
    bool pause;

    // Request information
    bool range;
    m_off_t rangeStart;
    m_off_t rangeEnd;
    m_off_t rangeWritten;
    MegaNode *node;
    std::string path;
    std::string nodehandle;
    std::string nodekey;
    std::string nodename;
    m_off_t nodesize;
    std::string nodepubauth;
    std::string nodeprivauth;
    std::string nodechatauth;
    int resultCode;


    // WEBDAV related
    int depth;
    std::string lastheader;
    std::string subpathrelative;
    const char *messageBody;
    size_t messageBodySize;
    std::string host;
    std::string destination;
    bool overwrite;
    std::unique_ptr<FileAccess> tmpFileAccess;
    std::string tmpFileName;
    std::string newname; //newname for moved node
    MegaHandle nodeToMove; //node to be moved after delete
    MegaHandle newParentNode; //parent node for moved after delete

    uv_mutex_t mutex_responses;
    std::list<std::string> responses;

    virtual void onTransferStart(MegaApi *, MegaTransfer *transfer);
    virtual bool onTransferData(MegaApi *, MegaTransfer *transfer, char *buffer, size_t size);
    virtual void onTransferFinish(MegaApi* api, MegaTransfer *transfer, MegaError *e);
    virtual void onRequestFinish(MegaApi* api, MegaRequest *request, MegaError *e);
};

class MegaHTTPServer: public MegaTCPServer
{
protected:
    set<handle> allowedWebDavHandles;

    bool fileServerEnabled;
    bool folderServerEnabled;
    bool offlineAttribute;
    bool subtitlesSupportEnabled;

    //virtual methods:
    virtual void processReceivedData(MegaTCPContext *ftpctx, ssize_t nread, const uv_buf_t * buf);
    virtual void processAsyncEvent(MegaTCPContext *ftpctx);
    virtual MegaTCPContext * initializeContext(uv_stream_t *server_handle);
    virtual void processWriteFinished(MegaTCPContext* tcpctx, int status);
    virtual void processOnAsyncEventClose(MegaTCPContext* tcpctx);
    virtual bool respondNewConnection(MegaTCPContext* tcpctx);
    virtual void processOnExitHandleClose(MegaTCPServer* tcpServer);


    // HTTP parser callback
    static int onMessageBegin(http_parser* parser);
    static int onHeadersComplete(http_parser* parser);
    static int onUrlReceived(http_parser* parser, const char* url, size_t length);
    static int onHeaderField(http_parser* parser, const char* at, size_t length);
    static int onHeaderValue(http_parser* parser, const char* at, size_t length);
    static int onBody(http_parser* parser, const char* at, size_t length);
    static int onMessageComplete(http_parser* parser);

    static void sendHeaders(MegaHTTPContext *httpctx, string *headers);
    static void sendNextBytes(MegaHTTPContext *httpctx);
    static int streamNode(MegaHTTPContext *httpctx);

    //Utility funcitons
    static std::string getHTTPMethodName(int httpmethod);
    static std::string getHTTPErrorString(int errorcode);
    static std::string getResponseForNode(MegaNode *node, MegaHTTPContext* httpctx);

    // WEBDAV related
    static std::string getWebDavPropFindResponseForNode(std::string baseURL, std::string subnodepath, MegaNode *node, MegaHTTPContext* httpctx);
    static std::string getWebDavProfFindNodeContents(MegaNode *node, std::string baseURL, bool offlineAttribute);

    static void returnHttpCodeBasedOnRequestError(MegaHTTPContext* httpctx, MegaError *e, bool synchronous = true);
    static void returnHttpCode(MegaHTTPContext* httpctx, int errorCode, std::string errorMessage = string(), bool synchronous = true);

public:

    static void returnHttpCodeAsyncBasedOnRequestError(MegaHTTPContext* httpctx, MegaError *e);
    static void returnHttpCodeAsync(MegaHTTPContext* httpctx, int errorCode, std::string errorMessage = string());

    MegaHTTPServer(MegaApiImpl *megaApi, string basePath, bool useTLS = false, std::string certificatepath = std::string(), std::string keypath = std::string(), bool useIPv6 = false);
    virtual ~MegaHTTPServer();
    char *getWebDavLink(MegaNode *node);

    void clearAllowedHandles();
    bool isHandleWebDavAllowed(handle h);
    set<handle> getAllowedWebDavHandles();
    void removeAllowedWebDavHandle(MegaHandle handle);
    void enableFileServer(bool enable);
    void enableFolderServer(bool enable);
    bool isFileServerEnabled();
    bool isFolderServerEnabled();
    void enableOfflineAttribute(bool enable);
    bool isOfflineAttributeEnabled();
    bool isSubtitlesSupportEnabled();
    void enableSubtitlesSupport(bool enable);

};

class MegaFTPServer;
class MegaFTPDataServer;
class MegaFTPContext : public MegaTCPContext
{
public:

    int command;
    std::string arg1;
    std::string arg2;
    int resultcode;
    int pasiveport;
    MegaFTPDataServer * ftpDataServer;

    std::string tmpFileName;

    MegaNode *nodeToDeleteAfterMove;

    uv_mutex_t mutex_responses;
    std::list<std::string> responses;

    uv_mutex_t mutex_nodeToDownload;

    //status
    MegaHandle cwd;
    bool atroot;
    bool athandle;
    MegaHandle parentcwd;

    std::string cwdpath;

    MegaFTPContext();
    ~MegaFTPContext();

    virtual void onTransferStart(MegaApi *, MegaTransfer *transfer);
    virtual bool onTransferData(MegaApi *, MegaTransfer *transfer, char *buffer, size_t size);
    virtual void onTransferFinish(MegaApi* api, MegaTransfer *transfer, MegaError *e);
    virtual void onRequestFinish(MegaApi* api, MegaRequest *request, MegaError *e);
};

class MegaFTPDataServer;
class MegaFTPServer: public MegaTCPServer
{
protected:
    enum{
        FTP_CMD_INVALID = -1,
        FTP_CMD_USER = 1,
        FTP_CMD_PASS,
        FTP_CMD_ACCT,
        FTP_CMD_CWD,
        FTP_CMD_CDUP,
        FTP_CMD_SMNT,
        FTP_CMD_QUIT,
        FTP_CMD_REIN,
        FTP_CMD_PORT,
        FTP_CMD_PASV,
        FTP_CMD_TYPE,
        FTP_CMD_STRU,
        FTP_CMD_MODE,
        FTP_CMD_RETR,
        FTP_CMD_STOR,
        FTP_CMD_STOU,
        FTP_CMD_APPE,
        FTP_CMD_ALLO,
        FTP_CMD_REST,
        FTP_CMD_RNFR,
        FTP_CMD_RNTO,
        FTP_CMD_ABOR,
        FTP_CMD_DELE,
        FTP_CMD_RMD,
        FTP_CMD_MKD,
        FTP_CMD_PWD,
        FTP_CMD_LIST,
        FTP_CMD_NLST,
        FTP_CMD_SITE,
        FTP_CMD_SYST,
        FTP_CMD_STAT,
        FTP_CMD_HELP,
        FTP_CMD_FEAT,  //rfc2389
        FTP_CMD_SIZE,
        FTP_CMD_PROT,
        FTP_CMD_EPSV, //rfc2428
        FTP_CMD_PBSZ, //rfc2228
        FTP_CMD_OPTS, //rfc2389
        FTP_CMD_NOOP
    };

    std::string crlfout;

    MegaHandle nodeHandleToRename;

    int pport;
    int dataportBegin;
    int dataPortEnd;

    std::string getListingLineFromNode(MegaNode *child, std::string nameToShow = string());

    MegaNode *getBaseFolderNode(std::string path);
    MegaNode *getNodeByFullFtpPath(std::string path);
    void getPermissionsString(int permissions, char *permsString);


    //virtual methods:
    virtual void processReceivedData(MegaTCPContext *tcpctx, ssize_t nread, const uv_buf_t * buf);
    virtual void processAsyncEvent(MegaTCPContext *tcpctx);
    virtual MegaTCPContext * initializeContext(uv_stream_t *server_handle);
    virtual void processWriteFinished(MegaTCPContext* tcpctx, int status);
    virtual void processOnAsyncEventClose(MegaTCPContext* tcpctx);
    virtual bool respondNewConnection(MegaTCPContext* tcpctx);
    virtual void processOnExitHandleClose(MegaTCPServer* tcpServer);

public:

    std::string newNameAfterMove;

    MegaFTPServer(MegaApiImpl *megaApi, string basePath, int dataportBegin, int dataPortEnd, bool useTLS = false, std::string certificatepath = std::string(), std::string keypath = std::string());
    virtual ~MegaFTPServer();

    static std::string getFTPErrorString(int errorcode, std::string argument = string());

    static void returnFtpCodeBasedOnRequestError(MegaFTPContext* ftpctx, MegaError *e);
    static void returnFtpCode(MegaFTPContext* ftpctx, int errorCode, std::string errorMessage = string());

    static void returnFtpCodeAsyncBasedOnRequestError(MegaFTPContext* ftpctx, MegaError *e);
    static void returnFtpCodeAsync(MegaFTPContext* ftpctx, int errorCode, std::string errorMessage = string());
    MegaNode * getNodeByFtpPath(MegaFTPContext* ftpctx, std::string path);
    std::string cdup(handle parentHandle, MegaFTPContext* ftpctx);
    std::string cd(string newpath, MegaFTPContext* ftpctx);
    std::string shortenpath(std::string path);
};

class MegaFTPDataContext;
class MegaFTPDataServer: public MegaTCPServer
{
protected:

    //virtual methods:
    virtual void processReceivedData(MegaTCPContext *tcpctx, ssize_t nread, const uv_buf_t * buf);
    virtual void processAsyncEvent(MegaTCPContext *tcpctx);
    virtual MegaTCPContext * initializeContext(uv_stream_t *server_handle);
    virtual void processWriteFinished(MegaTCPContext* tcpctx, int status);
    virtual void processOnAsyncEventClose(MegaTCPContext* tcpctx);
    virtual bool respondNewConnection(MegaTCPContext* tcpctx);
    virtual void processOnExitHandleClose(MegaTCPServer* tcpServer);

    void sendNextBytes(MegaFTPDataContext *ftpdatactx);


public:
    MegaFTPContext *controlftpctx;

    std::string resultmsj;
    MegaNode *nodeToDownload;
    std::string remotePathToUpload;
    std::string newNameToUpload;
    MegaHandle newParentNodeHandle;
    m_off_t rangeStartREST;
    void sendData();
    bool notifyNewConnectionRequired;

    MegaFTPDataServer(MegaApiImpl *megaApi, string basePath, MegaFTPContext * controlftpctx, bool useTLS = false, std::string certificatepath = std::string(), std::string keypath = std::string());
    virtual ~MegaFTPDataServer();
    string getListingLineFromNode(MegaNode *child);
};

class MegaFTPDataServer;
class MegaFTPDataContext : public MegaTCPContext
{
public:

    MegaFTPDataContext();
    ~MegaFTPDataContext();

    void setControlCodeUponDataClose(int code, std::string msg = string());

    // Connection management
    StreamingBuffer streamingBuffer;
    MegaTransferPrivate *transfer;
    char *lastBuffer;
    int lastBufferLen;
    bool failed;
    int ecode;
    bool pause;
    MegaNode *node;

    m_off_t rangeStart;
    m_off_t rangeWritten;

    std::string tmpFileName;
    std::unique_ptr<FileAccess> tmpFileAccess;
    size_t tmpFileSize;

    bool controlRespondedElsewhere;
    string controlResponseMessage;
    int controlResponseCode;

    virtual void onTransferStart(MegaApi *, MegaTransfer *transfer);
    virtual bool onTransferData(MegaApi *, MegaTransfer *transfer, char *buffer, size_t size);
    virtual void onTransferFinish(MegaApi* api, MegaTransfer *transfer, MegaError *e);
    virtual void onRequestFinish(MegaApi* api, MegaRequest *request, MegaError *e);
};



#endif

}

#endif //MEGAAPI_IMPL_H<|MERGE_RESOLUTION|>--- conflicted
+++ resolved
@@ -1069,14 +1069,9 @@
 class MegaSyncPrivate : public MegaSync
 {
 public:
-<<<<<<< HEAD
-    MegaSyncPrivate(const char *path, const char *name, handle nodehandle, int tag);
+    MegaSyncPrivate(const char *path, const char *name, handle nodehandle, int tag, SyncConfig::Type type);
     MegaSyncPrivate(const SyncConfig& config, Sync*);
-    MegaSyncPrivate(MegaSyncPrivate*);
-=======
-    MegaSyncPrivate(const char *path, const char *name, handle nodehandle, int tag, SyncConfig::Type type);
     MegaSyncPrivate(MegaSyncPrivate *sync);
->>>>>>> 8f2e740f
 
     virtual ~MegaSyncPrivate();
 
@@ -1121,7 +1116,8 @@
     MegaRegExp *regExp;
     int tag;
     long long fingerprint;
-<<<<<<< HEAD
+
+    SyncType mType = TYPE_UNKNOWN;
 
     //holds error cause
     int mError = NO_SYNC_ERROR;
@@ -1129,13 +1125,6 @@
 
     bool mActive = false;
     bool mEnabled = false;
-=======
-    int state; //this refers to status (initialscan/active/failed/canceled/disabled)
-    SyncType mType = TYPE_UNKNOWN;
-
-    //holds error cause
-    int mError;
->>>>>>> 8f2e740f
 };
 
 
