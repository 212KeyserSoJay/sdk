/**
 * @file examples/megaclient.cpp
 * @brief Sample application, interactive GNU Readline CLI
 *
 * (c) 2013-2014 by Mega Limited, Auckland, New Zealand
 *
 * This file is part of the MEGA SDK - Client Access Engine.
 *
 * Applications using the MEGA API must present a valid application key
 * and comply with the the rules set forth in the Terms of Service.
 *
 * The MEGA SDK is distributed in the hope that it will be useful,
 * but WITHOUT ANY WARRANTY; without even the implied warranty of
 * MERCHANTABILITY or FITNESS FOR A PARTICULAR PURPOSE.
 *
 * @copyright Simplified (2-clause) BSD License.
 *
 * You should have received a copy of the license along with this
 * program.
 */

#include "mega.h"
#include "megacli.h"
#include <fstream>
#include <bitset>

#define USE_VARARGS
#define PREFER_STDARG

#ifndef NO_READLINE
#include <signal.h>
#include <readline/readline.h>
#include <readline/history.h>
#endif

#if (__cplusplus >= 201703L)
    #include <filesystem>
    namespace fs = std::filesystem;
    #define USE_FILESYSTEM
#elif !defined(__MINGW32__) && !defined(__ANDROID__) && (!defined(__GNUC__) || (__GNUC__*100+__GNUC_MINOR__) >= 503)
#define USE_FILESYSTEM
#ifdef WIN32
    #include <filesystem>
    namespace fs = std::experimental::filesystem;
#else
    #include <experimental/filesystem>
    namespace fs = std::experimental::filesystem;
#endif
#endif

#include <regex>

#ifdef USE_FREEIMAGE
#include "mega/gfx/freeimage.h"
#endif

namespace ac = ::mega::autocomplete;

#include <iomanip>

using namespace mega;
using std::cout;
using std::cerr;
using std::endl;
using std::flush;
using std::ifstream;
using std::ofstream;
using std::setw;
using std::hex;
using std::dec;

MegaClient* client;
MegaClient* clientFolder;

int gNextClientTag = 1;
std::map<int, std::function<void(Node*)>> gOnPutNodeTag;

bool gVerboseMode = false;


// new account signup e-mail address and name
static string signupemail, signupname;

// true by default, to register a new account v2 (false means account v1)
bool signupV2 = true;

// signup code being confirmed
static string signupcode;

// signup password challenge and encrypted master key
static byte signuppwchallenge[SymmCipher::KEYLENGTH], signupencryptedmasterkey[SymmCipher::KEYLENGTH];

// password recovery e-mail address and code being confirmed
static string recoveryemail, recoverycode;

// password recovery code requires MK or not
static bool hasMasterKey;

// master key for password recovery
static byte masterkey[SymmCipher::KEYLENGTH];

// change email link to be confirmed
static string changeemail, changecode;

// import welcome pdf at account creation
static bool pdf_to_import = false;

// public link information
static string publiclink;

// local console
Console* console;

// loading progress of lengthy API responses
int responseprogress = -1;

//2FA pin attempts
int attempts = 0;

#ifdef ENABLE_SYNC

// converts the given sync configuration to a string
std::string syncConfigToString(const SyncConfig& config)
{
    std::string description(Base64Str<MegaClient::BACKUPHANDLE>(config.getBackupId()));
    if (config.getType() == SyncConfig::TYPE_TWOWAY)
    {
        description.append(" TWOWAY");
    }
    else if (config.getType() == SyncConfig::TYPE_UP)
    {
        description.append(" UP");
    }
    else if (config.getType() == SyncConfig::TYPE_DOWN)
    {
        description.append(" DOWN");
    }
    return description;
}

// creates a NewSyncConfig object from config options as strings.
// returns a pair where `first` is success and `second` is the sync config.
std::pair<bool, SyncConfig> syncConfigFromStrings(std::string type, std::string syncDel = {}, std::string overwrite = {})
{
    auto toLower = [](std::string& s)
    {
        for (char& c : s) { c = static_cast<char>(tolower(c)); };
    };

    toLower(type);
    toLower(syncDel);
    toLower(overwrite);

    SyncConfig::Type syncType;
    if (type == "up")
    {
        syncType = SyncConfig::TYPE_UP;
    }
    else if (type == "down")
    {
        syncType = SyncConfig::TYPE_DOWN;
    }
    else if (type == "twoway")
    {
        syncType = SyncConfig::TYPE_TWOWAY;
    }
    else
    {
        return std::make_pair(false, SyncConfig(LocalPath(), "", UNDEF, "", 0));
    }

    bool syncDeletions = false;
    bool forceOverwrite = false;

    if (syncType != SyncConfig::TYPE_TWOWAY)
    {
        if (syncDel == "on")
        {
            syncDeletions = true;
        }
        else if (syncDel == "off")
        {
            syncDeletions = false;
        }
        else
        {
            return std::make_pair(false, SyncConfig(LocalPath(), "", UNDEF, "", 0));
        }

        if (overwrite == "on")
        {
            forceOverwrite = true;
        }
        else if (overwrite == "off")
        {
            forceOverwrite = false;
        }
        else
        {
            return std::make_pair(false, SyncConfig(LocalPath(), "", UNDEF, "", 0));
        }
    }

    return std::make_pair(true, SyncConfig(LocalPath(), "", UNDEF, "", 0, {}, true, syncType));
}

#endif

static const char* getAccessLevelStr(int access)
{
    switch(access)
    {
    case ACCESS_UNKNOWN:
        return "unkown";
    case RDONLY:
        return "read-only";
    case RDWR:
        return "read/write";
    case FULL:
        return "full access";
    case OWNER:
        return "owner access";
    case OWNERPRELOGIN:
        return "owner (prelogin) access";
    default:
        return "UNDEFINED";
    }
}

const char* errorstring(error e)
{
    switch (e)
    {
        case API_OK:
            return "No error";
        case API_EINTERNAL:
            return "Internal error";
        case API_EARGS:
            return "Invalid argument";
        case API_EAGAIN:
            return "Request failed, retrying";
        case API_ERATELIMIT:
            return "Rate limit exceeded";
        case API_EFAILED:
            return "Transfer failed";
        case API_ETOOMANY:
            return "Too many concurrent connections or transfers";
        case API_ERANGE:
            return "Out of range";
        case API_EEXPIRED:
            return "Expired";
        case API_ENOENT:
            return "Not found";
        case API_ECIRCULAR:
            return "Circular linkage detected";
        case API_EACCESS:
            return "Access denied";
        case API_EEXIST:
            return "Already exists";
        case API_EINCOMPLETE:
            return "Incomplete";
        case API_EKEY:
            return "Invalid key/integrity check failed";
        case API_ESID:
            return "Bad session ID";
        case API_EBLOCKED:
            return "Blocked";
        case API_EOVERQUOTA:
            return "Over quota";
        case API_ETEMPUNAVAIL:
            return "Temporarily not available";
        case API_ETOOMANYCONNECTIONS:
            return "Connection overflow";
        case API_EWRITE:
            return "Write error";
        case API_EREAD:
            return "Read error";
        case API_EAPPKEY:
            return "Invalid application key";
        case API_EGOINGOVERQUOTA:
            return "Not enough quota";
        case API_EMFAREQUIRED:
            return "Multi-factor authentication required";
        case API_EMASTERONLY:
            return "Access denied for users";
        case API_EBUSINESSPASTDUE:
            return "Business account has expired";
        case API_EPAYWALL:
            return "Over Disk Quota Paywall";
        default:
            return "Unknown error";
    }
}

AppFile::AppFile()
{
    static int nextseqno;

    seqno = ++nextseqno;
}

// transfer start
void AppFilePut::start()
{
}

void AppFileGet::start()
{
}

// transfer completion
void AppFileGet::completed(Transfer*, LocalNode*)
{
    // (at this time, the file has already been placed in the final location)
    delete this;
}

// transfer terminated - too many failures, or unrecoverable failure, or cancelled
void AppFileGet::terminated()
{
    delete this;
}

void AppFilePut::completed(Transfer* t, LocalNode*)
{
    // perform standard completion (place node in user filesystem etc.)
    File::completed(t, NULL);

    delete this;
}

// transfer terminated - too many failures, or unrecoverable failure, or cancelled
void AppFilePut::terminated()
{
    delete this;
}

AppFileGet::~AppFileGet()
{
    appxferq[GET].erase(appxfer_it);
}

AppFilePut::~AppFilePut()
{
    appxferq[PUT].erase(appxfer_it);
}

void AppFilePut::displayname(string* dname)
{
    *dname = localname.toName(*transfer->client->fsaccess);
}

// transfer progress callback
void AppFile::progress()
{
}

static void displaytransferdetails(Transfer* t, const char* action)
{
    string name;

    for (file_list::iterator it = t->files.begin(); it != t->files.end(); it++)
    {
        if (it != t->files.begin())
        {
            cout << "/";
        }

        (*it)->displayname(&name);
        cout << name;
    }

    cout << ": " << (t->type == GET ? "Incoming" : "Outgoing") << " file transfer " << action;
}

// a new transfer was added
void DemoApp::transfer_added(Transfer* /*t*/)
{
}

// a queued transfer was removed
void DemoApp::transfer_removed(Transfer* t)
{
    displaytransferdetails(t, "removed\n");
}

void DemoApp::transfer_update(Transfer* /*t*/)
{
    // (this is handled in the prompt logic)
}

void DemoApp::transfer_failed(Transfer* t, const Error& e, dstime)
{
    displaytransferdetails(t, "failed (");
    if (e == API_ETOOMANY && e.hasExtraInfo())
    {
         cout << getExtraInfoErrorString(e) << ")" << endl;
    }
    else
    {
        cout << errorstring(e) << ")" << endl;
    }
}

void DemoApp::transfer_complete(Transfer* t)
{
    if (gVerboseMode)
    {
        displaytransferdetails(t, "completed, ");

        if (t->slot)
        {
            cout << t->slot->progressreported * 10 / (1024 * (Waiter::ds - t->slot->starttime + 1)) << " KB/s" << endl;
        }
        else
        {
            cout << "delayed" << endl;
        }
    }
}

// transfer about to start - make final preparations (determine localfilename, create thumbnail for image upload)
void DemoApp::transfer_prepare(Transfer* t)
{
    if (gVerboseMode)
    {
        displaytransferdetails(t, "starting\n");
    }

    if (t->type == GET)
    {
        // only set localfilename if the engine has not already done so
        if (t->localfilename.empty())
        {
            client->fsaccess->tmpnamelocal(t->localfilename);
        }
    }
}

#ifdef ENABLE_SYNC
static void syncstat(Sync* sync)
{
    cout << ", " << sync->localnodes[FILENODE] << " file(s) and "
         << sync->localnodes[FOLDERNODE] << " folder(s)" << endl;
}

void DemoApp::syncupdate_stateconfig(handle backupId)
{
    cout << "Sync config updated: " << toHandle(backupId) << endl;
}


void DemoApp::syncupdate_active(handle backupId, bool active)
{
    cout << "Sync is now active: " << active << endl;
}

void DemoApp::sync_auto_resume_result(const UnifiedSync& s, bool attempted)
{
    handle backupId = s.mConfig.getBackupId();
    if (attempted)
    {
        cout << "Sync - autoresumed " << toHandle(backupId) << " " << s.mConfig.getLocalPath().toPath(*client->fsaccess)  << " enabled: "
             << s.mConfig.getEnabled()  << " syncError: " << s.mConfig.getError() << " Running: " << !!s.mSync << endl;
    }
    else
    {
        cout << "Sync - autoloaded " << toHandle(backupId) << " " << s.mConfig.getLocalPath().toPath(*client->fsaccess) << " enabled: "
            << s.mConfig.getEnabled() << " syncError: " << s.mConfig.getError() << " Running: " << !!s.mSync << endl;
    }
}

void DemoApp::sync_removed(handle backupId)
{
    cout << "Sync - removed: " << toHandle(backupId) << endl;

}

void DemoApp::syncupdate_scanning(bool active)
{
    if (active)
    {
        cout << "Sync - scanning files and folders" << endl;
    }
    else
    {
        cout << "Sync - scan completed" << endl;
    }
}

void DemoApp::syncupdate_stalled(bool stalled)
{
    if (stalled)
    {
        cout << "Sync - stalled" << endl;
    }
    else
    {
        cout << "Sync - stall ended" << endl;
    }
}

// sync update callbacks are for informational purposes only and must not change or delete the sync itself
void DemoApp::syncupdate_local_folder_addition(Sync* sync, const LocalPath& path)
{
    cout << "Sync - local folder addition detected: " << path.toPath(*client->fsaccess);
    syncstat(sync);
}

void DemoApp::syncupdate_local_folder_deletion(Sync* sync, const LocalPath& path)
{
    cout << "Sync - local folder deletion detected: " << path.toPath(*client->fsaccess);
    syncstat(sync);
}

void DemoApp::syncupdate_local_file_addition(Sync* sync, const LocalPath& path)
{
    cout << "Sync - local file addition detected: " << path.toPath(*client->fsaccess);
    syncstat(sync);
}

void DemoApp::syncupdate_local_file_deletion(Sync* sync, const LocalPath& path)
{
    cout << "Sync - local file deletion detected: " << path.toPath(*client->fsaccess);
    syncstat(sync);
}

void DemoApp::syncupdate_local_file_change(Sync* sync, const LocalPath& path)
{
    cout << "Sync - local file change detected: " << path.toPath(*client->fsaccess);
    syncstat(sync);
}

void DemoApp::syncupdate_local_move(Sync*, const LocalPath& oldPath, const LocalPath& newPath)
{
    cout << "Sync - local rename/move " << oldPath.toPath(*client->fsaccess) << " -> " << newPath.toPath(*client->fsaccess) << endl;
}

void DemoApp::syncupdate_local_lockretry(bool locked)
{
    if (locked)
    {
        cout << "Sync - waiting for local filesystem lock" << endl;
    }
    else
    {
        cout << "Sync - local filesystem lock issue resolved, continuing..." << endl;
    }
}

void DemoApp::syncupdate_remote_move(Sync *, Node *n, Node *prevparent)
{
    cout << "Sync - remote move " << n->displayname() << ": " << (prevparent ? prevparent->displayname() : "?") <<
            " -> " << (n->parent ? n->parent->displayname() : "?") << endl;
}

void DemoApp::syncupdate_remote_rename(Sync *, Node *n, const char *prevname)
{
    cout << "Sync - remote rename " << prevname << " -> " <<  n->displayname() << endl;
}

void DemoApp::syncupdate_remote_folder_addition(Sync *, Node* n)
{
    cout << "Sync - remote folder addition detected " << n->displayname() << endl;
}

void DemoApp::syncupdate_remote_file_addition(Sync *, Node* n)
{
    cout << "Sync - remote file addition detected " << n->displayname() << endl;
}

void DemoApp::syncupdate_remote_folder_deletion(Sync *, Node* n)
{
    cout << "Sync - remote folder deletion detected " << n->displayname() << endl;
}

void DemoApp::syncupdate_remote_file_deletion(Sync *, Node* n)
{
    cout << "Sync - remote file deletion detected " << n->displayname() << endl;
}

void DemoApp::syncupdate_get(Sync*, Node *, const char* path)
{
    cout << "Sync - requesting file " << path << endl;
}

void DemoApp::syncupdate_put(Sync*, const char* path)
{
    cout << "Sync - sending file " << path << endl;
}

void DemoApp::syncupdate_remote_copy(Sync*, const char* name)
{
    cout << "Sync - creating remote file " << name << " by copying existing remote file" << endl;
}

static const char* treestatename(treestate_t ts)
{
    switch (ts)
    {
        case TREESTATE_NONE:
            return "None/Undefined";
        case TREESTATE_SYNCED:
            return "Synced";
        case TREESTATE_PENDING:
            return "Pending";
        case TREESTATE_SYNCING:
            return "Syncing";
    }

    return "UNKNOWN";
}

void DemoApp::syncupdate_treestate(LocalNode* l)
{
    cout << "Sync - state change of node " << l->name << " to " << treestatename(l->ts) << endl;
}

// generic name filter
// FIXME: configurable regexps
static bool is_syncable(const char* name)
{
    return *name != '.' && *name != '~' && strcmp(name, "Thumbs.db") && strcmp(name, "desktop.ini");
}

// determines whether remote node should be synced
bool DemoApp::sync_syncable(Sync *, const char *, LocalPath&, Node *n)
{
    return is_syncable(n->displayname());
}

// determines whether local file should be synced
bool DemoApp::sync_syncable(Sync *, const char *name, LocalPath&)
{
    return is_syncable(name);
}
#endif

AppFileGet::AppFileGet(Node* n, handle ch, byte* cfilekey, m_off_t csize, m_time_t cmtime, string* cfilename,
                       string* cfingerprint, const string& targetfolder)
{
    if (n)
    {
        h = n->nodeHandle();
        hprivate = true;

        *(FileFingerprint*) this = *n;
        name = n->displayname();
    }
    else
    {
        h.set6byte(ch);
        memcpy(filekey, cfilekey, sizeof filekey);
        hprivate = false;

        size = csize;
        mtime = cmtime;

        if (!cfingerprint->size() || !unserializefingerprint(cfingerprint))
        {
            memcpy(crc.data(), filekey, sizeof crc);
        }

        name = *cfilename;
    }

    localname = LocalPath::fromName(name, *client->fsaccess, client->fsaccess->getlocalfstype(LocalPath::fromPath(name, *client->fsaccess)));
    if (!targetfolder.empty())
    {
        string s = targetfolder;
        localname.prependWithSeparator(LocalPath::fromPath(s, *client->fsaccess));
    }
}

AppFilePut::AppFilePut(const LocalPath& clocalname, handle ch, const char* ctargetuser)
{
    // full local path
    localname = clocalname;

    // target parent node
    h.set6byte(ch);

    // target user
    targetuser = ctargetuser;

    name = clocalname.leafName().toName(*client->fsaccess);
}

// user addition/update (users never get deleted)
void DemoApp::users_updated(User** u, int count)
{
    if (count == 1)
    {
        cout << "1 user received or updated" << endl;
    }
    else
    {
        cout << count << " users received or updated" << endl;
    }

    if (u)
    {
        User* user;
        for (int i = 0; i < count; i++)
        {
            user = u[i];
            cout << "User " << user->email;
            if (user->getTag()) // false if external change
            {
                cout << " has been changed by your own client" << endl;
            }
            else
            {
                cout << " has been changed externally" << endl;
            }
        }
    }
}

bool notifyAlerts = true;

string displayUser(handle user, MegaClient* mc)
{
    User* u = mc->finduser(user);
    return u ? u->email : "<user not found>";
}

string displayTime(m_time_t t)
{
    char timebuf[32];
    struct tm tmptr;
    m_localtime(t, &tmptr);
    strftime(timebuf, sizeof timebuf, "%c", &tmptr);
    return timebuf;
}

void printAlert(UserAlert::Base& b)
{
    string header, title;
    b.text(header, title, client);
    cout << "**alert " << b.id << ": " << header << " - " << title << " [at " << displayTime(b.timestamp) << "]" << " seen: " << b.seen << endl;
}

void DemoApp::useralerts_updated(UserAlert::Base** b, int count)
{
    if (b && notifyAlerts)
    {
        for (int i = 0; i < count; ++i)
        {
            if (!b[i]->seen)
            {
                printAlert(*b[i]);
            }
        }
    }
}


#ifdef ENABLE_CHAT

void DemoApp::chatcreate_result(TextChat *chat, error e)
{
    if (e)
    {
        cout << "Chat creation failed (" << errorstring(e) << ")" << endl;
    }
    else
    {
        cout << "Chat created successfully" << endl;
        printChatInformation(chat);
        cout << endl;
    }
}

void DemoApp::chatinvite_result(error e)
{
    if (e)
    {
        cout << "Chat invitation failed (" << errorstring(e) << ")" << endl;
    }
    else
    {
        cout << "Chat invitation successful" << endl;
    }
}

void DemoApp::chatremove_result(error e)
{
    if (e)
    {
        cout << "Peer removal failed (" << errorstring(e) << ")" << endl;
    }
    else
    {
        cout << "Peer removal successful" << endl;
    }
}

void DemoApp::chaturl_result(string *url, error e)
{
    if (e)
    {
        cout << "Chat URL retrieval failed (" << errorstring(e) << ")" << endl;
    }
    else
    {
        cout << "Chat URL: " << *url << endl;
    }
}

void DemoApp::chatgrantaccess_result(error e)
{
    if (e)
    {
        cout << "Grant access to node failed (" << errorstring(e) << ")" << endl;
    }
    else
    {
        cout << "Access to node granted successfully" << endl;
    }
}

void DemoApp::chatremoveaccess_result(error e)
{
    if (e)
    {
        cout << "Revoke access to node failed (" << errorstring(e) << ")" << endl;
    }
    else
    {
        cout << "Access to node removed successfully" << endl;
    }
}

void DemoApp::chatupdatepermissions_result(error e)
{
    if (e)
    {
        cout << "Permissions update failed (" << errorstring(e) << ")" << endl;
    }
    else
    {
        cout << "Permissions updated successfully" << endl;
    }
}

void DemoApp::chattruncate_result(error e)
{
    if (e)
    {
        cout << "Truncate message/s failed (" << errorstring(e) << ")" << endl;
    }
    else
    {
        cout << "Message/s truncated successfully" << endl;
    }
}

void DemoApp::chatsettitle_result(error e)
{
    if (e)
    {
        cout << "Set title failed (" << errorstring(e) << ")" << endl;
    }
    else
    {
        cout << "Title updated successfully" << endl;
    }
}

void DemoApp::chatpresenceurl_result(string *url, error e)
{
    if (e)
    {
        cout << "Presence URL retrieval failed (" << errorstring(e) << ")" << endl;
    }
    else
    {
        cout << "Presence URL: " << *url << endl;
    }
}

void DemoApp::chatlink_result(handle h, error e)
{
    if (e)
    {
        cout << "Chat link failed (" << errorstring(e) << ")" << endl;
    }
    else
    {
        if (ISUNDEF(h))
        {
            cout << "Chat link deleted successfully" << endl;
        }
        else
        {
            char hstr[sizeof(handle) * 4 / 3 + 4];
            Base64::btoa((const byte *)&h, MegaClient::CHATLINKHANDLE, hstr);
            cout << "Chat link: " << hstr << endl;
        }
    }
}

void DemoApp::chatlinkclose_result(error e)
{
    if (e)
    {
        cout << "Set private mode for chat failed  (" << errorstring(e) << ")" << endl;
    }
    else
    {
        cout << "Private mode successfully set" << endl;
    }
}

void DemoApp::chatlinkurl_result(handle chatid, int shard, string *url, string *ct, int, m_time_t ts, error e)
{
    if (e)
    {
        cout << "URL request for chat-link failed (" << errorstring(e) << ")" << endl;
    }
    else
    {
        char idstr[sizeof(handle) * 4 / 3 + 4];
        Base64::btoa((const byte *)&chatid, MegaClient::CHATHANDLE, idstr);
        cout << "Chatid: " << idstr << " (shard " << shard << ")" << endl;
        cout << "URL for chat-link: " << url->c_str() << endl;
        cout << "Encrypted chat-topic: " << ct->c_str() << endl;
        cout << "Creation timestamp: " << ts << endl;
    }
}

void DemoApp::chatlinkjoin_result(error e)
{
    if (e)
    {
        cout << "Join to openchat failed (" << errorstring(e) << ")" << endl;
    }
    else
    {
        cout << "Joined to openchat successfully." << endl;
    }
}

void DemoApp::chats_updated(textchat_map *chats, int count)
{
    if (count == 1)
    {
        cout << "1 chat received or updated" << endl;
    }
    else
    {
        cout << count << " chats received or updated" << endl;
    }

    if (chats)
    {
        textchat_map::iterator it;
        for (it = chats->begin(); it != chats->end(); it++)
        {
            printChatInformation(it->second);
        }
    }
}

void DemoApp::printChatInformation(TextChat *chat)
{
    if (!chat)
    {
        return;
    }

    cout << "Chat ID: " << Base64Str<sizeof(handle)>(chat->id) << endl;
    cout << "\tOwn privilege level: " << DemoApp::getPrivilegeString(chat->priv) << endl;
    cout << "\tCreation ts: " << chat->ts << endl;
    cout << "\tChat shard: " << chat->shard << endl;
    if (chat->group)
    {
        cout << "\tGroup chat: yes" << endl;
    }
    else
    {
        cout << "\tGroup chat: no" << endl;
    }
    if (chat->isFlagSet(TextChat::FLAG_OFFSET_ARCHIVE))
    {
        cout << "\tArchived chat: yes" << endl;
    }
    else
    {
        cout << "\tArchived chat: no" << endl;
    }
    if (chat->publicchat)
    {
        cout << "\tPublic chat: yes" << endl;
        cout << "\tUnified key: " << chat->unifiedKey.c_str() << endl;
    }
    else
    {
        cout << "\tPublic chat: no" << endl;
    }
    cout << "\tPeers:";

    if (chat->userpriv)
    {
        cout << "\t\t(userhandle)\t(privilege level)" << endl;
        for (unsigned i = 0; i < chat->userpriv->size(); i++)
        {
            Base64Str<sizeof(handle)> hstr(chat->userpriv->at(i).first);
            cout << "\t\t\t" << hstr;
            cout << "\t" << DemoApp::getPrivilegeString(chat->userpriv->at(i).second) << endl;
        }
    }
    else
    {
        cout << " no peers (only you as participant)" << endl;
    }
    if (chat->tag)
    {
        cout << "\tIs own change: yes" << endl;
    }
    else
    {
        cout << "\tIs own change: no" << endl;
    }
    if (!chat->title.empty())
    {
        cout << "\tTitle: " << chat->title.c_str() << endl;
    }
}

string DemoApp::getPrivilegeString(privilege_t priv)
{
    switch (priv)
    {
    case PRIV_STANDARD:
        return "PRIV_STANDARD (standard access)";
    case PRIV_MODERATOR:
        return "PRIV_MODERATOR (moderator)";
    case PRIV_RO:
        return "PRIV_RO (read-only)";
    case PRIV_RM:
        return "PRIV_RM (removed)";
    case PRIV_UNKNOWN:
    default:
        return "PRIV_UNKNOWN";
    }
}

#endif


void DemoApp::pcrs_updated(PendingContactRequest** list, int count)
{
    int deletecount = 0;
    int updatecount = 0;
    if (list != NULL)
    {
        for (int i = 0; i < count; i++)
        {
            if (list[i]->changed.deleted)
            {
                deletecount++;
            }
            else
            {
                updatecount++;
            }
        }
    }
    else
    {
        // All pcrs are updated
        for (handlepcr_map::iterator it = client->pcrindex.begin(); it != client->pcrindex.end(); it++)
        {
            if (it->second->changed.deleted)
            {
                deletecount++;
            }
            else
            {
                updatecount++;
            }
        }
    }

    if (deletecount != 0)
    {
        cout << deletecount << " pending contact request" << (deletecount != 1 ? "s" : "") << " deleted" << endl;
    }
    if (updatecount != 0)
    {
        cout << updatecount << " pending contact request" << (updatecount != 1 ? "s" : "") << " received or updated" << endl;
    }
}

void DemoApp::setattr_result(handle, Error e)
{
    if (e)
    {
        cout << "Node attribute update failed (" << errorstring(e) << ")" << endl;
    }
}

void DemoApp::rename_result(handle, error e)
{
    if (e)
    {
        cout << "Node move failed (" << errorstring(e) << ")" << endl;
    }
}

void DemoApp::unlink_result(handle, error e)
{
    if (e)
    {
        cout << "Node deletion failed (" << errorstring(e) << ")" << endl;
    }
}

void DemoApp::fetchnodes_result(const Error& e)
{
    if (e)
    {
        if (e == API_ENOENT && e.hasExtraInfo())
        {
            cout << "File/folder retrieval failed: " << getExtraInfoErrorString(e) << endl;
        }
        else
        {
            cout << "File/folder retrieval failed (" << errorstring(e) << ")" << endl;
        }
        pdf_to_import = false;
    }
    else
    {
        // check if we fetched a folder link and the key is invalid
        if (client->loggedinfolderlink())
        {
            if (client->isValidFolderLink())
            {
                cout << "Folder link loaded correctly." << endl;
            }
            else
            {
                assert(client->nodebyhandle(client->rootnodes[0]));   // node is there, but cannot be decrypted
                cout << "File/folder retrieval succeed, but encryption key is wrong." << endl;
            }
        }

        if (pdf_to_import)
        {
            client->getwelcomepdf();
        }
    }
}

void DemoApp::putnodes_result(const Error& e, targettype_t t, vector<NewNode>& nn, bool targetOverride)
{
    if (t == USER_HANDLE)
    {
        if (!e)
        {
            cout << "Success." << endl;
        }
    }

    if (pdf_to_import)   // putnodes from openfilelink_result()
    {
        if (!e)
        {
            cout << "Welcome PDF file has been imported successfully." << endl;
        }
        else
        {
            cout << "Failed to import Welcome PDF file" << endl;
        }

        pdf_to_import = false;
        return;
    }

    if (e)
    {
        cout << "Node addition failed (" << errorstring(e) << ")" << endl;
    }

    if (targetOverride)
    {
        cout << "Target folder has changed!" << endl;
    }

    auto i = gOnPutNodeTag.find(client->restag);
    if (i != gOnPutNodeTag.end())
    {
        if (client->nodenotify.size())
        {
            Node* n = client->nodenotify.back();  // same trick as the intermediate layer - only works when puts are one node at a time.
            i->second(n);
            gOnPutNodeTag.erase(i);
        }
    }
}

void DemoApp::setpcr_result(handle h, error e, opcactions_t action)
{
    if (e)
    {
        cout << "Outgoing pending contact request failed (" << errorstring(e) << ")" << endl;
    }
    else
    {
        if (h == UNDEF)
        {
            // must have been deleted
            cout << "Outgoing pending contact request " << (action == OPCA_DELETE ? "deleted" : "reminded") << " successfully" << endl;
        }
        else
        {
            cout << "Outgoing pending contact request succeeded, id: " << Base64Str<MegaClient::PCRHANDLE>(h) << endl;
        }
    }
}

void DemoApp::updatepcr_result(error e, ipcactions_t action)
{
    if (e)
    {
        cout << "Incoming pending contact request update failed (" << errorstring(e) << ")" << endl;
    }
    else
    {
        string labels[3] = {"accepted", "denied", "ignored"};
        cout << "Incoming pending contact request successfully " << labels[(int)action] << endl;
    }
}

void DemoApp::fa_complete(handle h, fatype type, const char* /*data*/, uint32_t len)
{
    cout << "Got attribute of type " << type << " (" << len << " byte(s))";
    Node *n = client->nodebyhandle(h);
    if (n)
    {
        cout << " for " << n->displayname() << endl;
    }
}

int DemoApp::fa_failed(handle, fatype type, int retries, error e)
{
    cout << "File attribute retrieval of type " << type << " failed (retries: " << retries << ") error: " << e << endl;

    return retries > 2;
}

void DemoApp::putfa_result(handle, fatype, error e)
{
    if (e)
    {
        cout << "File attribute attachment failed (" << errorstring(e) << ")" << endl;
    }
}

void DemoApp::removecontact_result(error e)
{
    if (e)
    {
        cout << "Contact removal failed (" << errorstring(e) << ")" << endl;
    }
    else
    {
        cout << "Success." << endl;
    }
}

void DemoApp::putua_result(error e)
{
    if (e)
    {
        cout << "User attribute update failed (" << errorstring(e) << ")" << endl;
    }
    else
    {
        cout << "Success." << endl;
    }
}

void DemoApp::getua_result(error e)
{
    if (client->fetchingkeys)
    {
        return;
    }

    cout << "User attribute retrieval failed (" << errorstring(e) << ")" << endl;
}

void DemoApp::getua_result(byte* data, unsigned l, attr_t type)
{
    if (client->fetchingkeys)
    {
        return;
    }

    if (gVerboseMode)
    {
        cout << "Received " << l << " byte(s) of user attribute: ";
        fwrite(data, 1, l, stdout);
        cout << endl;

        if (type == ATTR_ED25519_PUBK)
        {
            cout << "Credentials: " << AuthRing::fingerprint(string((const char*)data, l), true) << endl;
        }
    }

    if (type == ATTR_COOKIE_SETTINGS)
    {
        unsigned long cs = strtoul((const char*)data, nullptr, 10);
        std::bitset<32> bs(cs);
        cout << "Cookie settings = " << cs << " (" << bs << ')' << endl
             << "\tessential: " << bs[0] << endl
             << "\tpreferences: " << bs[1] << endl
             << "\tperformance: " << bs[2] << endl
             << "\tadvertising: " << bs[3] << endl
             << "\tthird party: " << bs[4] << endl;
    }
}

void DemoApp::getua_result(TLVstore *tlv, attr_t type)
{
    if (client->fetchingkeys)
    {
        return;
    }

    if (!tlv)
    {
        cout << "Error getting private user attribute" << endl;
    }
    else if (!gVerboseMode)
    {
        cout << "Received a TLV with " << tlv->size() << " item(s) of user attribute: " << endl;

        vector<string> *keys = tlv->getKeys();
        vector<string>::const_iterator it;
        unsigned valuelen;
        string value, key;
        char *buf;
        for (it=keys->begin(); it != keys->end(); it++)
        {
            key = (*it).empty() ? "(no key)" : *it;
            value = tlv->get(*it);
            valuelen = unsigned(value.length());

            buf = new char[valuelen * 4 / 3 + 4];
            Base64::btoa((const byte *) value.data(), valuelen, buf);

            cout << "\t" << key << "\t" << buf << endl;
            delete [] buf;
        }
        delete keys;
    }
}

#ifdef DEBUG
void DemoApp::delua_result(error e)
{
    if (e)
    {
        cout << "User attribute removal failed (" << errorstring(e) << ")" << endl;
    }
    else
    {
        cout << "Success." << endl;
    }
}

void DemoApp::senddevcommand_result(int value)
{
    cout << "Dev subcommand finished with code: " << value << endl;
}

void exec_devcommand(autocomplete::ACState& s)
{
    const char *email = nullptr;
    if (s.words.size() == 3)
    {
        email = s.words[2].s.c_str();
    }
    const char *subcommand = s.words[1].s.c_str();
    client->senddevcommand(subcommand, email);
}
#endif


void DemoApp::notify_retry(dstime dsdelta, retryreason_t)
{
    if (dsdelta)
    {
        cout << "API request failed, retrying in " << dsdelta * 100 << " ms - Use 'retry' to retry immediately..."
             << endl;
    }
    else
    {
        cout << "Retried API request completed" << endl;
    }
}

string DemoApp::getExtraInfoErrorString(const Error& e)
{
    string textError;

    if (e.getUserStatus() == 7)
    {
        textError.append("User status is suspended due to ETD. ");
    }

    textError.append("Link status is: ");
    switch (e.getLinkStatus())
    {
        case 0:
            textError.append("Undeleted");
            break;
        case 1:
            textError.append("Deleted/down");
            break;
        case 2:
            textError.append("Down due to an ETD specifically");
            break;
        default:
            textError.append("Unknown link status");
            break;
    }

    return textError;
}

static void store_line(char*);
static void process_line(char *);
static char* line;

static AccountDetails account;

// Current remote directory.
static handle cwd = UNDEF;

// Where we were on the local filesystem when megacli started.
static LocalPath startDir;

static const char* rootnodenames[] =
{ "ROOT", "INBOX", "RUBBISH" };
static const char* rootnodepaths[] =
{ "/", "//in", "//bin" };

static void nodestats(int* c, const char* action)
{
    if (c[FILENODE])
    {
        cout << c[FILENODE] << ((c[FILENODE] == 1) ? " file" : " files");
    }
    if (c[FILENODE] && c[FOLDERNODE])
    {
        cout << " and ";
    }
    if (c[FOLDERNODE])
    {
        cout << c[FOLDERNODE] << ((c[FOLDERNODE] == 1) ? " folder" : " folders");
    }

    if (c[FILENODE] || c[FOLDERNODE])
    {
        cout << " " << action << endl;
    }
}

// list available top-level nodes and contacts/incoming shares
static void listtrees()
{
    for (int i = 0; i < (int) (sizeof client->rootnodes / sizeof *client->rootnodes); i++)
    {
        if (client->rootnodes[i] != UNDEF)
        {
            cout << rootnodenames[i] << " on " << rootnodepaths[i] << endl;
        }
    }

    for (user_map::iterator uit = client->users.begin(); uit != client->users.end(); uit++)
    {
        User* u = &uit->second;
        Node* n;

        if (u->show == VISIBLE || u->sharing.size())
        {
            for (handle_set::iterator sit = u->sharing.begin(); sit != u->sharing.end(); sit++)
            {
                if ((n = client->nodebyhandle(*sit)) && n->inshare)
                {
                    cout << "INSHARE on " << u->email << ":" << n->displayname() << " ("
                         << getAccessLevelStr(n->inshare->access) << ")" << endl;
                }
            }
        }
    }

    if (clientFolder && !ISUNDEF(clientFolder->rootnodes[0]))
    {
        Node *n = clientFolder->nodebyhandle(clientFolder->rootnodes[0]);
        if (n)
        {
            cout << "FOLDERLINK on " << n->displayname() << ":" << endl;
        }
    }
}

// returns node pointer determined by path relative to cwd
// path naming conventions:
// * path is relative to cwd
// * /path is relative to ROOT
// * //in is in INBOX
// * //bin is in RUBBISH
// * X: is user X's INBOX
// * X:SHARE is share SHARE from user X
// * Y:name is folder in FOLDERLINK, Y is the public handle
// * : and / filename components, as well as the \, must be escaped by \.
// (correct UTF-8 encoding is assumed)
// returns NULL if path malformed or not found
static Node* nodebypath(const char* ptr, string* user = NULL, string* namepart = NULL)
{
    vector<string> c;
    string s;
    int l = 0;
    const char* bptr = ptr;
    int remote = 0;
    int folderlink = 0;
    Node* n = nullptr;
    Node* nn;

    // split path by / or :
    do {
        if (!l)
        {
            if (*(const signed char*)ptr >= 0)
            {
                if (*ptr == '\\')
                {
                    if (ptr > bptr)
                    {
                        s.append(bptr, ptr - bptr);
                    }

                    bptr = ++ptr;

                    if (*bptr == 0)
                    {
                        c.push_back(s);
                        break;
                    }

                    ptr++;
                    continue;
                }

                if (*ptr == '/' || *ptr == ':' || !*ptr)
                {
                    if (*ptr == ':')
                    {
                        if (c.size())
                        {
                            return NULL;
                        }

                        remote = 1;
                    }

                    if (ptr > bptr)
                    {
                        s.append(bptr, ptr - bptr);
                    }

                    bptr = ptr + 1;

                    c.push_back(s);

                    s.erase();
                }
            }
            else if ((*ptr & 0xf0) == 0xe0)
            {
                l = 1;
            }
            else if ((*ptr & 0xf8) == 0xf0)
            {
                l = 2;
            }
            else if ((*ptr & 0xfc) == 0xf8)
            {
                l = 3;
            }
            else if ((*ptr & 0xfe) == 0xfc)
            {
                l = 4;
            }
        }
        else
        {
            l--;
        }
    } while (*ptr++);

    if (l)
    {
        return NULL;
    }

    if (remote)
    {
        // target: user inbox - record username/email and return NULL
        if (c.size() == 2 && c[0].find("@") != string::npos && !c[1].size())
        {
            if (user)
            {
                *user = c[0];
            }

            return NULL;
        }

        // target is not a user, but a public folder link
        if (c.size() >= 2 && c[0].find("@") == string::npos)
        {
            if (!clientFolder)
            {
                return NULL;
            }

            n = clientFolder->nodebyhandle(clientFolder->rootnodes[0]);
            if (c.size() == 2 && c[1].empty())
            {
                return n;
            }
            l = 1;   // <folder_name>:[/<subfolder>][/<file>]
            folderlink = 1;
        }

        User* u;

        if ((u = client->finduser(c[0].c_str())))
        {
            // locate matching share from this user
            handle_set::iterator sit;
            string name;
            for (sit = u->sharing.begin(); sit != u->sharing.end(); sit++)
            {
                if ((n = client->nodebyhandle(*sit)))
                {
                    if(!name.size())
                    {
                        name =  c[1];
                        n->client->fsaccess->normalize(&name);
                    }

                    if (!strcmp(name.c_str(), n->displayname()))
                    {
                        l = 2;
                        break;
                    }
                }
            }
        }

        if (!l)
        {
            return NULL;
        }
    }
    else
    {
        // path starting with /
        if (c.size() > 1 && !c[0].size())
        {
            // path starting with //
            if (c.size() > 2 && !c[1].size())
            {
                if (c[2] == "in")
                {
                    n = client->nodebyhandle(client->rootnodes[1]);
                }
                else if (c[2] == "bin")
                {
                    n = client->nodebyhandle(client->rootnodes[2]);
                }
                else
                {
                    return NULL;
                }

                l = 3;
            }
            else
            {
                n = client->nodebyhandle(client->rootnodes[0]);

                l = 1;
            }
        }
        else
        {
            n = client->nodebyhandle(cwd);
        }
    }

    // parse relative path
    while (n && l < (int)c.size())
    {
        if (c[l] != ".")
        {
            if (c[l] == "..")
            {
                if (n->parent)
                {
                    n = n->parent;
                }
            }
            else
            {
                // locate child node (explicit ambiguity resolution: not implemented)
                if (c[l].size())
                {
                    if (folderlink)
                    {
                        nn = clientFolder->childnodebyname(n, c[l].c_str());
                    }
                    else
                    {
                        nn = client->childnodebyname(n, c[l].c_str());
                    }

                    if (!nn)
                    {
                        // mv command target? return name part of not found
                        if (namepart && l == (int) c.size() - 1)
                        {
                            *namepart = c[l];
                            return n;
                        }

                        return NULL;
                    }

                    n = nn;
                }
            }
        }

        l++;
    }

    return n;
}

static void listnodeshares(Node* n)
{
    if(n->outshares)
    {
        for (share_map::iterator it = n->outshares->begin(); it != n->outshares->end(); it++)
        {
            cout << "\t" << n->displayname();

            if (it->first)
            {
                cout << ", shared with " << it->second->user->email << " (" << getAccessLevelStr(it->second->access) << ")"
                     << endl;
            }
            else
            {
                cout << ", shared as exported folder link" << endl;
            }
        }
    }
}

void TreeProcListOutShares::proc(MegaClient*, Node* n)
{
    listnodeshares(n);
}

bool handles_on = false;
bool showattrs = false;

static void dumptree(Node* n, bool recurse, int depth, const char* title, ofstream* toFile)
{
    std::ostream& stream = toFile ? *toFile : cout;
    string titleTmp;

    if (depth)
    {
        if (!toFile)
        {
            if (!title && !(title = n->displayname()))
            {
                title = "CRYPTO_ERROR";
            }

            for (int i = depth; i--; )
            {
                stream << "\t";
            }
        }
        else
        {
            titleTmp = n->displaypath();
            title = titleTmp.c_str();
        }

        stream << title << " (";

        switch (n->type)
        {
            case FILENODE:
                stream << n->size;

                if (handles_on)
                {
                    Base64Str<MegaClient::NODEHANDLE> handlestr(n->nodehandle);
                    stream << " " << handlestr.chars;
                }

                const char* p;
                if ((p = strchr(n->fileattrstring.c_str(), ':')))
                {
                    stream << ", has file attributes " << p + 1;
                }

                if (showattrs && n->attrs.map.size())
                {
                    stream << ", has attrs";
                    for (auto& a : n->attrs.map)
                    {
                        char namebuf[100]{};
                        AttrMap::nameid2string(a.first, namebuf);
                        stream << " " << namebuf << "=" << a.second;
                    }
                }

                if (n->plink)
                {
                    stream << ", shared as exported";
                    if (n->plink->ets)
                    {
                        stream << " temporal";
                    }
                    else
                    {
                        stream << " permanent";
                    }
                    stream << " file link";
                }

                break;

            case FOLDERNODE:
                stream << "folder";

                if (handles_on)
                {
                    Base64Str<MegaClient::NODEHANDLE> handlestr(n->nodehandle);
                    stream << " " << handlestr.chars;
                }

                if(n->outshares)
                {
                    for (share_map::iterator it = n->outshares->begin(); it != n->outshares->end(); it++)
                    {
                        if (it->first)
                        {
                            stream << ", shared with " << it->second->user->email << ", access "
                                 << getAccessLevelStr(it->second->access);
                        }
                    }

                    if (n->plink)
                    {
                        stream << ", shared as exported";
                        if (n->plink->ets)
                        {
                            stream << " temporal";
                        }
                        else
                        {
                            stream << " permanent";
                        }
                        stream << " folder link";
                    }
                }

                if (n->pendingshares)
                {
                    for (share_map::iterator it = n->pendingshares->begin(); it != n->pendingshares->end(); it++)
                    {
                        if (it->first)
                        {
                            stream << ", shared (still pending) with " << it->second->pcr->targetemail << ", access "
                                 << getAccessLevelStr(it->second->access);
                        }
                    }
                }

                if (n->inshare)
                {
                    stream << ", inbound " << getAccessLevelStr(n->inshare->access) << " share";
                }
                break;

            default:
                stream << "unsupported type, please upgrade";
        }

        stream << ")" << (n->changed.removed ? " (DELETED)" : "") << endl;

        if (!recurse)
        {
            return;
        }
    }

    if (n->type != FILENODE)
    {
        for (node_list::iterator it = n->children.begin(); it != n->children.end(); it++)
        {
            dumptree(*it, recurse, depth + 1, NULL, toFile);
        }
    }
}

#ifdef USE_FILESYSTEM
static void local_dumptree(const fs::path& de, int recurse, int depth = 0)
{
    if (depth)
    {
        for (int i = depth; i--; )
        {
            cout << "\t";
        }

        cout << de.filename().u8string() << " (";

        if (fs::is_directory(de))
        {
            cout << "folder";
        }

        cout << ")" << endl;

        if (!recurse)
        {
            return;
        }
    }

    if (fs::is_directory(de))
    {
        for (auto i = fs::directory_iterator(de); i != fs::directory_iterator(); ++i)
        {
            local_dumptree(*i, recurse, depth + 1);
        }
    }
}
#endif

static void nodepath(handle h, string* path)
{
    Node* n = client->nodebyhandle(h);
    *path = n ? n->displaypath() : "";
}

appfile_list appxferq[2];

static char dynamicprompt[128];

static const char* prompts[] =
{
    "MEGAcli> ", "Password:", "Old Password:", "New Password:", "Retype New Password:", "Master Key (base64):", "Type 2FA pin:", "Type pin to enable 2FA:", "-Input m to get more, q to quit-"
};

enum prompttype
{
    COMMAND, LOGINPASSWORD, OLDPASSWORD, NEWPASSWORD, PASSWORDCONFIRM, MASTERKEY, LOGINTFA, SETTFA, PAGER
};

static prompttype prompt = COMMAND;

#if defined(WIN32) && defined(NO_READLINE)
static char pw_buf[512];  // double space for unicode
#else
static char pw_buf[256];
#endif

static int pw_buf_pos;

static void setprompt(prompttype p)
{
    prompt = p;

    if (p == COMMAND)
    {
        console->setecho(true);
    }
    else if (p == PAGER)
    {
        cout << endl << prompts[p] << flush;
        console->setecho(false); // doesn't seem to do anything
    }
    else
    {
        pw_buf_pos = 0;
#if defined(WIN32) && defined(NO_READLINE)
        static_cast<WinConsole*>(console)->updateInputPrompt(prompts[p]);
#else
        cout << prompts[p] << flush;
#endif
        console->setecho(false);
    }
}

class TreeProcCopy_mcli : public TreeProc
{
    // This is a duplicate of the TreeProcCopy declared in treeproc.h and defined in megaapi_impl.cpp.
    // However some products are built with the megaapi_impl intermediate layer and some without so
    // we can avoid duplicated symbols in some products this way
public:
    vector<NewNode> nn;
    unsigned nc = 0;
    bool populated = false;


    void allocnodes()
    {
        nn.resize(nc);
        populated = true;
    }

    // determine node tree size (nn = NULL) or write node tree to new nodes array
    void proc(MegaClient* mc, Node* n)
    {
        if (populated)
        {
            string attrstring;
            SymmCipher key;
            NewNode* t = &nn[--nc];

            // copy node
            t->source = NEW_NODE;
            t->type = n->type;
            t->nodehandle = n->nodehandle;
            t->parenthandle = n->parent ? n->parent->nodehandle : UNDEF;

            // copy key (if file) or generate new key (if folder)
            if (n->type == FILENODE)
            {
                t->nodekey = n->nodekey();
            }
            else
            {
                byte buf[FOLDERNODEKEYLENGTH];
                mc->rng.genblock(buf, sizeof buf);
                t->nodekey.assign((char*) buf, FOLDERNODEKEYLENGTH);
            }

            key.setkey((const byte*) t->nodekey.data(), n->type);

            AttrMap tattrs;
            tattrs.map = n->attrs.map;
            nameid rrname = AttrMap::string2nameid("rr");
            attr_map::iterator it = tattrs.map.find(rrname);
            if (it != tattrs.map.end())
            {
                LOG_debug << "Removing rr attribute";
                tattrs.map.erase(it);
            }

            t->attrstring.reset(new string);
            tattrs.getjson(&attrstring);
            mc->makeattr(&key, t->attrstring, attrstring.c_str());
        }
        else
        {
            nc++;
        }
    }
};

int loadfile(LocalPath& localPath, string* data)
{
    auto fa = client->fsaccess->newfileaccess();

    if (fa->fopen(localPath, 1, 0))
    {
        data->resize(size_t(fa->size));
        fa->fread(data, unsigned(data->size()), 0, 0);
        return 1;
    }
    return 0;
}

void xferq(direction_t d, int cancel, bool showActive, bool showAll, bool showCount)
{
    string name;
    int count = 0, activeCount = 0;

    DBTableTransactionCommitter committer(client->tctable);
    for (appfile_list::iterator it = appxferq[d].begin(); it != appxferq[d].end(); )
    {
        if (cancel < 0 || cancel == (*it)->seqno)
        {
            bool active = (*it)->transfer && (*it)->transfer->slot;
            (*it)->displayname(&name);

            if ((active && showActive) || showAll)
            {
                cout << (*it)->seqno << ": " << name;

                if (d == PUT)
                {
                    AppFilePut* f = (AppFilePut*)*it;

                    cout << " -> ";

                    if (f->targetuser.size())
                    {
                        cout << f->targetuser << ":";
                    }
                    else
                    {
                        string path;
                        nodepath(f->h.as8byte(), &path);
                        cout << path;
                    }
                }

                if (active)
                {
                    cout << " [ACTIVE] " << ((*it)->transfer->slot->progressreported * 100 / ((*it)->transfer->size ? (*it)->transfer->size : 1)) << "% of " << (*it)->transfer->size;
                }
                cout << endl;
            }

            if (cancel >= 0)
            {
                cout << "Cancelling..." << endl;


                if ((*it)->transfer)
                {
                    client->stopxfer(*it++, &committer);  // stopping calls us back, we delete it, destructor removes it from the map
                }
                continue;
            }

            ++count;
            activeCount += active ? 1 : 0;
        }
        ++it;
    }
    if (showCount)
    {
        cout << "Transfer count: " << count << " active: " << activeCount << endl;
    }
}

#ifdef USE_MEDIAINFO

string showMediaInfo(const MediaProperties& mp, MediaFileInfo& mediaInfo, bool oneline)
{
    ostringstream out;
    string sep(oneline ? " " : "\n");

    MediaFileInfo::MediaCodecs::shortformatrec sf;
    sf.containerid = 0;
    sf.videocodecid = 0;
    sf.audiocodecid = 0;
    if (mp.shortformat == 255)
    {
        return "MediaInfo could not identify this file";
    }
    else if (mp.shortformat == 0)
    {
        // from attribute 9
        sf.containerid = mp.containerid;
        sf.videocodecid = mp.videocodecid;
        sf.audiocodecid = mp.audiocodecid;
    }
    else if (mp.shortformat < mediaInfo.mediaCodecs.shortformats.size())
    {
        sf = mediaInfo.mediaCodecs.shortformats[mp.shortformat];
    }

    for (std::map<std::string, unsigned>::const_iterator i = mediaInfo.mediaCodecs.containers.begin(); i != mediaInfo.mediaCodecs.containers.end(); ++i)
    {
        if (i->second == sf.containerid)
        {
            out << "Format: " << i->first << sep;
        }
    }
    for (std::map<std::string, unsigned>::const_iterator i = mediaInfo.mediaCodecs.videocodecs.begin(); i != mediaInfo.mediaCodecs.videocodecs.end(); ++i)
    {
        if (i->second == sf.videocodecid)
        {
            out << "Video: " << i->first << sep;
        }
    }

    for (std::map<std::string, unsigned>::const_iterator i = mediaInfo.mediaCodecs.audiocodecs.begin(); i != mediaInfo.mediaCodecs.audiocodecs.end(); ++i)
    {
        if (i->second == sf.audiocodecid)
        {
            out << "Audio: " << i->first << sep;
        }
    }

    if (mp.width > 0)
    {
        out << "Width: " << mp.width << sep;
    }
    if (mp.height > 0)
    {
        out << "Height: " << mp.height << sep;
    }
    if (mp.fps > 0)
    {
        out << "Fps: " << mp.fps << sep;
    }
    if (mp.playtime > 0)
    {
        out << "Playtime: " << mp.playtime << sep;
    }

    string result = out.str();
    result.erase(result.size() - (result.empty() ? 0 : 1));
    return result;
}

string showMediaInfo(const std::string& fileattributes, uint32_t fakey[4], MediaFileInfo& mediaInfo, bool oneline)
{
    MediaProperties mp = MediaProperties::decodeMediaPropertiesAttributes(fileattributes, fakey);
    return showMediaInfo(mp, mediaInfo, oneline);
}

string showMediaInfo(Node* n, MediaFileInfo& /*mediaInfo*/, bool oneline)
{
    if (n->hasfileattribute(fa_media))
    {
        MediaProperties mp = MediaProperties::decodeMediaPropertiesAttributes(n->fileattrstring, (uint32_t*)(n->nodekey().data() + FILENODEKEYLENGTH / 2));
        return showMediaInfo(mp, client->mediaFileInfo, oneline);
    }
    return "The node has no mediainfo attribute";
}

#endif

// password change-related state information
static byte pwkey[SymmCipher::KEYLENGTH];
static byte pwkeybuf[SymmCipher::KEYLENGTH];
static byte newpwkey[SymmCipher::KEYLENGTH];
static string newpassword;

// readline callback - exit if EOF, add to history unless password
#if !defined(WIN32) || !defined(NO_READLINE)
static void store_line(char* l)
{
    if (!l)
    {
#ifndef NO_READLINE
        rl_callback_handler_remove();
#endif /* ! NO_READLINE */

        delete console;
        exit(0);
    }

#ifndef NO_READLINE
    if (*l && prompt == COMMAND)
    {
        add_history(l);
    }
#endif

    line = l;
}
#endif

class FileFindCommand : public Command
{
public:
    struct Stack : public std::deque<handle>
    {
        size_t filesLeft = 0;
        set<string> servers;
    };

    FileFindCommand(std::shared_ptr<Stack>& s, MegaClient* mc) : stack(s)
    {
        h = stack->front();
        stack->pop_front();

        client = mc;

        cmd("g");
        arg("n", (byte*)&h, MegaClient::NODEHANDLE);
        arg("g", 1);
        arg("v", 2);  // version 2: server can supply details for cloudraid files

        if (mc->usehttps)
        {
            arg("ssl", 2);
        }
    }

    static string server(const string& url)
    {
        const string pattern("://");
        size_t start_index = url.find(pattern);
        if (start_index != string::npos)
        {
            start_index += pattern.size();
            const size_t end_index = url.find("/", start_index);
            if (end_index != string::npos)
            {
                return url.substr(start_index, end_index - start_index);
            }
        }
        return "";
    }

    // process file credentials
    bool procresult(Result r) override
    {
        if (!r.wasErrorOrOK())
        {
            std::vector<string> tempurls;
            bool done = false;
            while (!done)
            {
                switch (client->json.getnameid())
                {
                case EOO:
                    done = true;
                    break;

                case 'g':
                    if (client->json.enterarray())   // now that we are requesting v2, the reply will be an array of 6 URLs for a raid download, or a single URL for the original direct download
                    {
                        for (;;)
                        {
                            std::string tu;
                            if (!client->json.storeobject(&tu))
                            {
                                break;
                            }
                            tempurls.push_back(tu);
                        }
                        client->json.leavearray();
                        if (tempurls.size() == 6)
                        {
                            if (Node* n = client->nodebyhandle(h))
                            {
                                cout << n->displaypath() << endl;

                                for (const auto& url : tempurls)
                                {
                                    stack->servers.insert(server(url));
                                }
                            }
                        }
                        break;
                    }
                    // fall-through

                default:
                    client->json.storeobject();
                }
            }
        }

        // now query for the next one - we don't send them all at once as there may be a lot!
        --stack->filesLeft;
        if (!stack->empty())
        {
            client->reqs.add(new FileFindCommand(stack, client));
        }
        else if (!stack->filesLeft)
        {
            cout << "<find complete>" << endl;
            for (auto s : stack->servers)
            {
                cout << s << endl;
            }
        }
        return true;
    }

private:
    handle h;
    std::shared_ptr<Stack> stack;
};


void getDepthFirstFileHandles(Node* n, deque<handle>& q)
{
    for (auto c : n->children)
    {
        if (c->type == FILENODE)
        {
            q.push_back(c->nodehandle);
        }
    }
    for (auto& c : n->children)
    {
        if (c->type > FILENODE)
        {
            getDepthFirstFileHandles(c, q);
        }
    }
}

void exec_find(autocomplete::ACState& s)
{
    if (s.words[1].s == "raided")
    {
        if (Node* n = client->nodebyhandle(cwd))
        {
            auto q = std::make_shared<FileFindCommand::Stack>();
            getDepthFirstFileHandles(n, *q);
            q->filesLeft = q->size();
            cout << "<find checking " << q->size() << " files>" << endl;
            if (q->empty())
            {
                cout << "<find complete>" << endl;
            }
            else
            {
                for (int i = 0; i < 25 && !q->empty(); ++i)
                {
                    client->reqs.add(new FileFindCommand(q, client));
                }
            }
        }
    }
}

bool recurse_findemptysubfoldertrees(Node* n, bool moveToTrash)
{
    if (n->type == FILENODE)
    {
        return false;
    }

    std::vector<Node*> emptyFolders;
    bool empty = true;
    Node* trash = client->nodebyhandle(client->rootnodes[2]);
    for (auto c : n->children)
    {
        bool subfolderEmpty = recurse_findemptysubfoldertrees(c, moveToTrash);
        if (subfolderEmpty)
        {
            emptyFolders.push_back(c);
        }
        empty = empty && subfolderEmpty;
    }
    if (!empty)
    {
        for (auto c : emptyFolders)
        {
            if (moveToTrash)
            {
                cout << "moving to trash: " << c->displaypath() << endl;
                client->rename(c, trash);
            }
            else
            {
                cout << "empty folder tree at: " << c->displaypath() << endl;
            }
        }
    }
    return empty;
}

void exec_findemptysubfoldertrees(autocomplete::ACState& s)
{
    bool moveToTrash = s.extractflag("-movetotrash");
    if (Node* n = client->nodebyhandle(cwd))
    {
        if (recurse_findemptysubfoldertrees(n, moveToTrash))
        {
            cout << "the search root path only contains empty folders: " << n->displaypath() << endl;
        }
    }
}

bool typematchesnodetype(nodetype_t pathtype, nodetype_t nodetype)
{
    switch (pathtype)
    {
    case FILENODE:
    case FOLDERNODE: return nodetype == pathtype;
    default: return false;
    }
}

#ifdef USE_FILESYSTEM
bool recursiveCompare(Node* mn, fs::path p)
{
    nodetype_t pathtype = fs::is_directory(p) ? FOLDERNODE : fs::is_regular_file(p) ? FILENODE : TYPE_UNKNOWN;
    if (!typematchesnodetype(pathtype, mn->type))
    {
        cout << "Path type mismatch: " << mn->displaypath() << ":" << mn->type << " " << p.u8string() << ":" << pathtype << endl;
        return false;
    }

    if (pathtype == FILENODE)
    {
        uint64_t size = (uint64_t) fs::file_size(p);
        if (size != (uint64_t) mn->size)
        {
            cout << "File size mismatch: " << mn->displaypath() << ":" << mn->size << " " << p.u8string() << ":" << size << endl;
        }
    }

    if (pathtype != FOLDERNODE)
    {
        return true;
    }

    std::string path = p.u8string();
    auto fileSystemType = client->fsaccess->getlocalfstype(LocalPath::fromPath(path, *client->fsaccess));
    multimap<string, Node*> ms;
    multimap<string, fs::path> ps;
    for (auto& m : mn->children)
    {
        string leafname = m->displayname();
        client->fsaccess->escapefsincompatible(&leafname, fileSystemType);
        ms.emplace(leafname, m);
    }
    for (fs::directory_iterator pi(p); pi != fs::directory_iterator(); ++pi)
    {
        auto leafname = pi->path().filename().u8string();
        client->fsaccess->escapefsincompatible(&leafname, fileSystemType);
        ps.emplace(leafname, pi->path());
    }

    for (auto p_iter = ps.begin(); p_iter != ps.end(); )
    {
        auto er = ms.equal_range(p_iter->first);
        auto next_p = p_iter;
        ++next_p;
        for (auto i = er.first; i != er.second; ++i)
        {
            if (recursiveCompare(i->second, p_iter->second))
            {
                ms.erase(i);
                ps.erase(p_iter);
                break;
            }
        }
        p_iter = next_p;
    }
    if (ps.empty() && ms.empty())
    {
        return true;
    }
    else
    {
        cout << "Extra content detected between " << mn->displaypath() << " and " << p.u8string() << endl;
        for (auto& mi : ms) cout << "Extra remote: " << mi.first << endl;
        for (auto& pi : ps) cout << "Extra local: " << pi.second << endl;
        return false;
    };
}
#endif
Node* nodeFromRemotePath(const string& s)
{
    Node* n;
    if (s.empty())
    {
        n = client->nodebyhandle(cwd);
    }
    else
    {
        n = nodebypath(s.c_str());
    }
    if (!n)
    {
        cout << "remote path not found: '" << s << "'" << endl;
    }
    return n;
}

#ifdef MEGA_MEASURE_CODE

void exec_deferRequests(autocomplete::ACState& s)
{
    // cause all the API requests of this type to be gathered up so they will be sent in a single batch, for timing purposes
    bool putnodes = s.extractflag("-putnodes");
    bool movenode = s.extractflag("-movenode");
    bool delnode = s.extractflag("-delnode");

    client->reqs.deferRequests =    [=](Command* c)
                                    {
                                        return  (putnodes && dynamic_cast<CommandPutNodes*>(c)) ||
                                                (movenode && dynamic_cast<CommandMoveNode*>(c)) ||
                                                (delnode && dynamic_cast<CommandDelNode*>(c));
                                    };
}

void exec_sendDeferred(autocomplete::ACState& s)
{
    // send those gathered up commands, and optionally reset the gathering
    client->reqs.sendDeferred();

    if (s.extractflag("-reset"))
    {
        client->reqs.deferRequests = nullptr;
    }
}

void exec_codeTimings(autocomplete::ACState& s)
{
    bool reset = s.extractflag("-reset");
    cout << client->performanceStats.report(reset, client->httpio, client->waiter, client->reqs) << flush;
}

#endif

#ifdef USE_FILESYSTEM
fs::path pathFromLocalPath(const string& s, bool mustexist)
{
    fs::path p = s.empty() ? fs::current_path() : fs::u8path(s);
#ifdef WIN32
    p = fs::u8path("\\\\?\\" + p.u8string());
#endif
    if (mustexist && !fs::exists(p))
    {
        cout << "local path not found: '" << s << "'";
        return fs::path();
    }
    return p;
}

void exec_treecompare(autocomplete::ACState& s)
{
    fs::path p = pathFromLocalPath(s.words[1].s, true);
    Node* n = nodeFromRemotePath(s.words[2].s);
    if (n && !p.empty())
    {
        recursiveCompare(n, p);
    }
}


bool buildLocalFolders(fs::path targetfolder, const string& prefix, int foldersperfolder, int recurselevel, int filesperfolder, uint64_t filesize, int& totalfilecount, int& totalfoldercount)
{
    fs::path p = targetfolder / fs::u8path(prefix);
    if (!fs::is_directory(p) && !fs::create_directory(p))
        return false;
    ++totalfoldercount;

    for (int i = 0; i < filesperfolder; ++i)
    {
        string filename = prefix + "_file_" + std::to_string(++totalfilecount);
        fs::path fp = p / fs::u8path(filename);
        ofstream fs(fp.u8string(), std::ios::binary);
        char buffer[64 * 1024];
        fs.rdbuf()->pubsetbuf(buffer, sizeof(buffer));

        for (auto j = filesize / sizeof(int); j--; )
        {
            fs.write((char*)&totalfilecount, sizeof(int));
        }
        fs.write((char*)&totalfilecount, filesize % sizeof(int));
    }

    if (recurselevel > 1)
    {
        for (int i = 0; i < foldersperfolder; ++i)
        {
            if (!buildLocalFolders(p, prefix + "_" + std::to_string(i), foldersperfolder, recurselevel - 1, filesperfolder, filesize, totalfilecount, totalfoldercount))
                return false;
        }
    }
    return true;
}

void exec_generatetestfilesfolders(autocomplete::ACState& s)
{
    string param, nameprefix = "test";
    int folderdepth = 1, folderwidth = 1, filecount = 100;
    int64_t filesize = 1024;
    if (s.extractflagparam("-folderdepth", param)) folderdepth = atoi(param.c_str());
    if (s.extractflagparam("-folderwidth", param)) folderwidth = atoi(param.c_str());
    if (s.extractflagparam("-filecount", param)) filecount = atoi(param.c_str());
    if (s.extractflagparam("-filesize", param)) filesize = atoll(param.c_str());
    if (s.extractflagparam("-nameprefix", param)) nameprefix = param;

    fs::path p = pathFromLocalPath(s.words[1].s, true);
    if (!p.empty())
    {
        int totalfilecount = 0, totalfoldercount = 0;
        buildLocalFolders(p, nameprefix, folderwidth, folderdepth, filecount, filesize, totalfilecount, totalfoldercount);
        cout << "created " << totalfilecount << " files and " << totalfoldercount << " folders" << endl;
    }
    else
    {
        cout << "invalid directory: " << p.u8string() << endl;
    }
}

#endif

void exec_getcloudstorageused(autocomplete::ACState& s)
{
    cout << client->mFingerprints.getSumSizes() << endl;
}

void exec_getuserquota(autocomplete::ACState& s)
{
    bool storage = s.extractflag("-storage");
    bool transfer = s.extractflag("-transfer");
    bool pro = s.extractflag("-pro");

    if (!storage && !transfer && !pro)
    {
        storage = transfer = pro = true;
    }

    client->getaccountdetails(new AccountDetails, storage, transfer, pro, false, false, false, -1);
}

void exec_getuserdata(autocomplete::ACState& s)
{
    client->getuserdata(client->reqtag);
}

void exec_querytransferquota(autocomplete::ACState& ac)
{
    client->querytransferquota(atoll(ac.words[1].s.c_str()));
}

void DemoApp::querytransferquota_result(int n)
{
    cout << "querytransferquota_result: " << n << endl;
}

autocomplete::ACN autocompleteTemplate;

void exec_help(ac::ACState&)
{
    cout << *autocompleteTemplate << flush;
}

bool quit_flag = false;

void exec_quit(ac::ACState&)
{
    quit_flag = true;
}

void exec_showattributes(autocomplete::ACState& s)
{
    if (const Node* n = nodeFromRemotePath(s.words[1].s))
    {
        for (auto pair : n->attrs.map)
        {
            char namebuf[10]{};
            AttrMap::nameid2string(pair.first, namebuf);
            if (pair.first == 'c')
            {
                FileFingerprint f;
                f.unserializefingerprint(&pair.second);
                cout << namebuf << ": " << pair.second << " (fingerprint: size " << f.size << " mtime " << f.mtime
                    << " crc " << std::hex << f.crc[0] << " " << f.crc[1] << " " << f.crc[2] << " " << f.crc[3] << std::dec << ")"
                    << " (node fingerprint: size " << n->size << " mtime " << n->mtime
                    << " crc " << std::hex << n->crc[0] << " " << n->crc[1] << " " << n->crc[2] << " " << n->crc[3] << std::dec << ")" << endl;
            }
            else
            {
                cout << namebuf << ": " << pair.second << endl;
            }
        }
    }
}

void printAuthringInformation(handle userhandle)
{
    for (auto &it : client->mAuthRings)
    {
        AuthRing &authring = it.second;
        attr_t at = it.first;
        cout << User::attr2string(at) << ": " << endl;
        for (auto &uh : authring.getTrackedUsers())
        {
            if (uh == userhandle || ISUNDEF(userhandle))    // no user was typed --> show authring for all users
            {
                User *user = client->finduser(uh);
                string email = user ? user->email : "not a contact";

                cout << "\tUserhandle: \t" << Base64Str<MegaClient::USERHANDLE>(uh) << endl;
                cout << "\tEmail:      \t" << email << endl;
                cout << "\tFingerprint:\t" << Utils::stringToHex(authring.getFingerprint(uh)) << endl;
                cout << "\tAuth. level: \t" << AuthRing::authMethodToStr(authring.getAuthMethod(uh)) << endl;
            }
        }
    }
}

void exec_setmaxconnections(autocomplete::ACState& s)
{
    auto direction = s.words[1].s == "put" ? PUT : GET;
    if (s.words.size() == 3)
    {
        client->setmaxconnections(direction, atoi(s.words[2].s.c_str()));
    }
    cout << "connections: " << (int)client->connections[direction] << endl;
}


class MegaCLILogger : public ::mega::Logger {
public:
    ofstream mLogFile;

    void log(const char*, int loglevel, const char*, const char *message
#ifdef ENABLE_LOG_PERFORMANCE
                 , const char **directMessages, size_t *directMessagesSizes, unsigned numberMessages
#endif
    ) override
    {
        if (mLogFile.is_open())
        {
            mLogFile << Waiter::ds << " " << SimpleLogger::toStr(static_cast<LogLevel>(loglevel)) << ": ";
            if (message) mLogFile << message;
#ifdef ENABLE_LOG_PERFORMANCE
            for (unsigned i = 0; i < numberMessages; ++i) mLogFile.write(directMessages[i], directMessagesSizes[i]);
#endif
            mLogFile << std::endl;
        }
        else
        {
#ifdef _WIN32
            auto t = std::time(NULL);
            char ts[50];
            if (!std::strftime(ts, sizeof(ts), "%H:%M:%S", std::localtime(&t)))
            {
                ts[0] = '\0';
            }

            string s;
            s.reserve(1024);
            s += ts;
            s += " ";
            if (message) s += message;
#ifdef ENABLE_LOG_PERFORMANCE
            for (unsigned i = 0; i < numberMessages; ++i) s.append(directMessages[i], directMessagesSizes[i]);
#endif
            s += "\r\n";
            OutputDebugStringA(s.c_str());
#else
            if (loglevel >= SimpleLogger::logCurrentLevel)
            {
                auto t = std::time(NULL);
                char ts[50];
                if (!std::strftime(ts, sizeof(ts), "%H:%M:%S", std::localtime(&t)))
                {
                    ts[0] = '\0';
                }
                std::cout << "[" << ts << "] " << SimpleLogger::toStr(static_cast<LogLevel>(loglevel)) << ": " << message << std::endl;
        }
#endif
        }
    }
};

void exec_fingerprint(autocomplete::ACState& s)
{
    auto localfilepath = LocalPath::fromPath(s.words[1].s, *client->fsaccess);
    auto fa = client->fsaccess->newfileaccess();

    if (fa->fopen(localfilepath, true, false, nullptr))
    {
        FileFingerprint fp;
        fp.genfingerprint(fa.get());
        cout << Utils::stringToHex(std::string((const char*)&fp.size, sizeof(fp.size))) << "/" <<
                Utils::stringToHex(std::string((const char*)&fp.mtime, sizeof(fp.mtime))) << "/" <<
                Utils::stringToHex(std::string((const char*)&fp.crc, sizeof(fp.crc))) << endl;
    }
    else
    {
        cout << "Failed to open: " << s.words[1].s << endl;
    }
}

void exec_showattrs(autocomplete::ACState& s)
{
    if (s.words.size() == 2)
    {
        if (s.words[1].s == "on")
        {
            showattrs = true;
        }
        else if (s.words[1].s == "off")
        {
            showattrs = false;
        }
        else
        {
            cout << "invalid showattrs setting" << endl;
        }
    }
    else
    {
        cout << "      showattrs on|off " << endl;
    }
}

void exec_timelocal(autocomplete::ACState& s)
{
    bool get = s.words[1].s == "get";
    auto localfilepath = LocalPath::fromPath(s.words[2].s, *client->fsaccess);

    if ((get && s.words.size() != 3) || (!get && s.words.size() != 4))
    {
        cout << "wrong number of arguments for : " << s.words[1].s << endl;
        return;
    }

    m_time_t set_time = 0;

    if (!get)
    {
        // similar to Transfers::complete()

        std::istringstream is(s.words[3].s);
        std::tm tm_record;
        is >> std::get_time(&tm_record, "%Y-%m-%d %H:%M:%S");

        set_time = m_mktime(&tm_record);

        cout << "Setting mtime to " << set_time << endl;

        bool success = client->fsaccess->setmtimelocal(localfilepath, set_time);
        if (!success)
        {
            cout << "setmtimelocal failed!  Was it transient? " << client->fsaccess->transient_error << endl;
        }
    }

    // perform get in both cases
    auto fa = client->fsaccess->newfileaccess();
    if (fa->fopen(localfilepath, true, false))
    {
        FileFingerprint fp;
        fp.genfingerprint(fa.get());
        if (fp.isvalid)
        {
            std::tm tm_record;
            m_localtime(fp.mtime, &tm_record);
            cout << "mtime for file is " << fp.mtime << ": " << std::put_time(&tm_record, "%Y-%m-%d %H:%M:%S") << endl;

            if (!get)
            {
                if (::mega::abs(set_time - fp.mtime) <= 2)
                {
                    cout << "mtime read back is within 2 seconds, so success. Actual difference: " << ::mega::abs(set_time - fp.mtime) << endl;
                }
                else
                {
                    cout << "ERROR Silent failure in setmtimelocal, difference is " << ::mega::abs(set_time - fp.mtime) << endl;
                }
            }
        }
        else
        {
            cout << "fingerprint generation failed: " << localfilepath.toPath(*client->fsaccess) << endl;
        }
    }
    else
    {
        cout << "fopen failed: " << localfilepath.toPath(*client->fsaccess) << endl;
    }

}

void exec_backupcentre(autocomplete::ACState& s)
{
    bool del = s.extractflag("-del");

    if (s.words.size() == 1)
    {
        client->reqs.add(new CommandBackupSyncFetch([&](Error e, vector<CommandBackupSyncFetch::Data>& data){
            if (e)
            {
                cout << "backupcentre failed: " << e << endl;
            }
            else
            {
                for (auto& d : data)
                {
                    cout << "Backup ID: " << toHandle(d.backupId) << endl;
                    cout << "  backup type: " << backupTypeToStr(d.backupType) << endl;
                    cout << "  root handle: " << toNodeHandle(d.rootNode) << endl;
                    cout << "  local folder: " << d.localFolder << endl;
                    cout << "  device id: " << d.deviceId << endl;
                    cout << "  sync state: " << d.syncState << endl;
                    cout << "  sync substate: " << d.syncSubstate << endl;
                    cout << "  extra: " << d.extra << endl;
                    cout << "  heartbeat timestamp: " << d.hbTimestamp << endl;
                    cout << "  heartbeat status: " << d.hbStatus << endl;
                    cout << "  heartbeat progress: " << d.hbProgress << endl;
                    cout << "  heartbeat uploads: " << d.uploads << endl;
                    cout << "  heartbeat downloads: " << d.downloads << endl;
                    cout << "  last activity time: " << d.lastActivityTs << endl;
                    cout << "  last node handle: " << toNodeHandle(d.lastSyncedNodeHandle) << endl << endl;
                }

                cout << "Backup Centre - Backups count: " << data.size() << endl;
            }
        }));
    }
    else if (s.words.size() == 2 && del)
    {
        handle backupId;
        Base64::atob(s.words[1].s.c_str(), (byte*)&backupId, MegaClient::BACKUPHANDLE);
        client->reqs.add(new CommandBackupRemove(client, backupId));
    }
}


MegaCLILogger gLogger;

autocomplete::ACN autocompleteSyntax()
{
    using namespace autocomplete;
    std::unique_ptr<Either> p(new Either("      "));

    p->Add(exec_apiurl, sequence(text("apiurl"), opt(sequence(param("url"), opt(param("disablepkp"))))));
    p->Add(exec_login, sequence(text("login"), opt(flag("-fresh")), either(sequence(param("email"), opt(param("password"))),
                                                      sequence(exportedLink(false, true), opt(param("auth_key"))),
                                                      param("session"),
                                                      sequence(text("autoresume"), opt(param("id"))))));
    p->Add(exec_begin, sequence(text("begin"), opt(param("ephemeralhandle#ephemeralpw"))));
    p->Add(exec_signup, sequence(text("signup"), either(sequence(param("email"), param("name"), opt(flag("-v1"))), param("confirmationlink"))));
    p->Add(exec_cancelsignup, sequence(text("cancelsignup")));
    p->Add(exec_confirm, sequence(text("confirm")));
    p->Add(exec_session, sequence(text("session"), opt(sequence(text("autoresume"), opt(param("id"))))));
    p->Add(exec_mount, sequence(text("mount")));
    p->Add(exec_ls, sequence(text("ls"), opt(flag("-R")), opt(sequence(flag("-tofile"), param("filename"))), opt(remoteFSFolder(client, &cwd))));
    p->Add(exec_cd, sequence(text("cd"), opt(remoteFSFolder(client, &cwd))));
    p->Add(exec_pwd, sequence(text("pwd")));
    p->Add(exec_lcd, sequence(text("lcd"), opt(localFSFolder())));
#ifdef USE_FILESYSTEM
    p->Add(exec_lls, sequence(text("lls"), opt(flag("-R")), opt(localFSFolder())));
    p->Add(exec_lpwd, sequence(text("lpwd")));
    p->Add(exec_lmkdir, sequence(text("lmkdir"), localFSFolder()));
#endif
    p->Add(exec_import, sequence(text("import"), exportedLink(true, false)));
    p->Add(exec_folderlinkinfo, sequence(text("folderlink"), opt(param("link"))));
    p->Add(exec_open, sequence(text("open"), exportedLink(false, true)));
    p->Add(exec_put, sequence(text("put"), opt(flag("-r")), localFSPath("localpattern"), opt(either(remoteFSPath(client, &cwd, "dst"),param("dstemail")))));
    p->Add(exec_putq, sequence(text("putq"), repeat(either(flag("-active"), flag("-all"), flag("-count"))), opt(param("cancelslot"))));
#ifdef USE_FILESYSTEM
    p->Add(exec_get, sequence(text("get"), opt(sequence(flag("-r"), opt(flag("-foldersonly")))), remoteFSPath(client, &cwd), opt(sequence(param("offset"), opt(param("length"))))));
#else
    p->Add(exec_get, sequence(text("get"), remoteFSPath(client, &cwd), opt(sequence(param("offset"), opt(param("length"))))));
#endif
    p->Add(exec_get, sequence(text("get"), flag("-re"), param("regularexpression")));
    p->Add(exec_get, sequence(text("get"), exportedLink(true, false), opt(sequence(param("offset"), opt(param("length"))))));
    p->Add(exec_getq, sequence(text("getq"), repeat(either(flag("-active"), flag("-all"), flag("-count"))), opt(param("cancelslot"))));
    p->Add(exec_more, sequence(text("more"), opt(remoteFSPath(client, &cwd))));
    p->Add(exec_pause, sequence(text("pause"), either(text("status"), sequence(opt(either(text("get"), text("put"))), opt(text("hard"))))));
    p->Add(exec_getfa, sequence(text("getfa"), wholenumber(1), opt(remoteFSPath(client, &cwd)), opt(text("cancel"))));
#ifdef USE_MEDIAINFO
    p->Add(exec_mediainfo, sequence(text("mediainfo"), either(sequence(text("calc"), localFSFile()), sequence(text("show"), remoteFSFile(client, &cwd)))));
#endif
    p->Add(exec_smsverify, sequence(text("smsverify"), either(sequence(text("send"), param("phonenumber"), opt(param("reverifywhitelisted"))), sequence(text("code"), param("verificationcode")))));
    p->Add(exec_verifiedphonenumber, sequence(text("verifiedphone")));
    p->Add(exec_resetverifiedphonenumber, sequence(text("resetverifiedphone")));
    p->Add(exec_mkdir, sequence(text("mkdir"), opt(flag("-allowduplicate")), opt(flag("-exactleafname")), remoteFSFolder(client, &cwd)));
    p->Add(exec_rm, sequence(text("rm"), remoteFSPath(client, &cwd), opt(sequence(flag("-regexchild"), param("regex")))));
    p->Add(exec_mv, sequence(text("mv"), remoteFSPath(client, &cwd, "src"), remoteFSPath(client, &cwd, "dst")));
    p->Add(exec_cp, sequence(text("cp"), remoteFSPath(client, &cwd, "src"), either(remoteFSPath(client, &cwd, "dst"), param("dstemail"))));
    p->Add(exec_du, sequence(text("du"), remoteFSPath(client, &cwd)));

#ifdef ENABLE_SYNC
<<<<<<< HEAD
    p->Add(exec_rescan, sequence(text("rescan"), param("id")));
    p->Add(exec_sync, sequence(text("sync"), opt(either(sequence(localFSPath(), remoteFSPath(client, &cwd, "dst")), param("cancelslot")))));
    p->Add(exec_syncconfig, sequence(text("syncconfig"), opt(sequence(param("type (TWOWAY/UP/DOWN)"), opt(sequence(param("syncDeletions (ON/OFF)"), param("forceOverwrite (ON/OFF)")))))));
    p->Add(exec_syncpause, sequence(text("syncpause"), param("id")));
    p->Add(exec_syncresume, sequence(text("syncresume"), param("id")));
=======
    p->Add(exec_syncadd,
           sequence(text("sync"),
                    text("add"),
                    localFSFolder("source"),
                    remoteFSFolder(client, &cwd, "target")));

    p->Add(exec_synclist,
           sequence(text("sync"), text("list")));

    p->Add(exec_syncremove,
           sequence(text("sync"),
                    text("remove"),
                    param("id")));

    p->Add(exec_syncxable,
           sequence(text("sync"),
                    either(sequence(either(text("disable"), text("fail")),
                                    param("id"),
                                    opt(param("error"))),
                           sequence(text("enable"),
                                    param("id")))));

    p->Add(exec_backupcentre, sequence(text("backupcentre"), opt(sequence(flag("-del"), param("backup_id")))));

>>>>>>> e57a1791
#endif

    p->Add(exec_export, sequence(text("export"), remoteFSPath(client, &cwd), opt(either(flag("-writable"), param("expiretime"), text("del")))));
    p->Add(exec_share, sequence(text("share"), opt(sequence(remoteFSPath(client, &cwd), opt(sequence(contactEmail(client), opt(either(text("r"), text("rw"), text("full"))), opt(param("origemail"))))))));
    p->Add(exec_invite, sequence(text("invite"), param("dstemail"), opt(either(param("origemail"), text("del"), text("rmd")))));

    p->Add(exec_clink, sequence(text("clink"), either(text("renew"), sequence(text("query"), param("handle")), sequence(text("del"), opt(param("handle"))))));

    p->Add(exec_ipc, sequence(text("ipc"), param("handle"), either(text("a"), text("d"), text("i"))));
    p->Add(exec_showpcr, sequence(text("showpcr")));
    p->Add(exec_users, sequence(text("users"), opt(sequence(contactEmail(client), text("del")))));
    p->Add(exec_getua, sequence(text("getua"), param("attrname"), opt(contactEmail(client))));
    p->Add(exec_putua, sequence(text("putua"), param("attrname"), opt(either(
                                                                          text("del"),
                                                                          sequence(text("set"), param("string")),
                                                                          sequence(text("map"), param("key"), param("value")),
                                                                          sequence(text("load"), localFSFile())))));
#ifdef DEBUG
    p->Add(exec_delua, sequence(text("delua"), param("attrname")));
    p->Add(exec_devcommand, sequence(text("devcommand"), param("subcommand"), opt(param("email"))));
#endif
    p->Add(exec_alerts, sequence(text("alerts"), opt(either(text("new"), text("old"), wholenumber(10), text("notify"), text("seen")))));
    p->Add(exec_recentactions, sequence(text("recentactions"), param("hours"), param("maxcount")));
    p->Add(exec_recentnodes, sequence(text("recentnodes"), param("hours"), param("maxcount")));

    p->Add(exec_putbps, sequence(text("putbps"), opt(either(wholenumber(100000), text("auto"), text("none")))));
    p->Add(exec_killsession, sequence(text("killsession"), opt(either(text("all"), param("sessionid")))));
    p->Add(exec_whoami, sequence(text("whoami"), repeat(either(flag("-storage"), flag("-transfer"), flag("-pro"), flag("-transactions"), flag("-purchases"), flag("-sessions")))));
    p->Add(exec_verifycredentials, sequence(text("credentials"), either(text("show"), text("status"), text("verify"), text("reset")), opt(contactEmail(client))));
    p->Add(exec_passwd, sequence(text("passwd")));
    p->Add(exec_reset, sequence(text("reset"), contactEmail(client), opt(text("mk"))));
    p->Add(exec_recover, sequence(text("recover"), param("recoverylink")));
    p->Add(exec_cancel, sequence(text("cancel"), opt(param("cancellink"))));
    p->Add(exec_email, sequence(text("email"), opt(either(param("newemail"), param("emaillink")))));
    p->Add(exec_retry, sequence(text("retry")));
    p->Add(exec_recon, sequence(text("recon")));
    p->Add(exec_reload, sequence(text("reload"), opt(text("nocache"))));
    p->Add(exec_logout, sequence(text("logout"), opt(flag("-keepsyncconfigs"))));
    p->Add(exec_locallogout, sequence(text("locallogout")));
    p->Add(exec_symlink, sequence(text("symlink")));
    p->Add(exec_version, sequence(text("version")));
    p->Add(exec_debug, sequence(text("debug"), opt(either(flag("-on"), flag("-off"))), opt(localFSFile())));
    p->Add(exec_verbose, sequence(text("verbose"), opt(either(flag("-on"), flag("-off")))));
#if defined(WIN32) && defined(NO_READLINE)
    p->Add(exec_clear, sequence(text("clear")));
    p->Add(exec_codepage, sequence(text("codepage"), opt(sequence(wholenumber(65001), opt(wholenumber(65001))))));
    p->Add(exec_log, sequence(text("log"), either(text("utf8"), text("utf16"), text("codepage")), localFSFile()));
#endif
    p->Add(exec_test, sequence(text("test"), opt(param("data"))));
    p->Add(exec_fingerprint, sequence(text("fingerprint"), localFSFile("localfile")));
#ifdef ENABLE_CHAT
    p->Add(exec_chats, sequence(text("chats")));
    p->Add(exec_chatc, sequence(text("chatc"), param("group"), repeat(opt(sequence(contactEmail(client), either(text("ro"), text("sta"), text("mod")))))));
    p->Add(exec_chati, sequence(text("chati"), param("chatid"), contactEmail(client), either(text("ro"), text("sta"), text("mod"))));
    p->Add(exec_chatcp, sequence(text("chatcp"), param("mownkey"), opt(sequence(text("t"), param("title64"))), repeat(sequence(contactEmail(client), either(text("ro"), text("sta"), text("mod"))))));
    p->Add(exec_chatr, sequence(text("chatr"), param("chatid"), opt(contactEmail(client))));
    p->Add(exec_chatu, sequence(text("chatu"), param("chatid")));
    p->Add(exec_chatup, sequence(text("chatup"), param("chatid"), param("userhandle"), either(text("ro"), text("sta"), text("mod"))));
    p->Add(exec_chatpu, sequence(text("chatpu")));
    p->Add(exec_chatga, sequence(text("chatga"), param("chatid"), param("nodehandle"), param("uid")));
    p->Add(exec_chatra, sequence(text("chatra"), param("chatid"), param("nodehandle"), param("uid")));
    p->Add(exec_chatst, sequence(text("chatst"), param("chatid"), param("title64")));
    p->Add(exec_chata, sequence(text("chata"), param("chatid"), param("archive")));
    p->Add(exec_chatl, sequence(text("chatl"), param("chatid"), either(text("del"), text("query"))));
    p->Add(exec_chatsm, sequence(text("chatsm"), param("chatid"), opt(param("title64"))));
    p->Add(exec_chatlu, sequence(text("chatlu"), param("publichandle")));
    p->Add(exec_chatlj, sequence(text("chatlj"), param("publichandle"), param("unifiedkey")));
#endif
    p->Add(exec_enabletransferresumption, sequence(text("enabletransferresumption"), opt(either(text("on"), text("off")))));
    p->Add(exec_setmaxdownloadspeed, sequence(text("setmaxdownloadspeed"), opt(wholenumber(10000))));
    p->Add(exec_setmaxuploadspeed, sequence(text("setmaxuploadspeed"), opt(wholenumber(10000))));
    p->Add(exec_handles, sequence(text("handles"), opt(either(text("on"), text("off")))));
    p->Add(exec_httpsonly, sequence(text("httpsonly"), opt(either(text("on"), text("off")))));
    p->Add(exec_showattrs, sequence(text("showattrs"), opt(either(text("on"), text("off")))));
    p->Add(exec_timelocal, sequence(text("mtimelocal"), either(text("set"), text("get")), localFSPath(), opt(param("datetime"))));

    p->Add(exec_mfac, sequence(text("mfac"), param("email")));
    p->Add(exec_mfae, sequence(text("mfae")));
    p->Add(exec_mfad, sequence(text("mfad"), param("pin")));

#if defined(WIN32) && defined(NO_READLINE)
    p->Add(exec_autocomplete, sequence(text("autocomplete"), opt(either(text("unix"), text("dos")))));
    p->Add(exec_history, sequence(text("history")));
#endif
    p->Add(exec_help, either(text("help"), text("h"), text("?")));
    p->Add(exec_quit, either(text("quit"), text("q"), text("exit")));

    p->Add(exec_find, sequence(text("find"), text("raided")));
    p->Add(exec_findemptysubfoldertrees, sequence(text("findemptysubfoldertrees"), opt(flag("-movetotrash"))));

#ifdef MEGA_MEASURE_CODE
    p->Add(exec_deferRequests, sequence(text("deferrequests"), repeat(either(flag("-putnodes")))));
    p->Add(exec_sendDeferred, sequence(text("senddeferred"), opt(flag("-reset"))));
    p->Add(exec_codeTimings, sequence(text("codetimings"), opt(flag("-reset"))));
#endif

#ifdef USE_FILESYSTEM
    p->Add(exec_treecompare, sequence(text("treecompare"), localFSPath(), remoteFSPath(client, &cwd)));
    p->Add(exec_generatetestfilesfolders, sequence(text("generatetestfilesfolders"), repeat(either(sequence(flag("-folderdepth"), param("depth")),
                                                                                                   sequence(flag("-folderwidth"), param("width")),
                                                                                                   sequence(flag("-filecount"), param("count")),
                                                                                                   sequence(flag("-filesize"), param("size")),
                                                                                                   sequence(flag("-nameprefix"), param("prefix")))), localFSFolder("parent")));
#endif
    p->Add(exec_querytransferquota, sequence(text("querytransferquota"), param("filesize")));
    p->Add(exec_getcloudstorageused, sequence(text("getcloudstorageused")));
    p->Add(exec_getuserquota, sequence(text("getuserquota"), repeat(either(flag("-storage"), flag("-transfer"), flag("-pro")))));
    p->Add(exec_getuserdata, text("getuserdata"));

    p->Add(exec_showattributes, sequence(text("showattributes"), remoteFSPath(client, &cwd)));

    p->Add(exec_setmaxconnections, sequence(text("setmaxconnections"), either(text("put"), text("get")), opt(wholenumber(4))));
    p->Add(exec_metamac, sequence(text("metamac"), localFSPath(), remoteFSPath(client, &cwd)));
    p->Add(exec_banner, sequence(text("banner"), either(text("get"), sequence(text("dismiss"), param("id")))));

    return autocompleteTemplate = std::move(p);
}


#ifdef USE_FILESYSTEM
bool recursiveget(fs::path&& localpath, Node* n, bool folders, unsigned& queued)
{
    if (n->type == FILENODE)
    {
        if (!folders)
        {
            auto f = new AppFileGet(n, UNDEF, NULL, -1, 0, NULL, NULL, localpath.u8string());
            f->appxfer_it = appxferq[GET].insert(appxferq[GET].end(), f);
            DBTableTransactionCommitter committer(client->tctable);
            client->startxfer(GET, f, committer);
            queued += 1;
        }
    }
    else if (n->type == FOLDERNODE || n->type == ROOTNODE)
    {
        fs::path newpath = localpath / fs::u8path(n->type == ROOTNODE ? "ROOTNODE" : n->displayname());
        if (folders)
        {
            std::error_code ec;
            if (fs::create_directory(newpath, ec) || !ec)
            {
                cout << newpath << endl;
            }
            else
            {
                cout << "Failed trying to create " << newpath << ": " << ec.message() << endl;
                return false;
            }
        }
        for (node_list::iterator it = n->children.begin(); it != n->children.end(); it++)
        {
            if (!recursiveget(std::move(newpath), *it, folders, queued))
            {
                return false;
            }
        }
    }
    return true;
}
#endif

bool regexget(const string& expression, Node* n, unsigned& queued)
{
    try
    {
        std::regex re(expression);

        if (n->type == FOLDERNODE || n->type == ROOTNODE)
        {
            DBTableTransactionCommitter committer(client->tctable);
            for (node_list::iterator it = n->children.begin(); it != n->children.end(); it++)
            {
                if ((*it)->type == FILENODE)
                {
                    if (regex_search(string((*it)->displayname()), re))
                    {
                        auto f = new AppFileGet(*it);
                        f->appxfer_it = appxferq[GET].insert(appxferq[GET].end(), f);
                        client->startxfer(GET, f, committer);
                        queued += 1;
                    }
                }
            }
        }
    }
    catch (std::exception& e)
    {
        cout << "ERROR: " << e.what() << endl;
        return false;
    }
    return true;
}

struct Login
{
    string email, password, salt, pin;
    int version;

    Login() : version(0)
    {
    }

    void reset()
    {
        *this = Login();
    }

    void login(MegaClient* mc)
    {
        byte keybuf[SymmCipher::KEYLENGTH];

        if (version == 1)
        {
            if (error e = mc->pw_key(password.c_str(), keybuf))
            {
                cout << "Login error: " << e << endl;
            }
            else
            {
                mc->login(email.c_str(), keybuf, (!pin.empty()) ? pin.c_str() : NULL);
            }
        }
        else if (version == 2 && !salt.empty())
        {
            mc->login2(email.c_str(), password.c_str(), &salt, (!pin.empty()) ? pin.c_str() : NULL);
        }
        else
        {
            cout << "Login unexpected error" << endl;
        }
    }
};
static Login login;

ofstream* pread_file = NULL;
m_off_t pread_file_end = 0;


// execute command
static void process_line(char* l)
{
    switch (prompt)
    {
    case LOGINTFA:
        if (strlen(l) > 1)
        {
            login.pin = l;
            login.login(client);
        }
        else
        {
            cout << endl << "The pin length is invalid, please try to login again." << endl;
        }

        setprompt(COMMAND);
        return;

    case SETTFA:
        client->multifactorauthsetup(l);
        setprompt(COMMAND);
        return;

    case LOGINPASSWORD:

        if (signupcode.size())
        {
            // verify correctness of supplied signup password
            client->pw_key(l, pwkey);
            SymmCipher pwcipher(pwkey);
            pwcipher.ecb_decrypt(signuppwchallenge);

            if (MemAccess::get<int64_t>((const char*)signuppwchallenge + 4))
            {
                cout << endl << "Incorrect password, please try again." << endl;
            }
            else
            {
                client->confirmsignuplink((const byte*)signupcode.data(), unsigned(signupcode.size()),
                    MegaClient::stringhash64(&signupemail, &pwcipher));
            }

            signupcode.clear();
        }
        else if (recoverycode.size())   // cancelling account --> check password
        {
            client->pw_key(l, pwkey);
            client->validatepwd(pwkey);
        }
        else if (changecode.size())     // changing email --> check password to avoid creating an invalid hash
        {
            client->pw_key(l, pwkey);
            client->validatepwd(pwkey);
        }
        else
        {
            login.password = l;
            login.login(client);
            cout << endl << "Logging in..." << endl;
        }

        setprompt(COMMAND);
        return;

    case OLDPASSWORD:
        client->pw_key(l, pwkeybuf);

        if (!memcmp(pwkeybuf, pwkey, sizeof pwkey))
        {
            cout << endl;
            setprompt(NEWPASSWORD);
        }
        else
        {
            cout << endl << "Bad password, please try again" << endl;
            setprompt(COMMAND);
        }
        return;

    case NEWPASSWORD:
        newpassword = l;
        client->pw_key(l, newpwkey);

        cout << endl;
        setprompt(PASSWORDCONFIRM);
        return;

    case PASSWORDCONFIRM:
        client->pw_key(l, pwkeybuf);

        if (memcmp(pwkeybuf, newpwkey, sizeof pwkeybuf))
        {
            cout << endl << "Mismatch, please try again" << endl;
        }
        else
        {
            error e;

            if (signupemail.size())
            {
                if (signupV2)
                {
                    client->sendsignuplink2(signupemail.c_str(), newpassword.c_str(), signupname.c_str());
                }
                else
                {
                    client->sendsignuplink(signupemail.c_str(), signupname.c_str(), newpwkey);
                }
            }
            else if (recoveryemail.size() && recoverycode.size())
            {
                cout << endl << "Resetting password..." << endl;

                if (hasMasterKey)
                {
                    client->confirmrecoverylink(recoverycode.c_str(), recoveryemail.c_str(), newpassword.c_str(), masterkey);
                }
                else
                {
                    client->confirmrecoverylink(recoverycode.c_str(), recoveryemail.c_str(), newpassword.c_str(), NULL);
                }

                recoverycode.clear();
                recoveryemail.clear();
                hasMasterKey = false;
                memset(masterkey, 0, sizeof masterkey);
            }
            else
            {
                if ((e = client->changepw(newpassword.c_str())) == API_OK)
                {
                    memcpy(pwkey, newpwkey, sizeof pwkey);
                    cout << endl << "Changing password..." << endl;
                }
                else
                {
                    cout << "You must be logged in to change your password." << endl;
                }
            }
        }

        setprompt(COMMAND);
        signupemail.clear();
        signupV2 = true;
        return;

    case MASTERKEY:
        cout << endl << "Retrieving private RSA key for checking integrity of the Master Key..." << endl;

        Base64::atob(l, masterkey, sizeof masterkey);
        client->getprivatekey(recoverycode.c_str());
        return;

    case COMMAND:
        try
        {
            std::string consoleOutput;
            ac::autoExec(string(l), string::npos, autocompleteTemplate, false, consoleOutput, true); // todo: pass correct unixCompletions flag
            if (!consoleOutput.empty())
            {
                cout << consoleOutput << flush;
            }
        }
        catch (std::exception& e)
        {
            cout << "Command failed: " << e.what() << endl;
        }
        return;
    case PAGER:
        if (strlen(l) && l[0] == 'q')
        {
            setprompt(COMMAND); // quit pager view if 'q' is sent, see README
        }
        else
        {
            autocomplete::ACState nullState; //not entirely sure about this
            exec_more(nullState); //else, get one more page
        }
        return;
    }
}

void exec_ls(autocomplete::ACState& s)
{
    Node* n;
    bool recursive = s.extractflag("-R");
    string toFilename;
    bool toFileFlag = s.extractflagparam("-tofile", toFilename);

    ofstream toFile;
    if (toFileFlag)
    {
        toFile.open(toFilename);
    }

    if (s.words.size() > 1)
    {
        n = nodebypath(s.words[1].s.c_str());
    }
    else
    {
        n = client->nodebyhandle(cwd);
    }

    if (n)
    {
        dumptree(n, recursive, 0, NULL, toFileFlag ? &toFile : nullptr);
    }
}

void exec_cd(autocomplete::ACState& s)
{
    if (s.words.size() > 1)
    {
        if (Node* n = nodebypath(s.words[1].s.c_str()))
        {
            if (n->type == FILENODE)
            {
                cout << s.words[1].s << ": Not a directory" << endl;
            }
            else
            {
                cwd = n->nodehandle;
            }
        }
        else
        {
            cout << s.words[1].s << ": No such file or directory" << endl;
        }
    }
    else
    {
        cwd = client->rootnodes[0];
    }
}

void exec_rm(autocomplete::ACState& s)
{
    string childregexstring;
    bool useregex = s.extractflagparam("-regexchild", childregexstring);

    if (Node* n = nodebypath(s.words[1].s.c_str()))
    {
        vector<Node*> v;
        if (useregex)
        {
            std::regex re(childregexstring);
            for (Node* c : n->children)
            {
                if (std::regex_match(c->displayname(), re))
                {
                    v.push_back(c);
                }
            }
        }
        else
        {
            v.push_back(n);
        }

        for (auto d : v)
        {
            if (client->checkaccess(d, FULL))
            {
                error e = client->unlink(d, false, 0);

                if (e)
                {
                    cout << d->displaypath() << ": Deletion failed (" << errorstring(e) << ")" << endl;
                }
            }
            else
            {
                cout << d->displaypath() << ": Access denied" << endl;
            }
        }
    }
    else
    {
        cout << s.words[1].s << ": No such file or directory" << endl;
    }
}

void exec_mv(autocomplete::ACState& s)
{
    Node *n, *tn;
    string newname;

    if (s.words.size() > 2)
    {
        // source node must exist
        if ((n = nodebypath(s.words[1].s.c_str())))
        {
            // we have four situations:
            // 1. target path does not exist - fail
            // 2. target node exists and is folder - move
            // 3. target node exists and is file - delete and rename (unless same)
            // 4. target path exists, but filename does not - rename
            if ((tn = nodebypath(s.words[2].s.c_str(), NULL, &newname)))
            {
                error e;

                if (newname.size())
                {
                    if (tn->type == FILENODE)
                    {
                        cout << s.words[2].s << ": Not a directory" << endl;

                        return;
                    }
                    else
                    {
                        if ((e = client->checkmove(n, tn)) == API_OK)
                        {
                            if (!client->checkaccess(n, RDWR))
                            {
                                cout << "Write access denied" << endl;

                                return;
                            }

                            // rename
                            client->fsaccess->normalize(&newname);
                            //n->attrs.map['n'] = newname;

                            if ((e = client->setattr(n, attr_map('n', newname), client->reqtag)))
                            {
                                cout << "Cannot rename file (" << errorstring(e) << ")" << endl;
                            }
                        }
                        else
                        {
                            cout << "Cannot rename file (" << errorstring(e) << ")" << endl;
                        }
                    }
                }
                else
                {
                    if (tn->type == FILENODE)
                    {
                        // (there should never be any orphaned filenodes)
                        if (!tn->parent)
                        {
                            return;
                        }

                        if ((e = client->checkmove(n, tn->parent)) == API_OK)
                        {
                            if (!client->checkaccess(n, RDWR))
                            {
                                cout << "Write access denied" << endl;

                                return;
                            }

                            // overwrite existing target file: rename source...
                            //n->attrs.map['n'] = tn->attrs.map['n'];
                            e = client->setattr(n, attr_map('n', tn->attrs.map['n']), client->reqtag);

                            if (e)
                            {
                                cout << "Rename failed (" << errorstring(e) << ")" << endl;
                            }

                            if (n != tn)
                            {
                                // ...delete target...
                                e = client->unlink(tn, false, 0);

                                if (e)
                                {
                                    cout << "Remove failed (" << errorstring(e) << ")" << endl;
                                }
                            }
                        }

                        // ...and set target to original target's parent
                        tn = tn->parent;
                    }
                    else
                    {
                        e = client->checkmove(n, tn);
                    }
                }

                if (n->parent != tn)
                {
                    if (e == API_OK)
                    {
                        e = client->rename(n, tn);

                        if (e)
                        {
                            cout << "Move failed (" << errorstring(e) << ")" << endl;
                        }
                    }
                    else
                    {
                        cout << "Move not permitted - try copy" << endl;
                    }
                }
            }
            else
            {
                cout << s.words[2].s << ": No such directory" << endl;
            }
        }
        else
        {
            cout << s.words[1].s << ": No such file or directory" << endl;
        }
    }
}


void exec_cp(autocomplete::ACState& s)
{
    Node *n, *tn;
    string targetuser;
    string newname;
    error e;

    if (s.words.size() > 2)
    {
        if ((n = nodebypath(s.words[1].s.c_str())))
        {
            if ((tn = nodebypath(s.words[2].s.c_str(), &targetuser, &newname)))
            {
                if (!client->checkaccess(tn, RDWR))
                {
                    cout << "Write access denied" << endl;

                    return;
                }

                if (tn->type == FILENODE)
                {
                    if (n->type == FILENODE)
                    {
                        // overwrite target if source and taret are files

                        // (there should never be any orphaned filenodes)
                        if (!tn->parent)
                        {
                            return;
                        }

                        // ...delete target...
                        e = client->unlink(tn, false, 0);

                        if (e)
                        {
                            cout << "Cannot delete existing file (" << errorstring(e) << ")"
                                << endl;
                        }

                        // ...and set target to original target's parent
                        tn = tn->parent;
                    }
                    else
                    {
                        cout << "Cannot overwrite file with folder" << endl;
                        return;
                    }
                }
            }

            TreeProcCopy_mcli tc;
            handle ovhandle = UNDEF;

            if (!n->keyApplied())
            {
                cout << "Cannot copy a node without key" << endl;
                return;
            }

            if (n->attrstring)
            {
                n->applykey();
                n->setattr();
                if (n->attrstring)
                {
                    cout << "Cannot copy undecryptable node" << endl;
                    return;
                }
            }

            string sname;
            if (newname.size())
            {
                sname = newname;
                client->fsaccess->normalize(&sname);
            }
            else
            {
                attr_map::iterator it = n->attrs.map.find('n');
                if (it != n->attrs.map.end())
                {
                    sname = it->second;
                }
            }

            if (!client->versions_disabled && tn && n->type == FILENODE)
            {
                Node *ovn = client->childnodebyname(tn, sname.c_str(), true);
                if (ovn)
                {
                    if (n->isvalid && ovn->isvalid && *(FileFingerprint*)n == *(FileFingerprint*)ovn)
                    {
                        cout << "Skipping identical node" << endl;
                        return;
                    }

                    ovhandle = ovn->nodehandle;
                }
            }

            // determine number of nodes to be copied
            client->proctree(n, &tc, false, ovhandle != UNDEF);

            tc.allocnodes();

            // build new nodes array
            client->proctree(n, &tc, false, ovhandle != UNDEF);

            // if specified target is a filename, use it
            if (newname.size())
            {
                SymmCipher key;
                string attrstring;

                // copy source attributes and rename
                AttrMap attrs;

                attrs.map = n->attrs.map;
                attrs.map['n'] = sname;

                key.setkey((const byte*)tc.nn[0].nodekey.data(), tc.nn[0].type);

                // JSON-encode object and encrypt attribute string
                attrs.getjson(&attrstring);
                tc.nn[0].attrstring.reset(new string);
                client->makeattr(&key, tc.nn[0].attrstring, attrstring.c_str());
            }

            // tree root: no parent
            tc.nn[0].parenthandle = UNDEF;
            tc.nn[0].ovhandle = ovhandle;

            if (tn)
            {
                // add the new nodes
                client->putnodes(tn->nodehandle, move(tc.nn), nullptr, gNextClientTag++);
            }
            else
            {
                if (targetuser.size())
                {
                    cout << "Attempting to drop into user " << targetuser << "'s inbox..." << endl;

                    client->putnodes(targetuser.c_str(), move(tc.nn), gNextClientTag++);
                }
                else
                {
                    cout << s.words[2].s << ": No such file or directory" << endl;
                }
            }
        }
        else
        {
            cout << s.words[1].s << ": No such file or directory" << endl;
        }
    }
}

void exec_du(autocomplete::ACState& s)
{
    Node *n;
    TreeProcDU du;

    if (s.words.size() > 1)
    {
        if (!(n = nodebypath(s.words[1].s.c_str())))
        {
            cout << s.words[1].s << ": No such file or directory" << endl;

            return;
        }
    }
    else
    {
        n = client->nodebyhandle(cwd);
    }

    if (n)
    {
        client->proctree(n, &du);

        cout << "Total storage used: " << (du.numbytes / 1048576) << " MB" << endl;
        cout << "Total # of files: " << du.numfiles << endl;
        cout << "Total # of folders: " << du.numfolders << endl;
    }
}

void exec_get(autocomplete::ACState& s)
{
    Node *n;
    string regularexpression;
    if (s.extractflag("-r"))
    {
#ifdef USE_FILESYSTEM
        // recursive get.  create local folder structure first, then queue transfer of all files
        bool foldersonly = s.extractflag("-foldersonly");

        if (!(n = nodebypath(s.words[1].s.c_str())))
        {
            cout << s.words[1].s << ": No such folder (or file)" << endl;
        }
        else if (n->type != FOLDERNODE && n->type != ROOTNODE)
        {
            cout << s.words[1].s << ": not a folder" << endl;
        }
        else
        {
            unsigned queued = 0;
            cout << "creating folders: " << endl;
            if (recursiveget(fs::current_path(), n, true, queued))
            {
                if (!foldersonly)
                {
                    cout << "queueing files..." << endl;
                    bool alldone = recursiveget(fs::current_path(), n, false, queued);
                    cout << "queued " << queued << " files for download" << (!alldone ? " before failure" : "") << endl;
                }
            }
        }
#else
        cout << "Sorry, -r not supported yet" << endl;
#endif
    }
    else if (s.extractflagparam("-re", regularexpression))
    {
        if (!(n = nodebypath(".")))
        {
            cout << ": No current folder" << endl;
        }
        else if (n->type != FOLDERNODE && n->type != ROOTNODE)
        {
            cout << ": not in a folder" << endl;
        }
        else
        {
            unsigned queued = 0;
            if (regexget(regularexpression, n, queued))
            {
                cout << "queued " << queued << " files for download" << endl;
            }
        }
    }
    else
    {
        handle ph = UNDEF;
        byte key[FILENODEKEYLENGTH];
        if (client->parsepubliclink(s.words[1].s.c_str(), ph, key, false) == API_OK)
        {
            cout << "Checking link..." << endl;
            client->openfilelink(ph, key, 0);
            return;
        }

        n = nodebypath(s.words[1].s.c_str());

        if (n)
        {
            if (s.words.size() > 2)
            {
                // read file slice
                m_off_t offset = atol(s.words[2].s.c_str());
                m_off_t count = (s.words.size() > 3) ? atol(s.words[3].s.c_str()) : 0;

                if (offset + count > n->size)
                {
                    if (offset < n->size)
                    {
                        count = n->size - offset;
                        cout << "Count adjusted to " << count << " bytes (filesize is " << n->size << " bytes)" << endl;
                    }
                    else
                    {
                        cout << "Nothing to read: offset + length > filesize (" << offset << " + " << count << " > " << n->size << " bytes)" << endl;
                        return;
                    }
                }

                if (s.words.size() == 5)
                {
                    pread_file = new ofstream(s.words[4].s.c_str(), std::ios_base::binary);
                    pread_file_end = offset + count;
                }

                client->pread(n, offset, count, NULL);
            }
            else
            {
                DBTableTransactionCommitter committer(client->tctable);

                // queue specified file...
                if (n->type == FILENODE)
                {
                    auto f = new AppFileGet(n);

                    string::size_type index = s.words[1].s.find(":");
                    // node from public folder link
                    if (index != string::npos && s.words[1].s.substr(0, index).find("@") == string::npos)
                    {
                        handle h = clientFolder->rootnodes[0];
                        char *pubauth = new char[12];
                        Base64::btoa((byte*)&h, MegaClient::NODEHANDLE, pubauth);
                        f->pubauth = pubauth;
                        f->hprivate = true;
                        f->hforeign = true;
                        memcpy(f->filekey, n->nodekey().data(), FILENODEKEYLENGTH);
                    }

                    f->appxfer_it = appxferq[GET].insert(appxferq[GET].end(), f);
                    client->startxfer(GET, f, committer);
                }
                else
                {
                    // ...or all files in the specified folder (non-recursive)
                    for (node_list::iterator it = n->children.begin(); it != n->children.end(); it++)
                    {
                        if ((*it)->type == FILENODE)
                        {
                            auto f = new AppFileGet(*it);
                            f->appxfer_it = appxferq[GET].insert(appxferq[GET].end(), f);
                            client->startxfer(GET, f, committer);
                        }
                    }
                }
            }
        }
        else
        {
            cout << s.words[1].s << ": No such file or folder" << endl;
        }
    }
}

/* more_node here is intentionally defined with filescope, it allows us to
 * resume an interrupted pagination.
 * Node contents are fetched one page at a time, defaulting to 1KB of data.
 * Improvement: Get console layout and use width*height for precise pagination.
 */
static Node    *more_node = nullptr; // Remote node that we are paging through
static m_off_t  more_offset = 0; // Current offset in the remote file
static const m_off_t MORE_BYTES = 1024;

void exec_more(autocomplete::ACState& s)
{
    if(s.words.size() > 1) // set up new node for pagination
    {
        more_offset = 0;
        more_node = nodebypath(s.words[1].s.c_str());
    }
    if(more_node && (more_node->type == FILENODE))
    {
        m_off_t count = (more_offset + MORE_BYTES <= more_node->size)
                ? MORE_BYTES : (more_node->size - more_offset);

        client->pread(more_node, more_offset, count, NULL);
    }
}

void uploadLocalFolderContent(LocalPath& localname, Node* cloudFolder);

void uploadLocalPath(nodetype_t type, std::string name, LocalPath& localname, Node* parent, const std::string targetuser, DBTableTransactionCommitter& committer, int& total, bool recursive)
{

    Node *previousNode = client->childnodebyname(parent, name.c_str(), false);

    if (type == FILENODE)
    {
        auto fa = client->fsaccess->newfileaccess();
        if (fa->fopen(localname, true, false))
        {
            FileFingerprint fp;
            fp.genfingerprint(fa.get());

            if (previousNode)
            {
                if (previousNode->type == FILENODE)
                {
                    if (fp.isvalid && previousNode->isvalid && fp == *((FileFingerprint *)previousNode))
                    {
                        cout << "Identical file already exist. Skipping transfer of " << name << endl;
                        return;
                    }
                }
                else
                {
                    cout << "Can't upload file over the top of a folder with the same name: " << name << endl;
                    return;
                }
            }
            fa.reset();

            AppFile* f = new AppFilePut(localname, parent ? parent->nodehandle : UNDEF, targetuser.c_str());
            *static_cast<FileFingerprint*>(f) = fp;
            f->appxfer_it = appxferq[PUT].insert(appxferq[PUT].end(), f);
            client->startxfer(PUT, f, committer);
            total++;
        }
        else
        {
            cout << "Can't open file: " << name << endl;
        }
    }
    else if (type == FOLDERNODE && recursive)
    {

        if (previousNode)
        {
            if (previousNode->type == FILENODE)
            {
                cout << "Can't upload a folder over the top of a file with the same name: " << name << endl;
                return;
            }
            else
            {
                // upload into existing folder with the same name
                uploadLocalFolderContent(localname, previousNode);
            }
        }
        else
        {
            vector<NewNode> nn(1);
            client->putnodes_prepareOneFolder(&nn[0], name);

            gOnPutNodeTag[gNextClientTag] = [localname](Node* parent) {
                auto tmp = localname;
                uploadLocalFolderContent(tmp, parent);
            };

            client->putnodes(parent->nodehandle, move(nn), nullptr, gNextClientTag++);
        }
    }
}


string localpathToUtf8Leaf(const LocalPath& itemlocalname)
{
    return itemlocalname.leafName().toPath(*client->fsaccess);
}

void uploadLocalFolderContent(LocalPath& localname, Node* cloudFolder)
{
    DirAccess* da = client->fsaccess->newdiraccess();

    if (da->dopen(&localname, NULL, false))
    {
        DBTableTransactionCommitter committer(client->tctable);

        int total = 0;
        nodetype_t type;
        LocalPath itemlocalleafname;
        while (da->dnext(localname, itemlocalleafname, true, &type))
        {
            string leafNameUtf8 = localpathToUtf8Leaf(itemlocalleafname);

            if (gVerboseMode)
            {
                cout << "Queueing " << leafNameUtf8 << "..." << endl;
            }
            auto newpath = localname;
            newpath.appendWithSeparator(itemlocalleafname, true);
            uploadLocalPath(type, leafNameUtf8, newpath, cloudFolder, "", committer, total, true);
        }
        if (gVerboseMode)
        {
            cout << "Queued " << total << " more uploads from folder " << localpathToUtf8Leaf(localname) << endl;
        }
    }
}

void exec_put(autocomplete::ACState& s)
{
    handle target = cwd;
    string targetuser;
    string newname;
    int total = 0;
    Node* n = NULL;

    bool recursive = s.extractflag("-r");

    if (s.words.size() > 2)
    {
        if ((n = nodebypath(s.words[2].s.c_str(), &targetuser, &newname)))
        {
            target = n->nodehandle;
        }
    }
    else    // target is current path
    {
        n = client->nodebyhandle(target);
    }

    if (client->loggedin() == NOTLOGGEDIN && !targetuser.size() && !client->loggedIntoWritableFolder())
    {
        cout << "Not logged in." << endl;

        return;
    }

    if (recursive && !targetuser.empty())
    {
        cout << "Sorry, can't send recursively to a user" << endl;
    }

    auto localname = LocalPath::fromPath(s.words[1].s, *client->fsaccess);

    DirAccess* da = client->fsaccess->newdiraccess();

    if (da->dopen(&localname, NULL, true))
    {
        DBTableTransactionCommitter committer(client->tctable);

        nodetype_t type;
        LocalPath itemlocalname;
        while (da->dnext(localname, itemlocalname, true, &type))
        {
            string leafNameUtf8 = localpathToUtf8Leaf(itemlocalname);

            if (gVerboseMode)
            {
                cout << "Queueing " << leafNameUtf8 << "..." << endl;
            }
            uploadLocalPath(type, leafNameUtf8, itemlocalname, n, targetuser, committer, total, recursive);
        }
    }

    delete da;

    cout << "Queued " << total << " file(s) for upload, " << appxferq[PUT].size()
        << " file(s) in queue" << endl;
}

void exec_pwd(autocomplete::ACState& s)
{
    string path;

    nodepath(cwd, &path);

    cout << path << endl;
}

void exec_lcd(autocomplete::ACState& s)
{
    LocalPath localpath = LocalPath::fromPath(s.words[1].s, *client->fsaccess);

    if (!client->fsaccess->chdirlocal(localpath))
    {
        cout << s.words[1].s << ": Failed" << endl;
    }
}

#ifdef USE_FILESYSTEM
void exec_lls(autocomplete::ACState& s)
{
    bool recursive = s.extractflag("-R");
    fs::path ls_folder = s.words.size() > 1 ? fs::u8path(s.words[1].s) : fs::current_path();
    std::error_code ec;
    auto status = fs::status(ls_folder, ec);
    (void)status;
    if (ec)
    {
        cerr << ec.message() << endl;
    }
    else if (!fs::exists(ls_folder))
    {
        cerr << "not found" << endl;
    }
    else
    {
        local_dumptree(ls_folder, recursive);
    }
}
#endif

void exec_ipc(autocomplete::ACState& s)
{
    // incoming pending contact action
    handle phandle;
    if (s.words.size() == 3 && Base64::atob(s.words[1].s.c_str(), (byte*) &phandle, sizeof phandle) == sizeof phandle)
    {
        ipcactions_t action;
        if (s.words[2].s == "a")
        {
            action = IPCA_ACCEPT;
        }
        else if (s.words[2].s == "d")
        {
            action = IPCA_DENY;
        }
        else if (s.words[2].s == "i")
        {
            action = IPCA_IGNORE;
        }
        else
        {
            return;
        }
        client->updatepcr(phandle, action);
    }
}

#if defined(WIN32) && defined(NO_READLINE)
void exec_log(autocomplete::ACState& s)
{
    if (s.words.size() == 1)
    {
        // close log
        static_cast<WinConsole*>(console)->log("", WinConsole::no_log);
        cout << "log closed" << endl;
    }
    else if (s.words.size() == 3)
    {
        // open log
        WinConsole::logstyle style = WinConsole::no_log;
        if (s.words[1].s == "utf8")
        {
            style = WinConsole::utf8_log;
        }
        else if (s.words[1].s == "utf16")
        {
            style = WinConsole::utf16_log;
        }
        else if (s.words[1].s == "codepage")
        {
            style = WinConsole::codepage_log;
        }
        else
        {
            cout << "unknown log style" << endl;
        }
        if (!static_cast<WinConsole*>(console)->log(s.words[2].s, style))
        {
            cout << "failed to open log file" << endl;
        }
    }
}
#endif

void exec_putq(autocomplete::ACState& s)
{
    bool showActive = s.extractflag("-active");
    bool showAll = s.extractflag("-all");
    bool showCount = s.extractflag("-count");

    if (!showActive && !showAll && !showCount)
    {
        showCount = true;
    }

    xferq(PUT, s.words.size() > 1 ? atoi(s.words[1].s.c_str()) : -1, showActive, showAll, showCount);
}

void exec_getq(autocomplete::ACState& s)
{
    bool showActive = s.extractflag("-active");
    bool showAll = s.extractflag("-all");
    bool showCount = s.extractflag("-count");

    if (!showActive && !showAll && !showCount)
    {
        showCount = true;
    }

    xferq(GET, s.words.size() > 1 ? atoi(s.words[1].s.c_str()) : -1, showActive, showAll, showCount);
}

void exec_open(autocomplete::ACState& s)
{
    if (strstr(s.words[1].s.c_str(), "#F!") || strstr(s.words[1].s.c_str(), "folder/"))  // folder link indicator
    {
        if (!clientFolder)
        {
            using namespace mega;
#ifdef GFX_CLASS
            auto gfx = new GFX_CLASS;
            gfx->startProcessingThread();
#endif
            // create a new MegaClient with a different MegaApp to process callbacks
            // from the client logged into a folder. Reuse the waiter and httpio
            clientFolder = new MegaClient(new DemoAppFolder,
                                          client->waiter,
                                          client->httpio,
                                          new FSACCESS_CLASS,
                #ifdef DBACCESS_CLASS
                                          new DBACCESS_CLASS(startDir),
                #else
                                          NULL,
                #endif
                #ifdef GFX_CLASS
                                          gfx,
                #else
                                          NULL,
                #endif
                                          "Gk8DyQBS",
                                          "megacli_folder/" TOSTRING(MEGA_MAJOR_VERSION)
                                          "." TOSTRING(MEGA_MINOR_VERSION)
                                          "." TOSTRING(MEGA_MICRO_VERSION),
                                          2);
        }
        else
        {
            clientFolder->logout(false);
        }

        return clientFolder->app->login_result(clientFolder->folderaccess(s.words[1].s.c_str(), nullptr));
    }
    else
    {
        cout << "Invalid folder link." << endl;
    }
}

<<<<<<< HEAD
#ifdef ENABLE_SYNC

static string toString(const syncstate_t state)
{
    switch (state)
    {
    case SYNC_ACTIVE:
        return "ACTIVE";
    case SYNC_CANCELED:
        return "CANCELED";
    case SYNC_DISABLED:
        return "DISABLED";
    case SYNC_FAILED:
        return "FAILED";
    case SYNC_INITIALSCAN:
        return "INITIALSCAN";
    default:
        break;
    }

    return "UNKNOWN";
}

void exec_rescan(autocomplete::ACState& s)
{
    auto id = atoi(s.words[1].s.c_str());

    // Have we been passed a valid sync id?
    if (id < 0 || id >= client->syncs.size())
    {
        cout << "Invalid sync id: " << id << endl;
        return;
    }

    // Get our hands on the sync.
    auto it = std::next(client->syncs.begin(), id);

    // Is the sync disabled?
    if ((*it)->state < SYNC_INITIALSCAN)
    {
        cout << "Can't rescan sync " << id << " as it's disabled: " << (*it)->state << endl;
        return;
    }

    auto tag = (*it)->tag;

    // Ask the client to issue a complete rescan of the sync.
    if (client->rescan(*it) == API_OK)
    {
        cout << "Sync " << id << " (" << tag << ") rescanning." << endl;
    }
    else
    {
        cout << "Error rescanning sync " << id << " (" << tag << ")" << endl;
    }
}

void exec_sync(autocomplete::ACState& s)
{
    if (s.words.size() == 3)
    {
        Node* n = nodebypath(s.words[2].s.c_str());

        if (client->checkaccess(n, FULL))
        {

            if (!n)
            {
                cout << s.words[2].s << ": Not found." << endl;
            }
            else if (n->type == FILENODE)
            {
                cout << s.words[2].s << ": Remote sync root must be a folder." << endl;
            }
            else
            {
                static int syncTag = 2027;
                SyncConfig syncConfig{syncTag++, s.words[1].s, s.words[1].s, n->nodehandle, s.words[2].s, 0, {}, true, newSyncConfig.getType(),
                            newSyncConfig.syncDeletions(), newSyncConfig.forceOverwrite()};

                UnifiedSync* unifiedSync;
                error e = client->addsync(syncConfig, DEBRISFOLDER, NULL, false, unifiedSync, true);

                if (e)
                {
                    cout << "Sync could not be added: " << errorstring(e) << endl;
                }
            }
        }
        else
        {
            cout << s.words[2].s << ": Syncing requires full access to path." << endl;
        }
    }
    else if (s.words.size() == 2)
    {
        int i = 0, cancel = atoi(s.words[1].s.c_str());

        client->syncs.removeSelectedSyncs([&](SyncConfig&, Sync* s) {

            if (i++ == cancel)
            {
                if (s && s->state > SYNC_CANCELED)
                {
                    cout << "Sync " << cancel << " deactivated and removed. tag: " << s->tag << endl;
                    return true;
                }
            }
            return false;
        });
    }
    else if (s.words.size() == 1)
    {
        int i = 0;

        client->syncs.forEachUnifiedSync([&](UnifiedSync& us){

            static const char* a a a a a syncstatenames[] =
            { "disabled", "failed", "cancelled", "Initial scan, please wait", "Active", "Failed" };

            if (Sync* sync = us.mSync.get())
            {
                if (sync->cloudRoot())
                {
                    string remotepath, localpath;
                    nodepath(sync->localroot->node->nodehandle, &remotepath);
                    localpath = sync->localroot->localname.toPath(*client->fsaccess);

                    cout << i << " (" << syncConfigToString(sync->getConfig()) << "): " << localpath << " to " << remotepath << " - "
                            << toString(sync->state) << ", " << sync->localbytes
                            << " byte(s) in " << sync->localnodes[FILENODE] << " file(s) and "
                            << sync->localnodes[FOLDERNODE] << " folder(s)" << endl;
                }
            }
            else
            {
                string remotepath, localpath;
                nodepath(us.mConfig.getRemoteNode(), &remotepath);
                localpath = us.mConfig.getLocalPath();

                cout << i << " (" << syncConfigToString(us.mConfig) << "): " << localpath << " to " << remotepath << " - not running" << endl;
            }
            i++;
        });
    }
}

void exec_syncconfig(autocomplete::ACState& s)
{
    if (s.words.size() == 1)
    {
        cout << "Current sync config: " << syncConfigToString(newSyncConfig) << endl;
    }
    else if (s.words.size() == 2 || s.words.size() == 4)
    {
        auto pair = syncConfigFromStrings(s.words[1].s,
                (s.words.size() > 2 ? s.words[2].s : "off"),
                (s.words.size() > 3 ? s.words[3].s : "off"));

        if (pair.first)
        {
            newSyncConfig = pair.second;
            cout << "Successfully applied new sync config!" << endl;
        }
        else
        {
            cout << "Invalid parameters for syncconfig command." << endl;
        }
    }
    else
    {
        assert(false);
    }
}

void exec_syncpause(autocomplete::ACState& s)
{
    auto id = atoi(s.words[1].s.c_str());

    // Valid id?
    if (id < 0 || id >= client->syncs.size())
    {
        cout << "Invalid sync id: " << id << endl;
        return;
    }

    // Is the sync in a pausable state?
    auto it = std::next(client->syncs.begin(), id);

    if (!(*it)->active())
    {
        cout << "Sync " << id << " isn't in a pausable state." << endl;
        return;
    }

    if (error e = client->pauseSync(*(*it)))
    {
        cout << "Error encountered while pausing sync "
             << id
             << ": "
             << errorstring(e)
             << endl;
        return;
    }

    cout << "Sync " << id << " paused." << endl;
}

void exec_syncresume(autocomplete::ACState& s)
{
    auto id = atoi(s.words[1].s.c_str());

    // Valid id?
    if (id < 0 || id >= client->syncs.size())
    {
        cout << "Invalid sync id: " << id << endl;
        return;
    }

    // Is the sync in a resumable state?
    auto it = std::next(client->syncs.begin(), id);

    if (!(*it)->paused())
    {
        cout << "Sync " << id << " is not paused." << endl;
        return;
    }

    if (error e = client->resumeSync(*(*it)))
    {
        cout << "Error encountered while resuming sync "
             << id
             << ": "
             << errorstring(e)
             << endl;
        return;
    }

    cout << "Sync " << id << " resumed." << endl;
}

#endif

=======
>>>>>>> e57a1791
#ifdef USE_FILESYSTEM
void exec_lpwd(autocomplete::ACState& s)
{
    cout << fs::current_path().u8string() << endl;
}
#endif


void exec_test(autocomplete::ACState& s)
{
}

void exec_mfad(autocomplete::ACState& s)
{
    client->multifactorauthdisable(s.words[1].s.c_str());
}

void exec_mfac(autocomplete::ACState& s)
{
    string email;
    if (s.words.size() == 2)
    {
        email = s.words[1].s;
    }
    else
    {
        email = login.email;
    }

    client->multifactorauthcheck(email.c_str());
}

void exec_mfae(autocomplete::ACState& s)
{
    client->multifactorauthsetup();
}

void exec_login(autocomplete::ACState& s)
{
    //bool fresh = s.extractflag("-fresh");

    if (client->loggedin() == NOTLOGGEDIN)
    {
        if (s.words.size() > 1)
        {
            if ((s.words.size() == 2 || s.words.size() == 3) && s.words[1].s == "autoresume")
            {
                string filename = "megacli_autoresume_session" + (s.words.size() == 3 ? "_" + s.words[2].s : "");
                ifstream file(filename.c_str());
                string session;
                file >> session;
                if (file.is_open() && session.size())
                {
                    cout << "Resuming session..." << endl;
                    return client->login(Base64::atob(session));
                }
                cout << "Failed to get a valid session id from file " << filename << endl;
            }
            else if (strchr(s.words[1].s.c_str(), '@'))
            {
                login.reset();
                login.email = s.words[1].s;

                // full account login
                if (s.words.size() > 2)
                {
                    login.password = s.words[2].s;
                    cout << "Initiated login attempt..." << endl;
                }
                client->prelogin(login.email.c_str());
            }
            else
            {
                const char* ptr;
                if ((ptr = strchr(s.words[1].s.c_str(), '#')))  // folder link indicator
                {
                    const char *authKey = s.words.size() == 3 ? s.words[2].s.c_str() : nullptr;
                    return client->app->login_result(client->folderaccess(s.words[1].s.c_str(), authKey));
                }
                else
                {
                    return client->login(Base64::atob(s.words[1].s));
                }
            }
        }
        else
        {
            cout << "      login email [password]" << endl
                << "      login exportedfolderurl#key [authKey]" << endl
                << "      login session" << endl;
        }
    }
    else
    {
        cout << "Already logged in. Please log out first." << endl;
    }
}

void exec_begin(autocomplete::ACState& s)
{
    if (s.words.size() == 1)
    {
        cout << "Creating ephemeral session..." << endl;
        pdf_to_import = true;
        client->createephemeral();
    }
    else if (s.words.size() == 2)
    {
        handle uh;
        byte pw[SymmCipher::KEYLENGTH];

        if (Base64::atob(s.words[1].s.c_str(), (byte*) &uh, MegaClient::USERHANDLE) == sizeof uh && Base64::atob(
            s.words[1].s.c_str() + 12, pw, sizeof pw) == sizeof pw)
        {
            client->resumeephemeral(uh, pw);
        }
        else
        {
            cout << "Malformed ephemeral session identifier." << endl;
        }
    }
}

void exec_mount(autocomplete::ACState& s)
{
    listtrees();
}

void exec_share(autocomplete::ACState& s)
{
    bool writable = false;

    switch (s.words.size())
    {
    case 1:		// list all shares (incoming and outgoing)
    {
        TreeProcListOutShares listoutshares;
        Node* n;

        cout << "Shared folders:" << endl;

        for (unsigned i = 0; i < sizeof client->rootnodes / sizeof *client->rootnodes; i++)
        {
            if ((n = client->nodebyhandle(client->rootnodes[i])))
            {
                client->proctree(n, &listoutshares);
            }
        }

        for (user_map::iterator uit = client->users.begin();
            uit != client->users.end(); uit++)
        {
            User* u = &uit->second;
            Node* n;

            if (u->show == VISIBLE && u->sharing.size())
            {
                cout << "From " << u->email << ":" << endl;

                for (handle_set::iterator sit = u->sharing.begin();
                    sit != u->sharing.end(); sit++)
                {
                    if ((n = client->nodebyhandle(*sit)))
                    {
                        cout << "\t" << n->displayname() << " ("
                            << getAccessLevelStr(n->inshare->access) << ")" << endl;
                    }
                }
            }
        }
    }
    break;

    case 2:	    // list all outgoing shares on this path
    case 3:	    // remove outgoing share to specified e-mail address
    case 4:	    // add outgoing share to specified e-mail address
    case 5:     // user specified a personal representation to appear as for the invitation
        if (Node* n = nodebypath(s.words[1].s.c_str()))
        {
            if (s.words.size() == 2)
            {
                listnodeshares(n);
            }
            else
            {
                accesslevel_t a = ACCESS_UNKNOWN;
                const char* personal_representation = NULL;
                if (s.words.size() > 3)
                {
                    if (s.words[3].s == "r" || s.words[3].s == "ro")
                    {
                        a = RDONLY;
                    }
                    else if (s.words[3].s == "rw")
                    {
                        a = RDWR;
                    }
                    else if (s.words[3].s == "full")
                    {
                        a = FULL;
                    }
                    else
                    {
                        cout << "Access level must be one of r, rw or full" << endl;

                        return;
                    }

                    if (s.words.size() > 4)
                    {
                        personal_representation = s.words[4].s.c_str();
                    }
                }

                client->setshare(n, s.words[2].s.c_str(), a, writable, personal_representation, gNextClientTag++, [](Error e, bool){
                    if (e)
                    {
                        cout << "Share creation/modification request failed (" << errorstring(e) << ")" << endl;
                    }
                    else
                    {
                        cout << "Share creation/modification succeeded." << endl;
                    }
                });
            }
        }
        else
        {
            cout << s.words[1].s << ": No such directory" << endl;
        }
        break;
    }
}

void exec_users(autocomplete::ACState& s)
{
    if (s.words.size() == 1)
    {
        for (user_map::iterator it = client->users.begin(); it != client->users.end(); it++)
        {
            if (it->second.email.size())
            {
                cout << "\t" << it->second.email;

                if (it->second.userhandle == client->me)
                {
                    cout << ", session user";
                }
                else if (it->second.show == VISIBLE)
                {
                    cout << ", visible";
                }
                else if (it->second.show == HIDDEN)
                {
                    cout << ", hidden";
                }
                else if (it->second.show == INACTIVE)
                {
                    cout << ", inactive";
                }
                else if (it->second.show == BLOCKED)
                {
                    cout << ", blocked";
                }
                else
                {
                    cout << ", unknown visibility (" << it->second.show << ")";
                }

                if (it->second.sharing.size())
                {
                    cout << ", sharing " << it->second.sharing.size() << " folder(s)";
                }

                if (it->second.pubk.isvalid())
                {
                    cout << ", public key cached";
                }

                if (it->second.mBizMode == BIZ_MODE_MASTER)
                {
                    cout << ", business master user";
                }
                else if (it->second.mBizMode == BIZ_MODE_SUBUSER)
                {
                    cout << ", business sub-user";
                }

                cout << endl;
            }
        }
    }
    else if (s.words.size() == 3 && s.words[2].s == "del")
    {
        client->removecontact(s.words[1].s.c_str(), HIDDEN);
    }
}

void exec_mkdir(autocomplete::ACState& s)
{
    bool allowDuplicate = s.extractflag("-allowduplicate");
    bool exactLeafName = s.extractflag("-exactleafname");

    if (s.words.size() > 1)
    {
        string newname;

        Node* n;
        if (exactLeafName)
        {
            n = client->nodebyhandle(cwd);
            newname = s.words[1].s;
        }
        else
        {
            n = nodebypath(s.words[1].s.c_str(), NULL, &newname);
        }

        if (n)
        {
            if (!client->checkaccess(n, RDWR))
            {
                cout << "Write access denied" << endl;

                return;
            }

            if (newname.size())
            {
                vector<NewNode> nn(1);
                client->putnodes_prepareOneFolder(&nn[0], newname);
                client->putnodes(n->nodehandle, move(nn), nullptr, gNextClientTag++);
            }
            else if (allowDuplicate && n->parent && n->parent->nodehandle != UNDEF)
            {
                // the leaf name already exists and was returned in n
                auto leafname = s.words[1].s;
                auto pos = leafname.find_last_of("/");
                if (pos != string::npos) leafname.erase(0, pos + 1);
                vector<NewNode> nn(1);
                client->putnodes_prepareOneFolder(&nn[0], leafname);
                client->putnodes(n->parent->nodehandle, move(nn), nullptr, gNextClientTag++);
            }
            else
            {
                cout << s.words[1].s << ": Path already exists" << endl;
            }
        }
        else
        {
            cout << s.words[1].s << ": Target path not found" << endl;
        }
    }
}

void exec_getfa(autocomplete::ACState& s)
{
    Node* n;
    int cancel = s.words.size() > 2 && s.words.back().s == "cancel";

    if (s.words.size() < 3)
    {
        n = client->nodebyhandle(cwd);
    }
    else if (!(n = nodebypath(s.words[2].s.c_str())))
    {
        cout << s.words[2].s << ": Path not found" << endl;
    }

    if (n)
    {
        int c = 0;
        fatype type;

        type = fatype(atoi(s.words[1].s.c_str()));

        if (n->type == FILENODE)
        {
            if (n->hasfileattribute(type))
            {
                client->getfa(n->nodehandle, &n->fileattrstring, n->nodekey(), type, cancel);
                c++;
            }
        }
        else
        {
            for (node_list::iterator it = n->children.begin(); it != n->children.end(); it++)
            {
                if ((*it)->type == FILENODE && (*it)->hasfileattribute(type))
                {
                    client->getfa((*it)->nodehandle, &(*it)->fileattrstring, (*it)->nodekey(), type, cancel);
                    c++;
                }
            }
        }

        cout << (cancel ? "Canceling " : "Fetching ") << c << " file attribute(s) of type " << type << "..." << endl;
    }
}

void exec_getua(autocomplete::ACState& s)
{
    User* u = NULL;

    if (s.words.size() == 3)
    {
        // get other user's attribute
        if (!(u = client->finduser(s.words[2].s.c_str())))
        {
            cout << "Retrieving user attribute for unknown user: " << s.words[2].s << endl;
            client->getua(s.words[2].s.c_str(), User::string2attr(s.words[1].s.c_str()));
            return;
        }
    }
    else if (s.words.size() != 2)
    {
        cout << "      getua attrname [email]" << endl;
        return;
    }

    if (!u)
    {
        // get logged in user's attribute
        if (!(u = client->ownuser()))
        {
            cout << "Must be logged in to query own attributes." << endl;
            return;
        }
    }

    if (s.words[1].s == "pubk")
    {
        client->getpubkey(u->uid.c_str());
        return;
    }

    client->getua(u, User::string2attr(s.words[1].s.c_str()));
}

void exec_putua(autocomplete::ACState& s)
{
    attr_t attrtype = User::string2attr(s.words[1].s.c_str());
    if (attrtype == ATTR_UNKNOWN)
    {
        cout << "Attribute not recognized" << endl;
        return;
    }

    if (s.words.size() == 2)
    {
        // delete attribute
        client->putua(attrtype);

        return;
    }
    else if (s.words.size() == 3)
    {
        if (s.words[2].s == "del")
        {
            client->putua(attrtype);

            return;
        }
    }
    else if (s.words.size() == 4)
    {
        if (s.words[2].s == "set")
        {
            client->putua(attrtype, (const byte*)s.words[3].s.c_str(), unsigned(s.words[3].s.size()));
            return;
        }
        else if (s.words[2].s == "set64")
        {
            int len = int(s.words[3].s.size() * 3 / 4 + 3);
            byte *value = new byte[len];
            int valuelen = Base64::atob(s.words[3].s.data(), value, len);
            client->putua(attrtype, value, valuelen);
            delete [] value;
            return;
        }
        else if (s.words[2].s == "load")
        {
            string data;
            auto localpath = LocalPath::fromPath(s.words[3].s, *client->fsaccess);

            if (loadfile(localpath, &data))
            {
                client->putua(attrtype, (const byte*) data.data(), unsigned(data.size()));
            }
            else
            {
                cout << "Cannot read " << s.words[3].s << endl;
            }

            return;
        }
    }
    else if (s.words.size() == 5)
    {
        if (s.words[2].s == "map")  // putua <attrtype> map <attrKey> <attrValue>
        {
            if (attrtype == ATTR_BACKUP_NAMES
                    || attrtype == ATTR_DEVICE_NAMES
                    || attrtype == ATTR_ALIAS)
            {
                std::string key = s.words[3].s;
                std::string value = Base64::btoa(s.words[4].s);
                string_map attrMap;
                attrMap[key] = value;

                std::unique_ptr<TLVstore> tlv;

                User *ownUser = client->finduser(client->me);
                const std::string *oldValue = ownUser->getattr(attrtype);
                if (!oldValue)  // attr doesn't exist -> create it
                {
                    tlv.reset(new TLVstore());
                    tlv->set(key, value);
                }
                else if (!ownUser->isattrvalid(attrtype)) // not fetched yet or outdated
                {
                    cout << "User attribute is versioned (need to know current version first). ";
                    cout << "Fetch the attribute first" << endl;
                    return;
                }
                else
                {
                    tlv.reset(TLVstore::containerToTLVrecords(oldValue, &client->key));

                    if (!User::mergeUserAttribute(attrtype, attrMap, *tlv.get()))
                    {
                        cout << "Failed to merge with existing values" << endl;
                        return;
                    }
                }

                // serialize and encrypt the TLV container
                std::unique_ptr<std::string> container(tlv->tlvRecordsToContainer(client->rng, &client->key));
                client->putua(attrtype, (byte *)container->data(), unsigned(container->size()));

                return;
            }
        }
    }
}

#ifdef DEBUG
void exec_delua(autocomplete::ACState& s)
{
    client->delua(s.words[1].s.c_str());
}
#endif

void exec_pause(autocomplete::ACState& s)
{
    bool getarg = false, putarg = false, hardarg = false, statusarg = false;

    for (size_t i = s.words.size(); --i; )
    {
        if (s.words[i].s == "get")
        {
            getarg = true;
        }
        if (s.words[i].s == "put")
        {
            putarg = true;
        }
        if (s.words[i].s == "hard")
        {
            hardarg = true;
        }
        if (s.words[i].s == "status")
        {
            statusarg = true;
        }
    }

    if (statusarg)
    {
        if (!hardarg && !getarg && !putarg)
        {
            if (!client->xferpaused[GET] && !client->xferpaused[PUT])
            {
                cout << "Transfers not paused at the moment." << endl;
            }
            else
            {
                if (client->xferpaused[GET])
                {
                    cout << "GETs currently paused." << endl;
                }
                if (client->xferpaused[PUT])
                {
                    cout << "PUTs currently paused." << endl;
                }
            }
        }
        return;
    }

    if (!getarg && !putarg)
    {
        getarg = true;
        putarg = true;
    }

    DBTableTransactionCommitter committer(client->tctable);

    if (getarg)
    {
        client->pausexfers(GET, client->xferpaused[GET] ^= true, hardarg, committer);
        if (client->xferpaused[GET])
        {
            cout << "GET transfers paused. Resume using the same command." << endl;
        }
        else
        {
            cout << "GET transfers unpaused." << endl;
        }
    }

    if (putarg)
    {
        client->pausexfers(PUT, client->xferpaused[PUT] ^= true, hardarg, committer);
        if (client->xferpaused[PUT])
        {
            cout << "PUT transfers paused. Resume using the same command." << endl;
        }
        else
        {
            cout << "PUT transfers unpaused." << endl;
        }
    }
}

void exec_debug(autocomplete::ACState& s)
{
    bool turnon = s.extractflag("-on");
    bool turnoff = s.extractflag("-off");

    if (s.words.size() > 1)
    {
        gLogger.mLogFile.close();
        if (!s.words[1].s.empty())
        {
            gLogger.mLogFile.open(s.words[1].s.c_str());
            if (!gLogger.mLogFile.is_open())
            {
                cout << "Log file open failed: '" << s.words[1].s << "'" << endl;
            }
        }
    }

    bool state = client->debugstate();
    if ((turnon && !state) || (turnoff && state) || (!turnon && !turnoff))
    {
        client->toggledebug();
    }

    cout << "Debug mode " << (client->debugstate() ? "on" : "off") << endl;
}

void exec_verbose(autocomplete::ACState& s)
{
    bool turnon = s.extractflag("-on");
    bool turnoff = s.extractflag("-off");

    if (turnon)
    {
        gVerboseMode = true;
    }
    else if (turnoff)
    {
        gVerboseMode = false;
    }
    else
    {
        gVerboseMode = !gVerboseMode;
    }
    cout << "Verbose mode " << (gVerboseMode ? "on" : "off") << endl;
}

#if defined(WIN32) && defined(NO_READLINE)
void exec_clear(autocomplete::ACState& s)
{
    static_cast<WinConsole*>(console)->clearScreen();
}
#endif

void exec_retry(autocomplete::ACState& s)
{
    if (client->abortbackoff())
    {
        cout << "Retrying..." << endl;
    }
    else
    {
        cout << "No failed request pending." << endl;
    }
}

void exec_recon(autocomplete::ACState& s)
{
    cout << "Closing all open network connections..." << endl;

    client->disconnect();
}

void exec_email(autocomplete::ACState& s)
{
    if (s.words.size() == 1)
    {
        User *u = client->finduser(client->me);
        if (u)
        {
            cout << "Your current email address is " << u->email << endl;
        }
        else
        {
            cout << "Please, login first" << endl;
        }
    }
    else if (s.words.size() == 2)
    {
        if (s.words[1].s.find("@") != string::npos)    // get change email link
        {
            client->getemaillink(s.words[1].s.c_str());
        }
        else    // confirm change email link
        {
            string link = s.words[1].s;

            size_t pos = link.find("#verify");
            if (pos == link.npos)
            {
                cout << "Invalid email change link." << endl;
                return;
            }

            changecode.assign(link.substr(pos + strlen("#verify")));
            client->queryrecoverylink(changecode.c_str());
        }
    }
}

#ifdef ENABLE_CHAT
void exec_chatc(autocomplete::ACState& s)
{
    size_t wordscount = s.words.size();
    if (wordscount < 2 || wordscount == 3)
    {
        cout << "Invalid syntax to create chatroom" << endl;
        cout << "      chatc group [email ro|sta|mod]* " << endl;
        return;
    }

    int group = atoi(s.words[1].s.c_str());
    if (group != 0 && group != 1)
    {
        cout << "Invalid syntax to create chatroom" << endl;
        cout << "      chatc group [email ro|sta|mod]* " << endl;
        return;
    }

    unsigned parseoffset = 2;
    if (((wordscount - parseoffset) % 2) == 0)
    {
        if (!group && (wordscount - parseoffset) != 2)
        {
            cout << "Peer to peer chats must have only one peer" << endl;
            return;
        }

        userpriv_vector *userpriv = new userpriv_vector;

        unsigned numUsers = 0;
        while ((numUsers + 1) * 2 + parseoffset <= wordscount)
        {
            string email = s.words[numUsers * 2 + parseoffset].s;
            User *u = client->finduser(email.c_str(), 0);
            if (!u)
            {
                cout << "User not found: " << email << endl;
                delete userpriv;
                return;
            }

            string privstr = s.words[numUsers * 2 + parseoffset + 1].s;
            privilege_t priv;
            if (!group) // 1:1 chats enforce peer to be moderator
            {
                priv = PRIV_MODERATOR;
            }
            else
            {
                if (privstr == "ro")
                {
                    priv = PRIV_RO;
                }
                else if (privstr == "sta")
                {
                    priv = PRIV_STANDARD;
                }
                else if (privstr == "mod")
                {
                    priv = PRIV_MODERATOR;
                }
                else
                {
                    cout << "Unknown privilege for " << email << endl;
                    delete userpriv;
                    return;
                }
            }

            userpriv->push_back(userpriv_pair(u->userhandle, priv));
            numUsers++;
        }

        client->createChat(group, false, userpriv);
        delete userpriv;
    }
}

void exec_chati(autocomplete::ACState& s)
{
    if (s.words.size() >= 4 && s.words.size() <= 7)
    {
        handle chatid;
        Base64::atob(s.words[1].s.c_str(), (byte*)&chatid, MegaClient::CHATHANDLE);

        string email = s.words[2].s;
        User *u = client->finduser(email.c_str(), 0);
        if (!u)
        {
            cout << "User not found: " << email << endl;
            return;
        }

        string privstr = s.words[3].s;
        privilege_t priv;
        if (privstr == "ro")
        {
            priv = PRIV_RO;
        }
        else if (privstr == "sta")
        {
            priv = PRIV_STANDARD;
        }
        else if (privstr == "mod")
        {
            priv = PRIV_MODERATOR;
        }
        else
        {
            cout << "Unknown privilege for " << email << endl;
            return;
        }

        string title;
        string unifiedKey;
        if (s.words.size() == 5)
        {
            unifiedKey = s.words[4].s;
        }
        else if (s.words.size() >= 6 && s.words[4].s == "t")
        {
            title = s.words[5].s;
            if (s.words.size() == 7)
            {
                unifiedKey = s.words[6].s;
            }
        }
        const char *t = !title.empty() ? title.c_str() : NULL;
        const char *uk = !unifiedKey.empty() ? unifiedKey.c_str() : NULL;

        client->inviteToChat(chatid, u->userhandle, priv, uk, t);
        return;
    }
}

void exec_chatr(autocomplete::ACState& s)
{
    if (s.words.size() > 1 && s.words.size() < 4)
    {
        handle chatid;
        Base64::atob(s.words[1].s.c_str(), (byte*)&chatid, MegaClient::CHATHANDLE);

        if (s.words.size() == 2)
        {
            client->removeFromChat(chatid, client->me);
            return;
        }
        else if (s.words.size() == 3)
        {
            string email = s.words[2].s;
            User *u = client->finduser(email.c_str(), 0);
            if (!u)
            {
                cout << "User not found: " << email << endl;
                return;
            }

            client->removeFromChat(chatid, u->userhandle);
            return;
        }
    }
}

void exec_chatu(autocomplete::ACState& s)
{
    handle chatid;
    Base64::atob(s.words[1].s.c_str(), (byte*)&chatid, MegaClient::CHATHANDLE);

    client->getUrlChat(chatid);
}

void exec_chata(autocomplete::ACState& s)
{
    handle chatid;
    Base64::atob(s.words[1].s.c_str(), (byte*)&chatid, MegaClient::CHATHANDLE);
    bool archive = (s.words[2].s == "1");
    if (!archive && (s.words[2].s != "0"))
    {
        cout << "Use 1 or 0 to archive/unarchive chats" << endl;
        return;
    }

    client->archiveChat(chatid, archive);
}

void exec_chats(autocomplete::ACState& s)
{
    if (s.words.size() == 1)
    {
        textchat_map::iterator it;
        for (it = client->chats.begin(); it != client->chats.end(); it++)
        {
            DemoApp::printChatInformation(it->second);
        }
        return;
    }
    if (s.words.size() == 2)
    {
        handle chatid;
        Base64::atob(s.words[1].s.c_str(), (byte*)&chatid, MegaClient::CHATHANDLE);

        textchat_map::iterator it = client->chats.find(chatid);
        if (it == client->chats.end())
        {
            cout << "Chatid " << s.words[1].s.c_str() << " not found" << endl;
            return;
        }

        DemoApp::printChatInformation(it->second);
        return;
    }
}

void exec_chatl(autocomplete::ACState& s)
{
    handle chatid;
    Base64::atob(s.words[1].s.c_str(), (byte*) &chatid, MegaClient::CHATHANDLE);
    bool delflag = (s.words.size() == 3 && s.words[2].s == "del");
    bool createifmissing = s.words.size() == 2 || (s.words.size() == 3 && s.words[2].s != "query");

    client->chatlink(chatid, delflag, createifmissing);
}
#endif

void exec_reset(autocomplete::ACState& s)
{
    if (client->loggedin() != NOTLOGGEDIN)
    {
        cout << "You're logged in. Please, logout first." << endl;
    }
    else if (s.words.size() == 2 ||
        (s.words.size() == 3 && (hasMasterKey = (s.words[2].s == "mk"))))
    {
        recoveryemail = s.words[1].s;
        client->getrecoverylink(recoveryemail.c_str(), hasMasterKey);
    }
    else
    {
        cout << "      reset email [mk]" << endl;
    }
}

void exec_clink(autocomplete::ACState& s)
{
    bool renew = false;
    if (s.words.size() == 1 || (s.words.size() == 2 && (renew = s.words[1].s == "renew")))
    {
        client->contactlinkcreate(renew);
    }
    else if ((s.words.size() == 3) && (s.words[1].s == "query"))
    {
        handle clink = UNDEF;
        Base64::atob(s.words[2].s.c_str(), (byte*)&clink, MegaClient::CONTACTLINKHANDLE);

        client->contactlinkquery(clink);

    }
    else if (((s.words.size() == 3) || (s.words.size() == 2)) && (s.words[1].s == "del"))
    {
        handle clink = UNDEF;

        if (s.words.size() == 3)
        {
            Base64::atob(s.words[2].s.c_str(), (byte*)&clink, MegaClient::CONTACTLINKHANDLE);
        }

        client->contactlinkdelete(clink);
    }
}

void exec_apiurl(autocomplete::ACState& s)
{
    if (s.words.size() == 1)
    {
        cout << "Current APIURL = " << MegaClient::APIURL << endl;
        cout << "Current disablepkp = " << (MegaClient::disablepkp ? "true" : "false") << endl;
    }
    else if (client->loggedin() != NOTLOGGEDIN)
    {
        cout << "You must not be logged in, to change APIURL" << endl;
    }
    else if (s.words.size() == 3 || s.words.size() == 2)
    {
        if (s.words[1].s.size() < 8 || s.words[1].s.substr(0, 8) != "https://")
        {
            s.words[1].s = "https://" + s.words[1].s;
        }
        if (s.words[1].s.empty() || s.words[1].s[s.words[1].s.size() - 1] != '/')
        {
            s.words[1].s += '/';
        }
        MegaClient::APIURL = s.words[1].s;
        if (s.words.size() == 3)
        {
            MegaClient::disablepkp = s.words[2].s == "true";
        }
    }
}

void exec_passwd(autocomplete::ACState& s)
{
    if (client->loggedin() != NOTLOGGEDIN)
    {
        setprompt(NEWPASSWORD);
    }
    else
    {
        cout << "Not logged in." << endl;
    }
}

void exec_putbps(autocomplete::ACState& s)
{
    if (s.words.size() > 1)
    {
        if (s.words[1].s == "auto")
        {
            client->putmbpscap = -1;
        }
        else if (s.words[1].s == "none")
        {
            client->putmbpscap = 0;
        }
        else
        {
            int t = atoi(s.words[1].s.c_str());

            if (t > 0)
            {
                client->putmbpscap = t;
            }
            else
            {
                cout << "      putbps [limit|auto|none]" << endl;
                return;
            }
        }
    }

    cout << "Upload speed limit set to ";

    if (client->putmbpscap < 0)
    {
        cout << "AUTO (approx. 90% of your available bandwidth)" << endl;
    }
    else if (!client->putmbpscap)
    {
        cout << "NONE" << endl;
    }
    else
    {
        cout << client->putmbpscap << " byte(s)/second" << endl;
    }
}

void exec_invite(autocomplete::ACState& s)
{
    if (client->loggedin() != FULLACCOUNT)
    {
        cout << "Not logged in." << endl;
    }
    else
    {
        if (client->ownuser()->email.compare(s.words[1].s))
        {
            int delflag = s.words.size() == 3 && s.words[2].s == "del";
            int rmd = s.words.size() == 3 && s.words[2].s == "rmd";
            int clink = s.words.size() == 4 && s.words[2].s == "clink";
            if (s.words.size() == 2 || s.words.size() == 3 || s.words.size() == 4)
            {
                if (delflag || rmd)
                {
                    client->setpcr(s.words[1].s.c_str(), delflag ? OPCA_DELETE : OPCA_REMIND);
                }
                else
                {
                    handle contactLink = UNDEF;
                    if (clink)
                    {
                        Base64::atob(s.words[3].s.c_str(), (byte*)&contactLink, MegaClient::CONTACTLINKHANDLE);
                    }

                    // Original email is not required, but can be used if this account has multiple email addresses associated,
                    // to have the invite come from a specific email
                    client->setpcr(s.words[1].s.c_str(), OPCA_ADD, "Invite from MEGAcli", s.words.size() == 3 ? s.words[2].s.c_str() : NULL, contactLink);
                }
            }
            else
            {
                cout << "      invite dstemail [origemail|del|rmd|clink <link>]" << endl;
            }
        }
        else
        {
            cout << "Cannot send invitation to your own user" << endl;
        }
    }
}

void exec_signup(autocomplete::ACState& s)
{
    if (s.words.size() == 2)
    {
        const char* ptr = s.words[1].s.c_str();
        const char* tptr;

        if ((tptr = strstr(ptr, "#confirm")))
        {
            ptr = tptr + 8;

            std::string code = Base64::atob(std::string(ptr));
            if (!code.empty())
            {
                if (code.find("ConfirmCodeV2") != string::npos)
                {
                    size_t posEmail = 13 + 15;
                    size_t endEmail = code.find("\t", posEmail);
                    if (endEmail != string::npos)
                    {
                        signupemail = code.substr(posEmail, endEmail - posEmail);
                        signupname = code.substr(endEmail + 1, code.size() - endEmail - 9);

                        if (client->loggedin() == FULLACCOUNT)
                        {
                            cout << "Already logged in." << endl;
                        }
                        else    // not-logged-in / ephemeral account / partially confirmed
                        {
                            client->confirmsignuplink2((const byte*)code.data(), unsigned(code.size()));
                        }
                    }
                }
                else
                {
                    // we first just query the supplied signup link,
                    // then collect and verify the password,
                    // then confirm the account
                    client->querysignuplink((const byte*)code.data(), (unsigned)code.size());
                }
            }
        }
    }
    else if (s.words.size() == 3 || s.words.size() == 4)
    {
        switch (client->loggedin())
        {
        case FULLACCOUNT:
            cout << "Already logged in." << endl;
            break;

        case CONFIRMEDACCOUNT:
            cout << "Current account already confirmed." << endl;
            break;

        case EPHEMERALACCOUNT:
            if (s.words[1].s.find('@') + 1 && s.words[1].s.find('.') + 1)
            {
                signupemail = s.words[1].s;
                signupname = s.words[2].s;
                signupV2 = !s.extractflag("-v1");

                cout << endl;
                setprompt(NEWPASSWORD);
            }
            else
            {
                cout << "Please enter a valid e-mail address." << endl;
            }
            break;

        case NOTLOGGEDIN:
            cout << "Please use the begin command to commence or resume the ephemeral session to be upgraded." << endl;
        }
    }
}

void exec_cancelsignup(autocomplete::ACState& s)
{
    client->cancelsignup();
}

void exec_whoami(autocomplete::ACState& s)
{
    if (client->loggedin() == NOTLOGGEDIN)
    {
        cout << "Not logged in." << endl;
    }
    else
    {
        User* u;

        if ((u = client->finduser(client->me)))
        {
            cout << "Account e-mail: " << u->email << " handle: " << Base64Str<MegaClient::USERHANDLE>(client->me) << endl;
            if (client->signkey)
            {
                string pubKey((const char *)client->signkey->pubKey, EdDSA::PUBLIC_KEY_LENGTH);
                cout << "Credentials: " << AuthRing::fingerprint(pubKey, true) << endl;
            }
        }

        bool storage = s.extractflag("-storage");
        bool transfer = s.extractflag("-transfer");
        bool pro = s.extractflag("-pro");
        bool transactions = s.extractflag("-transactions");
        bool purchases = s.extractflag("-purchases");
        bool sessions = s.extractflag("-sessions");

        bool all = !storage && !transfer && !pro && !transactions && !purchases && !sessions;

        cout << "Retrieving account status..." << endl;

        client->getaccountdetails(&account, all || storage, all || transfer, all || pro, all || transactions, all || purchases, all || sessions);
    }
}

void exec_verifycredentials(autocomplete::ACState& s)
{
    User* u = nullptr;
    if (s.words.size() == 2 && (s.words[1].s == "show" || s.words[1].s == "status"))
    {
        u = client->finduser(client->me);
    }
    else if (s.words.size() == 3)
    {
        u = client->finduser(s.words[2].s.c_str());
    }
    else
    {
        cout << "      credentials show|status|verify|reset [email]" << endl;
        return;
    }

    if (!u)
    {
        cout << "Invalid user" << endl;
        return;
    }

    if (s.words[1].s == "show")
    {
        if (u->isattrvalid(ATTR_ED25519_PUBK))
        {
            cout << "Credentials: " << AuthRing::fingerprint(*u->getattr(ATTR_ED25519_PUBK), true) << endl;
        }
        else
        {
            cout << "Fetching singing key... " << endl;
            client->getua(u->uid.c_str(), ATTR_ED25519_PUBK);
        }
    }
    else if (s.words[1].s == "status")
    {
        handle uh = s.words.size() == 3 ? u->userhandle : UNDEF;
        printAuthringInformation(uh);
    }
    else if (s.words[1].s == "verify")
    {
        error e;
        if ((e = client->verifyCredentials(u->userhandle)))
        {
            cout << "Verification failed. Error: " << errorstring(e) << endl;
            return;
        }
    }
    else if (s.words[1].s == "reset")
    {
        error e;
        if ((e = client->resetCredentials(u->userhandle)))
        {
            cout << "Reset verification failed. Error: " << errorstring(e) << endl;
            return;
        }
    }
}

void exec_export(autocomplete::ACState& s)
{
    void exportnode_result(Error e, handle h, handle ph);

    Node* n;
    int deltmp = 0;
    int etstmp = 0;

    bool writable = s.extractflag("-writable");


    if ((n = nodebypath(s.words[1].s.c_str())))
    {
        if (s.words.size() > 2)
        {
            deltmp = (s.words[2].s == "del");
            if (!deltmp)
            {
                etstmp = atoi(s.words[2].s.c_str());
            }
        }


        cout << "Exporting..." << endl;

        error e;
        if ((e = client->exportnode(n, deltmp, etstmp, writable, gNextClientTag++, [](Error e, handle h, handle ph){
            exportnode_result(e, h, ph);
        })))
        {
            cout << s.words[1].s << ": Export rejected (" << errorstring(e) << ")" << endl;
        }
    }
    else
    {
        cout << s.words[1].s << ": Not found" << endl;
    }
}

void exec_import(autocomplete::ACState& s)
{
    handle ph = UNDEF;
    byte key[FILENODEKEYLENGTH];
    error e = client->parsepubliclink(s.words[1].s.c_str(), ph, key, false);
    if (e == API_OK)
    {
        cout << "Opening link..." << endl;
        client->openfilelink(ph, key, 1);
    }
    else
    {
        cout << "Malformed link. Format: Exported URL or fileid#filekey" << endl;
    }
}

void exec_folderlinkinfo(autocomplete::ACState& s)
{
    publiclink = s.words[1].s;

    handle ph = UNDEF;
    byte folderkey[SymmCipher::KEYLENGTH];
    if (client->parsepubliclink(publiclink.c_str(), ph, folderkey, true) == API_OK)
    {
        cout << "Loading public folder link info..." << endl;
        client->getpubliclinkinfo(ph);
    }
    else
    {
        cout << "Malformed link: " << publiclink << endl;
    }
}

void exec_reload(autocomplete::ACState& s)
{
    cout << "Reloading account..." << endl;

    bool nocache = false;
    if (s.words.size() == 2 && s.words[1].s == "nocache")
    {
        nocache = true;
    }

    cwd = UNDEF;
    client->cachedscsn = UNDEF;
    client->fetchnodes(nocache);
}

void exec_logout(autocomplete::ACState& s)
{
    cout << "Logging off..." << endl;

    bool keepSyncConfigs = s.extractflag("-keepsyncconfigs");

    cwd = UNDEF;
    client->logout(keepSyncConfigs);

    if (clientFolder)
    {
        clientFolder->logout(keepSyncConfigs);
        delete clientFolder;
        clientFolder = NULL;
    }
}

#ifdef ENABLE_CHAT
void exec_chatga(autocomplete::ACState& s)
{
    handle chatid;
    Base64::atob(s.words[1].s.c_str(), (byte*) &chatid, MegaClient::CHATHANDLE);

    handle nodehandle = 0; // make sure top two bytes are 0
    Base64::atob(s.words[2].s.c_str(), (byte*) &nodehandle, MegaClient::NODEHANDLE);

    const char *uid = s.words[3].s.c_str();

    client->grantAccessInChat(chatid, nodehandle, uid);
}

void exec_chatra(autocomplete::ACState& s)
{
    handle chatid;
    Base64::atob(s.words[1].s.c_str(), (byte*)&chatid, MegaClient::CHATHANDLE);

    handle nodehandle = 0; // make sure top two bytes are 0
    Base64::atob(s.words[2].s.c_str(), (byte*)&nodehandle, MegaClient::NODEHANDLE);

    const char *uid = s.words[3].s.c_str();

    client->removeAccessInChat(chatid, nodehandle, uid);
}

void exec_chatst(autocomplete::ACState& s)
{
    handle chatid;
    Base64::atob(s.words[1].s.c_str(), (byte*)&chatid, MegaClient::CHATHANDLE);

    if (s.words.size() == 2)  // empty title / remove title
    {
        client->setChatTitle(chatid, "");
    }
    else if (s.words.size() == 3)
    {
        client->setChatTitle(chatid, s.words[2].s.c_str());
    }
}

void exec_chatpu(autocomplete::ACState& s)
{
    client->getChatPresenceUrl();
}

void exec_chatup(autocomplete::ACState& s)
{
    handle chatid;
    Base64::atob(s.words[1].s.c_str(), (byte*)&chatid, MegaClient::CHATHANDLE);

    handle uh;
    Base64::atob(s.words[2].s.c_str(), (byte*)&uh, MegaClient::USERHANDLE);

    string privstr = s.words[3].s;
    privilege_t priv;
    if (privstr == "ro")
    {
        priv = PRIV_RO;
    }
    else if (privstr == "sta")
    {
        priv = PRIV_STANDARD;
    }
    else if (privstr == "mod")
    {
        priv = PRIV_MODERATOR;
    }
    else
    {
        cout << "Unknown privilege for " << s.words[2].s << endl;
        return;
    }

    client->updateChatPermissions(chatid, uh, priv);
}

void exec_chatlu(autocomplete::ACState& s)
{
    handle publichandle = 0;
    Base64::atob(s.words[1].s.c_str(), (byte*)&publichandle, MegaClient::CHATLINKHANDLE);

    client->chatlinkurl(publichandle);
}

void exec_chatsm(autocomplete::ACState& s)
{
    handle chatid;
    Base64::atob(s.words[1].s.c_str(), (byte*)&chatid, MegaClient::CHATHANDLE);

    const char *title = (s.words.size() == 3) ? s.words[2].s.c_str() : NULL;
    client->chatlinkclose(chatid, title);
}

void exec_chatlj(autocomplete::ACState& s)
{
    handle publichandle = 0;
    Base64::atob(s.words[1].s.c_str(), (byte*)&publichandle, MegaClient::CHATLINKHANDLE);

    client->chatlinkjoin(publichandle, s.words[2].s.c_str());
}

void exec_chatcp(autocomplete::ACState& s)
{
    size_t wordscount = s.words.size();
    userpriv_vector *userpriv = new userpriv_vector;
    string_map *userkeymap = new string_map;
    string mownkey = s.words[1].s;
    unsigned parseoffset = 2;
    const char *title = NULL;

    if (wordscount >= 4)
    {
        if (s.words[2].s == "t")
        {
            if (s.words[3].s.empty())
            {
                cout << "Title cannot be set to empty string" << endl;
                delete userpriv;
                delete userkeymap;
                return;
            }
            title = s.words[3].s.c_str();
            parseoffset = 4;
        }

        if (((wordscount - parseoffset) % 3) != 0)
        {
            cout << "Invalid syntax to create chatroom" << endl;
            cout << "      chatcp mownkey [t title64] [email ro|sta|mod unifiedkey]* " << endl;
            delete userpriv;
            delete userkeymap;
            return;
        }

        unsigned numUsers = 0;
        while ((numUsers + 1) * 3 + parseoffset <= wordscount)
        {
            string email = s.words[numUsers * 3 + parseoffset].s;
            User *u = client->finduser(email.c_str(), 0);
            if (!u)
            {
                cout << "User not found: " << email << endl;
                delete userpriv;
                delete userkeymap;
                return;
            }

            string privstr = s.words[numUsers * 3 + parseoffset + 1].s;
            privilege_t priv;
            if (privstr == "ro")
            {
                priv = PRIV_RO;
            }
            else if (privstr == "sta")
            {
                priv = PRIV_STANDARD;
            }
            else if (privstr == "mod")
            {
                priv = PRIV_MODERATOR;
            }
            else
            {
                cout << "Unknown privilege for " << email << endl;
                delete userpriv;
                delete userkeymap;
                return;
            }
            userpriv->push_back(userpriv_pair(u->userhandle, priv));
            string unifiedkey = s.words[numUsers * 3 + parseoffset + 2].s;
            char uhB64[12];
            Base64::btoa((byte *)&u->userhandle, MegaClient::USERHANDLE, uhB64);
            uhB64[11] = '\0';
            userkeymap->insert(std::pair<string, string>(uhB64, unifiedkey));
            numUsers++;
        }
    }
    char ownHandleB64[12];
    Base64::btoa((byte *)&client->me, MegaClient::USERHANDLE, ownHandleB64);
    ownHandleB64[11] = '\0';
    userkeymap->insert(std::pair<string, string>(ownHandleB64, mownkey));
    client->createChat(true, true, userpriv, userkeymap, title);
    delete userpriv;
    delete userkeymap;
}
#endif

void exec_cancel(autocomplete::ACState& s)
{
    if (client->loggedin() != FULLACCOUNT)
    {
        cout << "Please, login into your account first." << endl;
        return;
    }

    if (s.words.size() == 1)  // get link
    {
        User *u = client->finduser(client->me);
        if (!u)
        {
            cout << "Error retrieving logged user." << endl;
            return;
        }
        client->getcancellink(u->email.c_str());
    }
    else if (s.words.size() == 2) // link confirmation
    {
        string link = s.words[1].s;

        size_t pos = link.find("#cancel");
        if (pos == link.npos)
        {
            cout << "Invalid cancellation link." << endl;
            return;
        }

        recoverycode.assign(link.substr(pos + strlen("#cancel")));
        setprompt(LOGINPASSWORD);
    }
}

void exec_alerts(autocomplete::ACState& s)
{
    bool shownew = false, showold = false;
    size_t showN = 0;
    if (s.words.size() == 1)
    {
        shownew = showold = true;
    }
    else if (s.words.size() == 2)
    {
        if (s.words[1].s == "seen")
        {
            client->useralerts.acknowledgeAll();
            return;
        }
        else if (s.words[1].s == "notify")
        {
            notifyAlerts = !notifyAlerts;
            cout << "notification of alerts is now " << (notifyAlerts ? "on" : "off") << endl;
            return;
        }
        else if (s.words[1].s == "old")
        {
            showold = true;
        }
        else if (s.words[1].s == "new")
        {
            shownew = true;
        }
        else if (s.words[1].s == "test_reminder")
        {
            client->useralerts.add(new UserAlert::PaymentReminder(time(NULL) - 86000*3 /2, client->useralerts.nextId()));
        }
        else if (s.words[1].s == "test_payment")
        {
            client->useralerts.add(new UserAlert::Payment(true, 1, time(NULL) + 86000 * 1, client->useralerts.nextId()));
        }
        else if (atoi(s.words[1].s.c_str()) > 0)
        {
            showN = atoi(s.words[1].s.c_str());
        }
    }
    if (showold || shownew || showN > 0)
    {
        UserAlerts::Alerts::const_iterator i = client->useralerts.alerts.begin();
        if (showN)
        {
            size_t n = 0;
            for (UserAlerts::Alerts::const_reverse_iterator i = client->useralerts.alerts.rbegin(); i != client->useralerts.alerts.rend(); ++i, ++n)
            {
                showN += ((*i)->relevant || n >= showN) ? 0 : 1;
            }
        }

        size_t n = client->useralerts.alerts.size();
        for (; i != client->useralerts.alerts.end(); ++i)
        {
            if ((*i)->relevant)
            {
                if (--n < showN || (shownew && !(*i)->seen) || (showold && (*i)->seen))
                {
                    printAlert(**i);
                }
            }
        }
    }
}

#ifdef USE_FILESYSTEM
void exec_lmkdir(autocomplete::ACState& s)
{
    std::error_code ec;
    if (!fs::create_directory(s.words[1].s.c_str(), ec))
    {
        cerr << "Create directory failed: " << ec.message() << endl;
    }
}
#endif


void exec_confirm(autocomplete::ACState& s)
{
    if (signupemail.size() && signupcode.size())
    {
        cout << "Please type " << signupemail << "'s password to confirm the signup." << endl;
        setprompt(LOGINPASSWORD);
    }
    else
    {
        cout << "Need to query link first. Type 'signup code'";
    }
}

void exec_recover(autocomplete::ACState& s)
{
    if (client->loggedin() != NOTLOGGEDIN)
    {
        cout << "You're logged in. Please, logout first." << endl;
    }
    else if (s.words.size() == 2)
    {
        string link = s.words[1].s;

        size_t pos = link.find("#recover");
        if (pos == link.npos)
        {
            cout << "Invalid recovery link." << endl;
        }

        recoverycode.assign(link.substr(pos + strlen("#recover")));
        client->queryrecoverylink(recoverycode.c_str());
    }
}

void exec_session(autocomplete::ACState& s)
{
    string session;

    int size = client->dumpsession(session);

    if (size > 0)
    {
        if ((s.words.size() == 2 || s.words.size() == 3) && s.words[1].s == "autoresume")
        {
            string filename = "megacli_autoresume_session" + (s.words.size() == 3 ? "_" + s.words[2].s : "");
            ofstream file(filename.c_str());
            if (file.fail() || !file.is_open())
            {
                cout << "could not open file: " << filename << endl;
            }
            else
            {
                file << Base64::btoa(session);
                cout << "Your (secret) session is saved in file '" << filename << "'" << endl;
            }
        }
        else
        {
            cout << "Your (secret) session is: " << Base64::btoa(session) << endl;
        }
    }
    else if (!size)
    {
        cout << "Not logged in." << endl;
    }
    else
    {
        cout << "Internal error." << endl;
    }
}

void exec_symlink(autocomplete::ACState& s)
{
    if (client->followsymlinks ^= true)
    {
        cout << "Now following symlinks. Please ensure that sync does not see any filesystem item twice!" << endl;
    }
    else
    {
        cout << "No longer following symlinks." << endl;
    }
}

void exec_version(autocomplete::ACState& s)
{
    cout << "MEGA SDK version: " << MEGA_MAJOR_VERSION << "." << MEGA_MINOR_VERSION << "." << MEGA_MICRO_VERSION << endl;

    cout << "Features enabled:" << endl;

#ifdef USE_CRYPTOPP
    cout << "* CryptoPP" << endl;
#endif

#ifdef USE_SQLITE
    cout << "* SQLite" << endl;
#endif

#ifdef USE_BDB
    cout << "* Berkeley DB" << endl;
#endif

#ifdef USE_INOTIFY
    cout << "* inotify" << endl;
#endif

#ifdef HAVE_FDOPENDIR
    cout << "* fdopendir" << endl;
#endif

#ifdef HAVE_SENDFILE
    cout << "* sendfile" << endl;
#endif

#ifdef _LARGE_FILES
    cout << "* _LARGE_FILES" << endl;
#endif

#ifdef USE_FREEIMAGE
    cout << "* FreeImage" << endl;
#endif

#ifdef ENABLE_SYNC
    cout << "* sync subsystem" << endl;
#endif

#ifdef USE_MEDIAINFO
    cout << "* MediaInfo" << endl;
#endif

    cwd = UNDEF;
}

void exec_showpcr(autocomplete::ACState& s)
{
    string outgoing = "";
    string incoming = "";
    for (handlepcr_map::iterator it = client->pcrindex.begin(); it != client->pcrindex.end(); it++)
    {
        if (it->second->isoutgoing)
        {
            ostringstream os;
            os << setw(34) << it->second->targetemail;

            os << "\t(id: ";
            os << Base64Str<MegaClient::PCRHANDLE>(it->second->id);

            os << ", ts: ";

            os << it->second->ts;

            outgoing.append(os.str());
            outgoing.append(")\n");
        }
        else
        {
            ostringstream os;
            os << setw(34) << it->second->originatoremail;

            os << "\t(id: ";
            os << Base64Str<MegaClient::PCRHANDLE>(it->second->id);

            os << ", ts: ";

            os << it->second->ts;

            incoming.append(os.str());
            incoming.append(")\n");
        }
    }
    cout << "Incoming PCRs:" << endl << incoming << endl;
    cout << "Outgoing PCRs:" << endl << outgoing << endl;
}

#if defined(WIN32) && defined(NO_READLINE)
void exec_history(autocomplete::ACState& s)
{
    static_cast<WinConsole*>(console)->outputHistory();
}
#endif

void exec_handles(autocomplete::ACState& s)
{
    if (s.words.size() == 2)
    {
        if (s.words[1].s == "on")
        {
            handles_on = true;
        }
        else if (s.words[1].s == "off")
        {
            handles_on = false;
        }
        else
        {
            cout << "invalid handles setting" << endl;
        }
    }
    else
    {
        cout << "      handles on|off " << endl;
    }
}

#if defined(WIN32) && defined(NO_READLINE)
void exec_codepage(autocomplete::ACState& s)
{
    WinConsole* wc = static_cast<WinConsole*>(console);
    if (s.words.size() == 1)
    {
        UINT cp1, cp2;
        wc->getShellCodepages(cp1, cp2);
        cout << "Current codepage is " << cp1;
        if (cp2 != cp1)
        {
            cout << " with failover to codepage " << cp2 << " for any absent glyphs";
        }
        cout << endl;
        for (int i = 32; i < 256; ++i)
        {
            string theCharUtf8 = WinConsole::toUtf8String(WinConsole::toUtf16String(string(1, (char)i), cp1));
            cout << "  dec/" << i << " hex/" << hex << i << dec << ": '" << theCharUtf8 << "'";
            if (i % 4 == 3)
            {
                cout << endl;
            }
        }
    }
    else if (s.words.size() == 2 && atoi(s.words[1].s.c_str()) != 0)
    {
        if (!wc->setShellConsole(atoi(s.words[1].s.c_str()), atoi(s.words[1].s.c_str())))
        {
            cout << "Code page change failed - unicode selected" << endl;
        }
    }
    else if (s.words.size() == 3 && atoi(s.words[1].s.c_str()) != 0 && atoi(s.words[2].s.c_str()) != 0)
    {
        if (!wc->setShellConsole(atoi(s.words[1].s.c_str()), atoi(s.words[2].s.c_str())))
        {
            cout << "Code page change failed - unicode selected" << endl;
        }
    }
}
#endif

void exec_httpsonly(autocomplete::ACState& s)
{
    if (s.words.size() == 1)
    {
        cout << "httpsonly: " << (client->usehttps ? "on" : "off") << endl;
    }
    else if (s.words.size() == 2)
    {
        if (s.words[1].s == "on")
        {
            client->usehttps = true;
        }
        else if (s.words[1].s == "off")
        {
            client->usehttps = false;
        }
        else
        {
            cout << "invalid setting" << endl;
        }
    }
}

#ifdef USE_MEDIAINFO
void exec_mediainfo(autocomplete::ACState& s)
{
    if (client->mediaFileInfo.mediaCodecsFailed)
    {
        cout << "Sorry, mediainfo lookups could not be retrieved." << endl;
        return;
    }
    else if (!client->mediaFileInfo.mediaCodecsReceived)
    {
        client->mediaFileInfo.requestCodecMappingsOneTime(client, NULL);
        cout << "Mediainfo lookups requested" << endl;
    }

    if (s.words.size() == 3 && s.words[1].s == "calc")
    {
        MediaProperties mp;
        auto localFilename = LocalPath::fromPath(s.words[2].s, *client->fsaccess);

        string ext;
        if (client->fsaccess->getextension(localFilename, ext) && MediaProperties::isMediaFilenameExt(ext))
        {
            mp.extractMediaPropertyFileAttributes(localFilename, client->fsaccess);
                                uint32_t dummykey[4] = { 1, 2, 3, 4 };  // check encode/decode
                                string attrs = mp.convertMediaPropertyFileAttributes(dummykey, client->mediaFileInfo);
                                MediaProperties dmp = MediaProperties::decodeMediaPropertiesAttributes(":" + attrs, dummykey);
                                cout << showMediaInfo(dmp, client->mediaFileInfo, false) << endl;
        }
        else
        {
            cout << "Filename extension is not suitable for mediainfo analysis." << endl;
        }
    }
    else if (s.words.size() == 3 && s.words[1].s == "show")
    {
        if (Node *n = nodebypath(s.words[2].s.c_str()))
        {
            switch (n->type)
            {
            case FILENODE:
                cout << showMediaInfo(n, client->mediaFileInfo, false) << endl;
                break;

            case FOLDERNODE:
            case ROOTNODE:
            case INCOMINGNODE:
            case RUBBISHNODE:
                for (node_list::iterator m = n->children.begin(); m != n->children.end(); ++m)
                {
                    if ((*m)->type == FILENODE && (*m)->hasfileattribute(fa_media))
                    {
                        cout << (*m)->displayname() << "   " << showMediaInfo(*m, client->mediaFileInfo, true) << endl;
                    }
                }
                break;
            case TYPE_UNKNOWN: break;
            }
        }
        else
        {
            cout << "remote file not found: " << s.words[2].s << endl;
        }
    }
}
#endif

void exec_smsverify(autocomplete::ACState& s)
{
    if (s.words[1].s == "send")
    {
        bool reverifywhitelisted = (s.words.size() == 4 && s.words[3].s == "reverifywhitelisted");
        if (client->smsverificationsend(s.words[2].s, reverifywhitelisted) != API_OK)
        {
            cout << "phonenumber is invalid" << endl;
        }
    }
    else if (s.words[1].s == "code")
    {
        if (client->smsverificationcheck(s.words[2].s) != API_OK)
        {
            cout << "verificationcode is invalid" << endl;
        }
    }
}

void exec_verifiedphonenumber(autocomplete::ACState& s)
{
    cout << "Verified phone number: " << client->mSmsVerifiedPhone << endl;
}

void exec_killsession(autocomplete::ACState& s)
{
    if (s.words[1].s == "all")
    {
        // Kill all sessions (except current)
        client->killallsessions();
    }
    else
    {
        handle sessionid;
        if (Base64::atob(s.words[1].s.c_str(), (byte*)&sessionid, sizeof sessionid) == sizeof sessionid)
        {
            client->killsession(sessionid);
        }
        else
        {
            cout << "invalid session id provided" << endl;
        }
    }
}

void exec_locallogout(autocomplete::ACState& s)
{
    cout << "Logging off locally..." << endl;

    cwd = UNDEF;
    client->locallogout(false, true);
}

void exec_recentnodes(autocomplete::ACState& s)
{
    if (s.words.size() == 3)
    {
        node_vector nv = client->getRecentNodes(atoi(s.words[2].s.c_str()), m_time() - 60 * 60 * atoi(s.words[1].s.c_str()), false);
        for (unsigned i = 0; i < nv.size(); ++i)
        {
            cout << nv[i]->displaypath() << endl;
        }
    }
}

#if defined(WIN32) && defined(NO_READLINE)
void exec_autocomplete(autocomplete::ACState& s)
{
    if (s.words[1].s == "unix")
    {
        static_cast<WinConsole*>(console)->setAutocompleteStyle(true);
    }
    else if (s.words[1].s == "dos")
    {
        static_cast<WinConsole*>(console)->setAutocompleteStyle(false);
    }
    else
    {
        cout << "invalid autocomplete style" << endl;
    }
}
#endif

void exec_recentactions(autocomplete::ACState& s)
{
    recentactions_vector nvv = client->getRecentActions(atoi(s.words[2].s.c_str()), m_time() - 60 * 60 * atoi(s.words[1].s.c_str()));
    for (unsigned i = 0; i < nvv.size(); ++i)
    {
        if (i != 0)
        {
            cout << "---" << endl;
        }
        cout << displayTime(nvv[i].time) << " " << displayUser(nvv[i].user, client) << " " << (nvv[i].updated ? "updated" : "uploaded") << " " << (nvv[i].media ? "media" : "files") << endl;
        for (unsigned j = 0; j < nvv[i].nodes.size(); ++j)
        {
            cout << nvv[i].nodes[j]->displaypath() << "  (" << displayTime(nvv[i].nodes[j]->ctime) << ")" << endl;
        }
    }
}

void exec_setmaxuploadspeed(autocomplete::ACState& s)
{
    if (s.words.size() > 1)
    {
        bool done = client->setmaxuploadspeed(atoi(s.words[1].s.c_str()));
        cout << (done ? "Success. " : "Failed. ");
    }
    cout << "Max Upload Speed: " << client->getmaxuploadspeed() << endl;
}

void exec_setmaxdownloadspeed(autocomplete::ACState& s)
{
    if (s.words.size() > 1)
    {
        bool done = client->setmaxdownloadspeed(atoi(s.words[1].s.c_str()));
        cout << (done ? "Success. " : "Failed. ");
    }
    cout << "Max Download Speed: " << client->getmaxdownloadspeed() << endl;
}

void exec_enabletransferresumption(autocomplete::ACState& s)
{
    if (s.words.size() > 1 && s.words[1].s == "off")
    {
        client->disabletransferresumption(NULL);
        cout << "transfer resumption disabled" << endl;
    }
    else
    {
        client->enabletransferresumption(NULL);
        cout << "transfer resumption enabled" << endl;
    }
}

// callback for non-EAGAIN request-level errors
// in most cases, retrying is futile, so the application exits
// this can occur e.g. with syntactically malformed requests (due to a bug), an invalid application key
void DemoApp::request_error(error e)
{
    if ((e == API_ESID) || (e == API_ENOENT))   // Invalid session or Invalid folder handle
    {
        cout << "Invalid or expired session, logging out..." << endl;
        client->locallogout(true, true);
        return;
    }
    else if (e == API_EBLOCKED)
    {
        if (client->sid.size())
        {
            cout << "Your account is blocked." << endl;
            client->whyamiblocked();
        }
        else
        {
            cout << "The link has been blocked." << endl;
        }
        return;
    }

    cout << "FATAL: Request failed (" << errorstring(e) << "), exiting" << endl;

#ifndef NO_READLINE
    rl_callback_handler_remove();
#endif /* ! NO_READLINE */

    delete console;
    exit(0);
}

void DemoApp::request_response_progress(m_off_t current, m_off_t total)
{
    if (total > 0)
    {
        responseprogress = int(current * 100 / total);
    }
    else
    {
        responseprogress = -1;
    }
}

//2FA disable result
void DemoApp::multifactorauthdisable_result(error e)
{
    if (!e)
    {
        cout << "2FA, disabled succesfully..." << endl;
    }
    else
    {
        cout << "Error enabling 2FA : " << errorstring(e) << endl;
    }
    setprompt(COMMAND);
}

//2FA check result
void DemoApp::multifactorauthcheck_result(int enabled)
{
    if (enabled)
    {
        cout << "2FA is enabled for this account" << endl;
    }
    else
    {
        cout << "2FA is disabled for this account" << endl;
    }
    setprompt(COMMAND);
}

//2FA enable result
void DemoApp::multifactorauthsetup_result(string *code, error e)
{
    if (!e)
    {
        if (!code)
        {
            cout << "2FA enabled successfully" << endl;
            setprompt(COMMAND);
            attempts = 0;
        }
        else
        {
            cout << "2FA code: " << *code << endl;
            setprompt(SETTFA);
        }
    }
    else
    {
        cout << "Error enabling 2FA : " << errorstring(e) << endl;
        if (e == API_EFAILED)
        {
            if (++attempts >= 3)
            {
                attempts = 0;
                cout << "Too many attempts"<< endl;
                setprompt(COMMAND);
            }
            else
            {
                setprompt(SETTFA);
            }
        }
    }
}


void DemoApp::prelogin_result(int version, string* /*email*/, string *salt, error e)
{
    if (e)
    {
        cout << "Login error: " << e << endl;
        setprompt(COMMAND);
        return;
    }

    login.version = version;
    login.salt = (version == 2 && salt ? *salt : string());

    if (login.password.empty())
    {
        setprompt(LOGINPASSWORD);
    }
    else
    {
        login.login(client);
    }
}


// login result
void DemoApp::login_result(error e)
{
    if (!e)
    {
        login.reset();
        cout << "Login successful, retrieving account..." << endl;
        client->fetchnodes();
    }
    else if (e == API_EMFAREQUIRED)
    {
        setprompt(LOGINTFA);
    }
    else
    {
        login.reset();
        cout << "Login failed: " << errorstring(e) << endl;
    }
}

// ephemeral session result
void DemoApp::ephemeral_result(error e)
{
    if (e)
    {
        cout << "Ephemeral session error (" << errorstring(e) << ")" << endl;
    }
    pdf_to_import = false;
}

// signup link send request result
void DemoApp::sendsignuplink_result(error e)
{
    if (e)
    {
        cout << "Unable to send signup link (" << errorstring(e) << ")" << endl;
    }
    else
    {
        cout << "Thank you. Please check your e-mail and enter the command signup followed by the confirmation link." << endl;
    }
}

// signup link query result
void DemoApp::querysignuplink_result(handle /*uh*/, const char* email, const char* name, const byte* pwc, const byte* /*kc*/,
                                     const byte* c, size_t len)
{
    cout << "Ready to confirm user account " << email << " (" << name << ") - enter confirm to execute." << endl;

    signupemail = email;
    signupcode.assign((char*) c, len);
    memcpy(signuppwchallenge, pwc, sizeof signuppwchallenge);
    memcpy(signupencryptedmasterkey, pwc, sizeof signupencryptedmasterkey);
}

// signup link query failed
void DemoApp::querysignuplink_result(error e)
{
    cout << "Signuplink confirmation failed (" << errorstring(e) << ")" << endl;
}

// signup link (account e-mail) confirmation result
void DemoApp::confirmsignuplink_result(error e)
{
    if (e)
    {
        cout << "Signuplink confirmation failed (" << errorstring(e) << ")" << endl;
    }
    else
    {
        cout << "Signup confirmed, logging in..." << endl;
        client->login(signupemail.c_str(), pwkey);
    }
}

void DemoApp::confirmsignuplink2_result(handle, const char *name, const char *email, error e)
{
    if (e)
    {
        cout << "Signuplink confirmation failed (" << errorstring(e) << ")" << endl;
    }
    else
    {
        cout << "Signup confirmed successfully" << endl;
    }
}

// asymmetric keypair configuration result
void DemoApp::setkeypair_result(error e)
{
    if (e)
    {
        cout << "RSA keypair setup failed (" << errorstring(e) << ")" << endl;
    }
    else
    {
        cout << "RSA keypair added. Account setup complete." << endl;
    }
}

void DemoApp::getrecoverylink_result(error e)
{
    if (e)
    {
        cout << "Unable to send the link (" << errorstring(e) << ")" << endl;
    }
    else
    {
        cout << "Please check your e-mail and enter the command \"recover\" / \"cancel\" followed by the link." << endl;
    }
}

void DemoApp::queryrecoverylink_result(error e)
{
        cout << "The link is invalid (" << errorstring(e) << ")." << endl;
}

void DemoApp::queryrecoverylink_result(int type, const char *email, const char* /*ip*/, time_t /*ts*/, handle /*uh*/, const vector<string>* /*emails*/)
{
    recoveryemail = email ? email : "";
    hasMasterKey = (type == RECOVER_WITH_MASTERKEY);

    cout << "The link is valid";

    if (type == RECOVER_WITH_MASTERKEY)
    {
        cout <<  " to reset the password for " << email << " with masterkey." << endl;

        setprompt(MASTERKEY);
    }
    else if (type == RECOVER_WITHOUT_MASTERKEY)
    {
        cout <<  " to reset the password for " << email << " without masterkey." << endl;

        setprompt(NEWPASSWORD);
    }
    else if (type == CANCEL_ACCOUNT)
    {
        cout << " to cancel the account for " << email << "." << endl;
    }
    else if (type == CHANGE_EMAIL)
    {
        cout << " to change the email from " << client->finduser(client->me)->email << " to " << email << "." << endl;

        changeemail = email ? email : "";
        setprompt(LOGINPASSWORD);
    }
}

void DemoApp::getprivatekey_result(error e,  const byte *privk, const size_t len_privk)
{
    if (e)
    {
        cout << "Unable to get private key (" << errorstring(e) << ")" << endl;
        setprompt(COMMAND);
    }
    else
    {
        // check the private RSA is valid after decryption with master key
        SymmCipher key;
        key.setkey(masterkey);

        byte privkbuf[AsymmCipher::MAXKEYLENGTH * 2];
        memcpy(privkbuf, privk, len_privk);
        key.ecb_decrypt(privkbuf, len_privk);

        AsymmCipher uk;
        if (!uk.setkey(AsymmCipher::PRIVKEY, privkbuf, unsigned(len_privk)))
        {
            cout << "The master key doesn't seem to be correct." << endl;

            recoverycode.clear();
            recoveryemail.clear();
            hasMasterKey = false;
            memset(masterkey, 0, sizeof masterkey);

            setprompt(COMMAND);
        }
        else
        {
            cout << "Private key successfully retrieved for integrity check masterkey." << endl;
            setprompt(NEWPASSWORD);
        }
    }
}

void DemoApp::confirmrecoverylink_result(error e)
{
    if (e)
    {
        cout << "Unable to reset the password (" << errorstring(e) << ")" << endl;
    }
    else
    {
        cout << "Password changed successfully." << endl;
    }
}

void DemoApp::confirmcancellink_result(error e)
{
    if (e)
    {
        cout << "Unable to cancel the account (" << errorstring(e) << ")" << endl;
    }
    else
    {
        cout << "Account cancelled successfully." << endl;
    }
}

void DemoApp::validatepassword_result(error e)
{
    if (e)
    {
        cout << "Wrong password (" << errorstring(e) << ")" << endl;
        setprompt(LOGINPASSWORD);
    }
    else
    {
        if (recoverycode.size())
        {
            cout << "Password is correct, cancelling account..." << endl;

            client->confirmcancellink(recoverycode.c_str());
            recoverycode.clear();
        }
        else if (changecode.size())
        {
            cout << "Password is correct, changing email..." << endl;

            client->confirmemaillink(changecode.c_str(), changeemail.c_str(), pwkey);
            changecode.clear();
            changeemail.clear();
        }
    }
}

void DemoApp::getemaillink_result(error e)
{
    if (e)
    {
        cout << "Unable to send the link (" << errorstring(e) << ")" << endl;
    }
    else
    {
        cout << "Please check your e-mail and enter the command \"email\" followed by the link." << endl;
    }
}

void DemoApp::confirmemaillink_result(error e)
{
    if (e)
    {
        cout << "Unable to change the email address (" << errorstring(e) << ")" << endl;
    }
    else
    {
        cout << "Email address changed successfully to " << changeemail << "." << endl;
    }
}

void DemoApp::ephemeral_result(handle uh, const byte* pw)
{
    cout << "Ephemeral session established, session ID: ";
    cout << Base64Str<MegaClient::USERHANDLE>(uh) << "#";
    cout << Base64Str<SymmCipher::KEYLENGTH>(pw) << endl;

    client->fetchnodes();
}

void DemoApp::cancelsignup_result(error)
{
    cout << "Singup link canceled. Start again!" << endl;
    signupcode.clear();
    signupemail.clear();
    signupname.clear();
    signupV2 = true;
}

void DemoApp::whyamiblocked_result(int code)
{
    if (code < 0)
    {
        error e = (error) code;
        cout << "Why am I blocked failed: " << errorstring(e) << endl;
    }
    else if (code == 0)
    {
        cout << "You're not blocked" << endl;
    }
    else    // code > 0
    {
        string reason = "Your account was terminated due to breach of Mega's Terms of Service, such as abuse of rights of others; sharing and/or importing illegal data; or system abuse.";

        if (code == 100)    // deprecated
        {
            reason = "You have been suspended due to excess data usage.";
        }
        else if (code == 200)
        {
            reason = "Your account has been suspended due to multiple breaches of Mega's Terms of Service. Please check your email inbox.";
        }
        else if (code == 300)
        {
            reason = "Your account has been suspended due to copyright violations. Please check your email inbox.";
        }
        else if (code == 400)
        {
            reason = "Your account has been disabled by your administrator. You may contact your business account administrator for further details.";
        }
        else if (code == 401)
        {
            reason = "Your account has been removed by your administrator. You may contact your business account administrator for further details.";
        }
        else if (code == 500)
        {
            reason = "Your account has been blocked pending verification via SMS.";
        }
        else if (code == 700)
        {
            reason = "Your account has been temporarily suspended for your safety. Please verify your email and follow its steps to unlock your account.";
        }
        //else if (code == ACCOUNT_BLOCKED_DEFAULT) --> default reason

        cout << "Reason: " << reason << endl;

        if (code != 500 && code != 700)
        {
            cout << "Logging out..." << endl;
            client->locallogout(true, true);
        }
    }
}

// password change result
void DemoApp::changepw_result(error e)
{
    if (e)
    {
        cout << "Password update failed: " << errorstring(e) << endl;
    }
    else
    {
        cout << "Password updated." << endl;
    }
}


void exportnode_result(Error e, handle h, handle ph)
{
    if (e)
    {
        cout << "Export failed: " << errorstring(e) << endl;
        return;
    }

    Node* n;

    if ((n = client->nodebyhandle(h)))
    {
        string path;
        nodepath(h, &path);
        cout << "Exported " << path << ": ";

        if (n->type != FILENODE && !n->sharekey)
        {
            cout << "No key available for exported folder" << endl;
            return;
        }

        string publicLink;
        if (n->type == FILENODE)
        {
            publicLink = MegaClient::getPublicLink(client->mNewLinkFormat, n->type, ph, Base64Str<FILENODEKEYLENGTH>((const byte*)n->nodekey().data()));
        }
        else
        {
            publicLink = MegaClient::getPublicLink(client->mNewLinkFormat, n->type, ph, Base64Str<FOLDERNODEKEYLENGTH>(n->sharekey->key));
        }

        cout << publicLink;

        if (n->plink)
        {
            string authKey = n->plink->mAuthKey;

            if (authKey.size())
            {
                string authToken(publicLink);
                authToken = authToken.substr(strlen("https://mega.nz/folder/")).append(":").append(authKey);
                cout << "\n          AuthToken = " << authToken;
            }
        }

        cout << endl;

    }
    else
    {
        cout << "Exported node no longer available" << endl;
    }
}

// the requested link could not be opened
void DemoApp::openfilelink_result(const Error& e)
{
    if (e)
    {
        if (pdf_to_import) // import welcome pdf has failed
        {
            cout << "Failed to import Welcome PDF file" << endl;
        }
        else
        {
            if (e == API_ETOOMANY && e.hasExtraInfo())
            {
                cout << "Failed to open link: " << getExtraInfoErrorString(e) << endl;
            }
            else
            {
                cout << "Failed to open link: " << errorstring(e) << endl;
            }

        }
    }
    pdf_to_import = false;
}

// the requested link was opened successfully - import to cwd
void DemoApp::openfilelink_result(handle ph, const byte* key, m_off_t size,
                                  string* a, string* /*fa*/, int)
{
    Node* n;

    if (!key)
    {
        cout << "File is valid, but no key was provided." << endl;
        pdf_to_import = false;
        return;
    }

    // check if the file is decryptable
    string attrstring;

    attrstring.resize(a->length()*4/3+4);
    attrstring.resize(Base64::btoa((const byte *)a->data(), int(a->length()), (char *)attrstring.data()));

    SymmCipher nodeKey;
    nodeKey.setkey(key, FILENODE);

    byte *buf = Node::decryptattr(&nodeKey,attrstring.c_str(), attrstring.size());
    if (!buf)
    {
        cout << "The file won't be imported, the provided key is invalid." << endl;
        pdf_to_import = false;
    }
    else if (client->loggedin() != NOTLOGGEDIN)
    {
        if (pdf_to_import)
        {
            n = client->nodebyhandle(client->rootnodes[0]);
        }
        else
        {
            n = client->nodebyhandle(cwd);
        }

        if (!n)
        {
            cout << "Target folder not found." << endl;
            pdf_to_import = false;
            delete [] buf;
            return;
        }

        AttrMap attrs;
        JSON json;
        nameid name;
        string* t;
        json.begin((char*)buf + 5);
        vector<NewNode> nn(1);
        NewNode* newnode = &nn[0];

        // set up new node as folder node
        newnode->source = NEW_PUBLIC;
        newnode->type = FILENODE;
        newnode->nodehandle = ph;
        newnode->parenthandle = UNDEF;
        newnode->nodekey.assign((char*)key, FILENODEKEYLENGTH);
        newnode->attrstring.reset(new string(*a));

        while ((name = json.getnameid()) != EOO && json.storeobject((t = &attrs.map[name])))
        {
            JSON::unescape(t);

            if (name == 'n')
            {
                client->fsaccess->normalize(t);
            }
        }

        attr_map::iterator it = attrs.map.find('n');
        if (it != attrs.map.end())
        {
            Node *ovn = client->childnodebyname(n, it->second.c_str(), true);
            if (ovn)
            {
                attr_map::iterator it2 = attrs.map.find('c');
                if (it2 != attrs.map.end())
                {
                    FileFingerprint ffp;
                    if (ffp.unserializefingerprint(&it2->second))
                    {
                        ffp.size = size;
                        if (ffp.isvalid && ovn->isvalid && ffp == *(FileFingerprint*)ovn)
                        {
                            cout << "Success. (identical node skipped)" << endl;
                            pdf_to_import = false;
                            delete [] buf;
                            return;
                        }
                    }
                }

                newnode->ovhandle = !client->versions_disabled ? ovn->nodehandle : UNDEF;
            }
        }

        client->putnodes(n->nodehandle, move(nn), nullptr, client->restag);
    }
    else
    {
        cout << "Need to be logged in to import file links." << endl;
        pdf_to_import = false;
    }

    delete [] buf;
}

void DemoApp::folderlinkinfo_result(error e, handle owner, handle /*ph*/, string *attr, string* k, m_off_t currentSize, uint32_t numFiles, uint32_t numFolders, m_off_t versionsSize, uint32_t numVersions)
{
    if (e != API_OK)
    {
        cout << "Retrieval of public folder link information failed: " << e << endl;
        return;
    }

    handle ph;
    byte folderkey[FOLDERNODEKEYLENGTH];
    #ifndef NDEBUG
    error eaux =
    #endif
    client->parsepubliclink(publiclink.c_str(), ph, folderkey, true);
    assert(eaux == API_OK);

    // Decrypt nodekey with the key of the folder link
    SymmCipher cipher;
    cipher.setkey(folderkey);
    const char *nodekeystr = k->data() + 9;    // skip the userhandle(8) and the `:`
    byte nodekey[FOLDERNODEKEYLENGTH];
    if (client->decryptkey(nodekeystr, nodekey, sizeof(nodekey), &cipher, 0, UNDEF))
    {
        // Decrypt node attributes with the nodekey
        cipher.setkey(nodekey);
        byte* buf = Node::decryptattr(&cipher, attr->c_str(), attr->size());
        if (buf)
        {
            AttrMap attrs;
            string fileName;
            string fingerprint;
            FileFingerprint ffp;
            m_time_t mtime = 0;
            Node::parseattr(buf, attrs, currentSize, mtime, fileName, fingerprint, ffp);

            // Normalize node name to UTF-8 string
            attr_map::iterator it = attrs.map.find('n');
            if (it != attrs.map.end() && !it->second.empty())
            {
                client->fsaccess->normalize(&(it->second));
                fileName = it->second.c_str();
            }

            std::string ownerStr, ownerBin((const char *)&owner, sizeof(owner));
            Base64::btoa(ownerBin, ownerStr);

            cout << "Folder link information:" << publiclink << endl;
            cout << "\tFolder name: " << fileName << endl;
            cout << "\tOwner: " << ownerStr << endl;
            cout << "\tNum files: " << numFiles << endl;
            cout << "\tNum folders: " << numFolders - 1 << endl;
            cout << "\tNum versions: " << numVersions << endl;

            delete [] buf;
        }
        else
        {
            cout << "folderlink: error decrypting node attributes with decrypted nodekey" << endl;
        }
    }
    else
    {
        cout << "folderlink: error decrypting nodekey with folder link key";
    }

    publiclink.clear();
}

void DemoApp::checkfile_result(handle /*h*/, const Error& e)
{
    if (e == API_ETOOMANY && e.hasExtraInfo())
    {
         cout << "Link check failed: " << getExtraInfoErrorString(e) << endl;
    }
    else
    {
        cout << "Link check failed: " << errorstring(e) << endl;
    }
}

void DemoApp::checkfile_result(handle h, error e, byte* filekey, m_off_t size, m_time_t /*ts*/, m_time_t tm, string* filename,
                               string* fingerprint, string* fileattrstring)
{
    cout << "Name: " << *filename << ", size: " << size;

    if (fingerprint->size())
    {
        cout << ", fingerprint available";
    }

    if (fileattrstring->size())
    {
        cout << ", has attributes";
    }

    cout << endl;

    if (e)
    {
        cout << "Not available: " << errorstring(e) << endl;
    }
    else
    {
        cout << "Initiating download..." << endl;

        DBTableTransactionCommitter committer(client->tctable);
        AppFileGet* f = new AppFileGet(NULL, h, filekey, size, tm, filename, fingerprint);
        f->appxfer_it = appxferq[GET].insert(appxferq[GET].end(), f);
        client->startxfer(GET, f, committer);
    }
}

bool DemoApp::pread_data(byte* data, m_off_t len, m_off_t pos, m_off_t, m_off_t, void* /*appdata*/)
{
    // Improvement: is there a way to have different pread_data receivers for
    // different modes?
    if(more_node)  // are we paginating through a node?
    {
        fwrite(data, 1, size_t(len), stdout);
        if((pos + len) >= more_node->size) // is this the last chunk?
        {
            more_node = nullptr;
            more_offset = 0;
            cout << "-End of file-" << endl;
            setprompt(COMMAND);
        }
        else
        {
            // there's more to get, so set PAGER prompt
            setprompt(PAGER);
            more_offset += len;
        }
    }
    else if (pread_file)
    {
        pread_file->write((const char*)data, (size_t)len);
        cout << "Received " << len << " partial read byte(s) at position " << pos << endl;
        if (pread_file_end == pos + len)
        {
            delete pread_file;
            pread_file = NULL;
            cout << "Completed pread" << endl;
        }
    }
    else
    {
        cout << "Received " << len << " partial read byte(s) at position " << pos << ": ";
        fwrite(data, 1, size_t(len), stdout);
        cout << endl;
    }
    return true;
}

dstime DemoApp::pread_failure(const Error &e, int retry, void* /*appdata*/, dstime)
{
    if (retry < 5 && !(e == API_ETOOMANY && e.hasExtraInfo()))
    {
        cout << "Retrying read (" << errorstring(e) << ", attempt #" << retry << ")" << endl;
        return (dstime)(retry*10);
    }
    else
    {
        cout << "Too many failures (" << errorstring(e) << "), giving up" << endl;
        if (pread_file)
        {
            delete pread_file;
            pread_file = NULL;
        }
        return ~(dstime)0;
    }
}

// reload needed
void DemoApp::reload(const char* reason)
{
    cout << "Reload suggested (" << reason << ") - use 'reload' to trigger" << endl;
}

// reload initiated
void DemoApp::clearing()
{
    LOG_debug << "Clearing all nodes/users...";
}

// nodes have been modified
// (nodes with their removed flag set will be deleted immediately after returning from this call,
// at which point their pointers will become invalid at that point.)
void DemoApp::nodes_updated(Node** n, int count)
{
    int c[2][6] = { { 0 } };

    if (n)
    {
        while (count--)
        {
            if ((*n)->type < 6)
            {
                c[!(*n)->changed.removed][(*n)->type]++;
                n++;
            }
        }
    }
    else
    {
        for (node_map::iterator it = client->nodes.begin(); it != client->nodes.end(); it++)
        {
            if (it->second->type < 6)
            {
                c[1][it->second->type]++;
            }
        }
    }

    nodestats(c[1], "added or updated");
    nodestats(c[0], "removed");

    if (ISUNDEF(cwd))
    {
        cwd = client->rootnodes[0];
    }
}

// nodes now (almost) current, i.e. no server-client notifications pending
void DemoApp::nodes_current()
{
    LOG_debug << "Nodes current.";
}

void DemoApp::account_updated()
{
    if (client->loggedin() == EPHEMERALACCOUNT)
    {
        LOG_debug << "Account has been confirmed by another client. Proceed to login with credentials.";
    }
    else
    {
        LOG_debug << "Account has been upgraded/downgraded.";
    }
}

void DemoApp::notify_confirmation(const char *email)
{
    if (client->loggedin() == EPHEMERALACCOUNT)
    {
        LOG_debug << "Account has been confirmed with email " << email << ". Proceed to login with credentials.";
    }
}

void DemoApp::enumeratequotaitems_result(unsigned, handle, unsigned, int, int, unsigned, unsigned, unsigned, const char*, const char*, const char*, const char*)
{
    // FIXME: implement
}

void DemoApp::enumeratequotaitems_result(error)
{
    // FIXME: implement
}

void DemoApp::additem_result(error)
{
    // FIXME: implement
}

void DemoApp::checkout_result(const char*, error)
{
    // FIXME: implement
}

void DemoApp::getmegaachievements_result(AchievementsDetails *details, error /*e*/)
{
    // FIXME: implement display of values
    delete details;
}

void DemoApp::getwelcomepdf_result(handle ph, string *k, error e)
{
    if (e)
    {
        cout << "Failed to get Welcome PDF. Error: " << e << endl;
        pdf_to_import = false;
    }
    else
    {
        cout << "Importing Welcome PDF file. Public handle: " << LOG_NODEHANDLE(ph) << endl;
        client->reqs.add(new CommandGetPH(client, ph, (const byte *)k->data(), 1));
    }
}

#ifdef ENABLE_CHAT
void DemoApp::richlinkrequest_result(string *json, error e)
{
    if (!e)
    {
        cout << "Result:" << endl << *json << endl;
    }
    else
    {
        cout << "Failed to request rich link. Error: " << e << endl;

    }
}
#endif

void DemoApp::contactlinkcreate_result(error e, handle h)
{
    if (e)
    {
        cout << "Failed to create contact link. Error: " << e << endl;
    }
    else
    {
        cout << "Contact link created successfully: " << LOG_NODEHANDLE(h) << endl;
    }
}

void DemoApp::contactlinkquery_result(error e, handle h, string *email, string *fn, string *ln, string* /*avatar*/)
{
    if (e)
    {
        cout << "Failed to get contact link details. Error: " << e << endl;
    }
    else
    {
        cout << "Contact link created successfully: " << endl;
        cout << "\tUserhandle: " << LOG_HANDLE(h) << endl;
        cout << "\tEmail: " << *email << endl;
        cout << "\tFirstname: " << Base64::atob(*fn) << endl;
        cout << "\tLastname: " << Base64::atob(*ln) << endl;
    }
}

void DemoApp::contactlinkdelete_result(error e)
{
    if (e)
    {
        cout << "Failed to delete contact link. Error: " << e << endl;
    }
    else
    {
        cout << "Contact link deleted successfully." << endl;
    }
}

// display account details/history
void DemoApp::account_details(AccountDetails* ad, bool storage, bool transfer, bool pro, bool purchases,
                              bool transactions, bool sessions)
{
    char timebuf[32], timebuf2[32];

    if (storage)
    {
        cout << "\tAvailable storage: " << ad->storage_max << " byte(s)  used:  " << ad->storage_used << " available: " << (ad->storage_max - ad->storage_used) << endl;

        for (unsigned i = 0; i < sizeof rootnodenames/sizeof *rootnodenames; i++)
        {
            NodeStorage* ns = &ad->storage[client->rootnodes[i]];

            cout << "\t\tIn " << rootnodenames[i] << ": " << ns->bytes << " byte(s) in " << ns->files << " file(s) and " << ns->folders << " folder(s)" << endl;
            cout << "\t\tUsed storage by versions: " << ns->version_bytes << " byte(s) in " << ns->version_files << " file(s)" << endl;
        }
    }

    if (transfer)
    {
        if (ad->transfer_max)
        {
            long long transferFreeUsed = 0;
            for (unsigned i = 0; i < ad->transfer_hist.size(); i++)
            {
                transferFreeUsed += ad->transfer_hist[i];
            }

            cout << "\tTransfer in progress: " << ad->transfer_own_reserved << "/" << ad->transfer_srv_reserved << endl;
            cout << "\tTransfer completed: " << ad->transfer_own_used << "/" << ad->transfer_srv_used << "/" << transferFreeUsed << " of "
                 << ad->transfer_max << " ("
                 << (100 * (ad->transfer_own_used + ad->transfer_srv_used + transferFreeUsed) / ad->transfer_max) << "%)" << endl;
            cout << "\tServing bandwidth ratio: " << ad->srv_ratio << "%" << endl;
        }

        if (ad->transfer_hist_starttime)
        {
            m_time_t t = m_time() - ad->transfer_hist_starttime;

            cout << "\tTransfer history:\n";

            for (unsigned i = 0; i < ad->transfer_hist.size(); i++)
            {
                cout << "\t\t" << t;
                t -= ad->transfer_hist_interval;
                if (t < 0)
                {
                    cout << " second(s) ago until now: ";
                }
                else
                {
                    cout << "-" << t << " second(s) ago: ";
                }
                cout << ad->transfer_hist[i] << " byte(s)" << endl;
            }
        }
    }

    if (pro)
    {
        cout << "\tPro level: " << ad->pro_level << endl;
        cout << "\tSubscription type: " << ad->subscription_type << endl;
        cout << "\tAccount balance:" << endl;

        for (vector<AccountBalance>::iterator it = ad->balances.begin(); it != ad->balances.end(); it++)
        {
            printf("\tBalance: %.3s %.02f\n", it->currency, it->amount);
        }
    }

    if (purchases)
    {
        cout << "Purchase history:" << endl;

        for (vector<AccountPurchase>::iterator it = ad->purchases.begin(); it != ad->purchases.end(); it++)
        {
            time_t ts = it->timestamp;
            strftime(timebuf, sizeof timebuf, "%c", localtime(&ts));
            printf("\tID: %.11s Time: %s Amount: %.3s %.02f Payment method: %d\n", it->handle, timebuf, it->currency,
                   it->amount, it->method);
        }
    }

    if (transactions)
    {
        cout << "Transaction history:" << endl;

        for (vector<AccountTransaction>::iterator it = ad->transactions.begin(); it != ad->transactions.end(); it++)
        {
            time_t ts = it->timestamp;
            strftime(timebuf, sizeof timebuf, "%c", localtime(&ts));
            printf("\tID: %.11s Time: %s Delta: %.3s %.02f\n", it->handle, timebuf, it->currency, it->delta);
        }
    }

    if (sessions)
    {
        cout << "Currently Active Sessions:" << endl;
        for (vector<AccountSession>::iterator it = ad->sessions.begin(); it != ad->sessions.end(); it++)
        {
            if (it->alive)
            {
                time_t ts = it->timestamp;
                strftime(timebuf, sizeof timebuf, "%c", localtime(&ts));
                ts = it->mru;
                strftime(timebuf2, sizeof timebuf, "%c", localtime(&ts));

                Base64Str<MegaClient::SESSIONHANDLE> id(it->id);

                if (it->current)
                {
                    printf("\t* Current Session\n");
                }
                printf("\tSession ID: %s\n\tSession start: %s\n\tMost recent activity: %s\n\tIP: %s\n\tCountry: %.2s\n\tUser-Agent: %s\n\t-----\n",
                        id.chars, timebuf, timebuf2, it->ip.c_str(), it->country, it->useragent.c_str());
            }
        }

        if(client->debugstate())
        {
            cout << endl << "Full Session history:" << endl;

            for (vector<AccountSession>::iterator it = ad->sessions.begin(); it != ad->sessions.end(); it++)
            {
                time_t ts = it->timestamp;
                strftime(timebuf, sizeof timebuf, "%c", localtime(&ts));
                ts = it->mru;
                strftime(timebuf2, sizeof timebuf, "%c", localtime(&ts));
                printf("\tSession start: %s\n\tMost recent activity: %s\n\tIP: %s\n\tCountry: %.2s\n\tUser-Agent: %s\n\t-----\n",
                        timebuf, timebuf2, it->ip.c_str(), it->country, it->useragent.c_str());
            }
        }
    }
}

// account details could not be retrieved
void DemoApp::account_details(AccountDetails* /*ad*/, error e)
{
    if (e)
    {
        cout << "Account details retrieval failed (" << errorstring(e) << ")" << endl;
    }
}

// account details could not be retrieved
void DemoApp::sessions_killed(handle sessionid, error e)
{
    if (e)
    {
        cout << "Session killing failed (" << errorstring(e) << ")" << endl;
        return;
    }

    if (sessionid == UNDEF)
    {
        cout << "All sessions except current have been killed" << endl;
    }
    else
    {
        Base64Str<MegaClient::SESSIONHANDLE> id(sessionid);
        cout << "Session with id " << id << " has been killed" << endl;
    }
}

void DemoApp::smsverificationsend_result(error e)
{
    if (e)
    {
        cout << "SMS send failed: " << e << endl;
    }
    else
    {
        cout << "SMS send succeeded" << endl;
    }
}

void DemoApp::smsverificationcheck_result(error e, string *phoneNumber)
{
    if (e)
    {
        cout << "SMS verification failed: " << e << endl;
    }
    else
    {
        cout << "SMS verification succeeded" << endl;
        if (phoneNumber)
        {
            cout << "Phone number: " << *phoneNumber << ")" << endl;
        }
    }
}

// user attribute update notification
void DemoApp::userattr_update(User* u, int priv, const char* n)
{
    cout << "Notification: User " << u->email << " -" << (priv ? " private" : "") << " attribute "
          << n << " added or updated" << endl;
}

void DemoApp::resetSmsVerifiedPhoneNumber_result(error e)
{
    if (e)
    {
        cout << "Reset verified phone number failed: " << e << endl;
    }
    else
    {
        cout << "Reset verified phone number succeeded" << endl;
    }
}

void DemoApp::getbanners_result(error e)
{
    cout << "Getting Smart Banners failed: " << e << endl;
}

void DemoApp::getbanners_result(vector< tuple<int, string, string, string, string, string, string> >&& banners)
{
    for (auto& b : banners)
    {
        cout << "Smart Banner:" << endl
             << "\tid         : " << std::get<0>(b) << endl
             << "\ttitle      : " << std::get<1>(b) << endl
             << "\tdescription: " << std::get<2>(b) << endl
             << "\timage      : " << std::get<3>(b) << endl
             << "\turl        : " << std::get<4>(b) << endl
             << "\tbkgr image : " << std::get<5>(b) << endl
             << "\tdsp        : " << std::get<6>(b) << endl;
    }
}

void DemoApp::dismissbanner_result(error e)
{
    if (e)
    {
        cout << "Dismissing Smart Banner failed: " << e << endl;
    }
    else
    {
        cout << "Dismissing Smart Banner succeeded" << endl;
    }
}

void DemoApp::backupremove_result(const Error &e, handle backupId)
{
    if (e != API_OK)
    {
        cout << "Removal of backup " << toHandle(backupId) << " failed: " << errorstring(e) <<endl;
    }
    else
    {
        cout << "Backup " << toHandle(backupId) << " removed successfully" << endl;
    }
}

#ifndef NO_READLINE
char* longestCommonPrefix(ac::CompletionState& acs)
{
    string s = acs.completions[0].s;
    for (size_t i = acs.completions.size(); i--; )
    {
        for (unsigned j = 0; j < s.size() && j < acs.completions[i].s.size(); ++j)
        {
            if (s[j] != acs.completions[i].s[j])
            {
                s.erase(j, string::npos);
                break;
            }
        }
    }
    return strdup(s.c_str());
}

char** my_rl_completion(const char */*text*/, int /*start*/, int end)
{
    rl_attempted_completion_over = 1;

    std::string line(rl_line_buffer, end);
    ac::CompletionState acs = ac::autoComplete(line, line.size(), autocompleteTemplate, true);

    if (acs.completions.empty())
    {
        return NULL;
    }

    if (acs.completions.size() == 1 && !acs.completions[0].couldExtend)
    {
        acs.completions[0].s += " ";
    }

    char** result = (char**)malloc((sizeof(char*)*(2+acs.completions.size())));
    for (size_t i = acs.completions.size(); i--; )
    {
        result[i+1] = strdup(acs.completions[i].s.c_str());
    }
    result[acs.completions.size()+1] = NULL;
    result[0] = longestCommonPrefix(acs);
    //for (int i = 0; i <= acs.completions.size(); ++i)
    //{
    //    cout << "i " << i << ": " << result[i] << endl;
    //}
    rl_completion_suppress_append = true;
    rl_basic_word_break_characters = " \r\n";
    rl_completer_word_break_characters = strdup(" \r\n");
    rl_completer_quote_characters = "";
    rl_special_prefixes = "";
    return result;
}
#endif

// main loop
void megacli()
{
#ifndef NO_READLINE
    char *saved_line = NULL;
    int saved_point = 0;
    rl_attempted_completion_function = my_rl_completion;

    rl_save_prompt();

#elif defined(WIN32) && defined(NO_READLINE)

    static_cast<WinConsole*>(console)->setShellConsole(CP_UTF8, GetConsoleOutputCP());

    COORD fontSize;
    string fontname = static_cast<WinConsole*>(console)->getConsoleFont(fontSize);
    cout << "Using font '" << fontname << "', " << fontSize.X << "x" << fontSize.Y
         << ". <CHAR/hex> will be used for absent characters.  If seen, try the 'codepage' command or a different font." << endl;

#else
    #error non-windows platforms must use the readline library
#endif

    for (;;)
    {
        if (prompt == COMMAND)
        {
            // display put/get transfer speed in the prompt
            if (client->tslots.size() || responseprogress >= 0)
            {
                unsigned xferrate[2] = { 0 };
                Waiter::bumpds();

                for (transferslot_list::iterator it = client->tslots.begin(); it != client->tslots.end(); it++)
                {
                    if ((*it)->fa)
                    {
                        xferrate[(*it)->transfer->type]
                            += (*it)->mTransferSpeed.calculateSpeed();
                    }
                }
                xferrate[GET] /= 1024;
                xferrate[PUT] /= 1024;

                strcpy(dynamicprompt, "MEGA");

                if (xferrate[GET] || xferrate[PUT] || responseprogress >= 0)
                {
                    strcpy(dynamicprompt + 4, " (");

                    if (xferrate[GET])
                    {
                        sprintf(dynamicprompt + 6, "In: %u KB/s", xferrate[GET]);

                        if (xferrate[PUT])
                        {
                            strcat(dynamicprompt + 9, "/");
                        }
                    }

                    if (xferrate[PUT])
                    {
                        sprintf(strchr(dynamicprompt, 0), "Out: %u KB/s", xferrate[PUT]);
                    }

                    if (responseprogress >= 0)
                    {
                        sprintf(strchr(dynamicprompt, 0), "%d%%", responseprogress);
                    }

                    strcat(dynamicprompt + 6, ")");
                }

                strcat(dynamicprompt + 4, "> ");
            }
            else
            {
                *dynamicprompt = 0;
            }

#if defined(WIN32) && defined(NO_READLINE)
            static_cast<WinConsole*>(console)->updateInputPrompt(*dynamicprompt ? dynamicprompt : prompts[COMMAND]);
#else
<<<<<<< HEAD
            rl_callback_handler_install(*dynamicprompt ? dynamicprompt : prompts[COMMAND], store_line);
=======
            rl_callback_handler_install(!dynamicpromptstr.empty() ? dynamicpromptstr.c_str() : prompts[prompt], store_line);
>>>>>>> e57a1791

            // display prompt
            if (saved_line)
            {
                rl_replace_line(saved_line, 0);
                free(saved_line);
            }

            rl_point = saved_point;
            rl_redisplay();
#endif
        }

        // command editing loop - exits when a line is submitted or the engine requires the CPU
        for (;;)
        {
            int w = client->wait();

            if (w & Waiter::HAVESTDIN)
            {
#if defined(WIN32) && defined(NO_READLINE)
                line = static_cast<WinConsole*>(console)->checkForCompletedInputLine();
#else
                if ((prompt == COMMAND) || (prompt == PAGER))
                {
                    // Note: this doesn't act like unbuffered input, still
                    // requires Return line ending
                    rl_callback_read_char();
                }
                else
                {
                    console->readpwchar(pw_buf, sizeof pw_buf, &pw_buf_pos, &line);
                }
#endif
            }

            if (w & Waiter::NEEDEXEC || line)
            {
                break;
            }
        }

#ifndef NO_READLINE
        // save line
        saved_point = rl_point;
        saved_line = rl_copy_text(0, rl_end);

        // remove prompt
        rl_save_prompt();
        rl_replace_line("", 0);
        rl_redisplay();
#endif

        if (line)
        {
            // execute user command
            if (*line)
            {
                process_line(line);
            }
            else if (prompt != COMMAND)
            {
                setprompt(prompt);
            }
            free(line);
            line = NULL;

            if (quit_flag)
            {
#ifndef NO_READLINE
                rl_callback_handler_remove();
#endif /* ! NO_READLINE */
                delete client;
                client = nullptr;
                return;
            }

            if (!cerr)
            {
                cerr.clear();
                cerr << "Console error output failed, perhaps on a font related utf8 error or on NULL.  It is now reset." << endl;
            }
            if (!cout)
            {
                cout.clear();
                cerr << "Console output failed, perhaps on a font related utf8 error or on NULL.  It is now reset." << endl;
            }
        }


        auto puts = appxferq[PUT].size();
        auto gets = appxferq[GET].size();

        // pass the CPU to the engine (nonblocking)
        client->exec();

        if (puts && !appxferq[PUT].size())
        {
            cout << "Uploads complete" << endl;
        }
        if (gets && !appxferq[GET].size())
        {
            cout << "Downloads complete" << endl;
        }


        if (clientFolder)
        {
            clientFolder->exec();
        }
    }
}

#ifndef NO_READLINE

static void onFatalSignal(int signum)
{
    // Restore the terminal's settings.
    rl_callback_handler_remove();

    // Re-trigger the signal.
    raise(signum);
}

static void registerSignalHandlers()
{
    std::vector<int> signals = {
        SIGABRT,
        SIGBUS,
        SIGILL,
        SIGKILL,
        SIGSEGV,
        SIGTERM
    }; // signals

    struct sigaction action;

    action.sa_handler = &onFatalSignal;

    // Restore default signal handler after invoking our own.
    action.sa_flags = SA_NODEFER | SA_RESETHAND;

    // Don't ignore any signals.
    sigemptyset(&action.sa_mask);

    for (int signal : signals)
    {
        (void)sigaction(signal, &action, nullptr);
    }
}

#endif // ! NO_READLINE

int main()
{
#ifndef NO_READLINE
    registerSignalHandlers();
#endif // NO_READLINE

#ifdef _WIN32
    SimpleLogger::setLogLevel(logMax);  // warning and stronger to console; info and weaker to VS output window
    SimpleLogger::setOutputClass(&gLogger);
#else
    SimpleLogger::setLogLevel(logMax);  // warning and stronger to console; info and weaker to VS output window
    SimpleLogger::setOutputClass(&gLogger);
#endif

    console = new CONSOLE_CLASS;

#ifdef GFX_CLASS
    auto gfx = new GFX_CLASS;
    gfx->startProcessingThread();
#endif

    // Needed so we can get the cwd.
    auto fsAccess = new FSACCESS_CLASS();

    // Where are we?
    if (!fsAccess->cwd(startDir))
    {
        cerr << "Unable to determine current working directory." << endl;
        return EXIT_FAILURE;
    }

    // instantiate app components: the callback processor (DemoApp),
    // the HTTP I/O engine (WinHttpIO) and the MegaClient itself
    client = new MegaClient(new DemoApp,
#ifdef WIN32
                            new CONSOLE_WAIT_CLASS(static_cast<CONSOLE_CLASS*>(console)),
#else
                            new CONSOLE_WAIT_CLASS,
#endif
                            new HTTPIO_CLASS,
                            fsAccess,
#ifdef DBACCESS_CLASS
                            new DBACCESS_CLASS(startDir),
#else
                            NULL,
#endif
#ifdef GFX_CLASS
                            gfx,
#else
                            NULL,
#endif
                            "Gk8DyQBS",
                            "megacli/" TOSTRING(MEGA_MAJOR_VERSION)
                            "." TOSTRING(MEGA_MINOR_VERSION)
                            "." TOSTRING(MEGA_MICRO_VERSION),
                            2);

    ac::ACN acs = autocompleteSyntax();
#if defined(WIN32) && defined(NO_READLINE)
    static_cast<WinConsole*>(console)->setAutocompleteSyntax((acs));
#endif

    clientFolder = NULL;    // additional for folder links
    megacli();
}


void DemoAppFolder::login_result(error e)
{
    if (e)
    {
        cout << "Failed to load the folder link: " << errorstring(e) << endl;
    }
    else
    {
        cout << "Folder link loaded, retrieving account..." << endl;
        clientFolder->fetchnodes();
    }
}

void DemoAppFolder::fetchnodes_result(const Error& e)
{
    if (e)
    {
        if (e == API_ENOENT && e.hasExtraInfo())
        {
            cout << "File/folder retrieval failed: " << getExtraInfoErrorString(e) << endl;
        }
        else
        {
            cout << "File/folder retrieval failed (" << errorstring(e) << ")" << endl;
        }

        pdf_to_import = false;
    }
    else
    {
        // check if we fetched a folder link and the key is invalid
        if (clientFolder->isValidFolderLink())
        {
            cout << "File/folder retrieval succeed, but encryption key is wrong." << endl;
        }
        else
        {
            cout << "Failed to load folder link" << endl;

            delete clientFolder;
            clientFolder = NULL;
        }

        if (pdf_to_import)
        {
            client->getwelcomepdf();
        }
    }
}

void DemoAppFolder::nodes_updated(Node **n, int count)
{
    int c[2][6] = { { 0 } };

    if (n)
    {
        while (count--)
        {
            if ((*n)->type < 6)
            {
                c[!(*n)->changed.removed][(*n)->type]++;
                n++;
            }
        }
    }
    else
    {
        for (node_map::iterator it = clientFolder->nodes.begin(); it != clientFolder->nodes.end(); it++)
        {
            if (it->second->type < 6)
            {
                c[1][it->second->type]++;
            }
        }
    }

    cout << "The folder link contains ";
    nodestats(c[1], "");
}

void exec_metamac(autocomplete::ACState& s)
{
    Node *node = nodebypath(s.words[2].s.c_str());
    if (!node || node->type != FILENODE)
    {
        cerr << s.words[2].s
             << (node ? ": No such file or directory"
                      : ": Not a file")
             << endl;
        return;
    }

    auto ifAccess = client->fsaccess->newfileaccess();
    {
        auto localPath = LocalPath::fromName(s.words[1].s, *client->fsaccess, client->fsaccess->getlocalfstype(LocalPath::fromPath(s.words[1].s, *client->fsaccess)));
        if (!ifAccess->fopen(localPath, 1, 0))
        {
            cerr << "Failed to open: " << s.words[1].s << endl;
            return;
        }
    }

    SymmCipher cipher;
    int64_t remoteIv;
    int64_t remoteMac;

    {
        std::string remoteKey = node->nodekey();
        const char *iva = &remoteKey[SymmCipher::KEYLENGTH];

        cipher.setkey((byte*)&remoteKey[0], node->type);
        remoteIv = MemAccess::get<int64_t>(iva);
        remoteMac = MemAccess::get<int64_t>(iva + sizeof(int64_t));
    }

    auto result = generateMetaMac(cipher, *ifAccess, remoteIv);
    if (!result.first)
    {
        cerr << "Failed to generate metamac for: "
             << s.words[1].s
             << endl;
    }
    else
    {
        const std::ios::fmtflags flags = cout.flags();

        cout << s.words[2].s
             << " (remote): "
             << std::hex
             << (uint64_t)remoteMac
             << "\n"
             << s.words[1].s
             << " (local): "
             << (uint64_t)result.second
             << endl;

        cout.flags(flags);
    }
}

void exec_resetverifiedphonenumber(autocomplete::ACState& s)
{
    client->resetSmsVerifiedPhoneNumber();
}

void exec_banner(autocomplete::ACState& s)
{
    if (s.words.size() == 2 && s.words[1].s == "get")
    {
        cout << "Retrieving banner info..." << endl;

        client->reqs.add(new CommandGetBanners(client));
    }
    else if (s.words.size() == 3 && s.words[1].s == "dismiss")
    {
        cout << "Dismissing banner with id " << s.words[2].s << "..." << endl;

        client->reqs.add(new CommandDismissBanner(client, stoi(s.words[2].s), m_time(nullptr)));
    }
}

#ifdef ENABLE_SYNC

void exec_syncadd(autocomplete::ACState& s)
{
    if (client->loggedin() != FULLACCOUNT)
    {
        cerr << "You must be logged in to create a sync."
             << endl;
        return;
    }

    // sync add source target
    string sourcePath = s.words[2].s;
    string targetPath = s.words[3].s;

    // Does the target node exist?
    auto* targetNode = nodebypath(targetPath.c_str());

    if (!targetNode)
    {
        cerr << targetPath
             << ": Not found."
             << endl;
        return;
    }

    // Create a suitable sync config.
    SyncConfig config(LocalPath::fromPath(sourcePath, *client->fsaccess),
                 sourcePath,
                 targetNode->nodehandle,
                 targetPath,
                 0,
                 string_vector(),
                 true,
                 SyncConfig::TYPE_TWOWAY);

    // Try and add the new sync.   All validation is performed in this function
    client->addsync(config,
                    DEBRISFOLDER,
                    nullptr,
                    false,
                    true,
                    [&](mega::UnifiedSync *, const SyncError &, error e) {
        if (!e)
        {
            cout << "Sync added" << endl;
        }
        else
        {
            cerr << "Sync could not be added: "
                 << errorstring(e)
                 << endl;
        }
    });
}


void exec_synclist(autocomplete::ACState& s)
{
    // Check the user's logged in.
    if (client->loggedin() != FULLACCOUNT)
    {
        cerr << "You must be logged in to list syncs (and backup syncs)."
             << endl;
        return;
    }

    client->syncs.forEachUnifiedSync(
      [](UnifiedSync& us)
      {
          // Convenience.
          auto& config = us.mConfig;
          auto& sync = us.mSync;

          // Display name.
          cout << "Sync "
               << toHandle(config.mBackupId)
               << ": "
               << config.mName
               << "\n";

          // Display source/target mapping.
          cout << "  Mapping: "
               << config.mLocalPath.toPath(*client->fsaccess)
               << " -> "
               << config.mOrigninalPathOfRemoteRootNode
               << "\n";

          if (sync)
          {
              // Display status info.
              cout << "  State: "
                   << SyncConfig::syncstatename(sync->state)
                   << "\n";

              // Display some usage stats.
              cout << "  Statistics: "
                   << sync->localbytes
                   << " byte(s) across "
                   << sync->localnodes[FILENODE]
                   << " file(s) and "
                   << sync->localnodes[FOLDERNODE]
                   << " folder(s).\n";
          }
          else
          {
              // Display what status info we can.
              auto msg = config.syncErrorToStr();
              cout << "  Enabled: "
                   << config.getEnabled()
                   << "\n"
                   << "  Last Error: "
                   << msg
                   << "\n";
          }

          // Display sync type.
          cout << "  Type: "
               << (config.isExternal() ? "EX" : "IN")
               << "TERNAL "
               << SyncConfig::synctypename(config.getType())
               << "\n"
               << endl;
      });
}

void exec_syncremove(autocomplete::ACState& s)
{
    // Are we logged in?
    if (client->loggedin() != FULLACCOUNT)
    {
        cerr << "You must be logged in to manipulate backup syncs."
             << endl;
        return;
    }

    // sync remove id
    handle backupId = 0;
    Base64::atob(s.words[2].s.c_str(), (byte*) &backupId, sizeof(handle));

    // Make sure the sync isn't active.
    if (client->syncs.runningSyncByBackupId(backupId))
    {
        cerr << "Cannot remove config as sync is active."
             << endl;
        return;
    }

    // Try and remove the config.
    bool found = false;

    client->syncs.removeSelectedSyncs(
      [&](SyncConfig& config, Sync*)
      {
          auto matched = config.mBackupId == backupId;

          found |= matched;

          return matched;
      });

    if (!found)
    {
        cerr << "No sync config exists with the tag "
             << Base64Str<sizeof(handle)>(backupId)
             << endl;
        return;
    }
}

void exec_syncxable(autocomplete::ACState& s)
{
    // Are we logged in?
    if (client->loggedin() != FULLACCOUNT)
    {
        cerr << "You must be logged in to manipulate syncs."
             << endl;
        return;
    }

    const auto command = s.words[1].s;

    handle backupId = 0;
    Base64::atob(s.words[2].s.c_str(), (byte*) &backupId, sizeof(handle));

    if (command == "enable")
    {
        // sync enable id
        UnifiedSync* unifiedSync;
        error result =
          client->syncs.enableSyncByBackupId(backupId, false, unifiedSync);

        if (result)
        {
            cerr << "Unable to enable sync: "
                 << errorstring(result)
                 << endl;
        }

        return;
    }

    // sync disable id [error]
    // sync fail id [error]

    // Find the specified sync.
    auto* sync = client->syncs.runningSyncByBackupId(backupId);

    // Have we found the backup sync?
    if (!sync)
    {
        cerr << "No sync found with the id "
             << Base64Str<sizeof(handle)>(backupId)
             << endl;
        return;
    }

    int error = NO_SYNC_ERROR;

    // Has the user provided a specific error code?
    if (s.words.size() > 3)
    {
        // Yep, use it.
        error = atoi(s.words[3].s.c_str());
    }

    // Disable or fail?
    if (command == "fail")
    {
        client->failSync(sync, static_cast<SyncError>(error));
        return;
    }

    client->syncs.disableSelectedSyncs(
      [&](SyncConfig&, Sync* s)
      {
          return s == sync;
      },
      static_cast<SyncError>(error),
      false);
}

#endif // ENABLE_SYNC
<|MERGE_RESOLUTION|>--- conflicted
+++ resolved
@@ -3088,13 +3088,6 @@
     p->Add(exec_du, sequence(text("du"), remoteFSPath(client, &cwd)));
 
 #ifdef ENABLE_SYNC
-<<<<<<< HEAD
-    p->Add(exec_rescan, sequence(text("rescan"), param("id")));
-    p->Add(exec_sync, sequence(text("sync"), opt(either(sequence(localFSPath(), remoteFSPath(client, &cwd, "dst")), param("cancelslot")))));
-    p->Add(exec_syncconfig, sequence(text("syncconfig"), opt(sequence(param("type (TWOWAY/UP/DOWN)"), opt(sequence(param("syncDeletions (ON/OFF)"), param("forceOverwrite (ON/OFF)")))))));
-    p->Add(exec_syncpause, sequence(text("syncpause"), param("id")));
-    p->Add(exec_syncresume, sequence(text("syncresume"), param("id")));
-=======
     p->Add(exec_syncadd,
            sequence(text("sync"),
                     text("add"),
@@ -3119,7 +3112,8 @@
 
     p->Add(exec_backupcentre, sequence(text("backupcentre"), opt(sequence(flag("-del"), param("backup_id")))));
 
->>>>>>> e57a1791
+    p->Add(exec_syncpause, sequence(text("syncpause"), param("id")));
+    p->Add(exec_syncresume, sequence(text("syncresume"), param("id")));
 #endif
 
     p->Add(exec_export, sequence(text("export"), remoteFSPath(client, &cwd), opt(either(flag("-writable"), param("expiretime"), text("del")))));
@@ -4485,182 +4479,8 @@
         cout << "Invalid folder link." << endl;
     }
 }
-
-<<<<<<< HEAD
 #ifdef ENABLE_SYNC
 
-static string toString(const syncstate_t state)
-{
-    switch (state)
-    {
-    case SYNC_ACTIVE:
-        return "ACTIVE";
-    case SYNC_CANCELED:
-        return "CANCELED";
-    case SYNC_DISABLED:
-        return "DISABLED";
-    case SYNC_FAILED:
-        return "FAILED";
-    case SYNC_INITIALSCAN:
-        return "INITIALSCAN";
-    default:
-        break;
-    }
-
-    return "UNKNOWN";
-}
-
-void exec_rescan(autocomplete::ACState& s)
-{
-    auto id = atoi(s.words[1].s.c_str());
-
-    // Have we been passed a valid sync id?
-    if (id < 0 || id >= client->syncs.size())
-    {
-        cout << "Invalid sync id: " << id << endl;
-        return;
-    }
-
-    // Get our hands on the sync.
-    auto it = std::next(client->syncs.begin(), id);
-
-    // Is the sync disabled?
-    if ((*it)->state < SYNC_INITIALSCAN)
-    {
-        cout << "Can't rescan sync " << id << " as it's disabled: " << (*it)->state << endl;
-        return;
-    }
-
-    auto tag = (*it)->tag;
-
-    // Ask the client to issue a complete rescan of the sync.
-    if (client->rescan(*it) == API_OK)
-    {
-        cout << "Sync " << id << " (" << tag << ") rescanning." << endl;
-    }
-    else
-    {
-        cout << "Error rescanning sync " << id << " (" << tag << ")" << endl;
-    }
-}
-
-void exec_sync(autocomplete::ACState& s)
-{
-    if (s.words.size() == 3)
-    {
-        Node* n = nodebypath(s.words[2].s.c_str());
-
-        if (client->checkaccess(n, FULL))
-        {
-
-            if (!n)
-            {
-                cout << s.words[2].s << ": Not found." << endl;
-            }
-            else if (n->type == FILENODE)
-            {
-                cout << s.words[2].s << ": Remote sync root must be a folder." << endl;
-            }
-            else
-            {
-                static int syncTag = 2027;
-                SyncConfig syncConfig{syncTag++, s.words[1].s, s.words[1].s, n->nodehandle, s.words[2].s, 0, {}, true, newSyncConfig.getType(),
-                            newSyncConfig.syncDeletions(), newSyncConfig.forceOverwrite()};
-
-                UnifiedSync* unifiedSync;
-                error e = client->addsync(syncConfig, DEBRISFOLDER, NULL, false, unifiedSync, true);
-
-                if (e)
-                {
-                    cout << "Sync could not be added: " << errorstring(e) << endl;
-                }
-            }
-        }
-        else
-        {
-            cout << s.words[2].s << ": Syncing requires full access to path." << endl;
-        }
-    }
-    else if (s.words.size() == 2)
-    {
-        int i = 0, cancel = atoi(s.words[1].s.c_str());
-
-        client->syncs.removeSelectedSyncs([&](SyncConfig&, Sync* s) {
-
-            if (i++ == cancel)
-            {
-                if (s && s->state > SYNC_CANCELED)
-                {
-                    cout << "Sync " << cancel << " deactivated and removed. tag: " << s->tag << endl;
-                    return true;
-                }
-            }
-            return false;
-        });
-    }
-    else if (s.words.size() == 1)
-    {
-        int i = 0;
-
-        client->syncs.forEachUnifiedSync([&](UnifiedSync& us){
-
-            static const char* a a a a a syncstatenames[] =
-            { "disabled", "failed", "cancelled", "Initial scan, please wait", "Active", "Failed" };
-
-            if (Sync* sync = us.mSync.get())
-            {
-                if (sync->cloudRoot())
-                {
-                    string remotepath, localpath;
-                    nodepath(sync->localroot->node->nodehandle, &remotepath);
-                    localpath = sync->localroot->localname.toPath(*client->fsaccess);
-
-                    cout << i << " (" << syncConfigToString(sync->getConfig()) << "): " << localpath << " to " << remotepath << " - "
-                            << toString(sync->state) << ", " << sync->localbytes
-                            << " byte(s) in " << sync->localnodes[FILENODE] << " file(s) and "
-                            << sync->localnodes[FOLDERNODE] << " folder(s)" << endl;
-                }
-            }
-            else
-            {
-                string remotepath, localpath;
-                nodepath(us.mConfig.getRemoteNode(), &remotepath);
-                localpath = us.mConfig.getLocalPath();
-
-                cout << i << " (" << syncConfigToString(us.mConfig) << "): " << localpath << " to " << remotepath << " - not running" << endl;
-            }
-            i++;
-        });
-    }
-}
-
-void exec_syncconfig(autocomplete::ACState& s)
-{
-    if (s.words.size() == 1)
-    {
-        cout << "Current sync config: " << syncConfigToString(newSyncConfig) << endl;
-    }
-    else if (s.words.size() == 2 || s.words.size() == 4)
-    {
-        auto pair = syncConfigFromStrings(s.words[1].s,
-                (s.words.size() > 2 ? s.words[2].s : "off"),
-                (s.words.size() > 3 ? s.words[3].s : "off"));
-
-        if (pair.first)
-        {
-            newSyncConfig = pair.second;
-            cout << "Successfully applied new sync config!" << endl;
-        }
-        else
-        {
-            cout << "Invalid parameters for syncconfig command." << endl;
-        }
-    }
-    else
-    {
-        assert(false);
-    }
-}
 
 void exec_syncpause(autocomplete::ACState& s)
 {
@@ -4730,8 +4550,6 @@
 
 #endif
 
-=======
->>>>>>> e57a1791
 #ifdef USE_FILESYSTEM
 void exec_lpwd(autocomplete::ACState& s)
 {
@@ -8337,13 +8155,9 @@
             }
 
 #if defined(WIN32) && defined(NO_READLINE)
-            static_cast<WinConsole*>(console)->updateInputPrompt(*dynamicprompt ? dynamicprompt : prompts[COMMAND]);
+            static_cast<WinConsole*>(console)->updateInputPrompt(!dynamicpromptstr.empty() ? dynamicpromptstr : prompts[COMMAND]);
 #else
-<<<<<<< HEAD
-            rl_callback_handler_install(*dynamicprompt ? dynamicprompt : prompts[COMMAND], store_line);
-=======
             rl_callback_handler_install(!dynamicpromptstr.empty() ? dynamicpromptstr.c_str() : prompts[prompt], store_line);
->>>>>>> e57a1791
 
             // display prompt
             if (saved_line)
