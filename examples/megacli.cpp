--- conflicted
+++ resolved
@@ -4372,32 +4372,26 @@
             }
             else
             {
+                cout << "Adding sync..." << endl;
+
                 SyncConfig syncConfig{s.words[1].s, s.words[1].s, n->nodehandle, s.words[2].s, 0, {}, true, newSyncConfig.getType(),
                             newSyncConfig.syncDeletions(), newSyncConfig.forceOverwrite()};
-<<<<<<< HEAD
-=======
-
-                UnifiedSync* unifiedSync;
-                error e = client->addsync(syncConfig, DEBRISFOLDER, NULL, false, unifiedSync, true);
->>>>>>> 756b9e60
-
-                cout << "Adding sync..." << endl;
 
                 client->addsync(syncConfig, DEBRISFOLDER, NULL, false, false,
-                        [](mega::UnifiedSync* us, const SyncError&, error e){
-                            if (us && us->mSync)
-                            {
-                                cout << "Sync added and running. backupId = " << toHandle(us->mConfig.getBackupId());
-                            }
-                            else if (us)
-                            {
-                                cout << "Sync config added but could not be started: " << errorstring(e) << endl;
-                            }
-                            else
-                            {
-                                cout << "Sync config could not be started: " << errorstring(e) << endl;
-                            }
-                        });
+                                [](mega::UnifiedSync* us, const SyncError&, error e) {
+                    if (us && us->mSync)
+                    {
+                        cout << "Sync added and running. backupId = " << toHandle(us->mConfig.getBackupId());
+                    }
+                    else if (us)
+                    {
+                        cout << "Sync config added but could not be started: " << errorstring(e) << endl;
+                    }
+                    else
+                    {
+                        cout << "Sync config could not be started: " << errorstring(e) << endl;
+                    }
+                });
             }
         }
         else
@@ -4449,14 +4443,7 @@
                 nodepath(us.mConfig.getRemoteNode(), &remotepath);
                 localpath = us.mConfig.getLocalPath();
 
-<<<<<<< HEAD
-                cout << toHandle(us.mConfig.getBackupId()) << " (" << syncConfigToString(sync->getConfig()) << "): " << localpath << " to " << remotepath << " - "
-                    << syncstatenames[sync->state + 3] << ", " << sync->localbytes
-                    << " byte(s) in " << sync->localnodes[FILENODE] << " file(s) and "
-                    << sync->localnodes[FOLDERNODE] << " folder(s)" << endl;
-=======
-                cout << i << " (" << syncConfigToString(us.mConfig) << "): " << localpath << " to " << remotepath << " - not running" << endl;
->>>>>>> 756b9e60
+                cout << toHandle(us.mConfig.getBackupId()) << " (" << syncConfigToString(us.mConfig) << "): " << localpath << " to " << remotepath << " - not running" << endl;
             }
         });
     }
