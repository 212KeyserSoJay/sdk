/**
 * @file examples/megaclient.cpp
 * @brief Sample application, interactive GNU Readline CLI
 *
 * (c) 2013-2014 by Mega Limited, Auckland, New Zealand
 *
 * This file is part of the MEGA SDK - Client Access Engine.
 *
 * Applications using the MEGA API must present a valid application key
 * and comply with the the rules set forth in the Terms of Service.
 *
 * The MEGA SDK is distributed in the hope that it will be useful,
 * but WITHOUT ANY WARRANTY; without even the implied warranty of
 * MERCHANTABILITY or FITNESS FOR A PARTICULAR PURPOSE.
 *
 * @copyright Simplified (2-clause) BSD License.
 *
 * You should have received a copy of the license along with this
 * program.
 */

#include "mega.h"
#include "megacli.h"
#include <fstream>

#define USE_VARARGS
#define PREFER_STDARG

#ifndef NO_READLINE
#include <readline/readline.h>
#include <readline/history.h>
#endif

#if (__cplusplus >= 201700L)
    #include <filesystem>
    namespace fs = std::filesystem;
    #define USE_FILESYSTEM
#elif !defined(__MINGW32__) && !defined(__ANDROID__) && (!defined(__GNUC__) || (__GNUC__*100+__GNUC_MINOR__) >= 503)
#define USE_FILESYSTEM
#ifdef WIN32
    #include <filesystem>
    namespace fs = std::experimental::filesystem;
#else
    #include <experimental/filesystem>
    namespace fs = std::experimental::filesystem;
#endif
#endif

#include <regex>

#ifdef USE_FREEIMAGE
#include "mega/gfx/freeimage.h"
#endif

namespace ac = ::mega::autocomplete;

#include <iomanip>

using namespace mega;
using std::cout;
using std::cerr;
using std::endl;
using std::flush;
using std::ifstream;
using std::ofstream;
using std::setw;
using std::hex;
using std::dec;

MegaClient* client;
MegaClient* clientFolder;

bool gVerboseMode = false;


// new account signup e-mail address and name
static string signupemail, signupname;

// signup code being confirmed
static string signupcode;

// signup password challenge and encrypted master key
static byte signuppwchallenge[SymmCipher::KEYLENGTH], signupencryptedmasterkey[SymmCipher::KEYLENGTH];

// password recovery e-mail address and code being confirmed
static string recoveryemail, recoverycode;

// password recovery code requires MK or not
static bool hasMasterKey;

// master key for password recovery
static byte masterkey[SymmCipher::KEYLENGTH];

// change email link to be confirmed
static string changeemail, changecode;

// chained folder link creation
static handle hlink = UNDEF;
static int del = 0;
static int ets = 0;

// import welcome pdf at account creation
static bool pdf_to_import = false;

// public link information
static string publiclink;

// local console
Console* console;

// loading progress of lengthy API responses
int responseprogress = -1;

//2FA pin attempts
int attempts = 0;

static const char* getAccessLevelStr(int access)
{
    switch(access)
    {
    case ACCESS_UNKNOWN:
        return "unkown";
    case RDONLY:
        return "read-only";
    case RDWR:
        return "read/write";
    case FULL:
        return "full access";
    case OWNER:
        return "owner access";
    case OWNERPRELOGIN:
        return "owner (prelogin) access";
    default:
        return "UNDEFINED";
    }
}

const char* errorstring(error e)
{
    switch (e)
    {
        case API_OK:
            return "No error";
        case API_EINTERNAL:
            return "Internal error";
        case API_EARGS:
            return "Invalid argument";
        case API_EAGAIN:
            return "Request failed, retrying";
        case API_ERATELIMIT:
            return "Rate limit exceeded";
        case API_EFAILED:
            return "Transfer failed";
        case API_ETOOMANY:
            return "Too many concurrent connections or transfers";
        case API_ERANGE:
            return "Out of range";
        case API_EEXPIRED:
            return "Expired";
        case API_ENOENT:
            return "Not found";
        case API_ECIRCULAR:
            return "Circular linkage detected";
        case API_EACCESS:
            return "Access denied";
        case API_EEXIST:
            return "Already exists";
        case API_EINCOMPLETE:
            return "Incomplete";
        case API_EKEY:
            return "Invalid key/integrity check failed";
        case API_ESID:
            return "Bad session ID";
        case API_EBLOCKED:
            return "Blocked";
        case API_EOVERQUOTA:
            return "Over quota";
        case API_ETEMPUNAVAIL:
            return "Temporarily not available";
        case API_ETOOMANYCONNECTIONS:
            return "Connection overflow";
        case API_EWRITE:
            return "Write error";
        case API_EREAD:
            return "Read error";
        case API_EAPPKEY:
            return "Invalid application key";
        case API_EGOINGOVERQUOTA:
            return "Not enough quota";
        case API_EMFAREQUIRED:
            return "Required 2FA pin";
        default:
            return "Unknown error";
    }
}

AppFile::AppFile()
{
    static int nextseqno;

    seqno = ++nextseqno;
}

// transfer start
void AppFilePut::start()
{
}

void AppFileGet::start()
{
}

// transfer completion
void AppFileGet::completed(Transfer*, LocalNode*)
{
    // (at this time, the file has already been placed in the final location)
    delete this;
}

void AppFilePut::completed(Transfer* t, LocalNode*)
{
    // perform standard completion (place node in user filesystem etc.)
    File::completed(t, NULL);

    delete this;
}

AppFileGet::~AppFileGet()
{
    appxferq[GET].erase(appxfer_it);
}

AppFilePut::~AppFilePut()
{
    appxferq[PUT].erase(appxfer_it);
}

void AppFilePut::displayname(string* dname)
{
    *dname = localname;
    transfer->client->fsaccess->local2name(dname);
}

// transfer progress callback
void AppFile::progress()
{
}

static void displaytransferdetails(Transfer* t, const char* action)
{
    string name;

    for (file_list::iterator it = t->files.begin(); it != t->files.end(); it++)
    {
        if (it != t->files.begin())
        {
            cout << "/";
        }

        (*it)->displayname(&name);
        cout << name;
    }

    cout << ": " << (t->type == GET ? "Incoming" : "Outgoing") << " file transfer " << action;
}

// a new transfer was added
void DemoApp::transfer_added(Transfer* /*t*/)
{
}

// a queued transfer was removed
void DemoApp::transfer_removed(Transfer* t)
{
    displaytransferdetails(t, "removed\n");
}

void DemoApp::transfer_update(Transfer* /*t*/)
{
    // (this is handled in the prompt logic)
}

void DemoApp::transfer_failed(Transfer* t, error e, dstime)
{
    displaytransferdetails(t, "failed (");
    cout << errorstring(e) << ")" << endl;
}

void DemoApp::transfer_complete(Transfer* t)
{
    if (gVerboseMode)
    {
        displaytransferdetails(t, "completed, ");

        if (t->slot)
        {
            cout << t->slot->progressreported * 10 / (1024 * (Waiter::ds - t->slot->starttime + 1)) << " KB/s" << endl;
        }
        else
        {
            cout << "delayed" << endl;
        }
    }
}

// transfer about to start - make final preparations (determine localfilename, create thumbnail for image upload)
void DemoApp::transfer_prepare(Transfer* t)
{
    if (gVerboseMode)
    {
        displaytransferdetails(t, "starting\n");
    }

    if (t->type == GET)
    {
        // only set localfilename if the engine has not already done so
        if (!t->localfilename.size())
        {
            client->fsaccess->tmpnamelocal(&t->localfilename);
        }
    }
}

#ifdef ENABLE_SYNC
static void syncstat(Sync* sync)
{
    cout << ", local data in this sync: " << sync->localbytes << " byte(s) in " << sync->localnodes[FILENODE]
         << " file(s) and " << sync->localnodes[FOLDERNODE] << " folder(s)" << endl;
}

void DemoApp::syncupdate_state(Sync*, syncstate_t newstate)
{
    switch (newstate)
    {
        case SYNC_ACTIVE:
            cout << "Sync is now active" << endl;
            break;

        case SYNC_FAILED:
            cout << "Sync failed." << endl;

        default:
            ;
    }
}

void DemoApp::syncupdate_scanning(bool active)
{
    if (active)
    {
        cout << "Sync - scanning files and folders" << endl;
    }
    else
    {
        cout << "Sync - scan completed" << endl;
    }
}

// sync update callbacks are for informational purposes only and must not change or delete the sync itself
void DemoApp::syncupdate_local_folder_addition(Sync* sync, LocalNode *, const char* path)
{
    cout << "Sync - local folder addition detected: " << path;
    syncstat(sync);
}

void DemoApp::syncupdate_local_folder_deletion(Sync* sync, LocalNode *localNode)
{
    cout << "Sync - local folder deletion detected: " << localNode->name;
    syncstat(sync);
}

void DemoApp::syncupdate_local_file_addition(Sync* sync, LocalNode *, const char* path)
{
    cout << "Sync - local file addition detected: " << path;
    syncstat(sync);
}

void DemoApp::syncupdate_local_file_deletion(Sync* sync, LocalNode *localNode)
{
    cout << "Sync - local file deletion detected: " << localNode->name;
    syncstat(sync);
}

void DemoApp::syncupdate_local_file_change(Sync* sync, LocalNode *, const char* path)
{
    cout << "Sync - local file change detected: " << path;
    syncstat(sync);
}

void DemoApp::syncupdate_local_move(Sync*, LocalNode *localNode, const char* path)
{
    cout << "Sync - local rename/move " << localNode->name << " -> " << path << endl;
}

void DemoApp::syncupdate_local_lockretry(bool locked)
{
    if (locked)
    {
        cout << "Sync - waiting for local filesystem lock" << endl;
    }
    else
    {
        cout << "Sync - local filesystem lock issue resolved, continuing..." << endl;
    }
}

void DemoApp::syncupdate_remote_move(Sync *, Node *n, Node *prevparent)
{
    cout << "Sync - remote move " << n->displayname() << ": " << (prevparent ? prevparent->displayname() : "?") <<
            " -> " << (n->parent ? n->parent->displayname() : "?") << endl;
}

void DemoApp::syncupdate_remote_rename(Sync *, Node *n, const char *prevname)
{
    cout << "Sync - remote rename " << prevname << " -> " <<  n->displayname() << endl;
}

void DemoApp::syncupdate_remote_folder_addition(Sync *, Node* n)
{
    cout << "Sync - remote folder addition detected " << n->displayname() << endl;
}

void DemoApp::syncupdate_remote_file_addition(Sync *, Node* n)
{
    cout << "Sync - remote file addition detected " << n->displayname() << endl;
}

void DemoApp::syncupdate_remote_folder_deletion(Sync *, Node* n)
{
    cout << "Sync - remote folder deletion detected " << n->displayname() << endl;
}

void DemoApp::syncupdate_remote_file_deletion(Sync *, Node* n)
{
    cout << "Sync - remote file deletion detected " << n->displayname() << endl;
}

void DemoApp::syncupdate_get(Sync*, Node *, const char* path)
{
    cout << "Sync - requesting file " << path << endl;
}

void DemoApp::syncupdate_put(Sync*, LocalNode *, const char* path)
{
    cout << "Sync - sending file " << path << endl;
}

void DemoApp::syncupdate_remote_copy(Sync*, const char* name)
{
    cout << "Sync - creating remote file " << name << " by copying existing remote file" << endl;
}

static const char* treestatename(treestate_t ts)
{
    switch (ts)
    {
        case TREESTATE_NONE:
            return "None/Undefined";
        case TREESTATE_SYNCED:
            return "Synced";
        case TREESTATE_PENDING:
            return "Pending";
        case TREESTATE_SYNCING:
            return "Syncing";
    }

    return "UNKNOWN";
}

void DemoApp::syncupdate_treestate(LocalNode* l)
{
    cout << "Sync - state change of node " << l->name << " to " << treestatename(l->ts) << endl;
}

// generic name filter
// FIXME: configurable regexps
static bool is_syncable(const char* name)
{
    return *name != '.' && *name != '~' && strcmp(name, "Thumbs.db") && strcmp(name, "desktop.ini");
}

// determines whether remote node should be synced
bool DemoApp::sync_syncable(Sync *, const char *, string *, Node *n)
{
    return is_syncable(n->displayname());
}

// determines whether local file should be synced
bool DemoApp::sync_syncable(Sync *, const char *name, string *)
{
    return is_syncable(name);
}
#endif

AppFileGet::AppFileGet(Node* n, handle ch, byte* cfilekey, m_off_t csize, m_time_t cmtime, string* cfilename,
                       string* cfingerprint, const string& targetfolder)
{
    if (n)
    {
        h = n->nodehandle;
        hprivate = true;

        *(FileFingerprint*) this = *n;
        name = n->displayname();
    }
    else
    {
        h = ch;
        memcpy(filekey, cfilekey, sizeof filekey);
        hprivate = false;

        size = csize;
        mtime = cmtime;

        if (!cfingerprint->size() || !unserializefingerprint(cfingerprint))
        {
            memcpy(crc, filekey, sizeof crc);
        }

        name = *cfilename;
    }

    localname = name;
    client->fsaccess->name2local(&localname);
    if (!targetfolder.empty())
    {
        string ltf, tf = targetfolder;
        client->fsaccess->path2local(&tf, &ltf);
        localname = ltf + client->fsaccess->localseparator + localname;
    }
}

AppFilePut::AppFilePut(string* clocalname, handle ch, const char* ctargetuser)
{
    // this assumes that the local OS uses an ASCII path separator, which should be true for most
    string separator = client->fsaccess->localseparator;

    // full local path
    localname = *clocalname;

    // target parent node
    h = ch;

    // target user
    targetuser = ctargetuser;

    // erase path component
    name = *clocalname;
    client->fsaccess->local2name(&name);
    client->fsaccess->local2name(&separator);

    name.erase(0, name.find_last_of(*separator.c_str()) + 1);
}

// user addition/update (users never get deleted)
void DemoApp::users_updated(User** u, int count)
{
    if (count == 1)
    {
        cout << "1 user received or updated" << endl;
    }
    else
    {
        cout << count << " users received or updated" << endl;
    }

    if (u)
    {
        User* user;
        for (int i = 0; i < count; i++)
        {
            user = u[i];
            cout << "User " << user->email;
            if (user->getTag()) // false if external change
            {
                cout << " has been changed by your own client" << endl;
            }
            else
            {
                cout << " has been changed externally" << endl;
            }
        }
    }
}

bool notifyAlerts = true;

string displayUser(handle user, MegaClient* mc)
{
    User* u = mc->finduser(user);
    return u ? u->email : "<user not found>";
}

string displayTime(m_time_t t)
{
    char timebuf[32];
    struct tm tmptr;
    m_localtime(t, &tmptr);
    strftime(timebuf, sizeof timebuf, "%c", &tmptr);
    return timebuf;
}

void printAlert(UserAlert::Base& b)
{
    string header, title;
    b.text(header, title, client);
    cout << "**alert " << b.id << ": " << header << " - " << title << " [at " << displayTime(b.timestamp) << "]" << " seen: " << b.seen << endl;
}

void DemoApp::useralerts_updated(UserAlert::Base** b, int count)
{
    if (b && notifyAlerts)
    {
        for (int i = 0; i < count; ++i)
        {
            if (!b[i]->seen)
            {
                printAlert(*b[i]);
            }
        }
    }
}


#ifdef ENABLE_CHAT

void DemoApp::chatcreate_result(TextChat *chat, error e)
{
    if (e)
    {
        cout << "Chat creation failed (" << errorstring(e) << ")" << endl;
    }
    else
    {
        cout << "Chat created successfully" << endl;
        printChatInformation(chat);
        cout << endl;
    }
}

void DemoApp::chatinvite_result(error e)
{
    if (e)
    {
        cout << "Chat invitation failed (" << errorstring(e) << ")" << endl;
    }
    else
    {
        cout << "Chat invitation successful" << endl;
    }
}

void DemoApp::chatremove_result(error e)
{
    if (e)
    {
        cout << "Peer removal failed (" << errorstring(e) << ")" << endl;
    }
    else
    {
        cout << "Peer removal successful" << endl;
    }
}

void DemoApp::chaturl_result(string *url, error e)
{
    if (e)
    {
        cout << "Chat URL retrieval failed (" << errorstring(e) << ")" << endl;
    }
    else
    {
        cout << "Chat URL: " << *url << endl;
    }
}

void DemoApp::chatgrantaccess_result(error e)
{
    if (e)
    {
        cout << "Grant access to node failed (" << errorstring(e) << ")" << endl;
    }
    else
    {
        cout << "Access to node granted successfully" << endl;
    }
}

void DemoApp::chatremoveaccess_result(error e)
{
    if (e)
    {
        cout << "Revoke access to node failed (" << errorstring(e) << ")" << endl;
    }
    else
    {
        cout << "Access to node removed successfully" << endl;
    }
}

void DemoApp::chatupdatepermissions_result(error e)
{
    if (e)
    {
        cout << "Permissions update failed (" << errorstring(e) << ")" << endl;
    }
    else
    {
        cout << "Permissions updated successfully" << endl;
    }
}

void DemoApp::chattruncate_result(error e)
{
    if (e)
    {
        cout << "Truncate message/s failed (" << errorstring(e) << ")" << endl;
    }
    else
    {
        cout << "Message/s truncated successfully" << endl;
    }
}

void DemoApp::chatsettitle_result(error e)
{
    if (e)
    {
        cout << "Set title failed (" << errorstring(e) << ")" << endl;
    }
    else
    {
        cout << "Title updated successfully" << endl;
    }
}

void DemoApp::chatpresenceurl_result(string *url, error e)
{
    if (e)
    {
        cout << "Presence URL retrieval failed (" << errorstring(e) << ")" << endl;
    }
    else
    {
        cout << "Presence URL: " << *url << endl;
    }
}

void DemoApp::chatlink_result(handle h, error e)
{
    if (e)
    {
        cout << "Chat link failed (" << errorstring(e) << ")" << endl;
    }
    else
    {
        if (ISUNDEF(h))
        {
            cout << "Chat link deleted successfully" << endl;
        }
        else
        {
            char hstr[sizeof(handle) * 4 / 3 + 4];
            Base64::btoa((const byte *)&h, MegaClient::CHATLINKHANDLE, hstr);
            cout << "Chat link: " << hstr << endl;
        }
    }
}

void DemoApp::chatlinkclose_result(error e)
{
    if (e)
    {
        cout << "Set private mode for chat failed  (" << errorstring(e) << ")" << endl;
    }
    else
    {
        cout << "Private mode successfully set" << endl;
    }
}

void DemoApp::chatlinkurl_result(handle chatid, int shard, string *url, string *ct, int, m_time_t ts, error e)
{
    if (e)
    {
        cout << "URL request for chat-link failed (" << errorstring(e) << ")" << endl;
    }
    else
    {
        char idstr[sizeof(handle) * 4 / 3 + 4];
        Base64::btoa((const byte *)&chatid, MegaClient::CHATHANDLE, idstr);
        cout << "Chatid: " << idstr << " (shard " << shard << ")" << endl;
        cout << "URL for chat-link: " << url->c_str() << endl;
        cout << "Encrypted chat-topic: " << ct->c_str() << endl;
        cout << "Creation timestamp: " << ts << endl;
    }
}

void DemoApp::chatlinkjoin_result(error e)
{
    if (e)
    {
        cout << "Join to openchat failed (" << errorstring(e) << ")" << endl;
    }
    else
    {
        cout << "Joined to openchat successfully." << endl;
    }
}

void DemoApp::chats_updated(textchat_map *chats, int count)
{
    if (count == 1)
    {
        cout << "1 chat received or updated" << endl;
    }
    else
    {
        cout << count << " chats received or updated" << endl;
    }

    if (chats)
    {
        textchat_map::iterator it;
        for (it = chats->begin(); it != chats->end(); it++)
        {
            printChatInformation(it->second);
        }
    }
}

void DemoApp::printChatInformation(TextChat *chat)
{
    if (!chat)
    {
        return;
    }

    cout << "Chat ID: " << Base64Str<sizeof(handle)>(chat->id) << endl;
    cout << "\tOwn privilege level: " << DemoApp::getPrivilegeString(chat->priv) << endl;
    cout << "\tCreation ts: " << chat->ts << endl;
    cout << "\tChat shard: " << chat->shard << endl;
    if (chat->group)
    {
        cout << "\tGroup chat: yes" << endl;
    }
    else
    {
        cout << "\tGroup chat: no" << endl;
    }
    if (chat->isFlagSet(TextChat::FLAG_OFFSET_ARCHIVE))
    {
        cout << "\tArchived chat: yes" << endl;
    }
    else
    {
        cout << "\tArchived chat: no" << endl;
    }
    if (chat->publicchat)
    {
        cout << "\tPublic chat: yes" << endl;
        cout << "\tUnified key: " << chat->unifiedKey.c_str() << endl;
    }
    else
    {
        cout << "\tPublic chat: no" << endl;
    }
    cout << "\tPeers:";

    if (chat->userpriv)
    {
        cout << "\t\t(userhandle)\t(privilege level)" << endl;
        for (unsigned i = 0; i < chat->userpriv->size(); i++)
        {
            Base64Str<sizeof(handle)> hstr(chat->userpriv->at(i).first);
            cout << "\t\t\t" << hstr;
            cout << "\t" << DemoApp::getPrivilegeString(chat->userpriv->at(i).second) << endl;
        }
    }
    else
    {
        cout << " no peers (only you as participant)" << endl;
    }
    if (chat->tag)
    {
        cout << "\tIs own change: yes" << endl;
    }
    else
    {
        cout << "\tIs own change: no" << endl;
    }
    if (!chat->title.empty())
    {
        cout << "\tTitle: " << chat->title.c_str() << endl;
    }
}

string DemoApp::getPrivilegeString(privilege_t priv)
{
    switch (priv)
    {
    case PRIV_STANDARD:
        return "PRIV_STANDARD (standard access)";
    case PRIV_MODERATOR:
        return "PRIV_MODERATOR (moderator)";
    case PRIV_RO:
        return "PRIV_RO (read-only)";
    case PRIV_RM:
        return "PRIV_RM (removed)";
    case PRIV_UNKNOWN:
    default:
        return "PRIV_UNKNOWN";
    }
}

#endif


void DemoApp::pcrs_updated(PendingContactRequest** list, int count)
{
    int deletecount = 0;
    int updatecount = 0;
    if (list != NULL)
    {
        for (int i = 0; i < count; i++)
        {
            if (list[i]->changed.deleted)
            {
                deletecount++; 
            } 
            else
            {
                updatecount++;
            }
        }
    } 
    else
    {
        // All pcrs are updated
        for (handlepcr_map::iterator it = client->pcrindex.begin(); it != client->pcrindex.end(); it++)
        {
            if (it->second->changed.deleted)
            {
                deletecount++; 
            } 
            else
            {
                updatecount++;
            }
        }
    }

    if (deletecount != 0)
    {
        cout << deletecount << " pending contact request" << (deletecount != 1 ? "s" : "") << " deleted" << endl;
    }
    if (updatecount != 0)
    {
        cout << updatecount << " pending contact request" << (updatecount != 1 ? "s" : "") << " received or updated" << endl;
    }
}

void DemoApp::setattr_result(handle, error e)
{
    if (e)
    {
        cout << "Node attribute update failed (" << errorstring(e) << ")" << endl;
    }
}

void DemoApp::rename_result(handle, error e)
{
    if (e)
    {
        cout << "Node move failed (" << errorstring(e) << ")" << endl;
    }
}

void DemoApp::unlink_result(handle, error e)
{
    if (e)
    {
        cout << "Node deletion failed (" << errorstring(e) << ")" << endl;
    }
}

void DemoApp::fetchnodes_result(error e)
{
    if (e)
    {
        cout << "File/folder retrieval failed (" << errorstring(e) << ")" << endl;
        pdf_to_import = false;
    }
    else
    {
        // check if we fetched a folder link and the key is invalid
        handle h = client->getrootpublicfolder();
        if (h != UNDEF)
        {
            Node *n = client->nodebyhandle(h);
            if (n && (n->attrs.map.find('n') == n->attrs.map.end()))
            {
                cout << "File/folder retrieval succeed, but encryption key is wrong." << endl;
            }
            else
            {
                cout << "Folder link loaded correctly." << endl;
            }
        }

        if (pdf_to_import)
        {
            client->getwelcomepdf();
        }
    }
}

void DemoApp::putnodes_result(error e, targettype_t t, NewNode* nn)
{
    if (t == USER_HANDLE)
    {
        delete[] nn;

        if (!e)
        {
            cout << "Success." << endl;
        }
    }

    if (pdf_to_import)   // putnodes from openfilelink_result()
    {
        if (!e)
        {
            cout << "Welcome PDF file has been imported successfully." << endl;
        }
        else
        {
            cout << "Failed to import Welcome PDF file" << endl;
        }

        pdf_to_import = false;
        return;
    }

    if (e)
    {
        cout << "Node addition failed (" << errorstring(e) << ")" << endl;
    }
}

void DemoApp::share_result(error e)
{
    if (e)
    {
        cout << "Share creation/modification request failed (" << errorstring(e) << ")" << endl;
    }
    else
    {
        if (hlink != UNDEF)
        {
            if (!del)
            {
                Node *n = client->nodebyhandle(hlink);
                if (!n)
                {
                    cout << "Node was not found. (" << Base64Str<sizeof hlink>(hlink) << ")" << endl;

                    hlink = UNDEF;
                    del = ets = 0;
                    return;
                }

                client->getpubliclink(n, del, ets);
            }
            else
            {
                hlink = UNDEF;
                del = ets = 0;
            }
        }
    }
}

void DemoApp::share_result(int, error e)
{
    if (e)
    {
        cout << "Share creation/modification failed (" << errorstring(e) << ")" << endl;
    }
    else
    {
        cout << "Share creation/modification succeeded" << endl;
    }
}

void DemoApp::setpcr_result(handle h, error e, opcactions_t action)
{
    if (e)
    {
        cout << "Outgoing pending contact request failed (" << errorstring(e) << ")" << endl;
    }
    else
    {
        if (h == UNDEF)
        {
            // must have been deleted
            cout << "Outgoing pending contact request " << (action == OPCA_DELETE ? "deleted" : "reminded") << " successfully" << endl;
        } 
        else
        {
            cout << "Outgoing pending contact request succeeded, id: " << Base64Str<MegaClient::PCRHANDLE>(h) << endl;
        }
    }
}

void DemoApp::updatepcr_result(error e, ipcactions_t action)
{
    if (e)
    {
        cout << "Incoming pending contact request update failed (" << errorstring(e) << ")" << endl;
    }
    else
    {
        string labels[3] = {"accepted", "denied", "ignored"};
        cout << "Incoming pending contact request successfully " << labels[(int)action] << endl;
    }
}

void DemoApp::fa_complete(handle h, fatype type, const char* /*data*/, uint32_t len)
{
    cout << "Got attribute of type " << type << " (" << len << " byte(s))";
    Node *n = client->nodebyhandle(h);
    if (n)
    {
        cout << " for " << n->displayname() << endl;
    }
}

int DemoApp::fa_failed(handle, fatype type, int retries, error e)
{
    cout << "File attribute retrieval of type " << type << " failed (retries: " << retries << ") error: " << e << endl;

    return retries > 2;
}

void DemoApp::putfa_result(handle, fatype, error e)
{
    if (e)
    {
        cout << "File attribute attachment failed (" << errorstring(e) << ")" << endl;
    }
}

void DemoApp::putfa_result(handle, fatype, const char*)
{
}

void DemoApp::removecontact_result(error e)
{
    if (e)
    {
        cout << "Contact removal failed (" << errorstring(e) << ")" << endl;
    }
    else
    {
        cout << "Success." << endl;
    }
}

void DemoApp::putua_result(error e)
{
    if (e)
    {
        cout << "User attribute update failed (" << errorstring(e) << ")" << endl;
    }
    else
    {
        cout << "Success." << endl;
    }
}

void DemoApp::getua_result(error e)
{
    if (client->fetchingkeys)
    {
        return;
    }

    cout << "User attribute retrieval failed (" << errorstring(e) << ")" << endl;
}

void DemoApp::getua_result(byte* data, unsigned l, attr_t type)
{
    if (client->fetchingkeys)
    {
        return;
    }

    if (gVerboseMode)
    {
        cout << "Received " << l << " byte(s) of user attribute: ";
        fwrite(data, 1, l, stdout);
        cout << endl;

        if (type == ATTR_ED25519_PUBK)
        {
            cout << "Credentials: " << AuthRing::fingerprint(string((const char*)data, l), true) << endl;
        }
    }
}

void DemoApp::getua_result(TLVstore *tlv, attr_t type)
{
    if (client->fetchingkeys)
    {
        return;
    }

    if (!tlv)
    {
        cout << "Error getting private user attribute" << endl;
    }
    else if (!gVerboseMode)
    {
        cout << "Received a TLV with " << tlv->size() << " item(s) of user attribute: " << endl;

        vector<string> *keys = tlv->getKeys();
        vector<string>::const_iterator it;
        unsigned valuelen;
        string value, key;
        char *buf;
        for (it=keys->begin(); it != keys->end(); it++)
        {
            key = (*it).empty() ? "(no key)" : *it;
            value = tlv->get(*it);
            valuelen = unsigned(value.length());

            buf = new char[valuelen * 4 / 3 + 4];
            Base64::btoa((const byte *) value.data(), valuelen, buf);

            cout << "\t" << key << "\t" << buf << endl;
            delete [] buf;
        }
        delete keys;
    }
}

#ifdef DEBUG
void DemoApp::delua_result(error e)
{
    if (e)
    {
        cout << "User attribute removal failed (" << errorstring(e) << ")" << endl;
    }
    else
    {
        cout << "Success." << endl;
    }
}
#endif


void DemoApp::notify_retry(dstime dsdelta, retryreason_t)
{
    if (dsdelta)
    {
        cout << "API request failed, retrying in " << dsdelta * 100 << " ms - Use 'retry' to retry immediately..."
             << endl;
    }
    else
    {
        cout << "Retried API request completed" << endl;
    }
}

static void store_line(char*);
static void process_line(char *);
static char* line;

static AccountDetails account;

static handle cwd = UNDEF;

static const char* rootnodenames[] =
{ "ROOT", "INBOX", "RUBBISH" };
static const char* rootnodepaths[] =
{ "/", "//in", "//bin" };

static void nodestats(int* c, const char* action)
{
    if (c[FILENODE])
    {
        cout << c[FILENODE] << ((c[FILENODE] == 1) ? " file" : " files");
    }
    if (c[FILENODE] && c[FOLDERNODE])
    {
        cout << " and ";
    }
    if (c[FOLDERNODE])
    {
        cout << c[FOLDERNODE] << ((c[FOLDERNODE] == 1) ? " folder" : " folders");
    }

    if (c[FILENODE] || c[FOLDERNODE])
    {
        cout << " " << action << endl;
    }
}

// list available top-level nodes and contacts/incoming shares
static void listtrees()
{
    for (int i = 0; i < (int) (sizeof client->rootnodes / sizeof *client->rootnodes); i++)
    {
        if (client->rootnodes[i] != UNDEF)
        {
            cout << rootnodenames[i] << " on " << rootnodepaths[i] << endl;
        }
    }

    for (user_map::iterator uit = client->users.begin(); uit != client->users.end(); uit++)
    {
        User* u = &uit->second;
        Node* n;

        if (u->show == VISIBLE || u->sharing.size())
        {
            for (handle_set::iterator sit = u->sharing.begin(); sit != u->sharing.end(); sit++)
            {
                if ((n = client->nodebyhandle(*sit)) && n->inshare)
                {
                    cout << "INSHARE on " << u->email << ":" << n->displayname() << " ("
                         << getAccessLevelStr(n->inshare->access) << ")" << endl;
                }
            }
        }
    }

    if (clientFolder && !ISUNDEF(clientFolder->rootnodes[0]))
    {
        Node *n = clientFolder->nodebyhandle(clientFolder->rootnodes[0]);
        if (n)
        {
            cout << "FOLDERLINK on " << n->displayname() << ":" << endl;
        }
    }
}

// returns node pointer determined by path relative to cwd
// path naming conventions:
// * path is relative to cwd
// * /path is relative to ROOT
// * //in is in INBOX
// * //bin is in RUBBISH
// * X: is user X's INBOX
// * X:SHARE is share SHARE from user X
// * Y:name is folder in FOLDERLINK, Y is the public handle
// * : and / filename components, as well as the \, must be escaped by \.
// (correct UTF-8 encoding is assumed)
// returns NULL if path malformed or not found
static Node* nodebypath(const char* ptr, string* user = NULL, string* namepart = NULL)
{
    vector<string> c;
    string s;
    int l = 0;
    const char* bptr = ptr;
    int remote = 0;
    int folderlink = 0;
    Node* n = nullptr;
    Node* nn;

    // split path by / or :
    do {
        if (!l)
        {
            if (*(const signed char*)ptr >= 0)
            {
                if (*ptr == '\\')
                {
                    if (ptr > bptr)
                    {
                        s.append(bptr, ptr - bptr);
                    }

                    bptr = ++ptr;

                    if (*bptr == 0)
                    {
                        c.push_back(s);
                        break;
                    }

                    ptr++;
                    continue;
                }

                if (*ptr == '/' || *ptr == ':' || !*ptr)
                {
                    if (*ptr == ':')
                    {
                        if (c.size())
                        {
                            return NULL;
                        }

                        remote = 1;
                    }

                    if (ptr > bptr)
                    {
                        s.append(bptr, ptr - bptr);
                    }

                    bptr = ptr + 1;

                    c.push_back(s);

                    s.erase();
                }
            }
            else if ((*ptr & 0xf0) == 0xe0)
            {
                l = 1;
            }
            else if ((*ptr & 0xf8) == 0xf0)
            {
                l = 2;
            }
            else if ((*ptr & 0xfc) == 0xf8)
            {
                l = 3;
            }
            else if ((*ptr & 0xfe) == 0xfc)
            {
                l = 4;
            }
        }
        else
        {
            l--;
        }
    } while (*ptr++);

    if (l)
    {
        return NULL;
    }

    if (remote)
    {
        // target: user inbox - record username/email and return NULL
        if (c.size() == 2 && c[0].find("@") != string::npos && !c[1].size())
        {
            if (user)
            {
                *user = c[0];
            }

            return NULL;
        }

        // target is not a user, but a public folder link
        if (c.size() >= 2 && c[0].find("@") == string::npos)
        {
            if (!clientFolder)
            {
                return NULL;
            }

            n = clientFolder->nodebyhandle(clientFolder->rootnodes[0]);
            if (c.size() == 2 && c[1].empty())
            {
                return n;
            }
            l = 1;   // <folder_name>:[/<subfolder>][/<file>]
            folderlink = 1;
        }

        User* u;

        if ((u = client->finduser(c[0].c_str())))
        {
            // locate matching share from this user
            handle_set::iterator sit;
            string name;
            for (sit = u->sharing.begin(); sit != u->sharing.end(); sit++)
            {
                if ((n = client->nodebyhandle(*sit)))
                {
                    if(!name.size())
                    {
                        name =  c[1];
                        n->client->fsaccess->normalize(&name);
                    }

                    if (!strcmp(name.c_str(), n->displayname()))
                    {
                        l = 2;
                        break;
                    }
                }
            }
        }

        if (!l)
        {
            return NULL;
        }
    }
    else
    {
        // path starting with /
        if (c.size() > 1 && !c[0].size())
        {
            // path starting with //
            if (c.size() > 2 && !c[1].size())
            {
                if (c[2] == "in")
                {
                    n = client->nodebyhandle(client->rootnodes[1]);
                }
                else if (c[2] == "bin")
                {
                    n = client->nodebyhandle(client->rootnodes[2]);
                }
                else
                {
                    return NULL;
                }

                l = 3;
            }
            else
            {
                n = client->nodebyhandle(client->rootnodes[0]);

                l = 1;
            }
        }
        else
        {
            n = client->nodebyhandle(cwd);
        }
    }

    // parse relative path
    while (n && l < (int)c.size())
    {
        if (c[l] != ".")
        {
            if (c[l] == "..")
            {
                if (n->parent)
                {
                    n = n->parent;
                }
            }
            else
            {
                // locate child node (explicit ambiguity resolution: not implemented)
                if (c[l].size())
                {
                    if (folderlink)
                    {
                        nn = clientFolder->childnodebyname(n, c[l].c_str());
                    }
                    else
                    {
                        nn = client->childnodebyname(n, c[l].c_str());
                    }

                    if (!nn)
                    {
                        // mv command target? return name part of not found
                        if (namepart && l == (int) c.size() - 1)
                        {
                            *namepart = c[l];
                            return n;
                        }

                        return NULL;
                    }

                    n = nn;
                }
            }
        }

        l++;
    }

    return n;
}

static void listnodeshares(Node* n)
{
    if(n->outshares)
    {
        for (share_map::iterator it = n->outshares->begin(); it != n->outshares->end(); it++)
        {
            cout << "\t" << n->displayname();

            if (it->first)
            {
                cout << ", shared with " << it->second->user->email << " (" << getAccessLevelStr(it->second->access) << ")"
                     << endl;
            }
            else
            {
                cout << ", shared as exported folder link" << endl;
            }
        }
    }
}

void TreeProcListOutShares::proc(MegaClient*, Node* n)
{
    listnodeshares(n);
}

bool handles_on = false;

static void dumptree(Node* n, bool recurse, int depth = 0, const char* title = NULL)
{
    if (depth)
    {
        if (!title && !(title = n->displayname()))
        {
            title = "CRYPTO_ERROR";
        }

        for (int i = depth; i--; )
        {
            cout << "\t";
        }

        cout << title << " (";

        switch (n->type)
        {
            case FILENODE:
                cout << n->size;

                if (handles_on)
                {
                    Base64Str<MegaClient::NODEHANDLE> handlestr(n->nodehandle);
                    cout << " " << handlestr.chars;
                }

                const char* p;
                if ((p = strchr(n->fileattrstring.c_str(), ':')))
                {
                    cout << ", has attributes " << p + 1;
                }

                if (n->plink)
                {
                    cout << ", shared as exported";
                    if (n->plink->ets)
                    {
                        cout << " temporal";
                    }
                    else
                    {
                        cout << " permanent";
                    }
                    cout << " file link";
                }

                break;

            case FOLDERNODE:
                cout << "folder";

                if (handles_on)
                {
                    Base64Str<MegaClient::NODEHANDLE> handlestr(n->nodehandle);
                    cout << " " << handlestr.chars;
                }

                if(n->outshares)
                {
                    for (share_map::iterator it = n->outshares->begin(); it != n->outshares->end(); it++)
                    {
                        if (it->first)
                        {
                            cout << ", shared with " << it->second->user->email << ", access "
                                 << getAccessLevelStr(it->second->access);
                        }
                    }

                    if (n->plink)
                    {
                        cout << ", shared as exported";
                        if (n->plink->ets)
                        {
                            cout << " temporal";
                        }
                        else
                        {
                            cout << " permanent";
                        }
                        cout << " folder link";
                    }
                }

                if (n->pendingshares)
                {
                    for (share_map::iterator it = n->pendingshares->begin(); it != n->pendingshares->end(); it++)
                    {
                        if (it->first)
                        {
                            cout << ", shared (still pending) with " << it->second->pcr->targetemail << ", access "
                                 << getAccessLevelStr(it->second->access);
                        }                        
                    }
                }

                if (n->inshare)
                {
                    cout << ", inbound " << getAccessLevelStr(n->inshare->access) << " share";
                }
                break;

            default:
                cout << "unsupported type, please upgrade";
        }

        cout << ")" << (n->changed.removed ? " (DELETED)" : "") << endl;

        if (!recurse)
        {
            return;
        }
    }

    if (n->type != FILENODE)
    {
        for (node_list::iterator it = n->children.begin(); it != n->children.end(); it++)
        {
            dumptree(*it, recurse, depth + 1);
        }
    }
}

#ifdef USE_FILESYSTEM
static void local_dumptree(const fs::path& de, int recurse, int depth = 0)
{
    if (depth)
    {
        for (int i = depth; i--; )
        {
            cout << "\t";
        }

        cout << de.filename().u8string() << " (";

        if (fs::is_directory(de))
        {
            cout << "folder";
        }

        cout << ")" << endl;

        if (!recurse)
        {
            return;
        }
    }

    if (fs::is_directory(de))
    {
        for (auto i = fs::directory_iterator(de); i != fs::directory_iterator(); ++i)
        {
            local_dumptree(*i, recurse, depth + 1);
        }
    }
}
#endif

static void nodepath(handle h, string* path)
{
    Node* n = client->nodebyhandle(h);
    *path = n ? n->displaypath() : "";
}

appfile_list appxferq[2];

static char dynamicprompt[128];

static const char* prompts[] =
{
    "MEGAcli> ", "Password:", "Old Password:", "New Password:", "Retype New Password:", "Master Key (base64):", "Type 2FA pin:", "Type pin to enable 2FA:"
};

enum prompttype
{
    COMMAND, LOGINPASSWORD, OLDPASSWORD, NEWPASSWORD, PASSWORDCONFIRM, MASTERKEY, LOGINTFA, SETTFA
};

static prompttype prompt = COMMAND;

#if defined(WIN32) && defined(NO_READLINE)
static char pw_buf[512];  // double space for unicode
#else
static char pw_buf[256];  
#endif

static int pw_buf_pos;

static void setprompt(prompttype p)
{
    prompt = p;

    if (p == COMMAND)
    {
        console->setecho(true);
    }
    else
    {
        pw_buf_pos = 0;
#if defined(WIN32) && defined(NO_READLINE)
        static_cast<WinConsole*>(console)->updateInputPrompt(prompts[p]);
#else
        cout << prompts[p] << flush;
#endif
        console->setecho(false);
    }
}

class TreeProcCopy_mcli : public TreeProc
{
    // This is a duplicate of the TreeProcCopy declared in treeproc.h and defined in megaapi_impl.cpp.  
    // However some products are built with the megaapi_impl intermediate layer and some without so
    // we can avoid duplicated symbols in some products this way
public:
    NewNode * nn;
    unsigned nc;


    TreeProcCopy_mcli()
    {
        nn = NULL;
        nc = 0;
    }

    void allocnodes()
    {
        nn = new NewNode[nc];
    }

    ~TreeProcCopy_mcli()
    {
        delete[] nn;
    }

    // determine node tree size (nn = NULL) or write node tree to new nodes array
    void proc(MegaClient* mc, Node* n)
    {
        if (nn)
        {
            string attrstring;
            SymmCipher key;
            NewNode* t = nn + --nc;

            // copy node
            t->source = NEW_NODE;
            t->type = n->type;
            t->nodehandle = n->nodehandle;
            t->parenthandle = n->parent ? n->parent->nodehandle : UNDEF;

            // copy key (if file) or generate new key (if folder)
            if (n->type == FILENODE)
            {
                t->nodekey = n->nodekey;
            }
            else
            {
                byte buf[FOLDERNODEKEYLENGTH];
                mc->rng.genblock(buf, sizeof buf);
                t->nodekey.assign((char*) buf, FOLDERNODEKEYLENGTH);
            }

            key.setkey((const byte*) t->nodekey.data(), n->type);

            AttrMap tattrs;
            tattrs.map = n->attrs.map;
            nameid rrname = AttrMap::string2nameid("rr");
            attr_map::iterator it = tattrs.map.find(rrname);
            if (it != tattrs.map.end())
            {
                LOG_debug << "Removing rr attribute";
                tattrs.map.erase(it);
            }

            t->attrstring = new string;
            tattrs.getjson(&attrstring);
            mc->makeattr(&key, t->attrstring, attrstring.c_str());
        }
        else
        {
            nc++;
        }
    }
};

int loadfile(string* name, string* data)
{
    FileAccess* fa = client->fsaccess->newfileaccess();

    if (fa->fopen(name, 1, 0))
    {
        data->resize(size_t(fa->size));
        fa->fread(data, unsigned(data->size()), 0, 0);
        delete fa;

        return 1;
    }

    delete fa;

    return 0;
}

void xferq(direction_t d, int cancel)
{
    string name;

    for (appfile_list::iterator it = appxferq[d].begin(); it != appxferq[d].end(); )
    {
        if (cancel < 0 || cancel == (*it)->seqno)
        {
            (*it)->displayname(&name);

            cout << (*it)->seqno << ": " << name;

            if (d == PUT)
            {
                AppFilePut* f = (AppFilePut*) *it;

                cout << " -> ";

                if (f->targetuser.size())
                {
                    cout << f->targetuser << ":";
                }
                else
                {
                    string path;
                    nodepath(f->h, &path);
                    cout << path;
                }
            }

            if ((*it)->transfer && (*it)->transfer->slot)
            {
                cout << " [ACTIVE]";
            }
            cout << endl;

            if (cancel >= 0)
            {
                cout << "Canceling..." << endl;

                if ((*it)->transfer)
                {
                    client->stopxfer(*it);
                }
                delete *it++;
            }
            else
            {
                it++;
            }
        }
        else
        {
            it++;
        }
    }
}

#ifdef USE_MEDIAINFO

string showMediaInfo(const MediaProperties& mp, MediaFileInfo& mediaInfo, bool oneline)
{
    ostringstream out;
    string sep(oneline ? " " : "\n");

    MediaFileInfo::MediaCodecs::shortformatrec sf;
    sf.containerid = 0;
    sf.videocodecid = 0;
    sf.audiocodecid = 0;
    if (mp.shortformat == 255)
    {
        return "MediaInfo could not identify this file";
    }
    else if (mp.shortformat == 0)
    {
        // from attribute 9
        sf.containerid = mp.containerid;
        sf.videocodecid = mp.videocodecid;
        sf.audiocodecid = mp.audiocodecid;
    }
    else if (mp.shortformat < mediaInfo.mediaCodecs.shortformats.size())
    {
        sf = mediaInfo.mediaCodecs.shortformats[mp.shortformat];
    }

    for (std::map<std::string, unsigned>::const_iterator i = mediaInfo.mediaCodecs.containers.begin(); i != mediaInfo.mediaCodecs.containers.end(); ++i)
    {
        if (i->second == sf.containerid)
        {
            out << "Format: " << i->first << sep;
        }
    }
    for (std::map<std::string, unsigned>::const_iterator i = mediaInfo.mediaCodecs.videocodecs.begin(); i != mediaInfo.mediaCodecs.videocodecs.end(); ++i)
    {
        if (i->second == sf.videocodecid)
        {
            out << "Video: " << i->first << sep;
        }
    }

    for (std::map<std::string, unsigned>::const_iterator i = mediaInfo.mediaCodecs.audiocodecs.begin(); i != mediaInfo.mediaCodecs.audiocodecs.end(); ++i)
    {
        if (i->second == sf.audiocodecid)
        {
            out << "Audio: " << i->first << sep;
        }
    }

    if (mp.width > 0)
    {
        out << "Width: " << mp.width << sep;
    }
    if (mp.height > 0)
    {
        out << "Height: " << mp.height << sep;
    }
    if (mp.fps > 0)
    {
        out << "Fps: " << mp.fps << sep;
    }
    if (mp.playtime > 0)
    {
        out << "Playtime: " << mp.playtime << sep;
    }

    string result = out.str();
    result.erase(result.size() - (result.empty() ? 0 : 1));
    return result;
}

string showMediaInfo(const std::string& fileattributes, uint32_t fakey[4], MediaFileInfo& mediaInfo, bool oneline)
{
    MediaProperties mp = MediaProperties::decodeMediaPropertiesAttributes(fileattributes, fakey);
    return showMediaInfo(mp, mediaInfo, oneline);
}

string showMediaInfo(Node* n, MediaFileInfo& /*mediaInfo*/, bool oneline)
{
    if (n->hasfileattribute(fa_media))
    {
        MediaProperties mp = MediaProperties::decodeMediaPropertiesAttributes(n->fileattrstring, (uint32_t*)(n->nodekey.data() + FILENODEKEYLENGTH / 2));
        return showMediaInfo(mp, client->mediaFileInfo, oneline);
    }
    return "The node has no mediainfo attribute";
}

#endif

// password change-related state information
static byte pwkey[SymmCipher::KEYLENGTH];
static byte pwkeybuf[SymmCipher::KEYLENGTH];
static byte newpwkey[SymmCipher::KEYLENGTH];
static string newpassword;

// readline callback - exit if EOF, add to history unless password
#if !defined(WIN32) || !defined(NO_READLINE)
static void store_line(char* l)
{
    if (!l)
    {
        delete console;
        exit(0);
    }

#ifndef NO_READLINE
    if (*l && prompt == COMMAND)
    {
        add_history(l);
    }
#endif

    line = l;
}
#endif

class FileFindCommand : public Command
{
public:
    struct Stack : public std::deque<handle>
    {
        size_t filesLeft = 0;
        set<string> servers;
    };
        
    FileFindCommand(std::shared_ptr<Stack>& s, MegaClient* mc) : stack(s)
    {
        h = stack->front();
        stack->pop_front();

        client = mc;

        cmd("g");
        arg("n", (byte*)&h, MegaClient::NODEHANDLE);
        arg("g", 1);
        arg("v", 2);  // version 2: server can supply details for cloudraid files

        if (mc->usehttps)
        {
            arg("ssl", 2);
        }
    }

    static string server(const string& url)
    {
        const string pattern("://");
        size_t start_index = url.find(pattern);
        if (start_index != string::npos)
        {
            start_index += pattern.size();
            const size_t end_index = url.find("/", start_index);
            if (end_index != string::npos)
            {
                return url.substr(start_index, end_index - start_index);
            }
        }
        return "";
    }

    // process file credentials
    void procresult() override
    {
        if (client->json.isnumeric())
        {
            client->json.getint();
        }
        else
        {
            std::vector<string> tempurls;
            bool done = false;
            while (!done)
            {
                switch (client->json.getnameid())
                {
                case EOO:
                    done = true;
                    break;

                case 'g':
                    if (client->json.enterarray())   // now that we are requesting v2, the reply will be an array of 6 URLs for a raid download, or a single URL for the original direct download
                    {
                        for (;;)
                        {
                            std::string tu;
                            if (!client->json.storeobject(&tu))
                            {
                                break;
                            }
                            tempurls.push_back(tu);
                        }
                        client->json.leavearray();
                        if (tempurls.size() == 6)
                        {
                            if (Node* n = client->nodebyhandle(h))
                            {
                                cout << n->displaypath() << endl;

                                for (const auto& url : tempurls)
                                {
                                    stack->servers.insert(server(url));
                                }
                            }
                        }
                        break;
                    }
                    // otherwise fall through

                default:
                    client->json.storeobject();
                }
            }
        }

        // now query for the next one - we don't send them all at once as there may be a lot!
        --stack->filesLeft;
        if (!stack->empty())
        {
            client->reqs.add(new FileFindCommand(stack, client));
        }
        else if (!stack->filesLeft)
        {
            cout << "<find complete>" << endl;
            for (auto s : stack->servers)
            {
                cout << s << endl;
            }
        }
    }

private:
    handle h;
    std::shared_ptr<Stack> stack;
};


void getDepthFirstFileHandles(Node* n, deque<handle>& q)
{
    for (auto c : n->children)
    {
        if (c->type == FILENODE)
        {
            q.push_back(c->nodehandle);
        }
    }
    for (auto& c : n->children)
    {
        if (c->type > FILENODE)
        {
            getDepthFirstFileHandles(c, q);
        }
    }
}

void exec_find(autocomplete::ACState& s)
{
    if (s.words[1].s == "raided")
    {
        if (Node* n = client->nodebyhandle(cwd))
        {
            auto q = std::make_shared<FileFindCommand::Stack>();
            getDepthFirstFileHandles(n, *q);
            q->filesLeft = q->size();
            cout << "<find checking " << q->size() << " files>" << endl;
            if (q->empty())
            {
                cout << "<find complete>" << endl;
            }
            else
            {
                for (int i = 0; i < 25 && !q->empty(); ++i)
                {
                    client->reqs.add(new FileFindCommand(q, client));
                }
            }
        }
    }
}

bool typematchesnodetype(nodetype_t pathtype, nodetype_t nodetype)
{
    switch (pathtype)
    {
    case FILENODE: 
    case FOLDERNODE: return nodetype == pathtype;
    default: return false;
    }
}

#ifdef USE_FILESYSTEM
bool recursiveCompare(Node* mn, fs::path p)
{
    nodetype_t pathtype = fs::is_directory(p) ? FOLDERNODE : fs::is_regular_file(p) ? FILENODE : TYPE_UNKNOWN;
    if (!typematchesnodetype(pathtype, mn->type))
    {
        cout << "Path type mismatch: " << mn->displaypath() << ":" << mn->type << " " << p.u8string() << ":" << pathtype << endl;
        return false;
    }

    if (pathtype == FILENODE)
    {
        uint64_t size = (uint64_t) fs::file_size(p);
        if (size != (uint64_t) mn->size)
        {
            cout << "File size mismatch: " << mn->displaypath() << ":" << mn->size << " " << p.u8string() << ":" << size << endl;
        }
    }

    if (pathtype != FOLDERNODE)
    {
        return true;
    }

    multimap<string, Node*> ms;
    multimap<string, fs::path> ps;
    for (auto& m : mn->children) ms.emplace(m->displayname(), m);
    for (fs::directory_iterator pi(p); pi != fs::directory_iterator(); ++pi) ps.emplace(pi->path().filename().u8string(), pi->path());

    for (auto p_iter = ps.begin(); p_iter != ps.end(); )
    {
        auto er = ms.equal_range(p_iter->first);
        auto next_p = p_iter;
        ++next_p;
        for (auto i = er.first; i != er.second; ++i)
        {
            if (recursiveCompare(i->second, p_iter->second))
            {
                ms.erase(i);
                ps.erase(p_iter);
                break;
            }
        }
        p_iter = next_p;
    }
    if (ps.empty() && ms.empty())
    {
        return true;
    }
    else
    {
        cout << "Extra content detected between " << mn->displaypath() << " and " << p.u8string() << endl;
        for (auto& mi : ms) cout << "Extra remote: " << mi.first << endl;
        for (auto& pi : ps) cout << "Extra local: " << pi.second << endl;
        return false;
    };
}
#endif
Node* nodeFromRemotePath(const string& s)
{
    Node* n;
    if (s.empty())
    {
        n = client->nodebyhandle(cwd);
    }
    else 
    {
        n = nodebypath(s.c_str());
    }
    if (!n)
    {
        cout << "remote path not found: '" << s << "'" << endl;
    }
    return n;
}

#ifdef MEGA_MEASURE_CODE

void exec_deferRequests(autocomplete::ACState& s)
{
    // cause all the API requests of this type to be gathered up so they will be sent in a single batch, for timing purposes
    bool putnodes = s.extractflag("-putnodes");
    bool movenode = s.extractflag("-movenode");
    bool delnode = s.extractflag("-delnode");

    client->reqs.deferRequests =    [=](Command* c)
                                    { 
                                        return  (putnodes && dynamic_cast<CommandPutNodes*>(c)) ||
                                                (movenode && dynamic_cast<CommandMoveNode*>(c)) ||
                                                (delnode && dynamic_cast<CommandDelNode*>(c));
                                    };
}

void exec_sendDeferred(autocomplete::ACState& s)
{
    // send those gathered up commands, and optionally reset the gathering 
    client->reqs.sendDeferred();
    
    if (s.extractflag("-reset"))
    {
        client->reqs.deferRequests = nullptr;
    }
}

void exec_codeTimings(autocomplete::ACState& s)
{
    bool reset = s.extractflag("-reset");
    cout << client->performanceStats.report(reset, client->httpio, client->waiter) << flush;
}

#endif

#ifdef USE_FILESYSTEM
fs::path pathFromLocalPath(const string& s, bool mustexist)
{
    fs::path p = s.empty() ? fs::current_path() : fs::u8path(s);
    if (mustexist && !fs::exists(p))
    {
        cout << "local path not found: '" << s << "'";
        return fs::path();
    }
    return p;
}

void exec_treecompare(autocomplete::ACState& s)
{
    fs::path p = pathFromLocalPath(s.words[1].s, true);
    Node* n = nodeFromRemotePath(s.words[2].s);
    if (n && !p.empty())
    {
        recursiveCompare(n, p);
    }
}


bool buildLocalFolders(fs::path targetfolder, const string& prefix, int foldersperfolder, int recurselevel, int filesperfolder, int filesize, int& totalfilecount, int& totalfoldercount)
{
    fs::path p = targetfolder / fs::u8path(prefix);
    if (!fs::create_directory(p))
        return false;
    ++totalfoldercount;

    for (int i = 0; i < filesperfolder; ++i)
    {
        string filename = prefix + "_file_" + std::to_string(++totalfilecount);
        fs::path fp = p / fs::u8path(filename);
        ofstream fs(fp.u8string(), std::ios::binary);
        
        for (unsigned j = filesize / sizeof(int); j--; )
        {
            fs.write((char*)&totalfilecount, sizeof(int));
        }
        fs.write((char*)&totalfilecount, filesize % sizeof(int));
    }

    if (recurselevel > 1)
    {
        for (int i = 0; i < foldersperfolder; ++i)
        {
            if (!buildLocalFolders(p, prefix + "_" + std::to_string(i), foldersperfolder, recurselevel - 1, filesperfolder, filesize, totalfilecount, totalfoldercount))
                return false;
        }
    }
    return true;
}

void exec_generatetestfilesfolders(autocomplete::ACState& s)
{
    string param, nameprefix = "test";
    int folderdepth = 1, folderwidth = 1, filecount = 100, filesize = 1024;
    if (s.extractflagparam("-folderdepth", param)) folderdepth = atoi(param.c_str());
    if (s.extractflagparam("-folderwidth", param)) folderwidth = atoi(param.c_str());
    if (s.extractflagparam("-filecount", param)) filecount = atoi(param.c_str());
    if (s.extractflagparam("-filesize", param)) filesize = atoi(param.c_str());
    if (s.extractflagparam("-nameprefix", param)) nameprefix = param;

    fs::path p = pathFromLocalPath(s.words[1].s, true);
    if (!p.empty())
    {
        int totalfilecount = 0, totalfoldercount = 0;
        buildLocalFolders(p, nameprefix, folderwidth, folderdepth, filecount, filesize, totalfilecount, totalfoldercount);
        cout << "created " << totalfilecount << " files and " << totalfoldercount << " folders";
    }
}

#endif

void exec_getcloudstorageused(autocomplete::ACState& s)
{
    cout << client->mFingerprints.getSumSizes() << endl;
}

void exec_getuserquota(autocomplete::ACState& s)
{
    bool storage = s.extractflag("-storage");
    bool transfer = s.extractflag("-transfer");
    bool pro = s.extractflag("-pro");

    if (!storage && !transfer && !pro)
    {
        storage = transfer = pro = true;
    }    

    client->getaccountdetails(new AccountDetails, storage, transfer, pro, false, false, false, -1);
}

void exec_querytransferquota(autocomplete::ACState& ac)
{
    client->querytransferquota(atoll(ac.words[1].s.c_str()));
}

void DemoApp::querytransferquota_result(int n)
{
    cout << "querytransferquota_result: " << n << endl;
}

autocomplete::ACN autocompleteTemplate;

void exec_help(ac::ACState&)
{
    cout << *autocompleteTemplate << flush;
}

bool quit_flag = false;

void exec_quit(ac::ACState&)
{
    quit_flag = true;
}

void exec_showattributes(autocomplete::ACState& s)
{
    if (const Node* n = nodeFromRemotePath(s.words[1].s))
    {
        for (auto pair : n->attrs.map)
        {
            char namebuf[10]{};
            AttrMap::nameid2string(pair.first, namebuf);
            if (pair.first == 'c')
            {
                FileFingerprint f;
                f.unserializefingerprint(&pair.second);
                cout << namebuf << ": " << pair.second << " (fingerprint: size " << f.size << " mtime " << f.mtime
                    << " crc " << std::hex << f.crc[0] << " " << f.crc[1] << " " << f.crc[2] << " " << f.crc[3] << std::dec << ")"
                    << " (node fingerprint: size " << n->size << " mtime " << n->mtime
                    << " crc " << std::hex << n->crc[0] << " " << n->crc[1] << " " << n->crc[2] << " " << n->crc[3] << std::dec << ")" << endl;
            }
            else
            {
                cout << namebuf << ": " << pair.second << endl;
            }
        }
    }
}

void printAuthringInformation(handle userhandle)
{
    for (auto &it : client->mAuthRings)
    {
        AuthRing &authring = it.second;
        attr_t at = it.first;
        cout << User::attr2string(at) << ": " << endl;
        for (auto &uh : authring.getTrackedUsers())
        {
            if (uh == userhandle || ISUNDEF(userhandle))    // no user was typed --> show authring for all users
            {
                User *user = client->finduser(uh);
                string email = user ? user->email : "not a contact";

                cout << "\tUserhandle: \t" << Base64Str<MegaClient::USERHANDLE>(uh) << endl;
                cout << "\tEmail:      \t" << email << endl;
                cout << "\tFingerprint:\t" << Utils::stringToHex(authring.getFingerprint(uh)) << endl;
                cout << "\tAuth. level: \t" << AuthRing::authMethodToStr(authring.getAuthMethod(uh)) << endl;
            }
        }
    }
}

autocomplete::ACN autocompleteSyntax()
{
    using namespace autocomplete;
    std::unique_ptr<Either> p(new Either("      "));

    p->Add(exec_apiurl, sequence(text("apiurl"), opt(sequence(param("url"), opt(param("disablepkp"))))));
    p->Add(exec_login, sequence(text("login"), either(sequence(param("email"), opt(param("password"))), exportedLink(false, true), param("session"), sequence(text("autoresume"), opt(param("id"))))));
    p->Add(exec_begin, sequence(text("begin"), opt(param("ephemeralhandle#ephemeralpw"))));
    p->Add(exec_signup, sequence(text("signup"), either(sequence(param("email"), param("name")), param("confirmationlink"))));
    p->Add(exec_cancelsignup, sequence(text("cancelsignup")));
    p->Add(exec_confirm, sequence(text("confirm")));
    p->Add(exec_session, sequence(text("session"), opt(sequence(text("autoresume"), opt(param("id"))))));
    p->Add(exec_mount, sequence(text("mount")));
    p->Add(exec_ls, sequence(text("ls"), opt(flag("-R")), opt(remoteFSFolder(client, &cwd))));
    p->Add(exec_cd, sequence(text("cd"), opt(remoteFSFolder(client, &cwd))));
    p->Add(exec_pwd, sequence(text("pwd")));
    p->Add(exec_lcd, sequence(text("lcd"), opt(localFSFolder())));
#ifdef USE_FILESYSTEM
    p->Add(exec_lls, sequence(text("lls"), opt(flag("-R")), opt(localFSFolder())));
    p->Add(exec_lpwd, sequence(text("lpwd")));
    p->Add(exec_lmkdir, sequence(text("lmkdir"), localFSFolder()));
#endif
    p->Add(exec_import, sequence(text("import"), exportedLink(true, false)));
    p->Add(exec_folderlinkinfo, sequence(text("folderlink"), opt(param("link"))));
    p->Add(exec_open, sequence(text("open"), exportedLink(false, true)));
    p->Add(exec_put, sequence(text("put"), localFSPath("localpattern"), opt(either(remoteFSPath(client, &cwd, "dst"),param("dstemail")))));
    p->Add(exec_putq, sequence(text("putq"), opt(param("cancelslot"))));
#ifdef USE_FILESYSTEM
    p->Add(exec_get, sequence(text("get"), opt(sequence(flag("-r"), opt(flag("-foldersonly")))), remoteFSPath(client, &cwd), opt(sequence(param("offset"), opt(param("length"))))));
#else
    p->Add(exec_get, sequence(text("get"), remoteFSPath(client, &cwd), opt(sequence(param("offset"), opt(param("length"))))));
#endif
    p->Add(exec_get, sequence(text("get"), flag("-re"), param("regularexpression")));
    p->Add(exec_get, sequence(text("get"), exportedLink(true, false), opt(sequence(param("offset"), opt(param("length"))))));
    p->Add(exec_getq, sequence(text("getq"), opt(param("cancelslot"))));
    p->Add(exec_pause, sequence(text("pause"), either(text("status"), sequence(opt(either(text("get"), text("put"))), opt(text("hard"))))));
    p->Add(exec_getfa, sequence(text("getfa"), wholenumber(1), opt(remoteFSPath(client, &cwd)), opt(text("cancel"))));
#ifdef USE_MEDIAINFO
    p->Add(exec_mediainfo, sequence(text("mediainfo"), either(sequence(text("calc"), localFSFile()), sequence(text("show"), remoteFSFile(client, &cwd)))));
#endif
    p->Add(exec_smsverify, sequence(text("smsverify"), either(sequence(text("send"), param("phonenumber"), opt(param("reverifywhitelisted"))), sequence(text("code"), param("verificationcode")))));
    p->Add(exec_verifiedphonenumber, sequence(text("verifiedphone")));
    p->Add(exec_mkdir, sequence(text("mkdir"), remoteFSFolder(client, &cwd)));
    p->Add(exec_rm, sequence(text("rm"), remoteFSPath(client, &cwd), opt(sequence(flag("-regexchild"), param("regex")))));
    p->Add(exec_mv, sequence(text("mv"), remoteFSPath(client, &cwd, "src"), remoteFSPath(client, &cwd, "dst")));
    p->Add(exec_cp, sequence(text("cp"), remoteFSPath(client, &cwd, "src"), either(remoteFSPath(client, &cwd, "dst"), param("dstemail"))));
    p->Add(exec_du, sequence(text("du"), remoteFSPath(client, &cwd)));
#ifdef ENABLE_SYNC
    p->Add(exec_sync, sequence(text("sync"), opt(sequence(localFSPath(), either(remoteFSPath(client, &cwd, "dst"), param("cancelslot"))))));
#endif
    p->Add(exec_export, sequence(text("export"), remoteFSPath(client, &cwd), opt(either(param("expiretime"), text("del")))));
    p->Add(exec_share, sequence(text("share"), opt(sequence(remoteFSPath(client, &cwd), opt(sequence(contactEmail(client), opt(either(text("r"), text("rw"), text("full"))), opt(param("origemail"))))))));
    p->Add(exec_invite, sequence(text("invite"), param("dstemail"), opt(either(param("origemail"), text("del"), text("rmd")))));

    p->Add(exec_clink, sequence(text("clink"), either(text("renew"), sequence(text("query"), param("handle")), sequence(text("del"), opt(param("handle"))))));

    p->Add(exec_ipc, sequence(text("ipc"), param("handle"), either(text("a"), text("d"), text("i")))); 
    p->Add(exec_showpcr, sequence(text("showpcr")));
    p->Add(exec_users, sequence(text("users"), opt(sequence(contactEmail(client), text("del")))));
    p->Add(exec_getua, sequence(text("getua"), param("attrname"), opt(contactEmail(client))));
    p->Add(exec_putua, sequence(text("putua"), param("attrname"), opt(either(text("del"), sequence(text("set"), param("string")), sequence(text("load"), localFSFile())))));
#ifdef DEBUG
    p->Add(exec_delua, sequence(text("delua"), param("attrname")));
#endif
    p->Add(exec_alerts, sequence(text("alerts"), opt(either(text("new"), text("old"), wholenumber(10), text("notify"), text("seen")))));
    p->Add(exec_recentactions, sequence(text("recentactions"), param("hours"), param("maxcount")));
    p->Add(exec_recentnodes, sequence(text("recentnodes"), param("hours"), param("maxcount")));

    p->Add(exec_putbps, sequence(text("putbps"), opt(either(wholenumber(100000), text("auto"), text("none")))));
    p->Add(exec_killsession, sequence(text("killsession"), opt(either(text("all"), param("sessionid")))));
    p->Add(exec_whoami, sequence(text("whoami"), repeat(either(flag("-storage"), flag("-transfer"), flag("-pro"), flag("-transactions"), flag("-purchases"), flag("-sessions")))));
    p->Add(exec_verifycredentials, sequence(text("credentials"), either(text("show"), text("status"), text("verify"), text("reset")), opt(contactEmail(client))));
    p->Add(exec_passwd, sequence(text("passwd")));
    p->Add(exec_reset, sequence(text("reset"), contactEmail(client), opt(text("mk"))));
    p->Add(exec_recover, sequence(text("recover"), param("recoverylink")));
    p->Add(exec_cancel, sequence(text("cancel"), opt(param("cancellink"))));
    p->Add(exec_email, sequence(text("email"), opt(either(param("newemail"), param("emaillink")))));
    p->Add(exec_retry, sequence(text("retry")));
    p->Add(exec_recon, sequence(text("recon")));
    p->Add(exec_reload, sequence(text("reload"), opt(text("nocache"))));
    p->Add(exec_logout, sequence(text("logout")));
    p->Add(exec_locallogout, sequence(text("locallogout")));
    p->Add(exec_symlink, sequence(text("symlink")));
    p->Add(exec_version, sequence(text("version")));
    p->Add(exec_debug, sequence(text("debug"), opt(either(flag("-on"), flag("-off")))));
    p->Add(exec_verbose, sequence(text("verbose"), opt(either(flag("-on"), flag("-off")))));
#if defined(WIN32) && defined(NO_READLINE)
    p->Add(exec_clear, sequence(text("clear")));
    p->Add(exec_codepage, sequence(text("codepage"), opt(sequence(wholenumber(65001), opt(wholenumber(65001))))));
    p->Add(exec_log, sequence(text("log"), either(text("utf8"), text("utf16"), text("codepage")), localFSFile()));
#endif
    p->Add(exec_test, sequence(text("test")));
#ifdef ENABLE_CHAT
    p->Add(exec_chats, sequence(text("chats")));
    p->Add(exec_chatc, sequence(text("chatc"), param("group"), repeat(opt(sequence(contactEmail(client), either(text("ro"), text("sta"), text("mod")))))));
    p->Add(exec_chati, sequence(text("chati"), param("chatid"), contactEmail(client), either(text("ro"), text("sta"), text("mod"))));
    p->Add(exec_chatcp, sequence(text("chatcp"), param("mownkey"), opt(sequence(text("t"), param("title64"))), repeat(sequence(contactEmail(client), either(text("ro"), text("sta"), text("mod"))))));
    p->Add(exec_chatr, sequence(text("chatr"), param("chatid"), opt(contactEmail(client))));
    p->Add(exec_chatu, sequence(text("chatu"), param("chatid")));
    p->Add(exec_chatup, sequence(text("chatup"), param("chatid"), param("userhandle"), either(text("ro"), text("sta"), text("mod"))));
    p->Add(exec_chatpu, sequence(text("chatpu")));
    p->Add(exec_chatga, sequence(text("chatga"), param("chatid"), param("nodehandle"), param("uid")));
    p->Add(exec_chatra, sequence(text("chatra"), param("chatid"), param("nodehandle"), param("uid")));
    p->Add(exec_chatst, sequence(text("chatst"), param("chatid"), param("title64")));
    p->Add(exec_chata, sequence(text("chata"), param("chatid"), param("archive")));
    p->Add(exec_chatl, sequence(text("chatl"), param("chatid"), either(text("del"), text("query"))));
    p->Add(exec_chatsm, sequence(text("chatsm"), param("chatid"), opt(param("title64"))));
    p->Add(exec_chatlu, sequence(text("chatlu"), param("publichandle")));
    p->Add(exec_chatlj, sequence(text("chatlj"), param("publichandle"), param("unifiedkey")));
#endif
    p->Add(exec_enabletransferresumption, sequence(text("enabletransferresumption"), opt(either(text("on"), text("off")))));
    p->Add(exec_setmaxdownloadspeed, sequence(text("setmaxdownloadspeed"), opt(wholenumber(10000))));
    p->Add(exec_setmaxuploadspeed, sequence(text("setmaxuploadspeed"), opt(wholenumber(10000))));
    p->Add(exec_handles, sequence(text("handles"), opt(either(text("on"), text("off")))));
    p->Add(exec_httpsonly, sequence(text("httpsonly"), opt(either(text("on"), text("off")))));

    p->Add(exec_mfac, sequence(text("mfac")));
    p->Add(exec_mfae, sequence(text("mfae")));
    p->Add(exec_mfad, sequence(text("mfad"), param("pin")));

#if defined(WIN32) && defined(NO_READLINE)
    p->Add(exec_autocomplete, sequence(text("autocomplete"), opt(either(text("unix"), text("dos")))));
    p->Add(exec_history, sequence(text("history")));
#endif
    p->Add(exec_help, either(text("help"), text("h"), text("?")));
    p->Add(exec_quit, either(text("quit"), text("q"), text("exit")));

    p->Add(exec_find, sequence(text("find"), text("raided")));

#ifdef MEGA_MEASURE_CODE
<<<<<<< HEAD
    p->Add(exec_deferRequests, sequence(text("deferreqeusts"), repeat(either(flag("-putnodes")))));
=======
    p->Add(exec_deferRequests, sequence(text("deferrequests"), repeat(either(flag("-putnodes")))));
>>>>>>> 195e0906
    p->Add(exec_sendDeferred, sequence(text("senddeferred"), opt(flag("-reset"))));
    p->Add(exec_codeTimings, sequence(text("codetimings"), opt(flag("-reset"))));
#endif

#ifdef USE_FILESYSTEM
    p->Add(exec_treecompare, sequence(text("treecompare"), localFSPath(), remoteFSPath(client, &cwd)));
    p->Add(exec_generatetestfilesfolders, sequence(text("generatetestfilesfolders"), repeat(either(sequence(flag("-folderdepth"), param("depth")), 
                                                                                                   sequence(flag("-folderwidth"), param("width")), 
                                                                                                   sequence(flag("-filecount"), param("count")), 
                                                                                                   sequence(flag("-filesize"), param("size")), 
                                                                                                   sequence(flag("-nameprefix"), param("prefix")))), localFSFolder("parent")));
#endif
    p->Add(exec_querytransferquota, sequence(text("querytransferquota"), param("filesize")));
    p->Add(exec_getcloudstorageused, sequence(text("getcloudstorageused")));
    p->Add(exec_getuserquota, sequence(text("getuserquota"), repeat(either(flag("-storage"), flag("-transfer"), flag("-pro")))));

    p->Add(exec_showattributes, sequence(text("showattributes"), remoteFSPath(client, &cwd)));

    return autocompleteTemplate = std::move(p);
}


#ifdef USE_FILESYSTEM
bool recursiveget(fs::path&& localpath, Node* n, bool folders, unsigned& queued)
{
    if (n->type == FILENODE)
    {
        if (!folders)
        {
            auto f = new AppFileGet(n, UNDEF, NULL, -1, 0, NULL, NULL, localpath.u8string());
            f->appxfer_it = appxferq[GET].insert(appxferq[GET].end(), f);
            DBTableTransactionCommitter committer(client->tctable);
            client->startxfer(GET, f, committer);
            queued += 1;
        }
    }
    else if (n->type == FOLDERNODE || n->type == ROOTNODE)
    {
        fs::path newpath = localpath / fs::u8path(n->type == ROOTNODE ? "ROOTNODE" : n->displayname());
        if (folders)
        {
            std::error_code ec; 
            if (fs::create_directory(newpath, ec) || !ec)
            {
                cout << newpath << endl;
            }
            else
            {
                cout << "Failed trying to create " << newpath << ": " << ec.message() << endl;
                return false;
            }
        }
        for (node_list::iterator it = n->children.begin(); it != n->children.end(); it++)
        {
            if (!recursiveget(std::move(newpath), *it, folders, queued))
            {
                return false;
            }
        }
    }
    return true;
}
#endif

bool regexget(const string& expression, Node* n, unsigned& queued)
{
    try
    {
        std::regex re(expression);

        if (n->type == FOLDERNODE || n->type == ROOTNODE)
        {
            DBTableTransactionCommitter committer(client->tctable);
            for (node_list::iterator it = n->children.begin(); it != n->children.end(); it++)
            {
                if ((*it)->type == FILENODE)
                {
                    if (regex_search(string((*it)->displayname()), re))
                    {
                        auto f = new AppFileGet(n);
                        f->appxfer_it = appxferq[GET].insert(appxferq[GET].end(), f);
                        client->startxfer(GET, f, committer);
                        queued += 1;
                    }
                }
            }
        }
    }
    catch (std::exception& e)
    {
        cout << "ERROR: " << e.what() << endl;
        return false;
    }
    return true;
}

struct Login
{
    string email, password, salt, pin;
    int version;

    Login() : version(0)
    {
    }

    void reset()
    {
        *this = Login();
    }

    void login(MegaClient* mc)
    {
        byte keybuf[SymmCipher::KEYLENGTH];

        if (version == 1)
        {
            if (error e = mc->pw_key(password.c_str(), keybuf))
            {
                cout << "Login error: " << e << endl;
            }
            else
            {
                mc->login(email.c_str(), keybuf, (!pin.empty()) ? pin.c_str() : NULL);
            }
        }
        else if (version == 2 && !salt.empty())
        {
            mc->login2(email.c_str(), password.c_str(), &salt, (!pin.empty()) ? pin.c_str() : NULL);
        }
        else
        {
            cout << "Login unexpected error" << endl;
        }
    }
};
static Login login;

ofstream* pread_file = NULL;
m_off_t pread_file_end = 0;


// execute command
static void process_line(char* l)
{
    switch (prompt)
    {
    case LOGINTFA:
        if (strlen(l) > 1)
        {
            login.pin = l;
            login.login(client);
        }
        else
        {
            cout << endl << "The pin length is invalid, please try to login again." << endl;
        }

        setprompt(COMMAND);
        return;

    case SETTFA:
        client->multifactorauthsetup(l);
        setprompt(COMMAND);
        return;

    case LOGINPASSWORD:

        if (signupcode.size())
        {
            // verify correctness of supplied signup password
            client->pw_key(l, pwkey);
            SymmCipher pwcipher(pwkey);
            pwcipher.ecb_decrypt(signuppwchallenge);

            if (MemAccess::get<int64_t>((const char*)signuppwchallenge + 4))
            {
                cout << endl << "Incorrect password, please try again." << endl;
            }
            else
            {
                client->confirmsignuplink((const byte*)signupcode.data(), unsigned(signupcode.size()),
                    MegaClient::stringhash64(&signupemail, &pwcipher));
            }

            signupcode.clear();
        }
        else if (recoverycode.size())   // cancelling account --> check password
        {
            client->pw_key(l, pwkey);
            client->validatepwd(pwkey);
        }
        else if (changecode.size())     // changing email --> check password to avoid creating an invalid hash
        {
            client->pw_key(l, pwkey);
            client->validatepwd(pwkey);
        }
        else
        {
            login.password = l;
            login.login(client);
            cout << endl << "Logging in..." << endl;
        }

        setprompt(COMMAND);
        return;

    case OLDPASSWORD:
        client->pw_key(l, pwkeybuf);

        if (!memcmp(pwkeybuf, pwkey, sizeof pwkey))
        {
            cout << endl;
            setprompt(NEWPASSWORD);
        }
        else
        {
            cout << endl << "Bad password, please try again" << endl;
            setprompt(COMMAND);
        }
        return;

    case NEWPASSWORD:
        newpassword = l;
        client->pw_key(l, newpwkey);

        cout << endl;
        setprompt(PASSWORDCONFIRM);
        return;

    case PASSWORDCONFIRM:
        client->pw_key(l, pwkeybuf);

        if (memcmp(pwkeybuf, newpwkey, sizeof pwkeybuf))
        {
            cout << endl << "Mismatch, please try again" << endl;
        }
        else
        {
            error e;

            if (signupemail.size())
            {
                client->sendsignuplink(signupemail.c_str(), signupname.c_str(), newpwkey);
            }
            else if (recoveryemail.size() && recoverycode.size())
            {
                cout << endl << "Resetting password..." << endl;

                if (hasMasterKey)
                {
                    client->confirmrecoverylink(recoverycode.c_str(), recoveryemail.c_str(), newpassword.c_str(), masterkey);
                }
                else
                {
                    client->confirmrecoverylink(recoverycode.c_str(), recoveryemail.c_str(), newpassword.c_str(), NULL);
                }

                recoverycode.clear();
                recoveryemail.clear();
                hasMasterKey = false;
                memset(masterkey, 0, sizeof masterkey);
            }
            else
            {
                if ((e = client->changepw(newpassword.c_str())) == API_OK)
                {
                    memcpy(pwkey, newpwkey, sizeof pwkey);
                    cout << endl << "Changing password..." << endl;
                }
                else
                {
                    cout << "You must be logged in to change your password." << endl;
                }
            }
        }

        setprompt(COMMAND);
        signupemail.clear();
        return;

    case MASTERKEY:
        cout << endl << "Retrieving private RSA key for checking integrity of the Master Key..." << endl;

        Base64::atob(l, masterkey, sizeof masterkey);
        client->getprivatekey(recoverycode.c_str());
        return;

    case COMMAND:
        try
        {
            std::string consoleOutput;
            ac::autoExec(string(l), string::npos, autocompleteTemplate, false, consoleOutput, true); // todo: pass correct unixCompletions flag
            if (!consoleOutput.empty())
            {
                cout << consoleOutput << flush;
            }
        }
        catch (std::exception& e)
        {
            cout << "Command failed: " << e.what() << endl;
        }
        return;
    }
}

void exec_ls(autocomplete::ACState& s)
{
    Node* n;
    bool recursive = s.extractflag("-R");

    if (s.words.size() > 1)
    {
        n = nodebypath(s.words[1].s.c_str());
    }
    else
    {
        n = client->nodebyhandle(cwd);
    }

    if (n)
    {
        dumptree(n, recursive);
    }
}

void exec_cd(autocomplete::ACState& s)
{
    if (s.words.size() > 1)
    {
        if (Node* n = nodebypath(s.words[1].s.c_str()))
        {
            if (n->type == FILENODE)
            {
                cout << s.words[1].s << ": Not a directory" << endl;
            }
            else
            {
                cwd = n->nodehandle;
            }
        }
        else
        {
            cout << s.words[1].s << ": No such file or directory" << endl;
        }
    }
    else
    {
        cwd = client->rootnodes[0];
    }
}

void exec_rm(autocomplete::ACState& s)
{
    string childregexstring;
    bool useregex = s.extractflagparam("-regexchild", childregexstring);

    if (Node* n = nodebypath(s.words[1].s.c_str()))
    {
        vector<Node*> v;
        if (useregex)
<<<<<<< HEAD
        {
            std::regex re(childregexstring);
            for (Node* c : n->children)
            {
                if (std::regex_match(c->displayname(), re))
                {
                    v.push_back(c);
                }
            }
        }
        else
        {
            v.push_back(n);
        }

        for (auto d : v)
        {
            if (client->checkaccess(d, FULL))
            {
=======
        {
            std::regex re(childregexstring);
            for (Node* c : n->children)
            {
                if (std::regex_match(c->displayname(), re))
                {
                    v.push_back(c);
                }
            }
        }
        else
        {
            v.push_back(n);
        }

        for (auto d : v)
        {
            if (client->checkaccess(d, FULL))
            {
>>>>>>> 195e0906
                error e = client->unlink(d);

                if (e)
                {
                    cout << d->displaypath() << ": Deletion failed (" << errorstring(e) << ")" << endl;
                }
            }
            else
            {
                cout << d->displaypath() << ": Access denied" << endl;
            }
        }
    }
    else
    {
        cout << s.words[1].s << ": No such file or directory" << endl;
    }
}

void exec_mv(autocomplete::ACState& s)
{
    Node *n, *tn;
    string newname;

    if (s.words.size() > 2)
    {
        // source node must exist
        if ((n = nodebypath(s.words[1].s.c_str())))
        {
            // we have four situations:
            // 1. target path does not exist - fail
            // 2. target node exists and is folder - move
            // 3. target node exists and is file - delete and rename (unless same)
            // 4. target path exists, but filename does not - rename
            if ((tn = nodebypath(s.words[2].s.c_str(), NULL, &newname)))
            {
                error e;

                if (newname.size())
                {
                    if (tn->type == FILENODE)
                    {
                        cout << s.words[2].s << ": Not a directory" << endl;

                        return;
                    }
                    else
                    {
                        if ((e = client->checkmove(n, tn)) == API_OK)
                        {
                            if (!client->checkaccess(n, RDWR))
                            {
                                cout << "Write access denied" << endl;

                                return;
                            }

                            // rename
                            client->fsaccess->normalize(&newname);
                            n->attrs.map['n'] = newname;

                            if ((e = client->setattr(n)))
                            {
                                cout << "Cannot rename file (" << errorstring(e) << ")" << endl;
                            }
                        }
                    }
                }
                else
                {
                    if (tn->type == FILENODE)
                    {
                        // (there should never be any orphaned filenodes)
                        if (!tn->parent)
                        {
                            return;
                        }

                        if ((e = client->checkmove(n, tn->parent)) == API_OK)
                        {
                            if (!client->checkaccess(n, RDWR))
                            {
                                cout << "Write access denied" << endl;

                                return;
                            }

                            // overwrite existing target file: rename source...
                            n->attrs.map['n'] = tn->attrs.map['n'];
                            e = client->setattr(n);

                            if (e)
                            {
                                cout << "Rename failed (" << errorstring(e) << ")" << endl;
                            }

                            if (n != tn)
                            {
                                // ...delete target...
                                e = client->unlink(tn);

                                if (e)
                                {
                                    cout << "Remove failed (" << errorstring(e) << ")" << endl;
                                }
                            }
                        }

                        // ...and set target to original target's parent
                        tn = tn->parent;
                    }
                    else
                    {
                        e = client->checkmove(n, tn);
                    }
                }

                if (n->parent != tn)
                {
                    if (e == API_OK)
                    {
                        e = client->rename(n, tn);

                        if (e)
                        {
                            cout << "Move failed (" << errorstring(e) << ")" << endl;
                        }
                    }
                    else
                    {
                        cout << "Move not permitted - try copy" << endl;
                    }
                }
            }
            else
            {
                cout << s.words[2].s << ": No such directory" << endl;
            }
        }
        else
        {
            cout << s.words[1].s << ": No such file or directory" << endl;
        }
    }
}


void exec_cp(autocomplete::ACState& s)
{
    Node *n, *tn;
    string targetuser;
    string newname;
    error e;

    if (s.words.size() > 2)
    {
        if ((n = nodebypath(s.words[1].s.c_str())))
        {
            if ((tn = nodebypath(s.words[2].s.c_str(), &targetuser, &newname)))
            {
                if (!client->checkaccess(tn, RDWR))
                {
                    cout << "Write access denied" << endl;

                    return;
                }

                if (tn->type == FILENODE)
                {
                    if (n->type == FILENODE)
                    {
                        // overwrite target if source and taret are files

                        // (there should never be any orphaned filenodes)
                        if (!tn->parent)
                        {
                            return;
                        }

                        // ...delete target...
                        e = client->unlink(tn);

                        if (e)
                        {
                            cout << "Cannot delete existing file (" << errorstring(e) << ")"
                                << endl;
                        }

                        // ...and set target to original target's parent
                        tn = tn->parent;
                    }
                    else
                    {
                        cout << "Cannot overwrite file with folder" << endl;
                        return;
                    }
                }
            }

            TreeProcCopy_mcli tc;
            unsigned nc;
            handle ovhandle = UNDEF;

            if (!n->nodekey.size())
            {
                cout << "Cannot copy a node without key" << endl;
                return;
            }

            if (n->attrstring)
            {
                n->applykey();
                n->setattr();
                if (n->attrstring)
                {
                    cout << "Cannot copy undecryptable node" << endl;
                    return;
                }
            }

            string sname;
            if (newname.size())
            {
                sname = newname;
                client->fsaccess->normalize(&sname);
            }
            else
            {
                attr_map::iterator it = n->attrs.map.find('n');
                if (it != n->attrs.map.end())
                {
                    sname = it->second;
                }
            }

            if (!client->versions_disabled && tn && n->type == FILENODE)
            {
                Node *ovn = client->childnodebyname(tn, sname.c_str(), true);
                if (ovn)
                {
                    if (n->isvalid && ovn->isvalid && *(FileFingerprint*)n == *(FileFingerprint*)ovn)
                    {
                        cout << "Skipping identical node" << endl;
                        return;
                    }

                    ovhandle = ovn->nodehandle;
                }
            }

            // determine number of nodes to be copied
            client->proctree(n, &tc, false, ovhandle != UNDEF);

            tc.allocnodes();
            nc = tc.nc;

            // build new nodes array
            client->proctree(n, &tc, false, ovhandle != UNDEF);

            // if specified target is a filename, use it
            if (newname.size())
            {
                SymmCipher key;
                string attrstring;

                // copy source attributes and rename
                AttrMap attrs;

                attrs.map = n->attrs.map;
                attrs.map['n'] = sname;

                key.setkey((const byte*)tc.nn->nodekey.data(), tc.nn->type);

                // JSON-encode object and encrypt attribute string
                attrs.getjson(&attrstring);
                tc.nn->attrstring = new string;
                client->makeattr(&key, tc.nn->attrstring, attrstring.c_str());
            }

            // tree root: no parent
            tc.nn->parenthandle = UNDEF;
            tc.nn->ovhandle = ovhandle;

            if (tn)
            {
                // add the new nodes
                client->putnodes(tn->nodehandle, tc.nn, nc);

                // free in putnodes_result()
                tc.nn = NULL;
            }
            else
            {
                if (targetuser.size())
                {
                    cout << "Attempting to drop into user " << targetuser << "'s inbox..." << endl;

                    client->putnodes(targetuser.c_str(), tc.nn, nc);

                    // free in putnodes_result()
                    tc.nn = NULL;
                }
                else
                {
                    cout << s.words[2].s << ": No such file or directory" << endl;
                }
            }
        }
        else
        {
            cout << s.words[1].s << ": No such file or directory" << endl;
        }
    }
}

void exec_du(autocomplete::ACState& s)
{
    Node *n;
    TreeProcDU du;

    if (s.words.size() > 1)
    {
        if (!(n = nodebypath(s.words[1].s.c_str())))
        {
            cout << s.words[1].s << ": No such file or directory" << endl;

            return;
        }
    }
    else
    {
        n = client->nodebyhandle(cwd);
    }

    if (n)
    {
        client->proctree(n, &du);

        cout << "Total storage used: " << (du.numbytes / 1048576) << " MB" << endl;
        cout << "Total # of files: " << du.numfiles << endl;
        cout << "Total # of folders: " << du.numfolders << endl;
    }
}

void exec_get(autocomplete::ACState& s)
{
    Node *n;
    string regularexpression;
    if (s.extractflag("-r"))
    {
#ifdef USE_FILESYSTEM
        // recursive get.  create local folder structure first, then queue transfer of all files 
        bool foldersonly = s.extractflag("-foldersonly");

        if (!(n = nodebypath(s.words[1].s.c_str())))
        {
            cout << s.words[1].s << ": No such folder (or file)" << endl;
        }
        else if (n->type != FOLDERNODE && n->type != ROOTNODE)
        {
            cout << s.words[1].s << ": not a folder" << endl;
        }
        else
        {
            unsigned queued = 0;
            cout << "creating folders: " << endl;
            if (recursiveget(fs::current_path(), n, true, queued))
            {
                if (!foldersonly)
                {
                    cout << "queueing files..." << endl;
                    bool alldone = recursiveget(fs::current_path(), n, false, queued);
                    cout << "queued " << queued << " files for download" << (!alldone ? " before failure" : "") << endl;
                }
            }
        }
#else
        cout << "Sorry, -r not supported yet" << endl;
#endif
    }
    else if (s.extractflagparam("-re", regularexpression))
    {
        if (!(n = nodebypath(".")))
        {
            cout << ": No current folder" << endl;
        }
        else if (n->type != FOLDERNODE && n->type != ROOTNODE)
        {
            cout << ": not in a folder" << endl;
        }
        else
        {
            unsigned queued = 0;
            if (regexget(regularexpression, n, queued))
            {
                cout << "queued " << queued << " files for download" << endl;
            }
        }
    }
    else
    {
        if (client->openfilelink(s.words[1].s.c_str(), 0) == API_OK)
        {
            cout << "Checking link..." << endl;
            return;
        }

        n = nodebypath(s.words[1].s.c_str());

        if (n)
        {
            if (s.words.size() > 2)
            {
                // read file slice
                if (s.words.size() == 5)
                {
                    pread_file = new ofstream(s.words[4].s.c_str(), std::ios_base::binary);
                    pread_file_end = atol(s.words[2].s.c_str()) + atol(s.words[3].s.c_str());
                }

                client->pread(n, atol(s.words[2].s.c_str()), (s.words.size() > 3) ? atol(s.words[3].s.c_str()) : 0, NULL);
            }
            else
            {
                DBTableTransactionCommitter committer(client->tctable);

                // queue specified file...
                if (n->type == FILENODE)
                {
                    auto f = new AppFileGet(n);

                    string::size_type index = s.words[1].s.find(":");
                    // node from public folder link
                    if (index != string::npos && s.words[1].s.substr(0, index).find("@") == string::npos)
                    {
                        handle h = clientFolder->getrootpublicfolder();
                        char *pubauth = new char[12];
                        Base64::btoa((byte*)&h, MegaClient::NODEHANDLE, pubauth);
                        f->pubauth = pubauth;
                        f->hprivate = true;
                        f->hforeign = true;
                        memcpy(f->filekey, n->nodekey.data(), FILENODEKEYLENGTH);
                    }

                    f->appxfer_it = appxferq[GET].insert(appxferq[GET].end(), f);
                    client->startxfer(GET, f, committer);
                }
                else
                {
                    // ...or all files in the specified folder (non-recursive)
                    for (node_list::iterator it = n->children.begin(); it != n->children.end(); it++)
                    {
                        if ((*it)->type == FILENODE)
                        {
                            auto f = new AppFileGet(*it);
                            f->appxfer_it = appxferq[GET].insert(appxferq[GET].end(), f);
                            client->startxfer(GET, f, committer);
                        }
                    }
                }
            }
        }
        else
        {
            cout << s.words[1].s << ": No such file or folder" << endl;
        }
    }
}

void exec_put(autocomplete::ACState& s)
{
    AppFile* f;
    handle target = cwd;
    string targetuser;
    string newname;
    int total = 0;
    string localname;
    string name;
    nodetype_t type;
    Node* n = NULL;

    if (s.words.size() > 2)
    {
        if ((n = nodebypath(s.words[2].s.c_str(), &targetuser, &newname)))
        {
            target = n->nodehandle;
        }
    }
    else    // target is current path
    {
        n = client->nodebyhandle(target);
    }

    if (client->loggedin() == NOTLOGGEDIN && !targetuser.size())
    {
        cout << "Not logged in." << endl;

        return;
    }

    client->fsaccess->path2local(&s.words[1].s, &localname);

    DirAccess* da = client->fsaccess->newdiraccess();

    if (da->dopen(&localname, NULL, true))
    {
        DBTableTransactionCommitter committer(client->tctable);

        while (da->dnext(NULL, &localname, true, &type))
        {
            client->fsaccess->local2path(&localname, &name);
            if (gVerboseMode)
            {
                cout << "Queueing " << name << "..." << endl;
            }

            if (type == FILENODE)
            {
                FileAccess *fa = client->fsaccess->newfileaccess();
                if (fa->fopen(&name, true, false))
                {
                    FileFingerprint fp;
                    fp.genfingerprint(fa);

                    Node *previousNode = client->childnodebyname(n, name.c_str(), true);
                    if (previousNode && previousNode->type == type)
                    {
                        if (fp.isvalid && previousNode->isvalid && fp == *((FileFingerprint *)previousNode))
                        {
                            cout << "Identical file already exist. Skipping transfer of " << name << endl;
                            delete fa;
                            continue;
                        }
                    }
                }
                delete fa;

                f = new AppFilePut(&localname, target, targetuser.c_str());
                f->appxfer_it = appxferq[PUT].insert(appxferq[PUT].end(), f);
                client->startxfer(PUT, f, committer);
                total++;
            }
        }
    }

    delete da;

    cout << "Queued " << total << " file(s) for upload, " << appxferq[PUT].size()
        << " file(s) in queue" << endl;
}

void exec_pwd(autocomplete::ACState& s)
{
    string path;

    nodepath(cwd, &path);

    cout << path << endl;
}

void exec_lcd(autocomplete::ACState& s)
{
    string localpath;

    client->fsaccess->path2local(&s.words[1].s, &localpath);

    if (!client->fsaccess->chdirlocal(&localpath))
    {
        cout << s.words[1].s << ": Failed" << endl;
    }
}

#ifdef USE_FILESYSTEM
void exec_lls(autocomplete::ACState& s)
{
    bool recursive = s.extractflag("-R");
    fs::path ls_folder = s.words.size() > 1 ? fs::u8path(s.words[1].s) : fs::current_path();
    std::error_code ec;
    auto status = fs::status(ls_folder, ec);
    (void)status;
    if (ec)
    {
        cerr << ec.message() << endl;
    }
    else if (!fs::exists(ls_folder))
    {
        cerr << "not found" << endl;
    }
    else
    {
        local_dumptree(ls_folder, recursive);
    }
}
#endif

void exec_ipc(autocomplete::ACState& s)
{
    // incoming pending contact action
    handle phandle;
    if (s.words.size() == 3 && Base64::atob(s.words[1].s.c_str(), (byte*) &phandle, sizeof phandle) == sizeof phandle)
    {
        ipcactions_t action;
        if (s.words[2].s == "a")
        {
            action = IPCA_ACCEPT;
        }
        else if (s.words[2].s == "d")
        {
            action = IPCA_DENY;
        }
        else if (s.words[2].s == "i")
        {
            action = IPCA_IGNORE;
        }
        else
        {
            return;
        }
        client->updatepcr(phandle, action);
    }
}

#if defined(WIN32) && defined(NO_READLINE)
void exec_log(autocomplete::ACState& s)
{
    if (s.words.size() == 1)
    {
        // close log
        static_cast<WinConsole*>(console)->log("", WinConsole::no_log);
        cout << "log closed" << endl;
    }
    else if (s.words.size() == 3)
    {
        // open log
        WinConsole::logstyle style = WinConsole::no_log;
        if (s.words[1].s == "utf8")
        {
            style = WinConsole::utf8_log;
        }
        else if (s.words[1].s == "utf16")
        {
            style = WinConsole::utf16_log;
        }
        else if (s.words[1].s == "codepage")
        {
            style = WinConsole::codepage_log;
        }
        else
        {
            cout << "unknown log style" << endl;
        }
        if (!static_cast<WinConsole*>(console)->log(s.words[2].s, style))
        {
            cout << "failed to open log file" << endl;
        }
    }
}
#endif

void exec_putq(autocomplete::ACState& s)
{
    xferq(PUT, s.words.size() > 1 ? atoi(s.words[1].s.c_str()) : -1);
}

void exec_getq(autocomplete::ACState& s)
{
    xferq(GET, s.words.size() > 1 ? atoi(s.words[1].s.c_str()) : -1);
}

void exec_open(autocomplete::ACState& s)
{
    if (strstr(s.words[1].s.c_str(), "#F!") || strstr(s.words[1].s.c_str(), "folder/"))  // folder link indicator
    {
        if (!clientFolder)
        {
            using namespace mega;
            // create a new MegaClient with a different MegaApp to process callbacks
            // from the client logged into a folder. Reuse the waiter and httpio
            clientFolder = new MegaClient(new DemoAppFolder, client->waiter,
                                            client->httpio, new FSACCESS_CLASS,
                #ifdef DBACCESS_CLASS
                                            new DBACCESS_CLASS,
                #else
                                            NULL,
                #endif
                #ifdef GFX_CLASS
                                            new GFX_CLASS,
                #else
                                            NULL,
                #endif
                                            "Gk8DyQBS",
                                            "megacli_folder/" TOSTRING(MEGA_MAJOR_VERSION)
                                            "." TOSTRING(MEGA_MINOR_VERSION)
                                            "." TOSTRING(MEGA_MICRO_VERSION));
        }
        else
        {
            clientFolder->logout();
        }

        return clientFolder->app->login_result(clientFolder->folderaccess(s.words[1].s.c_str()));
    }
    else
    {
        cout << "Invalid folder link." << endl;
    }
}

#ifdef ENABLE_SYNC
void exec_sync(autocomplete::ACState& s)
{
    if (s.words.size() == 3)
    {
        Node* n = nodebypath(s.words[2].s.c_str());

        if (client->checkaccess(n, FULL))
        {
            string localname;

            client->fsaccess->path2local(&s.words[1].s, &localname);

            if (!n)
            {
                cout << s.words[2].s << ": Not found." << endl;
            }
            else if (n->type == FILENODE)
            {
                cout << s.words[2].s << ": Remote sync root must be folder." << endl;
            }
            else
            {
                error e = client->addsync(&localname, DEBRISFOLDER, NULL, n);

                if (e)
                {
                    cout << "Sync could not be added: " << errorstring(e) << endl;
                }
            }
        }
        else
        {
            cout << s.words[2].s << ": Syncing requires full access to path." << endl;
        }
    }
    else if (s.words.size() == 2)
    {
        int i = 0, cancel = atoi(s.words[1].s.c_str());

        for (sync_list::iterator it = client->syncs.begin(); it != client->syncs.end(); it++)
        {
            if ((*it)->state > SYNC_CANCELED && i++ == cancel)
            {
                client->delsync(*it);

                cout << "Sync " << cancel << " deactivated and removed." << endl;
                break;
            }
        }
    }
    else if (s.words.size() == 1)
    {
        if (client->syncs.size())
        {
            int i = 0;
            string remotepath, localpath;

            for (sync_list::iterator it = client->syncs.begin(); it != client->syncs.end(); it++)
            {
                if ((*it)->state > SYNC_CANCELED)
                {
                    static const char* syncstatenames[] =
                    { "Initial scan, please wait", "Active", "Failed" };

                    if ((*it)->localroot.node)
                    {
                        nodepath((*it)->localroot.node->nodehandle, &remotepath);
                        client->fsaccess->local2path(&(*it)->localroot.localname, &localpath);

                        cout << i++ << ": " << localpath << " to " << remotepath << " - "
                                << syncstatenames[(*it)->state] << ", " << (*it)->localbytes
                                << " byte(s) in " << (*it)->localnodes[FILENODE] << " file(s) and "
                                << (*it)->localnodes[FOLDERNODE] << " folder(s)" << endl;
                    }
                }
            }
        }
        else
        {
            cout << "No syncs active at this time." << endl;
        }
    }
}
#endif

#ifdef USE_FILESYSTEM
void exec_lpwd(autocomplete::ACState& s)
{
    cout << fs::current_path().u8string() << endl;
}
#endif


void exec_test(autocomplete::ACState& s)
{
}

void exec_mfad(autocomplete::ACState& s)
{
    client->multifactorauthdisable(s.words[1].s.c_str());
}

void exec_mfac(autocomplete::ACState& s)
{
    client->multifactorauthcheck(login.email.c_str());
}

void exec_mfae(autocomplete::ACState& s)
{
    client->multifactorauthsetup();
}

void exec_login(autocomplete::ACState& s)
{
    if (client->loggedin() == NOTLOGGEDIN)
    {
        if (s.words.size() > 1)
        {
            if ((s.words.size() == 2 || s.words.size() == 3) && s.words[1].s == "autoresume")
            {
                string filename = "megacli_autoresume_session" + (s.words.size() == 3 ? "_" + s.words[2].s : "");
                ifstream file(filename.c_str());
                string session;
                file >> session;
                if (file.is_open() && session.size())
                {
                    byte sessionraw[64];
                    if (session.size() < sizeof sessionraw * 4 / 3)
                    {
                        int size = Base64::atob(session.c_str(), sessionraw, sizeof sessionraw);

                        cout << "Resuming session..." << endl;
                        return client->login(sessionraw, size);
                    }
                }
                cout << "Failed to get a valid session id from file " << filename << endl;
            }
            else if (strchr(s.words[1].s.c_str(), '@'))
            {
                login.reset();
                login.email = s.words[1].s;

                // full account login
                if (s.words.size() > 2)
                {
                    login.password = s.words[2].s;
                    cout << "Initiated login attempt..." << endl;
                }
                client->prelogin(login.email.c_str());
            }
            else
            {
                const char* ptr;
                if ((ptr = strchr(s.words[1].s.c_str(), '#')))  // folder link indicator
                {
                    return client->app->login_result(client->folderaccess(s.words[1].s.c_str()));
                }
                else
                {
                    byte session[64];
                    int size;

                    if (s.words[1].s.size() < sizeof session * 4 / 3)
                    {
                        size = Base64::atob(s.words[1].s.c_str(), session, sizeof session);

                        cout << "Resuming session..." << endl;

                        return client->login(session, size);
                    }
                }

                cout << "Invalid argument. Please specify a valid e-mail address, "
                    << "a folder link containing the folder key "
                    << "or a valid session." << endl;
            }
        }
        else
        {
            cout << "      login email [password]" << endl
                << "      login exportedfolderurl#key" << endl
                << "      login session" << endl;
        }
    }
    else
    {
        cout << "Already logged in. Please log out first." << endl;
    }
}

void exec_begin(autocomplete::ACState& s)
{
    if (s.words.size() == 1)
    {
        cout << "Creating ephemeral session..." << endl;
        pdf_to_import = true;
        client->createephemeral();
    }
    else if (s.words.size() == 2)
    {
        handle uh;
        byte pw[SymmCipher::KEYLENGTH];

        if (Base64::atob(s.words[1].s.c_str(), (byte*) &uh, MegaClient::USERHANDLE) == sizeof uh && Base64::atob(
            s.words[1].s.c_str() + 12, pw, sizeof pw) == sizeof pw)
        {
            client->resumeephemeral(uh, pw);
        }
        else
        {
            cout << "Malformed ephemeral session identifier." << endl;
        }
    }
}

void exec_mount(autocomplete::ACState& s)
{
    listtrees();
}

void exec_share(autocomplete::ACState& s)
{
    switch (s.words.size())
    {
    case 1:		// list all shares (incoming and outgoing)
    {
        TreeProcListOutShares listoutshares;
        Node* n;

        cout << "Shared folders:" << endl;

        for (unsigned i = 0; i < sizeof client->rootnodes / sizeof *client->rootnodes; i++)
        {
            if ((n = client->nodebyhandle(client->rootnodes[i])))
            {
                client->proctree(n, &listoutshares);
            }
        }

        for (user_map::iterator uit = client->users.begin();
            uit != client->users.end(); uit++)
        {
            User* u = &uit->second;
            Node* n;

            if (u->show == VISIBLE && u->sharing.size())
            {
                cout << "From " << u->email << ":" << endl;

                for (handle_set::iterator sit = u->sharing.begin();
                    sit != u->sharing.end(); sit++)
                {
                    if ((n = client->nodebyhandle(*sit)))
                    {
                        cout << "\t" << n->displayname() << " ("
                            << getAccessLevelStr(n->inshare->access) << ")" << endl;
                    }
                }
            }
        }
    }
    break;

    case 2:	    // list all outgoing shares on this path
    case 3:	    // remove outgoing share to specified e-mail address
    case 4:	    // add outgoing share to specified e-mail address
    case 5:     // user specified a personal representation to appear as for the invitation
        if (Node* n = nodebypath(s.words[1].s.c_str()))
        {
            if (s.words.size() == 2)
            {
                listnodeshares(n);
            }
            else
            {
                accesslevel_t a = ACCESS_UNKNOWN;
                const char* personal_representation = NULL;
                if (s.words.size() > 3)
                {
                    if (s.words[3].s == "r" || s.words[3].s == "ro")
                    {
                        a = RDONLY;
                    }
                    else if (s.words[3].s == "rw")
                    {
                        a = RDWR;
                    }
                    else if (s.words[3].s == "full")
                    {
                        a = FULL;
                    }
                    else
                    {
                        cout << "Access level must be one of r, rw or full" << endl;

                        return;
                    }

                    if (s.words.size() > 4)
                    {
                        personal_representation = s.words[4].s.c_str();
                    }
                }

                client->setshare(n, s.words[2].s.c_str(), a, personal_representation);
            }
        }
        else
        {
            cout << s.words[1].s << ": No such directory" << endl;
        }
        break;
    }
}

void exec_users(autocomplete::ACState& s)
{
    if (s.words.size() == 1)
    {
        for (user_map::iterator it = client->users.begin(); it != client->users.end(); it++)
        {
            if (it->second.email.size())
            {
                cout << "\t" << it->second.email;

                if (it->second.userhandle == client->me)
                {
                    cout << ", session user";
                }
                else if (it->second.show == VISIBLE)
                {
                    cout << ", visible";
                }
                else if (it->second.show == HIDDEN)
                {
                    cout << ", hidden";
                }
                else if (it->second.show == INACTIVE)
                {
                    cout << ", inactive";
                }
                else if (it->second.show == BLOCKED)
                {
                    cout << ", blocked";
                }
                else
                {
                    cout << ", unknown visibility (" << it->second.show << ")";
                }

                if (it->second.sharing.size())
                {
                    cout << ", sharing " << it->second.sharing.size() << " folder(s)";
                }

                if (it->second.pubk.isvalid())
                {
                    cout << ", public key cached";
                }

                cout << endl;
            }
        }
    }
    else if (s.words.size() == 3 && s.words[2].s == "del")
    {
        client->removecontact(s.words[1].s.c_str(), HIDDEN);
    }
}

void exec_mkdir(autocomplete::ACState& s)
{
    if (s.words.size() > 1)
    {
        string newname;

        if (Node* n = nodebypath(s.words[1].s.c_str(), NULL, &newname))
        {
            if (!client->checkaccess(n, RDWR))
            {
                cout << "Write access denied" << endl;

                return;
            }

            if (newname.size())
            {
                SymmCipher key;
                string attrstring;
                byte buf[FOLDERNODEKEYLENGTH];
                NewNode* newnode = new NewNode[1];

                // set up new node as folder node
                newnode->source = NEW_NODE;
                newnode->type = FOLDERNODE;
                newnode->nodehandle = 0;
                newnode->parenthandle = UNDEF;

                // generate fresh random key for this folder node
                client->rng.genblock(buf, FOLDERNODEKEYLENGTH);
                newnode->nodekey.assign((char*)buf, FOLDERNODEKEYLENGTH);
                key.setkey(buf);

                // generate fresh attribute object with the folder name
                AttrMap attrs;

                client->fsaccess->normalize(&newname);
                attrs.map['n'] = newname;

                // JSON-encode object and encrypt attribute string
                attrs.getjson(&attrstring);
                newnode->attrstring = new string;
                client->makeattr(&key, newnode->attrstring, attrstring.c_str());

                // add the newly generated folder node
                client->putnodes(n->nodehandle, newnode, 1);
            }
            else
            {
                cout << s.words[1].s << ": Path already exists" << endl;
            }
        }
        else
        {
            cout << s.words[1].s << ": Target path not found" << endl;
        }
    }
}

void exec_getfa(autocomplete::ACState& s)
{
    Node* n;
    int cancel = s.words.size() > 2 && s.words.back().s == "cancel";

    if (s.words.size() < 3)
    {
        n = client->nodebyhandle(cwd);
    }
    else if (!(n = nodebypath(s.words[2].s.c_str())))
    {
        cout << s.words[2].s << ": Path not found" << endl;
    }

    if (n)
    {
        int c = 0;
        fatype type;

        type = fatype(atoi(s.words[1].s.c_str()));

        if (n->type == FILENODE)
        {
            if (n->hasfileattribute(type))
            {
                client->getfa(n->nodehandle, &n->fileattrstring, &n->nodekey, type, cancel);
                c++;
            }
        }
        else
        {
            for (node_list::iterator it = n->children.begin(); it != n->children.end(); it++)
            {
                if ((*it)->type == FILENODE && (*it)->hasfileattribute(type))
                {
                    client->getfa((*it)->nodehandle, &(*it)->fileattrstring, &(*it)->nodekey, type, cancel);
                    c++;
                }
            }
        }

        cout << (cancel ? "Canceling " : "Fetching ") << c << " file attribute(s) of type " << type << "..." << endl;
    }
}

void exec_getua(autocomplete::ACState& s)
{
    User* u = NULL;

    if (s.words.size() == 3)
    {
        // get other user's attribute
        if (!(u = client->finduser(s.words[2].s.c_str())))
        {
            cout << "Retrieving user attribute for unknown user: " << s.words[2].s << endl;
            client->getua(s.words[2].s.c_str(), User::string2attr(s.words[1].s.c_str()));
            return;
        }
    }
    else if (s.words.size() != 2)
    {
        cout << "      getua attrname [email]" << endl;
        return;
    }

    if (!u)
    {
        // get logged in user's attribute
        if (!(u = client->ownuser()))
        {
            cout << "Must be logged in to query own attributes." << endl;
            return;
        }
    }

    if (s.words[1].s == "pubk")
    {
        client->getpubkey(u->uid.c_str());
        return;
    }

    client->getua(u, User::string2attr(s.words[1].s.c_str()));
}

void exec_putua(autocomplete::ACState& s)
{
    attr_t attrtype = User::string2attr(s.words[1].s.c_str());
    if (attrtype == ATTR_UNKNOWN)
    {
        cout << "Attribute not recognized" << endl;
        return;
    }

    if (s.words.size() == 2)
    {
        // delete attribute
        client->putua(attrtype);

        return;
    }
    else if (s.words.size() == 3)
    {
        if (s.words[2].s == "del")
        {
            client->putua(attrtype);

            return;
        }
    }
    else if (s.words.size() == 4)
    {
        if (s.words[2].s == "set")
        {
            client->putua(attrtype, (const byte*)s.words[3].s.c_str(), unsigned(s.words[3].s.size()));

            return;
        }
        else if (s.words[2].s == "set64")
        {
            int len = int(s.words[3].s.size() * 3 / 4 + 3);
            byte *value = new byte[len];
            int valuelen = Base64::atob(s.words[3].s.data(), value, len);
            client->putua(attrtype, value, valuelen);
            delete [] value;
            return;
        }
        else if (s.words[2].s == "load")
        {
            string data, localpath;

            client->fsaccess->path2local(&s.words[3].s, &localpath);

            if (loadfile(&localpath, &data))
            {
                client->putua(attrtype, (const byte*) data.data(), unsigned(data.size()));
            }
            else
            {
                cout << "Cannot read " << s.words[3].s << endl;
            }

            return;
        }
    }
}

#ifdef DEBUG
void exec_delua(autocomplete::ACState& s)
{
    client->delua(s.words[1].s.c_str());
}
#endif

void exec_pause(autocomplete::ACState& s)
{
    bool getarg = false, putarg = false, hardarg = false, statusarg = false;

    for (size_t i = s.words.size(); --i; )
    {
        if (s.words[i].s == "get")
        {
            getarg = true;
        }
        if (s.words[i].s == "put")
        {
            putarg = true;
        }
        if (s.words[i].s == "hard")
        {
            hardarg = true;
        }
        if (s.words[i].s == "status")
        {
            statusarg = true;
        }
    }

    if (statusarg)
    {
        if (!hardarg && !getarg && !putarg)
        {
            if (!client->xferpaused[GET] && !client->xferpaused[PUT])
            {
                cout << "Transfers not paused at the moment." << endl;
            }
            else
            {
                if (client->xferpaused[GET])
                {
                    cout << "GETs currently paused." << endl;
                }
                if (client->xferpaused[PUT])
                {
                    cout << "PUTs currently paused." << endl;
                }
            }
        }
        return;
    }

    if (!getarg && !putarg)
    {
        getarg = true;
        putarg = true;
    }

    if (getarg)
    {
        client->pausexfers(GET, client->xferpaused[GET] ^= true, hardarg);
        if (client->xferpaused[GET])
        {
            cout << "GET transfers paused. Resume using the same command." << endl;
        }
        else
        {
            cout << "GET transfers unpaused." << endl;
        }
    }

    if (putarg)
    {
        client->pausexfers(PUT, client->xferpaused[PUT] ^= true, hardarg);
        if (client->xferpaused[PUT])
        {
            cout << "PUT transfers paused. Resume using the same command." << endl;
        }
        else
        {
            cout << "PUT transfers unpaused." << endl;
        }
    }
}

void exec_debug(autocomplete::ACState& s)
{
    bool turnon = s.extractflag("-on");
    bool turnoff = s.extractflag("-off");

    bool state = client->debugstate();
    if ((turnon && !state) || (turnoff && state) || (!turnon && !turnoff))
    {
        client->toggledebug();
    }

    cout << "Debug mode " << (client->debugstate() ? "on" : "off") << endl;
}

void exec_verbose(autocomplete::ACState& s)
{
    bool turnon = s.extractflag("-on");
    bool turnoff = s.extractflag("-off");

    if (turnon)
    {
        gVerboseMode = true;
    }
    else if (turnoff)
    {
        gVerboseMode = false;
    }
    else
    {
        gVerboseMode = !gVerboseMode;
    }
    cout << "Verbose mode " << (gVerboseMode ? "on" : "off") << endl;
}

#if defined(WIN32) && defined(NO_READLINE)
void exec_clear(autocomplete::ACState& s)
{
    static_cast<WinConsole*>(console)->clearScreen();
}
#endif

void exec_retry(autocomplete::ACState& s)
{
    if (client->abortbackoff())
    {
        cout << "Retrying..." << endl;
    }
    else
    {
        cout << "No failed request pending." << endl;
    }
}

void exec_recon(autocomplete::ACState& s)
{
    cout << "Closing all open network connections..." << endl;

    client->disconnect();
}

void exec_email(autocomplete::ACState& s)
{
    if (s.words.size() == 1)
    {
        User *u = client->finduser(client->me);
        if (u)
        {
            cout << "Your current email address is " << u->email << endl;
        }
        else
        {
            cout << "Please, login first" << endl;
        }
    }
    else if (s.words.size() == 2)
    {
        if (s.words[1].s.find("@") != string::npos)    // get change email link
        {
            client->getemaillink(s.words[1].s.c_str());
        }
        else    // confirm change email link
        {
            string link = s.words[1].s;

            size_t pos = link.find("#verify");
            if (pos == link.npos)
            {
                cout << "Invalid email change link." << endl;
                return;
            }

            changecode.assign(link.substr(pos + strlen("#verify")));
            client->queryrecoverylink(changecode.c_str());
        }
    }
}

#ifdef ENABLE_CHAT
void exec_chatc(autocomplete::ACState& s)
{
    size_t wordscount = s.words.size();
    if (wordscount < 2 || wordscount == 3)
    {
        cout << "Invalid syntax to create chatroom" << endl;
        cout << "      chatc group [email ro|sta|mod]* " << endl;
        return;
    }

    int group = atoi(s.words[1].s.c_str());
    if (group != 0 && group != 1)
    {
        cout << "Invalid syntax to create chatroom" << endl;
        cout << "      chatc group [email ro|sta|mod]* " << endl;
        return;
    }

    unsigned parseoffset = 2;
    if (((wordscount - parseoffset) % 2) == 0)
    {
        if (!group && (wordscount - parseoffset) != 2)
        {
            cout << "Peer to peer chats must have only one peer" << endl;
            return;
        }

        userpriv_vector *userpriv = new userpriv_vector;

        unsigned numUsers = 0;
        while ((numUsers + 1) * 2 + parseoffset <= wordscount)
        {
            string email = s.words[numUsers * 2 + parseoffset].s;
            User *u = client->finduser(email.c_str(), 0);
            if (!u)
            {
                cout << "User not found: " << email << endl;
                delete userpriv;
                return;
            }

            string privstr = s.words[numUsers * 2 + parseoffset + 1].s;
            privilege_t priv;
            if (!group) // 1:1 chats enforce peer to be moderator
            {
                priv = PRIV_MODERATOR;
            }
            else
            {
                if (privstr == "ro")
                {
                    priv = PRIV_RO;
                }
                else if (privstr == "sta")
                {
                    priv = PRIV_STANDARD;
                }
                else if (privstr == "mod")
                {
                    priv = PRIV_MODERATOR;
                }
                else
                {
                    cout << "Unknown privilege for " << email << endl;
                    delete userpriv;
                    return;
                }
            }

            userpriv->push_back(userpriv_pair(u->userhandle, priv));
            numUsers++;
        }

        client->createChat(group, false, userpriv);
        delete userpriv;
    }
}

void exec_chati(autocomplete::ACState& s)
{
    if (s.words.size() >= 4 && s.words.size() <= 7)
    {
        handle chatid;
        Base64::atob(s.words[1].s.c_str(), (byte*)&chatid, MegaClient::CHATHANDLE);

        string email = s.words[2].s;
        User *u = client->finduser(email.c_str(), 0);
        if (!u)
        {
            cout << "User not found: " << email << endl;
            return;
        }

        string privstr = s.words[3].s;
        privilege_t priv;
        if (privstr == "ro")
        {
            priv = PRIV_RO;
        }
        else if (privstr == "sta")
        {
            priv = PRIV_STANDARD;
        }
        else if (privstr == "mod")
        {
            priv = PRIV_MODERATOR;
        }
        else
        {
            cout << "Unknown privilege for " << email << endl;
            return;
        }

        string title;
        string unifiedKey;
        if (s.words.size() == 5)
        {
            unifiedKey = s.words[4].s;
        }
        else if (s.words.size() >= 6 && s.words[4].s == "t")
        {
            title = s.words[5].s;
            if (s.words.size() == 7)
            {
                unifiedKey = s.words[6].s;
            }
        }
        const char *t = !title.empty() ? title.c_str() : NULL;
        const char *uk = !unifiedKey.empty() ? unifiedKey.c_str() : NULL;

        client->inviteToChat(chatid, u->userhandle, priv, uk, t);
        return;
    }
}

void exec_chatr(autocomplete::ACState& s)
{
    if (s.words.size() > 1 && s.words.size() < 4)
    {
        handle chatid;
        Base64::atob(s.words[1].s.c_str(), (byte*)&chatid, MegaClient::CHATHANDLE);

        if (s.words.size() == 2)
        {
            client->removeFromChat(chatid, client->me);
            return;
        }
        else if (s.words.size() == 3)
        {
            string email = s.words[2].s;
            User *u = client->finduser(email.c_str(), 0);
            if (!u)
            {
                cout << "User not found: " << email << endl;
                return;
            }

            client->removeFromChat(chatid, u->userhandle);
            return;
        }
    }
}

void exec_chatu(autocomplete::ACState& s)
{
    handle chatid;
    Base64::atob(s.words[1].s.c_str(), (byte*)&chatid, MegaClient::CHATHANDLE);

    client->getUrlChat(chatid);
}

void exec_chata(autocomplete::ACState& s)
{
    handle chatid;
    Base64::atob(s.words[1].s.c_str(), (byte*)&chatid, MegaClient::CHATHANDLE);
    bool archive = (s.words[2].s == "1");
    if (!archive && (s.words[2].s != "0"))
    {
        cout << "Use 1 or 0 to archive/unarchive chats" << endl;
        return;
    }

    client->archiveChat(chatid, archive);
}

void exec_chats(autocomplete::ACState& s)
{
    if (s.words.size() == 1)
    {
        textchat_map::iterator it;
        for (it = client->chats.begin(); it != client->chats.end(); it++)
        {
            DemoApp::printChatInformation(it->second);
        }
        return;
    }
    if (s.words.size() == 2)
    {
        handle chatid;
        Base64::atob(s.words[1].s.c_str(), (byte*)&chatid, MegaClient::CHATHANDLE);

        textchat_map::iterator it = client->chats.find(chatid);
        if (it == client->chats.end())
        {
            cout << "Chatid " << s.words[1].s.c_str() << " not found" << endl;
            return;
        }

        DemoApp::printChatInformation(it->second);
        return;
    }
}

void exec_chatl(autocomplete::ACState& s)
{
    handle chatid;
    Base64::atob(s.words[1].s.c_str(), (byte*) &chatid, MegaClient::CHATHANDLE);
    bool delflag = (s.words.size() == 3 && s.words[2].s == "del");
    bool createifmissing = s.words.size() == 2 || (s.words.size() == 3 && s.words[2].s != "query");

    client->chatlink(chatid, delflag, createifmissing);
}
#endif

void exec_reset(autocomplete::ACState& s)
{
    if (client->loggedin() != NOTLOGGEDIN)
    {
        cout << "You're logged in. Please, logout first." << endl;
    }
    else if (s.words.size() == 2 ||
        (s.words.size() == 3 && (hasMasterKey = (s.words[2].s == "mk"))))
    {
        recoveryemail = s.words[1].s;
        client->getrecoverylink(recoveryemail.c_str(), hasMasterKey);
    }
    else
    {
        cout << "      reset email [mk]" << endl;
    }
}

void exec_clink(autocomplete::ACState& s)
{
    bool renew = false;
    if (s.words.size() == 1 || (s.words.size() == 2 && (renew = s.words[1].s == "renew")))
    {
        client->contactlinkcreate(renew);
    }
    else if ((s.words.size() == 3) && (s.words[1].s == "query"))
    {
        handle clink = UNDEF;
        Base64::atob(s.words[2].s.c_str(), (byte*)&clink, MegaClient::CONTACTLINKHANDLE);

        client->contactlinkquery(clink);

    }
    else if (((s.words.size() == 3) || (s.words.size() == 2)) && (s.words[1].s == "del"))
    {
        handle clink = UNDEF;

        if (s.words.size() == 3)
        {
            Base64::atob(s.words[2].s.c_str(), (byte*)&clink, MegaClient::CONTACTLINKHANDLE);
        }

        client->contactlinkdelete(clink);
    }
}

void exec_apiurl(autocomplete::ACState& s)
{
    if (s.words.size() == 1)
    {
        cout << "Current APIURL = " << MegaClient::APIURL << endl;
        cout << "Current disablepkp = " << (MegaClient::disablepkp ? "true" : "false") << endl;
    }
    else if (client->loggedin() != NOTLOGGEDIN)
    {
        cout << "You must not be logged in, to change APIURL" << endl;
    }
    else if (s.words.size() == 3 || s.words.size() == 2)
    {
        if (s.words[1].s.size() < 8 || s.words[1].s.substr(0, 8) != "https://")
        {
            s.words[1].s = "https://" + s.words[1].s;
        }
        if (s.words[1].s.empty() || s.words[1].s[s.words[1].s.size() - 1] != '/')
        {
            s.words[1].s += '/';
        }
        MegaClient::APIURL = s.words[1].s;
        if (s.words.size() == 3)
        {
            MegaClient::disablepkp = s.words[2].s == "true";
        }
    }
}

void exec_passwd(autocomplete::ACState& s)
{
    if (client->loggedin() != NOTLOGGEDIN)
    {
        setprompt(NEWPASSWORD);
    }
    else
    {
        cout << "Not logged in." << endl;
    }
}

void exec_putbps(autocomplete::ACState& s)
{
    if (s.words.size() > 1)
    {
        if (s.words[1].s == "auto")
        {
            client->putmbpscap = -1;
        }
        else if (s.words[1].s == "none")
        {
            client->putmbpscap = 0;
        }
        else
        {
            int t = atoi(s.words[1].s.c_str());

            if (t > 0)
            {
                client->putmbpscap = t;
            }
            else
            {
                cout << "      putbps [limit|auto|none]" << endl;
                return;
            }
        }
    }

    cout << "Upload speed limit set to ";

    if (client->putmbpscap < 0)
    {
        cout << "AUTO (approx. 90% of your available bandwidth)" << endl;
    }
    else if (!client->putmbpscap)
    {
        cout << "NONE" << endl;
    }
    else
    {
        cout << client->putmbpscap << " byte(s)/second" << endl;
    }
}

void exec_invite(autocomplete::ACState& s)
{
    if (client->loggedin() != FULLACCOUNT)
    {
        cout << "Not logged in." << endl;
    }
    else
    {
        if (client->ownuser()->email.compare(s.words[1].s))
        {
            int delflag = s.words.size() == 3 && s.words[2].s == "del";
            int rmd = s.words.size() == 3 && s.words[2].s == "rmd";
            int clink = s.words.size() == 4 && s.words[2].s == "clink";
            if (s.words.size() == 2 || s.words.size() == 3 || s.words.size() == 4)
            {
                if (delflag || rmd)
                {
                    client->setpcr(s.words[1].s.c_str(), delflag ? OPCA_DELETE : OPCA_REMIND);
                }
                else
                {
                    handle contactLink = UNDEF;
                    if (clink)
                    {
                        Base64::atob(s.words[3].s.c_str(), (byte*)&contactLink, MegaClient::CONTACTLINKHANDLE);
                    }

                    // Original email is not required, but can be used if this account has multiple email addresses associated,
                    // to have the invite come from a specific email
                    client->setpcr(s.words[1].s.c_str(), OPCA_ADD, "Invite from MEGAcli", s.words.size() == 3 ? s.words[2].s.c_str() : NULL, contactLink);
                }
            }
            else
            {
                cout << "      invite dstemail [origemail|del|rmd|clink <link>]" << endl;
            }
        }
        else
        {
            cout << "Cannot send invitation to your own user" << endl;
        }
    }
}

void exec_signup(autocomplete::ACState& s)
{
    if (s.words.size() == 2)
    {
        const char* ptr = s.words[1].s.c_str();
        const char* tptr;

        if ((tptr = strstr(ptr, "#confirm")))
        {
            ptr = tptr + 8;
        }

        unsigned len = unsigned((s.words[1].s.size() - (ptr - s.words[1].s.c_str())) * 3 / 4 + 4);

        byte* c = new byte[len];
        len = Base64::atob(ptr, c, len);
        // we first just query the supplied signup link,
        // then collect and verify the password,
        // then confirm the account
        client->querysignuplink(c, len);
        delete[] c;
    }
    else if (s.words.size() == 3)
    {
        switch (client->loggedin())
        {
        case FULLACCOUNT:
            cout << "Already logged in." << endl;
            break;

        case CONFIRMEDACCOUNT:
            cout << "Current account already confirmed." << endl;
            break;

        case EPHEMERALACCOUNT:
            if (s.words[1].s.find('@') + 1 && s.words[1].s.find('.') + 1)
            {
                signupemail = s.words[1].s;
                signupname = s.words[2].s;

                cout << endl;
                setprompt(NEWPASSWORD);
            }
            else
            {
                cout << "Please enter a valid e-mail address." << endl;
            }
            break;

        case NOTLOGGEDIN:
            cout << "Please use the begin command to commence or resume the ephemeral session to be upgraded." << endl;
        }
    }
}

void exec_cancelsignup(autocomplete::ACState& s)
{
    client->cancelsignup();
}

void exec_whoami(autocomplete::ACState& s)
{
    if (client->loggedin() == NOTLOGGEDIN)
    {
        cout << "Not logged in." << endl;
    }
    else
    {
        User* u;

        if ((u = client->finduser(client->me)))
        {
            cout << "Account e-mail: " << u->email << " handle: " << Base64Str<MegaClient::USERHANDLE>(client->me) << endl;
            if (client->signkey)
            {
                string pubKey((const char *)client->signkey->pubKey, EdDSA::PUBLIC_KEY_LENGTH);
                cout << "Credentials: " << AuthRing::fingerprint(pubKey, true) << endl;
            }
        }

        bool storage = s.extractflag("-storage");
        bool transfer = s.extractflag("-transfer");
        bool pro = s.extractflag("-pro");
        bool transactions = s.extractflag("-transactions");
        bool purchases = s.extractflag("-purchases");
        bool sessions = s.extractflag("-sessions");

        bool all = !storage && !transfer && !pro && !transactions && !purchases && !sessions;

        cout << "Retrieving account status..." << endl;

        client->getaccountdetails(&account, all || storage, all || transfer, all || pro, all || transactions, all || purchases, all || sessions);
    }
}

void exec_verifycredentials(autocomplete::ACState& s)
{
    User* u = nullptr;
    if (s.words.size() == 2 && (s.words[1].s == "show" || s.words[1].s == "status"))
    {
        u = client->finduser(client->me);
    }
    else if (s.words.size() == 3)
    {
        u = client->finduser(s.words[2].s.c_str());
    }
    else
    {
        cout << "      credentials show|status|verify|reset [email]" << endl;
        return;
    }

    if (!u)
    {
        cout << "Invalid user" << endl;
        return;
    }

    if (s.words[1].s == "show")
    {
        if (u->isattrvalid(ATTR_ED25519_PUBK))
        {
            cout << "Credentials: " << AuthRing::fingerprint(*u->getattr(ATTR_ED25519_PUBK), true) << endl;
        }
        else
        {
            cout << "Fetching singing key... " << endl;
            client->getua(u->uid.c_str(), ATTR_ED25519_PUBK);
        }
    }
    else if (s.words[1].s == "status")
    {
        handle uh = s.words.size() == 3 ? u->userhandle : UNDEF;
        printAuthringInformation(uh);
    }
    else if (s.words[1].s == "verify")
    {
        error e;
        if ((e = client->verifyCredentials(u->userhandle)))
        {
            cout << "Verification failed. Error: " << errorstring(e) << endl;
            return;
        }
    }
    else if (s.words[1].s == "reset")
    {
        error e;
        if ((e = client->resetCredentials(u->userhandle)))
        {
            cout << "Reset verification failed. Error: " << errorstring(e) << endl;
            return;
        }
    }
}

void exec_export(autocomplete::ACState& s)
{
    hlink = UNDEF;
    del = ets = 0;

    Node* n;
    int deltmp = 0;
    int etstmp = 0;

    if ((n = nodebypath(s.words[1].s.c_str())))
    {
        if (s.words.size() > 2)
        {
            deltmp = (s.words[2].s == "del");
            if (!deltmp)
            {
                etstmp = atoi(s.words[2].s.c_str());
            }
        }


        cout << "Exporting..." << endl;

        error e;
        if ((e = client->exportnode(n, deltmp, etstmp)))
        {
            cout << s.words[1].s << ": Export rejected (" << errorstring(e) << ")" << endl;
        }
        else
        {
            hlink = n->nodehandle;
            ets = etstmp;
            del = deltmp;
        }
    }
    else
    {
        cout << s.words[1].s << ": Not found" << endl;
    }
}

void exec_import(autocomplete::ACState& s)
{
    if (client->openfilelink(s.words[1].s.c_str(), 1) == API_OK)
    {
        cout << "Opening link..." << endl;
    }
    else
    {
        cout << "Malformed link. Format: Exported URL or fileid#filekey" << endl;
    }
}

void exec_folderlinkinfo(autocomplete::ACState& s)
{
    publiclink = s.words[1].s;

    handle ph = UNDEF;
    byte folderkey[SymmCipher::KEYLENGTH];
    if (client->parsefolderlink(publiclink.c_str(), ph, folderkey) == API_OK)
    {
        cout << "Loading public folder link info..." << endl;
        client->getpubliclinkinfo(ph);
    }
    else
    {
        cout << "Malformed link: " << publiclink << endl;
    }
}

void exec_reload(autocomplete::ACState& s)
{
    cout << "Reloading account..." << endl;

    bool nocache = false;
    if (s.words.size() == 2 && s.words[1].s == "nocache")
    {
        nocache = true;
    }

    cwd = UNDEF;
    client->cachedscsn = UNDEF;
    client->fetchnodes(nocache);
}

void exec_logout(autocomplete::ACState& s)
{
    cout << "Logging off..." << endl;

    cwd = UNDEF;
    client->logout();

    if (clientFolder)
    {
        clientFolder->logout();
        delete clientFolder;
        clientFolder = NULL;
    }
}

#ifdef ENABLE_CHAT
void exec_chatga(autocomplete::ACState& s)
{
    handle chatid;
    Base64::atob(s.words[1].s.c_str(), (byte*) &chatid, MegaClient::CHATHANDLE);

    handle nodehandle = 0; // make sure top two bytes are 0
    Base64::atob(s.words[2].s.c_str(), (byte*) &nodehandle, MegaClient::NODEHANDLE);

    const char *uid = s.words[3].s.c_str();

    client->grantAccessInChat(chatid, nodehandle, uid);
}

void exec_chatra(autocomplete::ACState& s)
{
    handle chatid;
    Base64::atob(s.words[1].s.c_str(), (byte*)&chatid, MegaClient::CHATHANDLE);

    handle nodehandle = 0; // make sure top two bytes are 0
    Base64::atob(s.words[2].s.c_str(), (byte*)&nodehandle, MegaClient::NODEHANDLE);

    const char *uid = s.words[3].s.c_str();

    client->removeAccessInChat(chatid, nodehandle, uid);
}

void exec_chatst(autocomplete::ACState& s)
{
    handle chatid;
    Base64::atob(s.words[1].s.c_str(), (byte*)&chatid, MegaClient::CHATHANDLE);

    if (s.words.size() == 2)  // empty title / remove title
    {
        client->setChatTitle(chatid, "");
    }
    else if (s.words.size() == 3)
    {
        client->setChatTitle(chatid, s.words[2].s.c_str());
    }
}

void exec_chatpu(autocomplete::ACState& s)
{
    client->getChatPresenceUrl();
}

void exec_chatup(autocomplete::ACState& s)
{
    handle chatid;
    Base64::atob(s.words[1].s.c_str(), (byte*)&chatid, MegaClient::CHATHANDLE);

    handle uh;
    Base64::atob(s.words[2].s.c_str(), (byte*)&uh, MegaClient::USERHANDLE);

    string privstr = s.words[3].s;
    privilege_t priv;
    if (privstr == "ro")
    {
        priv = PRIV_RO;
    }
    else if (privstr == "sta")
    {
        priv = PRIV_STANDARD;
    }
    else if (privstr == "mod")
    {
        priv = PRIV_MODERATOR;
    }
    else
    {
        cout << "Unknown privilege for " << s.words[2].s << endl;
        return;
    }

    client->updateChatPermissions(chatid, uh, priv);
}

void exec_chatlu(autocomplete::ACState& s)
{
    handle publichandle = 0;
    Base64::atob(s.words[1].s.c_str(), (byte*)&publichandle, MegaClient::CHATLINKHANDLE);

    client->chatlinkurl(publichandle);
}

void exec_chatsm(autocomplete::ACState& s)
{
    handle chatid;
    Base64::atob(s.words[1].s.c_str(), (byte*)&chatid, MegaClient::CHATHANDLE);

    const char *title = (s.words.size() == 3) ? s.words[2].s.c_str() : NULL;
    client->chatlinkclose(chatid, title);
}

void exec_chatlj(autocomplete::ACState& s)
{
    handle publichandle = 0;
    Base64::atob(s.words[1].s.c_str(), (byte*)&publichandle, MegaClient::CHATLINKHANDLE);

    client->chatlinkjoin(publichandle, s.words[2].s.c_str());
}

void exec_chatcp(autocomplete::ACState& s)
{
    size_t wordscount = s.words.size();
    userpriv_vector *userpriv = new userpriv_vector;
    string_map *userkeymap = new string_map;
    string mownkey = s.words[1].s;
    unsigned parseoffset = 2;
    const char *title = NULL;

    if (wordscount >= 4)
    {
        if (s.words[2].s == "t")
        {
            if (s.words[3].s.empty())
            {
                cout << "Title cannot be set to empty string" << endl;
                delete userpriv;
                delete userkeymap;
                return;
            }
            title = s.words[3].s.c_str();
            parseoffset = 4;
        }

        if (((wordscount - parseoffset) % 3) != 0)
        {
            cout << "Invalid syntax to create chatroom" << endl;
            cout << "      chatcp mownkey [t title64] [email ro|sta|mod unifiedkey]* " << endl;
            delete userpriv;
            delete userkeymap;
            return;
        }

        unsigned numUsers = 0;
        while ((numUsers + 1) * 3 + parseoffset <= wordscount)
        {
            string email = s.words[numUsers * 3 + parseoffset].s;
            User *u = client->finduser(email.c_str(), 0);
            if (!u)
            {
                cout << "User not found: " << email << endl;
                delete userpriv;
                delete userkeymap;
                return;
            }

            string privstr = s.words[numUsers * 3 + parseoffset + 1].s;
            privilege_t priv;
            if (privstr == "ro")
            {
                priv = PRIV_RO;
            }
            else if (privstr == "sta")
            {
                priv = PRIV_STANDARD;
            }
            else if (privstr == "mod")
            {
                priv = PRIV_MODERATOR;
            }
            else
            {
                cout << "Unknown privilege for " << email << endl;
                delete userpriv;
                delete userkeymap;
                return;
            }
            userpriv->push_back(userpriv_pair(u->userhandle, priv));
            string unifiedkey = s.words[numUsers * 3 + parseoffset + 2].s;
            char uhB64[12];
            Base64::btoa((byte *)&u->userhandle, MegaClient::USERHANDLE, uhB64);
            uhB64[11] = '\0';
            userkeymap->insert(std::pair<string, string>(uhB64, unifiedkey));
            numUsers++;
        }
    }
    char ownHandleB64[12];
    Base64::btoa((byte *)&client->me, MegaClient::USERHANDLE, ownHandleB64);
    ownHandleB64[11] = '\0';
    userkeymap->insert(std::pair<string, string>(ownHandleB64, mownkey));
    client->createChat(true, true, userpriv, userkeymap, title);
    delete userpriv;
    delete userkeymap;
}
#endif

void exec_cancel(autocomplete::ACState& s)
{
    if (client->loggedin() != FULLACCOUNT)
    {
        cout << "Please, login into your account first." << endl;
        return;
    }

    if (s.words.size() == 1)  // get link
    {
        User *u = client->finduser(client->me);
        if (!u)
        {
            cout << "Error retrieving logged user." << endl;
            return;
        }
        client->getcancellink(u->email.c_str());
    }
    else if (s.words.size() == 2) // link confirmation
    {
        string link = s.words[1].s;

        size_t pos = link.find("#cancel");
        if (pos == link.npos)
        {
            cout << "Invalid cancellation link." << endl;
            return;
        }

        recoverycode.assign(link.substr(pos + strlen("#cancel")));
        setprompt(LOGINPASSWORD);
    }
}

void exec_alerts(autocomplete::ACState& s)
{
    bool shownew = false, showold = false;
    size_t showN = 0; 
    if (s.words.size() == 1)
    {
        shownew = showold = true;
    }
    else if (s.words.size() == 2)
    {
        if (s.words[1].s == "seen")
        {
            client->useralerts.acknowledgeAll();
            return;
        }
        else if (s.words[1].s == "notify")
        {
            notifyAlerts = !notifyAlerts;
            cout << "notification of alerts is now " << (notifyAlerts ? "on" : "off") << endl;
            return;
        }
        else if (s.words[1].s == "old")
        {
            showold = true;
        }
        else if (s.words[1].s == "new")
        {
            shownew = true;
        }
        else if (s.words[1].s == "test_reminder")
        {
            client->useralerts.add(new UserAlert::PaymentReminder(time(NULL) - 86000*3 /2, client->useralerts.nextId()));
        }
        else if (s.words[1].s == "test_payment")
        {
            client->useralerts.add(new UserAlert::Payment(true, 1, time(NULL) + 86000 * 1, client->useralerts.nextId()));
        }
        else if (atoi(s.words[1].s.c_str()) > 0)
        {
            showN = atoi(s.words[1].s.c_str());
        }
    }
    if (showold || shownew || showN > 0)
    {
        UserAlerts::Alerts::const_iterator i = client->useralerts.alerts.begin();
        if (showN)
        {
            size_t n = 0;
            for (UserAlerts::Alerts::const_reverse_iterator i = client->useralerts.alerts.rbegin(); i != client->useralerts.alerts.rend(); ++i, ++n)
            {
                showN += ((*i)->relevant || n >= showN) ? 0 : 1;
            }
        }

        size_t n = client->useralerts.alerts.size();
        for (; i != client->useralerts.alerts.end(); ++i)
        {
            if ((*i)->relevant)
            {
                if (--n < showN || (shownew && !(*i)->seen) || (showold && (*i)->seen))
                {
                    printAlert(**i);
                }
            }
        }
    }
}

#ifdef USE_FILESYSTEM
void exec_lmkdir(autocomplete::ACState& s)
{
    std::error_code ec;
    if (!fs::create_directory(s.words[1].s.c_str(), ec))
    {
        cerr << "Create directory failed: " << ec.message() << endl;
    }
}
#endif


void exec_confirm(autocomplete::ACState& s)
{
    if (signupemail.size() && signupcode.size())
    {
        cout << "Please type " << signupemail << "'s password to confirm the signup." << endl;
        setprompt(LOGINPASSWORD);
    }
}

void exec_recover(autocomplete::ACState& s)
{
    if (client->loggedin() != NOTLOGGEDIN)
    {
        cout << "You're logged in. Please, logout first." << endl;
    }
    else if (s.words.size() == 2)
    {
        string link = s.words[1].s;

        size_t pos = link.find("#recover");
        if (pos == link.npos)
        {
            cout << "Invalid recovery link." << endl;
        }

        recoverycode.assign(link.substr(pos + strlen("#recover")));
        client->queryrecoverylink(recoverycode.c_str());
    }
}

void exec_session(autocomplete::ACState& s)
{
    byte session[64];
    int size;

    size = client->dumpsession(session, sizeof session);

    if (size > 0)
    {
        Base64Str<sizeof session> buf(session, size);

        if ((s.words.size() == 2 || s.words.size() == 3) && s.words[1].s == "autoresume")
        {
            string filename = "megacli_autoresume_session" + (s.words.size() == 3 ? "_" + s.words[2].s : "");
            ofstream file(filename.c_str());
            if (file.fail() || !file.is_open())
            {
                cout << "could not open file: " << filename << endl;
            }
            else
            {
                file << buf;
                cout << "Your (secret) session is saved in file '" << filename << "'" << endl;
            }
        }
        else
        {
            cout << "Your (secret) session is: " << buf << endl;
        }
    }
    else if (!size)
    {
        cout << "Not logged in." << endl;
    }
    else
    {
        cout << "Internal error." << endl;
    }
}

void exec_symlink(autocomplete::ACState& s)
{
    if (client->followsymlinks ^= true)
    {
        cout << "Now following symlinks. Please ensure that sync does not see any filesystem item twice!" << endl;
    }
    else
    {
        cout << "No longer following symlinks." << endl;
    }
}

void exec_version(autocomplete::ACState& s)
{
    cout << "MEGA SDK version: " << MEGA_MAJOR_VERSION << "." << MEGA_MINOR_VERSION << "." << MEGA_MICRO_VERSION << endl;

    cout << "Features enabled:" << endl;

#ifdef USE_CRYPTOPP
    cout << "* CryptoPP" << endl;
#endif

#ifdef USE_SQLITE
    cout << "* SQLite" << endl;
#endif

#ifdef USE_BDB
    cout << "* Berkeley DB" << endl;
#endif

#ifdef USE_INOTIFY
    cout << "* inotify" << endl;
#endif

#ifdef HAVE_FDOPENDIR
    cout << "* fdopendir" << endl;
#endif

#ifdef HAVE_SENDFILE
    cout << "* sendfile" << endl;
#endif

#ifdef _LARGE_FILES
    cout << "* _LARGE_FILES" << endl;
#endif

#ifdef USE_FREEIMAGE
    cout << "* FreeImage" << endl;
#endif

#ifdef ENABLE_SYNC
    cout << "* sync subsystem" << endl;
#endif

#ifdef USE_MEDIAINFO
    cout << "* MediaInfo" << endl;
#endif

    cwd = UNDEF;
}

void exec_showpcr(autocomplete::ACState& s)
{
    string outgoing = "";
    string incoming = "";
    for (handlepcr_map::iterator it = client->pcrindex.begin(); it != client->pcrindex.end(); it++)
    {
        if (it->second->isoutgoing)
        {
            ostringstream os;
            os << setw(34) << it->second->targetemail;

            os << "\t(id: ";
            os << Base64Str<MegaClient::PCRHANDLE>(it->second->id);

            os << ", ts: ";

            os << it->second->ts;

            outgoing.append(os.str());
            outgoing.append(")\n");
        }
        else
        {
            ostringstream os;
            os << setw(34) << it->second->originatoremail;

            os << "\t(id: ";
            os << Base64Str<MegaClient::PCRHANDLE>(it->second->id);

            os << ", ts: ";

            os << it->second->ts;

            incoming.append(os.str());
            incoming.append(")\n");
        }
    }
    cout << "Incoming PCRs:" << endl << incoming << endl;
    cout << "Outgoing PCRs:" << endl << outgoing << endl;
}

#if defined(WIN32) && defined(NO_READLINE)
void exec_history(autocomplete::ACState& s)
{
    static_cast<WinConsole*>(console)->outputHistory();
}
#endif

void exec_handles(autocomplete::ACState& s)
{
    if (s.words.size() == 2)
    {
        if (s.words[1].s == "on")
        {
            handles_on = true;
        }
        else if (s.words[1].s == "off")
        {
            handles_on = false;
        }
        else
        {
            cout << "invalid handles setting" << endl;
        }
    }
    else
    {
        cout << "      handles on|off " << endl;
    }
}


#if defined(WIN32) && defined(NO_READLINE)
void exec_codepage(autocomplete::ACState& s)
{
    WinConsole* wc = static_cast<WinConsole*>(console);
    if (s.words.size() == 1)
    {
        UINT cp1, cp2;
        wc->getShellCodepages(cp1, cp2);
        cout << "Current codepage is " << cp1;
        if (cp2 != cp1)
        {
            cout << " with failover to codepage " << cp2 << " for any absent glyphs";
        }
        cout << endl;
        for (int i = 32; i < 256; ++i)
        {
            string theCharUtf8 = WinConsole::toUtf8String(WinConsole::toUtf16String(string(1, (char)i), cp1));
            cout << "  dec/" << i << " hex/" << hex << i << dec << ": '" << theCharUtf8 << "'";
            if (i % 4 == 3)
            {
                cout << endl;
            }
        }
    }
    else if (s.words.size() == 2 && atoi(s.words[1].s.c_str()) != 0)
    {
        if (!wc->setShellConsole(atoi(s.words[1].s.c_str()), atoi(s.words[1].s.c_str())))
        {
            cout << "Code page change failed - unicode selected" << endl;
        }
    }
    else if (s.words.size() == 3 && atoi(s.words[1].s.c_str()) != 0 && atoi(s.words[2].s.c_str()) != 0)
    {
        if (!wc->setShellConsole(atoi(s.words[1].s.c_str()), atoi(s.words[2].s.c_str())))
        {
            cout << "Code page change failed - unicode selected" << endl;
        }
    }
}
#endif

void exec_httpsonly(autocomplete::ACState& s)
{
    if (s.words.size() == 1)
    {
        cout << "httpsonly: " << (client->usehttps ? "on" : "off") << endl;
    }
    else if (s.words.size() == 2)
    {
        if (s.words[1].s == "on")
        {
            client->usehttps = true;
        }
        else if (s.words[1].s == "off")
        {
            client->usehttps = false;
        }
        else
        {
            cout << "invalid setting" << endl;
        }
    }
}

#ifdef USE_MEDIAINFO
void exec_mediainfo(autocomplete::ACState& s)
{
    if (client->mediaFileInfo.mediaCodecsFailed)
    {
        cout << "Sorry, mediainfo lookups could not be retrieved." << endl;
        return;
    }
    else if (!client->mediaFileInfo.mediaCodecsReceived)
    {
        client->mediaFileInfo.requestCodecMappingsOneTime(client, NULL);
        cout << "Mediainfo lookups requested" << endl;
    }

    if (s.words.size() == 3 && s.words[1].s == "calc")
    {
        MediaProperties mp;
        string localFilename;
        client->fsaccess->path2local(&s.words[2].s, &localFilename);

        char ext[8];
        if (client->fsaccess->getextension(&localFilename, ext, sizeof(ext)) && MediaProperties::isMediaFilenameExt(ext))
        {
            mp.extractMediaPropertyFileAttributes(localFilename, client->fsaccess);
                                uint32_t dummykey[4] = { 1, 2, 3, 4 };  // check encode/decode
                                string attrs = mp.convertMediaPropertyFileAttributes(dummykey, client->mediaFileInfo);
                                MediaProperties dmp = MediaProperties::decodeMediaPropertiesAttributes(":" + attrs, dummykey);
                                cout << showMediaInfo(dmp, client->mediaFileInfo, false) << endl;
        }
        else
        {
            cout << "Filename extension is not suitable for mediainfo analysis." << endl;
        }
    }
    else if (s.words.size() == 3 && s.words[1].s == "show")
    {
        if (Node *n = nodebypath(s.words[2].s.c_str()))
        {
            switch (n->type)
            {
            case FILENODE:
                cout << showMediaInfo(n, client->mediaFileInfo, false) << endl;
                break;

            case FOLDERNODE:
            case ROOTNODE:
            case INCOMINGNODE:
            case RUBBISHNODE:
                for (node_list::iterator m = n->children.begin(); m != n->children.end(); ++m)
                {
                    if ((*m)->type == FILENODE && (*m)->hasfileattribute(fa_media))
                    {
                        cout << (*m)->displayname() << "   " << showMediaInfo(*m, client->mediaFileInfo, true) << endl;
                    }
                }
                break;
            case TYPE_UNKNOWN: break;
            }
        }
        else
        {
            cout << "remote file not found: " << s.words[2].s << endl;
        }
    }
}
#endif

void exec_smsverify(autocomplete::ACState& s)
{
    if (s.words[1].s == "send")
    {
        bool reverifywhitelisted = (s.words.size() == 4 && s.words[3].s == "reverifywhitelisted");
        if (client->smsverificationsend(s.words[2].s, reverifywhitelisted) != API_OK)
        {
            cout << "phonenumber is invalid" << endl;
        }
    }
    else if (s.words[1].s == "code")
    {
        if (client->smsverificationcheck(s.words[2].s) != API_OK)
        {
            cout << "verificationcode is invalid" << endl;
        }
    }
}

void exec_verifiedphonenumber(autocomplete::ACState& s)
{
    cout << "Verified phone number: " << client->mSmsVerifiedPhone << endl;
}

void exec_killsession(autocomplete::ACState& s)
{
    if (s.words[1].s == "all")
    {
        // Kill all sessions (except current)
        client->killallsessions();
    }
    else
    {
        handle sessionid;
        if (Base64::atob(s.words[1].s.c_str(), (byte*)&sessionid, sizeof sessionid) == sizeof sessionid)
        {
            client->killsession(sessionid);
        }
        else
        {
            cout << "invalid session id provided" << endl;
        }
    }
}

void exec_locallogout(autocomplete::ACState& s)
{
    cout << "Logging off locally..." << endl;

    cwd = UNDEF;
    client->locallogout();
}

void exec_recentnodes(autocomplete::ACState& s)
{
    if (s.words.size() == 3)
    {
        node_vector nv = client->getRecentNodes(atoi(s.words[2].s.c_str()), m_time() - 60 * 60 * atoi(s.words[1].s.c_str()), false);
        for (unsigned i = 0; i < nv.size(); ++i)
        {
            cout << nv[i]->displaypath() << endl;
        }
    }
}

#if defined(WIN32) && defined(NO_READLINE)
void exec_autocomplete(autocomplete::ACState& s)
{
    if (s.words[1].s == "unix")
    {
        static_cast<WinConsole*>(console)->setAutocompleteStyle(true);
    }
    else if (s.words[1].s == "dos")
    {
        static_cast<WinConsole*>(console)->setAutocompleteStyle(false);
    }
    else
    {
        cout << "invalid autocomplete style" << endl;
    }
}
#endif

void exec_recentactions(autocomplete::ACState& s)
{
    recentactions_vector nvv = client->getRecentActions(atoi(s.words[2].s.c_str()), m_time() - 60 * 60 * atoi(s.words[1].s.c_str()));
    for (unsigned i = 0; i < nvv.size(); ++i)
    {
        if (i != 0)
        {
            cout << "---" << endl;
        }
        cout << displayTime(nvv[i].time) << " " << displayUser(nvv[i].user, client) << " " << (nvv[i].updated ? "updated" : "uploaded") << " " << (nvv[i].media ? "media" : "files") << endl;
        for (unsigned j = 0; j < nvv[i].nodes.size(); ++j)
        {
            cout << nvv[i].nodes[j]->displaypath() << "  (" << displayTime(nvv[i].nodes[j]->ctime) << ")" << endl;
        }
    }
}

void exec_setmaxuploadspeed(autocomplete::ACState& s)
{
    if (s.words.size() > 1)
    {
        bool done = client->setmaxuploadspeed(atoi(s.words[1].s.c_str()));
        cout << (done ? "Success. " : "Failed. ");
    }
    cout << "Max Upload Speed: " << client->getmaxuploadspeed() << endl;
}

void exec_setmaxdownloadspeed(autocomplete::ACState& s)
{
    if (s.words.size() > 1)
    {
        bool done = client->setmaxdownloadspeed(atoi(s.words[1].s.c_str()));
        cout << (done ? "Success. " : "Failed. ");
    }
    cout << "Max Download Speed: " << client->getmaxdownloadspeed() << endl;
}

void exec_enabletransferresumption(autocomplete::ACState& s)
{
    if (s.words.size() > 1 && s.words[1].s == "off")
    {
        client->disabletransferresumption(NULL);
        cout << "transfer resumption disabled" << endl;
    }
    else
    {
        client->enabletransferresumption(NULL);
        cout << "transfer resumption enabled" << endl;
    }
}

// callback for non-EAGAIN request-level errors
// in most cases, retrying is futile, so the application exits
// this can occur e.g. with syntactically malformed requests (due to a bug), an invalid application key
void DemoApp::request_error(error e)
{
    if ((e == API_ESID) || (e == API_ENOENT))   // Invalid session or Invalid folder handle
    {
        cout << "Invalid or expired session, logging out..." << endl;
        client->locallogout();
        return;
    }
    else if (e == API_EBLOCKED)
    {
        if (client->sid.size())
        {
            cout << "Your account is blocked." << endl;
            client->whyamiblocked();
        }
        else
        {
            cout << "The link has been blocked." << endl;
        }
        return;
    }

    cout << "FATAL: Request failed (" << errorstring(e) << "), exiting" << endl;

    delete console;
    exit(0);
}

void DemoApp::request_response_progress(m_off_t current, m_off_t total)
{
    if (total > 0)
    {
        responseprogress = int(current * 100 / total);
    }
    else
    {
        responseprogress = -1;
    }
}

//2FA disable result
void DemoApp::multifactorauthdisable_result(error e)
{
    if (!e)
    {
        cout << "2FA, disabled succesfully..." << endl;
    }
    else
    {
        cout << "Error enabling 2FA : " << errorstring(e) << endl;
    }
    setprompt(COMMAND);
}

//2FA check result
void DemoApp::multifactorauthcheck_result(int enabled)
{
    if (enabled)
    {
        cout << "2FA is enabled for this account" << endl;
    }
    else
    {
        cout << "2FA is disabled for this account" << endl;
    }
    setprompt(COMMAND);
}

//2FA enable result
void DemoApp::multifactorauthsetup_result(string *code, error e)
{
    if (!e)
    {
        if (!code)
        {
            cout << "2FA enabled successfully" << endl;
            setprompt(COMMAND);
            attempts = 0;
        }
        else
        {
            cout << "2FA code: " << *code << endl;
            setprompt(SETTFA);
        }
    }
    else
    {
        cout << "Error enabling 2FA : " << errorstring(e) << endl;
        if (e == API_EFAILED)
        {
            if (++attempts >= 3)
            {
                attempts = 0;
                cout << "Too many attempts"<< endl;
                setprompt(COMMAND);
            }
            else
            {
                setprompt(SETTFA);
            }
        }
    }
}


void DemoApp::prelogin_result(int version, string* /*email*/, string *salt, error e)
{
    if (e)
    {
        cout << "Login error: " << e << endl;
        setprompt(COMMAND);
        return;
    }

    login.version = version;
    login.salt = (version == 2 && salt ? *salt : string());
    
    if (login.password.empty())
    {
        setprompt(LOGINPASSWORD);
    }
    else
    {
        login.login(client);
    }
}


// login result
void DemoApp::login_result(error e)
{
    if (!e)
    {
        login.reset();
        cout << "Login successful, retrieving account..." << endl;
        client->fetchnodes();
    }
    else if (e == API_EMFAREQUIRED)
    {
        setprompt(LOGINTFA);
    }
    else
    {
        login.reset();
        cout << "Login failed: " << errorstring(e) << endl;
    }
}

// ephemeral session result
void DemoApp::ephemeral_result(error e)
{
    if (e)
    {
        cout << "Ephemeral session error (" << errorstring(e) << ")" << endl;
    }
    pdf_to_import = false;
}

// signup link send request result
void DemoApp::sendsignuplink_result(error e)
{
    if (e)
    {
        cout << "Unable to send signup link (" << errorstring(e) << ")" << endl;
    }
    else
    {
        cout << "Thank you. Please check your e-mail and enter the command signup followed by the confirmation link." << endl;
    }
}

// signup link query result
void DemoApp::querysignuplink_result(handle /*uh*/, const char* email, const char* name, const byte* pwc, const byte* /*kc*/,
                                     const byte* c, size_t len)
{
    cout << "Ready to confirm user account " << email << " (" << name << ") - enter confirm to execute." << endl;

    signupemail = email;
    signupcode.assign((char*) c, len);
    memcpy(signuppwchallenge, pwc, sizeof signuppwchallenge);
    memcpy(signupencryptedmasterkey, pwc, sizeof signupencryptedmasterkey);
}

// signup link query failed
void DemoApp::querysignuplink_result(error e)
{
    cout << "Signuplink confirmation failed (" << errorstring(e) << ")" << endl;
}

// signup link (account e-mail) confirmation result
void DemoApp::confirmsignuplink_result(error e)
{
    if (e)
    {
        cout << "Signuplink confirmation failed (" << errorstring(e) << ")" << endl;
    }
    else
    {
        cout << "Signup confirmed, logging in..." << endl;
        client->login(signupemail.c_str(), pwkey);
    }
}

// asymmetric keypair configuration result
void DemoApp::setkeypair_result(error e)
{
    if (e)
    {
        cout << "RSA keypair setup failed (" << errorstring(e) << ")" << endl;
    }
    else
    {
        cout << "RSA keypair added. Account setup complete." << endl;
    }
}

void DemoApp::getrecoverylink_result(error e)
{
    if (e)
    {
        cout << "Unable to send the link (" << errorstring(e) << ")" << endl;
    }
    else
    {
        cout << "Please check your e-mail and enter the command \"recover\" / \"cancel\" followed by the link." << endl;
    }
}

void DemoApp::queryrecoverylink_result(error e)
{
        cout << "The link is invalid (" << errorstring(e) << ")." << endl;
}

void DemoApp::queryrecoverylink_result(int type, const char *email, const char* /*ip*/, time_t /*ts*/, handle /*uh*/, const vector<string>* /*emails*/)
{
    recoveryemail = email ? email : "";
    hasMasterKey = (type == RECOVER_WITH_MASTERKEY);

    cout << "The link is valid";

    if (type == RECOVER_WITH_MASTERKEY)
    {
        cout <<  " to reset the password for " << email << " with masterkey." << endl;

        setprompt(MASTERKEY);
    }
    else if (type == RECOVER_WITHOUT_MASTERKEY)
    {
        cout <<  " to reset the password for " << email << " without masterkey." << endl;

        setprompt(NEWPASSWORD);
    }
    else if (type == CANCEL_ACCOUNT)
    {
        cout << " to cancel the account for " << email << "." << endl;
    }
    else if (type == CHANGE_EMAIL)
    {
        cout << " to change the email from " << client->finduser(client->me)->email << " to " << email << "." << endl;

        changeemail = email ? email : "";
        setprompt(LOGINPASSWORD);
    }
}

void DemoApp::getprivatekey_result(error e,  const byte *privk, const size_t len_privk)
{
    if (e)
    {
        cout << "Unable to get private key (" << errorstring(e) << ")" << endl;
        setprompt(COMMAND);
    }
    else
    {
        // check the private RSA is valid after decryption with master key
        SymmCipher key;
        key.setkey(masterkey);

        byte privkbuf[AsymmCipher::MAXKEYLENGTH * 2];
        memcpy(privkbuf, privk, len_privk);
        key.ecb_decrypt(privkbuf, len_privk);

        AsymmCipher uk;
        if (!uk.setkey(AsymmCipher::PRIVKEY, privkbuf, unsigned(len_privk)))
        {
            cout << "The master key doesn't seem to be correct." << endl;

            recoverycode.clear();
            recoveryemail.clear();
            hasMasterKey = false;
            memset(masterkey, 0, sizeof masterkey);

            setprompt(COMMAND);
        }
        else
        {
            cout << "Private key successfully retrieved for integrity check masterkey." << endl;
            setprompt(NEWPASSWORD);
        }
    }
}

void DemoApp::confirmrecoverylink_result(error e)
{
    if (e)
    {
        cout << "Unable to reset the password (" << errorstring(e) << ")" << endl;
    }
    else
    {
        cout << "Password changed successfully." << endl;
    }
}

void DemoApp::confirmcancellink_result(error e)
{
    if (e)
    {
        cout << "Unable to cancel the account (" << errorstring(e) << ")" << endl;
    }
    else
    {
        cout << "Account cancelled successfully." << endl;
    }
}

void DemoApp::validatepassword_result(error e)
{
    if (e)
    {
        cout << "Wrong password (" << errorstring(e) << ")" << endl;
        setprompt(LOGINPASSWORD);
    }
    else
    {
        if (recoverycode.size())
        {
            cout << "Password is correct, cancelling account..." << endl;

            client->confirmcancellink(recoverycode.c_str());
            recoverycode.clear();
        }
        else if (changecode.size())
        {
            cout << "Password is correct, changing email..." << endl;

            client->confirmemaillink(changecode.c_str(), changeemail.c_str(), pwkey);
            changecode.clear();
            changeemail.clear();
        }
    }
}

void DemoApp::getemaillink_result(error e)
{
    if (e)
    {
        cout << "Unable to send the link (" << errorstring(e) << ")" << endl;
    }
    else
    {
        cout << "Please check your e-mail and enter the command \"email\" followed by the link." << endl;
    }
}

void DemoApp::confirmemaillink_result(error e)
{
    if (e)
    {
        cout << "Unable to change the email address (" << errorstring(e) << ")" << endl;
    }
    else
    {
        cout << "Email address changed successfully to " << changeemail << "." << endl;
    }
}

void DemoApp::ephemeral_result(handle uh, const byte* pw)
{
    cout << "Ephemeral session established, session ID: ";
    cout << Base64Str<MegaClient::USERHANDLE>(uh) << "#";
    cout << Base64Str<SymmCipher::KEYLENGTH>(pw) << endl;

    client->fetchnodes();
}

void DemoApp::cancelsignup_result(error)
{
    cout << "Singup link canceled. Start again!" << endl;
    signupcode.clear();
    signupemail.clear();
    signupname.clear();
}

void DemoApp::whyamiblocked_result(int code)
{
    if (code < 0)
    {
        error e = (error) code;
        cout << "Why am I blocked failed: " << errorstring(e) << endl;
    }
    else if (code == 0)
    {
        cout << "You're not blocked" << endl;
    }
    else    // code > 0
    {
        string reason = "Your account was terminated due to breach of Mega's Terms of Service, such as abuse of rights of others; sharing and/or importing illegal data; or system abuse.";

        if (code == 100)    // deprecated
        {
            reason = "You have been suspended due to excess data usage.";
        }
        else if (code == 200)
        {
            reason = "Your account has been suspended due to multiple breaches of Mega's Terms of Service. Please check your email inbox.";
        }
        else if (code == 500)
        {
            reason = "Your account has been blocked, pending verification via SMS.";
        }
        //else if (code == 300) --> default reason


        cout << "Reason: " << reason << endl;

        if (code != 500)
        {
            cout << "Logging out..." << endl;
            client->locallogout();
        }
    }
}

// password change result
void DemoApp::changepw_result(error e)
{
    if (e)
    {
        cout << "Password update failed: " << errorstring(e) << endl;
    }
    else
    {
        cout << "Password updated." << endl;
    }
}

// node export failed
void DemoApp::exportnode_result(error e)
{
    if (e)
    {
        cout << "Export failed: " << errorstring(e) << endl;
    }

    del = ets = 0;
    hlink = UNDEF;
}

void DemoApp::exportnode_result(handle h, handle ph)
{
    Node* n;

    if ((n = client->nodebyhandle(h)))
    {
        string path;
        nodepath(h, &path);
        cout << "Exported " << path << ": ";

        if (n->type != FILENODE && !n->sharekey)
        {
            cout << "No key available for exported folder" << endl;

            del = ets = 0;
            hlink = UNDEF;
            return;
        }

        if (n->type == FILENODE)
        {
            cout << MegaClient::getPublicLink(client->mNewLinkFormat, n->type, ph, Base64Str<FILENODEKEYLENGTH>((const byte*)n->nodekey.data())) << endl;
        }
        else
        {
            cout << MegaClient::getPublicLink(client->mNewLinkFormat, n->type, ph, Base64Str<FOLDERNODEKEYLENGTH>(n->sharekey->key)) << endl;
        }
    }
    else
    {
        cout << "Exported node no longer available" << endl;
    }

    del = ets = 0;
    hlink = UNDEF;
}

// the requested link could not be opened
void DemoApp::openfilelink_result(error e)
{
    if (e)
    {
        if (pdf_to_import) // import welcome pdf has failed
        {
            cout << "Failed to import Welcome PDF file" << endl;
        }
        else
        {
            cout << "Failed to open link: " << errorstring(e) << endl;
        }
    }
    pdf_to_import = false;
}

// the requested link was opened successfully - import to cwd
void DemoApp::openfilelink_result(handle ph, const byte* key, m_off_t size,
                                  string* a, string* /*fa*/, int)
{
    Node* n;

    if (!key)
    {
        cout << "File is valid, but no key was provided." << endl;
        pdf_to_import = false;
        return;
    }

    // check if the file is decryptable
    string attrstring;

    attrstring.resize(a->length()*4/3+4);
    attrstring.resize(Base64::btoa((const byte *)a->data(), int(a->length()), (char *)attrstring.data()));

    SymmCipher nodeKey;
    nodeKey.setkey(key, FILENODE);

    byte *buf = Node::decryptattr(&nodeKey,attrstring.c_str(), attrstring.size());
    if (!buf)
    {
        cout << "The file won't be imported, the provided key is invalid." << endl;
        pdf_to_import = false;
    }
    else if (client->loggedin() != NOTLOGGEDIN)
    {
        if (pdf_to_import)
        {
            n = client->nodebyhandle(client->rootnodes[0]);
        }
        else
        {
            n = client->nodebyhandle(cwd);
        }

        if (!n)
        {
            cout << "Target folder not found." << endl;
            pdf_to_import = false;
            delete [] buf;
            return;
        }

        AttrMap attrs;
        JSON json;
        nameid name;
        string* t;
        json.begin((char*)buf + 5);
        NewNode* newnode = new NewNode[1];

        // set up new node as folder node
        newnode->source = NEW_PUBLIC;
        newnode->type = FILENODE;
        newnode->nodehandle = ph;
        newnode->parenthandle = UNDEF;
        newnode->nodekey.assign((char*)key, FILENODEKEYLENGTH);
        newnode->attrstring = new string(*a);

        while ((name = json.getnameid()) != EOO && json.storeobject((t = &attrs.map[name])))
        {
            JSON::unescape(t);

            if (name == 'n')
            {
                client->fsaccess->normalize(t);
            }
        }

        attr_map::iterator it = attrs.map.find('n');
        if (it != attrs.map.end())
        {
            Node *ovn = client->childnodebyname(n, it->second.c_str(), true);
            if (ovn)
            {
                attr_map::iterator it2 = attrs.map.find('c');
                if (it2 != attrs.map.end())
                {
                    FileFingerprint ffp;
                    if (ffp.unserializefingerprint(&it2->second))
                    {
                        ffp.size = size;
                        if (ffp.isvalid && ovn->isvalid && ffp == *(FileFingerprint*)ovn)
                        {
                            cout << "Success. (identical node skipped)" << endl;
                            pdf_to_import = false;
                            delete [] buf;
                            return;
                        }
                    }
                }

                newnode->ovhandle = !client->versions_disabled ? ovn->nodehandle : UNDEF;
            }
        }

        client->putnodes(n->nodehandle, newnode, 1);
    }
    else
    {
        cout << "Need to be logged in to import file links." << endl;
        pdf_to_import = false;
    }

    delete [] buf;
}

void DemoApp::folderlinkinfo_result(error e, handle owner, handle /*ph*/, string *attr, string* k, m_off_t currentSize, uint32_t numFiles, uint32_t numFolders, m_off_t versionsSize, uint32_t numVersions)
{
    if (e != API_OK)
    {
        cout << "Retrieval of public folder link information failed: " << e << endl;
        return;
    }

    handle ph;
    byte folderkey[SymmCipher::KEYLENGTH];
    error eaux = client->parsefolderlink(publiclink.c_str(), ph, folderkey);
    assert(eaux == API_OK);

    // Decrypt nodekey with the key of the folder link
    SymmCipher cipher;
    cipher.setkey(folderkey);
    const char *nodekeystr = k->data() + 9;    // skip the userhandle(8) and the `:`
    byte nodekey[FOLDERNODEKEYLENGTH];
    if (client->decryptkey(nodekeystr, nodekey, sizeof(nodekey), &cipher, 0, UNDEF))
    {
        // Decrypt node attributes with the nodekey
        cipher.setkey(nodekey);
        byte* buf = Node::decryptattr(&cipher, attr->c_str(), attr->size());
        if (buf)
        {
            AttrMap attrs;
            string fileName;
            string fingerprint;
            FileFingerprint ffp;
            m_time_t mtime = 0;
            Node::parseattr(buf, attrs, currentSize, mtime, fileName, fingerprint, ffp);

            // Normalize node name to UTF-8 string
            attr_map::iterator it = attrs.map.find('n');
            if (it != attrs.map.end() && !it->second.empty())
            {
                client->fsaccess->normalize(&(it->second));
                fileName = it->second.c_str();
            }

            std::string ownerStr, ownerBin((const char *)&owner, sizeof(owner));
            Base64::btoa(ownerBin, ownerStr);

            cout << "Folder link information:" << publiclink << endl;
            cout << "\tFolder name: " << fileName << endl;
            cout << "\tOwner: " << ownerStr << endl;
            cout << "\tNum files: " << numFiles << endl;
            cout << "\tNum folders: " << numFolders - 1 << endl;
            cout << "\tNum versions: " << numVersions << endl;

            delete [] buf;
        }
        else
        {
            cout << "folderlink: error decrypting node attributes with decrypted nodekey" << endl;
        }
    }
    else
    {
        cout << "folderlink: error decrypting nodekey with folder link key";
    }

    publiclink.clear();
}

void DemoApp::checkfile_result(handle /*h*/, error e)
{
    cout << "Link check failed: " << errorstring(e) << endl;
}

void DemoApp::checkfile_result(handle h, error e, byte* filekey, m_off_t size, m_time_t /*ts*/, m_time_t tm, string* filename,
                               string* fingerprint, string* fileattrstring)
{
    cout << "Name: " << *filename << ", size: " << size;

    if (fingerprint->size())
    {
        cout << ", fingerprint available";
    }

    if (fileattrstring->size())
    {
        cout << ", has attributes";
    }

    cout << endl;

    if (e)
    {
        cout << "Not available: " << errorstring(e) << endl;
    }
    else
    {
        cout << "Initiating download..." << endl;

        DBTableTransactionCommitter committer(client->tctable);
        AppFileGet* f = new AppFileGet(NULL, h, filekey, size, tm, filename, fingerprint);
        f->appxfer_it = appxferq[GET].insert(appxferq[GET].end(), f);
        client->startxfer(GET, f, committer);
    }
}

bool DemoApp::pread_data(byte* data, m_off_t len, m_off_t pos, m_off_t, m_off_t, void* /*appdata*/)
{
    if (pread_file)
    {
        pread_file->write((const char*)data, (size_t)len);
        cout << "Received " << len << " partial read byte(s) at position " << pos << endl;
        if (pread_file_end == pos + len)
        {
            delete pread_file;
            pread_file = NULL;
            cout << "Completed pread" << endl;
        }
    }
    else
    {
        cout << "Received " << len << " partial read byte(s) at position " << pos << ": ";
        fwrite(data, 1, size_t(len), stdout);
        cout << endl;
    }
    return true;
}

dstime DemoApp::pread_failure(error e, int retry, void* /*appdata*/, dstime)
{
    if (retry < 5)
    {
        cout << "Retrying read (" << errorstring(e) << ", attempt #" << retry << ")" << endl;
        return (dstime)(retry*10);
    }
    else
    {
        cout << "Too many failures (" << errorstring(e) << "), giving up" << endl;
        if (pread_file)
        {
            delete pread_file;
            pread_file = NULL;
        }
        return ~(dstime)0;
    }
}

// reload needed
void DemoApp::reload(const char* reason)
{
    cout << "Reload suggested (" << reason << ") - use 'reload' to trigger" << endl;
}

// reload initiated
void DemoApp::clearing()
{
    LOG_debug << "Clearing all nodes/users...";
}

// nodes have been modified
// (nodes with their removed flag set will be deleted immediately after returning from this call,
// at which point their pointers will become invalid at that point.)
void DemoApp::nodes_updated(Node** n, int count)
{
    int c[2][6] = { { 0 } };

    if (n)
    {
        while (count--)
        {
            if ((*n)->type < 6)
            {
                c[!(*n)->changed.removed][(*n)->type]++;
                n++;
            }
        }
    }
    else
    {
        for (node_map::iterator it = client->nodes.begin(); it != client->nodes.end(); it++)
        {
            if (it->second->type < 6)
            {
                c[1][it->second->type]++;
            }
        }
    }

    nodestats(c[1], "added or updated");
    nodestats(c[0], "removed");

    if (ISUNDEF(cwd))
    {
        cwd = client->rootnodes[0];
    }
}

// nodes now (almost) current, i.e. no server-client notifications pending
void DemoApp::nodes_current()
{
    LOG_debug << "Nodes current.";
}

void DemoApp::account_updated()
{
    if (client->loggedin() == EPHEMERALACCOUNT)
    {
        LOG_debug << "Account has been confirmed by another client. Proceed to login with credentials.";
    }
    else
    {
        LOG_debug << "Account has been upgraded/downgraded.";
    }
}

void DemoApp::notify_confirmation(const char *email)
{
    if (client->loggedin() == EPHEMERALACCOUNT)
    {
        LOG_debug << "Account has been confirmed with email " << email << ". Proceed to login with credentials.";
    }
}

void DemoApp::enumeratequotaitems_result(handle, unsigned, unsigned, unsigned, unsigned, unsigned, const char*, const char*, const char*, const char*)
{
    // FIXME: implement
}

void DemoApp::enumeratequotaitems_result(error)
{
    // FIXME: implement
}

void DemoApp::additem_result(error)
{
    // FIXME: implement
}

void DemoApp::checkout_result(const char*, error)
{
    // FIXME: implement
}

void DemoApp::getmegaachievements_result(AchievementsDetails *details, error /*e*/)
{
    // FIXME: implement display of values
    delete details;
}

void DemoApp::getwelcomepdf_result(handle ph, string *k, error e)
{
    if (e)
    {
        cout << "Failed to get Welcome PDF. Error: " << e << endl;
        pdf_to_import = false;
    }
    else
    {
        cout << "Importing Welcome PDF file. Public handle: " << LOG_NODEHANDLE(ph) << endl;
        client->reqs.add(new CommandGetPH(client, ph, (const byte *)k->data(), 1));
    }
}

#ifdef ENABLE_CHAT
void DemoApp::richlinkrequest_result(string *json, error e)
{
    if (!e)
    {
        cout << "Result:" << endl << *json << endl;
    }
    else
    {
        cout << "Failed to request rich link. Error: " << e << endl;

    }
}
#endif

void DemoApp::contactlinkcreate_result(error e, handle h)
{
    if (e)
    {
        cout << "Failed to create contact link. Error: " << e << endl;
    }
    else
    {
        cout << "Contact link created successfully: " << LOG_NODEHANDLE(h) << endl;
    }
}

void DemoApp::contactlinkquery_result(error e, handle h, string *email, string *fn, string *ln, string* /*avatar*/)
{
    if (e)
    {
        cout << "Failed to get contact link details. Error: " << e << endl;
    }
    else
    {
        cout << "Contact link created successfully: " << endl;
        cout << "\tUserhandle: " << LOG_HANDLE(h) << endl;
        cout << "\tEmail: " << *email << endl;
        cout << "\tFirstname: " << *fn << endl;
        cout << "\tLastname: " << *ln << endl;
    }
}

void DemoApp::contactlinkdelete_result(error e)
{
    if (e)
    {
        cout << "Failed to delete contact link. Error: " << e << endl;
    }
    else
    {
        cout << "Contact link deleted successfully." << endl;
    }
}

// display account details/history
void DemoApp::account_details(AccountDetails* ad, bool storage, bool transfer, bool pro, bool purchases,
                              bool transactions, bool sessions)
{
    char timebuf[32], timebuf2[32];

    if (storage)
    {
        cout << "\tAvailable storage: " << ad->storage_max << " byte(s)  used:  " << ad->storage_used << " available: " << (ad->storage_max - ad->storage_used) << endl;

        for (unsigned i = 0; i < sizeof rootnodenames/sizeof *rootnodenames; i++)
        {
            NodeStorage* ns = &ad->storage[client->rootnodes[i]];

            cout << "\t\tIn " << rootnodenames[i] << ": " << ns->bytes << " byte(s) in " << ns->files << " file(s) and " << ns->folders << " folder(s)" << endl;
            cout << "\t\tUsed storage by versions: " << ns->version_bytes << " byte(s) in " << ns->version_files << " file(s)" << endl;
        }
    }

    if (transfer)
    {
        if (ad->transfer_max)
        {
            long long transferFreeUsed = 0;
            for (unsigned i = 0; i < ad->transfer_hist.size(); i++)
            {
                transferFreeUsed += ad->transfer_hist[i];
            }

            cout << "\tTransfer in progress: " << ad->transfer_own_reserved << "/" << ad->transfer_srv_reserved << endl;
            cout << "\tTransfer completed: " << ad->transfer_own_used << "/" << ad->transfer_srv_used << "/" << transferFreeUsed << " of "
                 << ad->transfer_max << " ("
                 << (100 * (ad->transfer_own_used + ad->transfer_srv_used + transferFreeUsed) / ad->transfer_max) << "%)" << endl;
            cout << "\tServing bandwidth ratio: " << ad->srv_ratio << "%" << endl;
        }

        if (ad->transfer_hist_starttime)
        {
            m_time_t t = m_time() - ad->transfer_hist_starttime;

            cout << "\tTransfer history:\n";

            for (unsigned i = 0; i < ad->transfer_hist.size(); i++)
            {
                cout << "\t\t" << t;
                t -= ad->transfer_hist_interval;
                if (t < 0)
                {
                    cout << " second(s) ago until now: ";
                }
                else
                {
                    cout << "-" << t << " second(s) ago: ";
                }
                cout << ad->transfer_hist[i] << " byte(s)" << endl;
            }
        }
    }

    if (pro)
    {
        cout << "\tPro level: " << ad->pro_level << endl;
        cout << "\tSubscription type: " << ad->subscription_type << endl;
        cout << "\tAccount balance:" << endl;

        for (vector<AccountBalance>::iterator it = ad->balances.begin(); it != ad->balances.end(); it++)
        {
            printf("\tBalance: %.3s %.02f\n", it->currency, it->amount);
        }
    }

    if (purchases)
    {
        cout << "Purchase history:" << endl;

        for (vector<AccountPurchase>::iterator it = ad->purchases.begin(); it != ad->purchases.end(); it++)
        {
            time_t ts = it->timestamp;
            strftime(timebuf, sizeof timebuf, "%c", localtime(&ts));
            printf("\tID: %.11s Time: %s Amount: %.3s %.02f Payment method: %d\n", it->handle, timebuf, it->currency,
                   it->amount, it->method);
        }
    }

    if (transactions)
    {
        cout << "Transaction history:" << endl;

        for (vector<AccountTransaction>::iterator it = ad->transactions.begin(); it != ad->transactions.end(); it++)
        {
            time_t ts = it->timestamp;
            strftime(timebuf, sizeof timebuf, "%c", localtime(&ts));
            printf("\tID: %.11s Time: %s Delta: %.3s %.02f\n", it->handle, timebuf, it->currency, it->delta);
        }
    }

    if (sessions)
    {
        cout << "Currently Active Sessions:" << endl;
        for (vector<AccountSession>::iterator it = ad->sessions.begin(); it != ad->sessions.end(); it++)
        {
            if (it->alive)
            {
                time_t ts = it->timestamp;
                strftime(timebuf, sizeof timebuf, "%c", localtime(&ts));
                ts = it->mru;
                strftime(timebuf2, sizeof timebuf, "%c", localtime(&ts));

                Base64Str<MegaClient::SESSIONHANDLE> id(it->id);

                if (it->current)
                {
                    printf("\t* Current Session\n");
                }
                printf("\tSession ID: %s\n\tSession start: %s\n\tMost recent activity: %s\n\tIP: %s\n\tCountry: %.2s\n\tUser-Agent: %s\n\t-----\n",
                        id.chars, timebuf, timebuf2, it->ip.c_str(), it->country, it->useragent.c_str());
            }
        }

        if(client->debugstate())
        {
            cout << endl << "Full Session history:" << endl;

            for (vector<AccountSession>::iterator it = ad->sessions.begin(); it != ad->sessions.end(); it++)
            {
                time_t ts = it->timestamp;
                strftime(timebuf, sizeof timebuf, "%c", localtime(&ts));
                ts = it->mru;
                strftime(timebuf2, sizeof timebuf, "%c", localtime(&ts));
                printf("\tSession start: %s\n\tMost recent activity: %s\n\tIP: %s\n\tCountry: %.2s\n\tUser-Agent: %s\n\t-----\n",
                        timebuf, timebuf2, it->ip.c_str(), it->country, it->useragent.c_str());
            }
        }
    }
}

// account details could not be retrieved
void DemoApp::account_details(AccountDetails* /*ad*/, error e)
{
    if (e)
    {
        cout << "Account details retrieval failed (" << errorstring(e) << ")" << endl;
    }
}

// account details could not be retrieved
void DemoApp::sessions_killed(handle sessionid, error e)
{
    if (e)
    {
        cout << "Session killing failed (" << errorstring(e) << ")" << endl;
        return;
    }

    if (sessionid == UNDEF)
    {
        cout << "All sessions except current have been killed" << endl;
    }
    else
    {
        Base64Str<MegaClient::SESSIONHANDLE> id(sessionid);
        cout << "Session with id " << id << " has been killed" << endl;
    }
}

void DemoApp::smsverificationsend_result(error e)
{
    if (e)
    {
        cout << "SMS send failed: " << e << endl;
    }
    else
    {
        cout << "SMS send succeeded" << endl;
    }
}

void DemoApp::smsverificationcheck_result(error e, string *phoneNumber)
{
    if (e)
    {
        cout << "SMS verification failed: " << e << endl;
    }
    else
    {
        cout << "SMS verification succeeded" << endl;
        if (phoneNumber)
        {
            cout << "Phone number: " << *phoneNumber << ")" << endl;
        }
    }
}

// user attribute update notification
void DemoApp::userattr_update(User* u, int priv, const char* n)
{
    cout << "Notification: User " << u->email << " -" << (priv ? " private" : "") << " attribute "
          << n << " added or updated" << endl;
}

#ifndef NO_READLINE
char* longestCommonPrefix(ac::CompletionState& acs)
{
    string s = acs.completions[0].s;
    for (size_t i = acs.completions.size(); i--; )
    {
        for (unsigned j = 0; j < s.size() && j < acs.completions[i].s.size(); ++j)
        {
            if (s[j] != acs.completions[i].s[j])
            {
                s.erase(j, string::npos);
                break;
            }
        }
    }
    return strdup(s.c_str());
}

char** my_rl_completion(const char */*text*/, int /*start*/, int end)
{
    rl_attempted_completion_over = 1;

    std::string line(rl_line_buffer, end);
    ac::CompletionState acs = ac::autoComplete(line, line.size(), autocompleteTemplate, true);

    if (acs.completions.empty())
    {
        return NULL;
    }

    if (acs.completions.size() == 1 && !acs.completions[0].couldExtend)
    {
        acs.completions[0].s += " ";
    }

    char** result = (char**)malloc((sizeof(char*)*(2+acs.completions.size())));
    for (size_t i = acs.completions.size(); i--; )
    {
        result[i+1] = strdup(acs.completions[i].s.c_str());
    }
    result[acs.completions.size()+1] = NULL;
    result[0] = longestCommonPrefix(acs);
    //for (int i = 0; i <= acs.completions.size(); ++i)
    //{
    //    cout << "i " << i << ": " << result[i] << endl;
    //}
    rl_completion_suppress_append = true;
    rl_basic_word_break_characters = " \r\n";
    rl_completer_word_break_characters = strdup(" \r\n");
    rl_completer_quote_characters = "";
    rl_special_prefixes = "";
    return result;
}
#endif

// main loop
void megacli()
{
#ifndef NO_READLINE
    char *saved_line = NULL;
    int saved_point = 0;
    rl_attempted_completion_function = my_rl_completion;

    rl_save_prompt();

#elif defined(WIN32) && defined(NO_READLINE)

    static_cast<WinConsole*>(console)->setShellConsole(CP_UTF8, GetConsoleOutputCP());

    COORD fontSize;
    string fontname = static_cast<WinConsole*>(console)->getConsoleFont(fontSize);
    cout << "Using font '" << fontname << "', " << fontSize.X << "x" << fontSize.Y
         << ". <CHAR/hex> will be used for absent characters.  If seen, try the 'codepage' command or a different font." << endl;

#else
    #error non-windows platforms must use the readline library
#endif

    for (;;)
    {
        if (prompt == COMMAND)
        {
            // display put/get transfer speed in the prompt
            if (client->tslots.size() || responseprogress >= 0)
            {
                unsigned xferrate[2] = { 0 };
                Waiter::bumpds();

                for (transferslot_list::iterator it = client->tslots.begin(); it != client->tslots.end(); it++)
                {
                    if ((*it)->fa)
                    {
                        xferrate[(*it)->transfer->type]
                            += unsigned( (*it)->progressreported * 10 / (1024 * (Waiter::ds - (*it)->starttime + 1)) );
                    }
                }

                strcpy(dynamicprompt, "MEGA");

                if (xferrate[GET] || xferrate[PUT] || responseprogress >= 0)
                {
                    strcpy(dynamicprompt + 4, " (");

                    if (xferrate[GET])
                    {
                        sprintf(dynamicprompt + 6, "In: %u KB/s", xferrate[GET]);

                        if (xferrate[PUT])
                        {
                            strcat(dynamicprompt + 9, "/");
                        }
                    }

                    if (xferrate[PUT])
                    {
                        sprintf(strchr(dynamicprompt, 0), "Out: %u KB/s", xferrate[PUT]);
                    }

                    if (responseprogress >= 0)
                    {
                        sprintf(strchr(dynamicprompt, 0), "%d%%", responseprogress);
                    }

                    strcat(dynamicprompt + 6, ")");
                }

                strcat(dynamicprompt + 4, "> ");
            }
            else
            {
                *dynamicprompt = 0;
            }

#if defined(WIN32) && defined(NO_READLINE)
            static_cast<WinConsole*>(console)->updateInputPrompt(*dynamicprompt ? dynamicprompt : prompts[COMMAND]);
#else
            rl_callback_handler_install(*dynamicprompt ? dynamicprompt : prompts[COMMAND], store_line);

            // display prompt
            if (saved_line)
            {
                rl_replace_line(saved_line, 0);
                free(saved_line);
            }

            rl_point = saved_point;
            rl_redisplay();
#endif
        }

        // command editing loop - exits when a line is submitted or the engine requires the CPU
        for (;;)
        {
            int w = client->wait();

            if (w & Waiter::HAVESTDIN)
            {
#if defined(WIN32) && defined(NO_READLINE)
                line = static_cast<WinConsole*>(console)->checkForCompletedInputLine();
#else
                if (prompt == COMMAND)
                {
                    rl_callback_read_char();
                }
                else
                {
                    console->readpwchar(pw_buf, sizeof pw_buf, &pw_buf_pos, &line);
                }
#endif
            }

            if (w & Waiter::NEEDEXEC || line)
            {
                break;
            }
        }

#ifndef NO_READLINE
        // save line
        saved_point = rl_point;
        saved_line = rl_copy_text(0, rl_end);

        // remove prompt
        rl_save_prompt();
        rl_replace_line("", 0);
        rl_redisplay();
#endif

        if (line)
        {
            // execute user command
            if (*line)
            {
                process_line(line);
            }
            free(line);
            line = NULL;

            if (quit_flag)
            {
                return;
            }

            if (!cerr)
            {
                cerr.clear();
                cerr << "Console error output failed, perhaps on a font related utf8 error or on NULL.  It is now reset." << endl;
            }
            if (!cout)
            {
                cout.clear();
                cerr << "Console output failed, perhaps on a font related utf8 error or on NULL.  It is now reset." << endl;
            }
        }


        auto puts = appxferq[PUT].size();
        auto gets = appxferq[GET].size();

        // pass the CPU to the engine (nonblocking)
        client->exec();

        if (puts && !appxferq[PUT].size())
        {
            cout << "Uploads complete" << endl;
        }
        if (gets && !appxferq[GET].size())
        {
            cout << "Downloads complete" << endl;
        }


        if (clientFolder)
        {
            clientFolder->exec();
        }
    }
}


class MegaCLILogger : public ::mega::Logger {
public:
    void log(const char*, int loglevel, const char*, const char *message) override
    {
#ifdef _WIN32
        string s;
        s.reserve(1024);
        s += message;
        s += "\r\n";
        OutputDebugStringA(s.c_str());
#else
        if (loglevel >= SimpleLogger::logCurrentLevel)
        {
            auto t = std::time(NULL);
            char ts[50];
            if (!std::strftime(ts, sizeof(ts), "%H:%M:%S", std::localtime(&t)))
            {
                ts[0] = '\0';
            }
            std::cout << "[" << ts << "] " << SimpleLogger::toStr(static_cast<LogLevel>(loglevel)) << ": " << message << std::endl;
        }
#endif
    }
};

MegaCLILogger logger;

int main()
{
#ifdef _WIN32
    SimpleLogger::setLogLevel(logMax);  // warning and stronger to console; info and weaker to VS output window
    SimpleLogger::setOutputClass(&logger);
#else
    SimpleLogger::setOutputClass(&logger);
#endif

    console = new CONSOLE_CLASS;

    // instantiate app components: the callback processor (DemoApp),
    // the HTTP I/O engine (WinHttpIO) and the MegaClient itself
    client = new MegaClient(new DemoApp, 
#ifdef WIN32        
                            new CONSOLE_WAIT_CLASS(static_cast<CONSOLE_CLASS*>(console)),
#else
                            new CONSOLE_WAIT_CLASS,
#endif
                            new HTTPIO_CLASS, new FSACCESS_CLASS,
#ifdef DBACCESS_CLASS
                            new DBACCESS_CLASS,
#else
                            NULL,
#endif
#ifdef GFX_CLASS
                            new GFX_CLASS,
#else
                            NULL,
#endif
                            "Gk8DyQBS",
                            "megacli/" TOSTRING(MEGA_MAJOR_VERSION)
                            "." TOSTRING(MEGA_MINOR_VERSION)
                            "." TOSTRING(MEGA_MICRO_VERSION));

    ac::ACN acs = autocompleteSyntax();
#if defined(WIN32) && defined(NO_READLINE)
    static_cast<WinConsole*>(console)->setAutocompleteSyntax((acs));
#endif

    clientFolder = NULL;    // additional for folder links
    megacli();
}


void DemoAppFolder::login_result(error e)
{
    if (e)
    {
        cout << "Failed to load the folder link: " << errorstring(e) << endl;
    }
    else
    {
        cout << "Folder link loaded, retrieving account..." << endl;
        clientFolder->fetchnodes();
    }
}

void DemoAppFolder::fetchnodes_result(error e)
{
    if (e)
    {
        cout << "File/folder retrieval failed (" << errorstring(e) << ")" << endl;
        pdf_to_import = false;
    }
    else
    {
        // check if we fetched a folder link and the key is invalid
        handle h = clientFolder->getrootpublicfolder();
        if (h != UNDEF)
        {
            Node *n = clientFolder->nodebyhandle(h);
            if (n && (n->attrs.map.find('n') == n->attrs.map.end()))
            {
                cout << "File/folder retrieval succeed, but encryption key is wrong." << endl;
            }
        }
        else
        {
            cout << "Failed to load folder link" << endl;

            delete clientFolder;
            clientFolder = NULL;
        }

        if (pdf_to_import)
        {
            client->getwelcomepdf();
        }
    }
}

void DemoAppFolder::nodes_updated(Node **n, int count)
{
    int c[2][6] = { { 0 } };

    if (n)
    {
        while (count--)
        {
            if ((*n)->type < 6)
            {
                c[!(*n)->changed.removed][(*n)->type]++;
                n++;
            }
        }
    }
    else
    {
        for (node_map::iterator it = clientFolder->nodes.begin(); it != clientFolder->nodes.end(); it++)
        {
            if (it->second->type < 6)
            {
                c[1][it->second->type]++;
            }
        }
    }

    cout << "The folder link contains ";
    nodestats(c[1], "");
}
<|MERGE_RESOLUTION|>--- conflicted
+++ resolved
@@ -2677,11 +2677,7 @@
     p->Add(exec_find, sequence(text("find"), text("raided")));
 
 #ifdef MEGA_MEASURE_CODE
-<<<<<<< HEAD
-    p->Add(exec_deferRequests, sequence(text("deferreqeusts"), repeat(either(flag("-putnodes")))));
-=======
     p->Add(exec_deferRequests, sequence(text("deferrequests"), repeat(either(flag("-putnodes")))));
->>>>>>> 195e0906
     p->Add(exec_sendDeferred, sequence(text("senddeferred"), opt(flag("-reset"))));
     p->Add(exec_codeTimings, sequence(text("codetimings"), opt(flag("-reset"))));
 #endif
@@ -3042,7 +3038,6 @@
     {
         vector<Node*> v;
         if (useregex)
-<<<<<<< HEAD
         {
             std::regex re(childregexstring);
             for (Node* c : n->children)
@@ -3062,27 +3057,6 @@
         {
             if (client->checkaccess(d, FULL))
             {
-=======
-        {
-            std::regex re(childregexstring);
-            for (Node* c : n->children)
-            {
-                if (std::regex_match(c->displayname(), re))
-                {
-                    v.push_back(c);
-                }
-            }
-        }
-        else
-        {
-            v.push_back(n);
-        }
-
-        for (auto d : v)
-        {
-            if (client->checkaccess(d, FULL))
-            {
->>>>>>> 195e0906
                 error e = client->unlink(d);
 
                 if (e)
