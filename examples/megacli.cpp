--- conflicted
+++ resolved
@@ -3924,13 +3924,8 @@
 #ifdef ENABLE_CHAT
                     else if (words[0] == "chatc")
                     {
-<<<<<<< HEAD
                         unsigned wordscount = words.size();
                         if (wordscount > 2 && ((wordscount - 3) % 2) == 0)
-=======
-                        size_t wordscount = words.size();
-                        if (wordscount > 1 && ((wordscount - 2) % 2) == 0)
->>>>>>> 7aa985de
                         {
                             int group = atoi(words[1].c_str());
                             if (!group && (wordscount - 2) != 2)
