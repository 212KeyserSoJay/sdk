--- conflicted
+++ resolved
@@ -4445,129 +4445,6 @@
     }
 }
 
-<<<<<<< HEAD
-=======
-#ifdef ENABLE_SYNC
-void exec_sync(autocomplete::ACState& s)
-{
-    if (s.words.size() == 3)
-    {
-        Node* n = nodebypath(s.words[2].s.c_str());
-
-        if (client->checkaccess(n, FULL))
-        {
-
-            if (!n)
-            {
-                cout << s.words[2].s << ": Not found." << endl;
-            }
-            else if (n->type == FILENODE)
-            {
-                cout << s.words[2].s << ": Remote sync root must be a folder." << endl;
-            }
-            else
-            {
-                static int syncTag = 2027;
-                SyncConfig syncConfig{syncTag++, s.words[1].s, s.words[1].s, n->nodehandle, s.words[2].s, 0, {}, true, newSyncConfig.getType(),
-                            newSyncConfig.syncDeletions(), newSyncConfig.forceOverwrite()};
-
-                UnifiedSync* unifiedSync;
-                error e = client->addsync(syncConfig, DEBRISFOLDER, NULL, false, unifiedSync, true);
-
-                if (e)
-                {
-                    cout << "Sync could not be added: " << errorstring(e) << endl;
-                }
-            }
-        }
-        else
-        {
-            cout << s.words[2].s << ": Syncing requires full access to path." << endl;
-        }
-    }
-    else if (s.words.size() == 2)
-    {
-        int i = 0, cancel = atoi(s.words[1].s.c_str());
-
-        client->syncs.removeSelectedSyncs([&](SyncConfig&, Sync* s) {
-
-            if (i++ == cancel)
-            {
-                if (s && s->state > SYNC_CANCELED)
-                {
-                    cout << "Sync " << cancel << " deactivated and removed. tag: " << s->tag << endl;
-                    return true;
-                }
-            }
-            return false;
-        });
-    }
-    else if (s.words.size() == 1)
-    {
-        int i = 0;
-
-        client->syncs.forEachUnifiedSync([&](UnifiedSync& us){
-
-            static const char* syncstatenames[] =
-            { "disabled", "failed", "cancelled", "Initial scan, please wait", "Active", "Failed" };
-
-            if (Sync* sync = us.mSync.get())
-            {
-                if (sync->localroot->node)
-                {
-                    string remotepath, localpath;
-                    nodepath(sync->localroot->node->nodehandle, &remotepath);
-                    localpath = sync->localroot->localname.toPath(*client->fsaccess);
-
-                    cout << i << " (" << syncConfigToString(sync->getConfig()) << "): " << localpath << " to " << remotepath << " - "
-                            << syncstatenames[sync->state + 3] << ", " << sync->localbytes
-                            << " byte(s) in " << sync->localnodes[FILENODE] << " file(s) and "
-                            << sync->localnodes[FOLDERNODE] << " folder(s)" << endl;
-                }
-            }
-            else
-            {
-                string remotepath, localpath;
-                nodepath(us.mConfig.getRemoteNode(), &remotepath);
-                localpath = us.mConfig.getLocalPath();
-
-                cout << i << " (" << syncConfigToString(us.mConfig) << "): " << localpath << " to " << remotepath << " - not running" << endl;
-            }
-            i++;
-        });
-    }
-}
-
-void exec_syncconfig(autocomplete::ACState& s)
-{
-    if (s.words.size() == 1)
-    {
-        cout << "Current sync config: " << syncConfigToString(newSyncConfig) << endl;
-    }
-    else if (s.words.size() == 2 || s.words.size() == 4)
-    {
-        auto pair = syncConfigFromStrings(s.words[1].s,
-                (s.words.size() > 2 ? s.words[2].s : "off"),
-                (s.words.size() > 3 ? s.words[3].s : "off"));
-
-        if (pair.first)
-        {
-            newSyncConfig = pair.second;
-            cout << "Successfully applied new sync config!" << endl;
-        }
-        else
-        {
-            cout << "Invalid parameters for syncconfig command." << endl;
-        }
-    }
-    else
-    {
-        assert(false);
-    }
-}
-#endif
-
->>>>>>> e27ba13e
 #ifdef USE_FILESYSTEM
 void exec_lpwd(autocomplete::ACState& s)
 {
@@ -8517,14 +8394,13 @@
 
     // Try and add the new sync.
     UnifiedSync* unifiedSync;
-    SyncError syncError;
     error result =
-        client->addsync(std::move(config),
+        client->addsync(config,
                         DEBRISFOLDER,
                         nullptr,
-                        syncError,
                         false,
-                        unifiedSync);
+                        unifiedSync,
+                        true);
 
     if (result)
     {
@@ -8655,14 +8531,13 @@
                  false);
 
     UnifiedSync* unifiedSync;
-    SyncError syncError;
     error result =
-      client->addsync(std::move(config),
+      client->addsync(config,
                       DEBRISFOLDER,
                       nullptr,
-                      syncError,
                       false,
-                      unifiedSync);
+                      unifiedSync,
+                      true);
 
     if (result)
     {
@@ -8882,9 +8757,9 @@
     if (command == "enable")
     {
         // sync enable id
-        SyncError syncError;
+        UnifiedSync* unifiedSync;
         error result =
-          client->syncs.enableSyncByTag(id, syncError, false, UNDEF);
+          client->syncs.enableSyncByTag(id, false, unifiedSync);
 
         if (result)
         {
