# This file enables building with cmake 
#
# use cases
#  - generate a visual studio solution and projects, eg: cmake . -G "Visual Studio 15 2017"
#  - or for 64 bit: cmake . -G "Visual Studio 15 2017 Win64"
#  - or set your build options before VS project generation by using the gui, eg:  cmake-gui.exe .
#  - you can set up to build both 32 bit and 64 bit this way:
#       make subfolders '32' and '64' of this cmake folder
#       execute 'cmake-gui  ..' in each.  Select the cmake folder as the 'source code' folder, and the appropriate 32 or 64 folder as 'where to build the binaries' folder
#       for each cmake-gui configuration, choose the suitable 32/64 bit compiler, and corresponding setting for the build_64_bit variable.
#       then Configure, Generate, Open Project (all buttons in the gui) for each.

# check the ./build3rdParty.cmd script in this folder for how to (relatively) easily build the dependencies, typically in a 3rdParty folder outside of the SDK repo.

cmake_minimum_required(VERSION 3.7.2)
project(MegaSDK)

#indicate which dependent libraries to use in the build
set (USE_CRYPTOPP 1 CACHE STRING "")

if (CMAKE_HOST_APPLE)
    set (USE_OPENSSL 0 CACHE STRING "")
else()
    set (USE_OPENSSL 1 CACHE STRING "")
ENDIF()

set (USE_ASIO 1 CACHE STRING "")
set (USE_CURL 1 CACHE STRING "")
set (USE_SQLITE 1 CACHE STRING "")
set (USE_MEDIAINFO 1 CACHE STRING "")
set (USE_FREEIMAGE 1 CACHE STRING "")
set (USE_SODIUM 1 CACHE STRING "")
set (ENABLE_SYNC 1 CACHE STRING "")
set (ENABLE_CHAT 0 CACHE STRING "")
set (ENABLE_LOG_PERFORMANCE 0 CACHE STRING "")
set (HAVE_FFMPEG 1 CACHE STRING "")
set (USE_WEBRTC 0 CACHE STRING "")
set (USE_LIBUV 0 CACHE STRING "")
set (USE_QT 0 CACHE STRING "")
set (USE_PDFIUM 0 CACHE STRING "")
set (USE_LIBRAW 0 CACHE STRING "")

if (USE_QT)
    set( USE_CPPTHREAD 0)
else()
    set( USE_CPPTHREAD 1)
endif()

set (HAVE_LIBUV ${USE_LIBUV})
set (HAVE_LIBRAW ${USE_LIBRAW})

if (WIN32)
    set (USE_THIRDPARTY_FROM_VCPKG 1 CACHE STRING "")
else()
    set (USE_THIRDPARTY_FROM_VCPKG 0 CACHE STRING "")
endif()

message(STATUS " Using 3rd party from vcpkg = ${USE_THIRDPARTY_FROM_VCPKG}")

if (WIN32)
    set (NO_READLINE 1 CACHE STRING "")
    set (UNCHECKED_ITERATORS 0 CACHE STRING "")
    IF (USE_WEBRTC)
        IF ("${WebRtcDir}" STREQUAL "")
            SET (WebRtcDir "${Mega3rdPartyDir}/libwebrtc/build32debug")
        ENDIF()
    ENDIF()
else(WIN32)
    set(NO_READLINE 0)
endif(WIN32)

if (USE_WEBRTC)
    if ("${WebRtcDir}" STREQUAL "")
        SET(WebRtcDir ${Mega3rdPartyDir}/libwebrtc/build32debug)
    endif()
endif()

set (MEGA_LINK_DYNAMIC_CRT 1 CACHE STRING "")

if (ENABLE_CHAT AND NOT USE_SODIUM)
    message(FATAL_ERROR "ENABLE_CHAT (${ENABLE_CHAT}) requires USE_SODIUM (${USE_SODIUM})")
endif()

if (WIN32)
    message(STATUS "CMAKE_GENERATOR is ${CMAKE_GENERATOR}")
    message(STATUS "CMAKE_GENERATOR_PLATFORM is ${CMAKE_GENERATOR_PLATFORM}")
    if (("${CMAKE_GENERATOR_PLATFORM}" MATCHES "(Win64|IA64|x64)") OR
        ("${CMAKE_GENERATOR}" MATCHES "(Win64|IA64|x64)"))
        SET(build_64_bit 1)
        message(STATUS "Building 64 bit")
    elseif(CMAKE_SIZEOF_VOID_P EQUAL 4)
        SET(build_64_bit 0)
        message(STATUS "Building 32 bit")
    elseif("${CMAKE_CXX_COMPILER}" MATCHES "x64/cl.exe" )
        SET(build_64_bit 1)
        message(STATUS "Building 64 bit")
    elseif("${CMAKE_CXX_COMPILER}" MATCHES "x86/cl.exe" )
        SET(build_64_bit 0)
        message(STATUS "Building 32 bit")
    else()
        message(STATUS "CMAKE_SIZEOF_VOID_P ${CMAKE_SIZEOF_VOID_P}")
        message(STATUS "CMAKE_CXX_COMPILER ${CMAKE_CXX_COMPILER}")
        message(FATAL_ERROR "Can't tell if we should build 32 bit or 64 bit")
    endif()
else()
    set (build_64_bit 1 CACHE STRING "Build for a 64 bit target")
    message(STATUS "Building 64 bit")
endif()

if(APPLE)
    set(CMAKE_CXX_STANDARD 11)
    set(CMAKE_CXX_STANDARD_REQUIRED ON)
    set(CMAKE_CXX_FLAGS "${CMAKE_CXX_FLAGS} -isysroot /Applications/Xcode.app/Contents/Developer/Platforms/MacOSX.platform/Developer/SDKs/MacOSX.sdk" )
endif()

if ("${MEGA_PROJECT_NAME}" STREQUAL "")
    set(MEGA_PROJECT_NAME "MegaSDK" CACHE STRING "")
endif()

if(build_64_bit)
    project ("${MEGA_PROJECT_NAME}64" LANGUAGES CXX C)
else(build_64_bit)
    project ("${MEGA_PROJECT_NAME}32" LANGUAGES CXX C)
endif(build_64_bit)

IF(WIN32)
    set(MegaDir "${CMAKE_CURRENT_LIST_DIR}/../..")
    if ("${Mega3rdPartyDir}" STREQUAL "")
        set(Mega3rdPartyDir "${MegaDir}/../3rdParty" CACHE STRING "")
    endif()
ELSE(WIN32)
    set(MegaDir "${CMAKE_CURRENT_LIST_DIR}/../..")
    if ("${Mega3rdPartyDir}" STREQUAL "")
        set (Mega3rdPartyDir "${MegaDir}/../3rdParty/" CACHE STRING "")
    endif()
ENDIF(WIN32)

# Since we offer some Qt support in the SDK, set up those dependencies here
if (USE_QT)

    #For convenience, added some default qt paths if none is specified by CMAKE_PREFIX_PATH
    if (CMAKE_HOST_WIN32 AND (NOT DEFINED CMAKE_PREFIX_PATH) )
        if (build_64_bit)
            set (QT_BASE_PATH "C:/Qt/Qt5.6.3_64/5.6.3/msvc2015" CACHE STRING "Specify your QT install folder if it is nonstandard")
            set(CMAKE_PREFIX_PATH "${QT_BASE_PATH};${CMAKE_PREFIX_PATH}") 
        else()
            set (QT_BASE_PATH "C:/Qt/Qt5.6.3/5.6.3/msvc2015" CACHE STRING "Specify your QT install folder if it is nonstandard")
            set(CMAKE_PREFIX_PATH "${QT_BASE_PATH};${CMAKE_PREFIX_PATH}")
        ENDIF()
    ENDIF()

    message(STATUS "CMAKE_PREFIX_PATH (should contain the QT install path): ${CMAKE_PREFIX_PATH}")

    foreach (PKG IN LISTS MEGA_QT_REQUIRED_COMPONENTS) 
        message(STATUS "Finding Qt package ${PKG}")
        find_package(Qt5 COMPONENTS ${PKG} REQUIRED)
    endforeach(PKG)

    # get qt version
    if ("${QT_QMAKE_EXECUTABLE}" STREQUAL "")
        if(WIN32)
            set(QT_QMAKE_EXECUTABLE "${QT_DIR}/bin/qmake.exe")
        else()
            set(QT_QMAKE_EXECUTABLE "${CMAKE_PREFIX_PATH}/bin/qmake")
        endif()
    endif()
    message(STATUS "qmake executable : ${QT_QMAKE_EXECUTABLE}")

    execute_process(COMMAND ${QT_QMAKE_EXECUTABLE} -query QT_VERSION OUTPUT_VARIABLE QT_VERSION OUTPUT_STRIP_TRAILING_WHITESPACE)
    message(STATUS "Using QT ${QT_VERSION} from ${Qt5_DIR} ${QT_DIR}")

endif(USE_QT)

# currently supported scenarios for getting 3rd party libraries:
#  - vcpkg built dependencies (there are some scripts in this folder to build those)
#  - libraries from the system, installed via eg. apt-get on linux

if (APPLE AND NOT NO_READLINE)
    include_directories( BEFORE SYSTEM "${Mega3rdPartyDir}/vcpkg/readline-8.0" )
endif()

if (USE_THIRDPARTY_FROM_VCPKG) #vcpkg or system

    #determine VCPKG triplet
    IF(WIN32)
        if (UNCHECKED_ITERATORS)
            if(build_64_bit)
                set(VCPKG_TRIPLET "x64-windows-mega-uncheckediterators" CACHE STRING "")
            else(build_64_bit)
                set(VCPKG_TRIPLET "x86-windows-mega-uncheckediterators" CACHE STRING "")
            endif(build_64_bit)
        else() 
            if(build_64_bit)
                set(VCPKG_TRIPLET "x64-windows-mega" CACHE STRING "")
            else(build_64_bit)
                set(VCPKG_TRIPLET "x86-windows-mega" CACHE STRING "")
            endif(build_64_bit)
        endif()

    ELSE(WIN32)
         IF(CMAKE_HOST_APPLE)
            set(VCPKG_TRIPLET "x64-osx" CACHE STRING "")
        ELSE(CMAKE_HOST_APPLE)
            set(VCPKG_TRIPLET "x64-linux" CACHE STRING "")
        endif(CMAKE_HOST_APPLE)
    ENDIF(WIN32)

    set(vcpkg_dir "${Mega3rdPartyDir}/vcpkg/installed/${VCPKG_TRIPLET}")
    link_directories("${vcpkg_dir}/lib")

endif()

message(STATUS, " Mega3rdPartyDir = ${Mega3rdPartyDir}")
message(STATUS, " USE_THIRDPARTY_FROM_VCPKG = ${USE_THIRDPARTY_FROM_VCPKG}")
message(STATUS, " vcpkg_dir = ${vcpkg_dir}")


if (NOT CMAKE_BUILD_TYPE)
    message("Generated with config types: ${CMAKE_CONFIGURATION_TYPES}")
else(NOT CMAKE_BUILD_TYPE)
    message("CMAKE_BUILD_TYPE is ${CMAKE_BUILD_TYPE}")
endif(NOT CMAKE_BUILD_TYPE)

#windows projects usually need _DEBUG and/or DEBUG set rather than NDEBUG not set
set(CMAKE_C_FLAGS_DEBUG "${CMAKE_C_FLAGS_DEBUG} -D_DEBUG -DDEBUG")
set(CMAKE_CXX_FLAGS_DEBUG "${CMAKE_CXX_FLAGS_DEBUG} -D_DEBUG -DDEBUG")

if (WIN32)
    # node deletion in debug under VC++ is pretty slow without this.  However libraries we depend on need to be built with the same setting or linking fails 
    # (hence the build3rdParty script using the xNN-windows-static-uncheckediterators triplets)
    if (UNCHECKED_ITERATORS)
        set(CMAKE_CXX_FLAGS_DEBUG "${CMAKE_CXX_FLAGS_DEBUG} -D_ITERATOR_DEBUG_LEVEL=0" )
    endif()

    # accurate __cplusplus macro for vc++, selecting c++17 here for windows builds though the MEGA SDK library must build for older c++ standards also
    set(CMAKE_CXX_FLAGS "${CMAKE_CXX_FLAGS} /Zc:__cplusplus /std:c++17")
    add_definitions( -DNOMINMAX )

	#Link against the static C/C++ libraries on windows. Though, if linking with prebuilt QT we need dynamic CRT
	foreach(flag_var
			CMAKE_CXX_FLAGS CMAKE_CXX_FLAGS_DEBUG CMAKE_CXX_FLAGS_RELEASE 
			CMAKE_C_FLAGS CMAKE_C_FLAGS_DEBUG CMAKE_C_FLAGS_RELEASE
			CMAKE_CXX_FLAGS_MINSIZEREL CMAKE_CXX_FLAGS_RELWITHDEBINFO)
		if (MEGA_LINK_DYNAMIC_CRT)
			if(${flag_var} MATCHES "/MT")
				string(REGEX REPLACE "/MT" "/MD" ${flag_var} "${${flag_var}}")
			endif()
		else ()
			if(${flag_var} MATCHES "/MD")
				string(REGEX REPLACE "/MD" "/MT" ${flag_var} "${${flag_var}}")
			endif()
		endif ()
	endforeach(flag_var)

    set (CMAKE_CXX_FLAGS "${CMAKE_CXX_FLAGS} /MP")
    set (CMAKE_C_FLAGS "${CMAKE_C_FLAGS} /MP")
    set (CMAKE_CXX_FLAGS_RELEASE "${CMAKE_CXX_FLAGS_RELEASE} /Zi")
    set (CMAKE_C_FLAGS_RELEASE "${CMAKE_C_FLAGS_RELEASE} /Zi")


    # for inet_ntoa (which is available in XP)
    add_definitions( -D_WINSOCK_DEPRECATED_NO_WARNINGS )
ENDIF(WIN32)

include(CheckIncludeFile)
include(CheckFunctionExists)
check_include_file(inttypes.h HAVE_INTTYPES_H)
check_include_file(dirent.h HAVE_DIRENT_H)
check_include_file(uv.h HAVE_LIBUV)
check_function_exists(aio_write, HAVE_AIO_RT)


function(ImportStaticLibrary libName includeDir lib32debug lib32release lib64debug lib64release)
    # function to import a library with different files for 32/64 & debug/release
    add_library(${libName} STATIC IMPORTED)
    set_property(TARGET ${libName} PROPERTY INTERFACE_INCLUDE_DIRECTORIES ${includeDir})
    if(build_64_bit)
        set_property(TARGET ${libName} PROPERTY IMPORTED_LOCATION_DEBUG ${lib64debug})
        set_property(TARGET ${libName} PROPERTY IMPORTED_LOCATION_RELEASE  ${lib64release})
    else(build_64_bit)
        set_property(TARGET ${libName} PROPERTY IMPORTED_LOCATION_DEBUG ${lib32debug})
        set_property(TARGET ${libName} PROPERTY IMPORTED_LOCATION_RELEASE  ${lib32release})
    endif(build_64_bit)
endfunction(ImportStaticLibrary)

function(ImportALibrary libName includeDir) #receives also libfileDebug & libfileRelease
    # supports alternating debug/release lib names for libraries that have more than one .lib
    # (however it seems the IMPORTED_LOCATION only supports a single one, so it only supports one debug and one release (for now))
    add_library(${libName} STATIC IMPORTED)
    set_property(TARGET ${libName} PROPERTY INTERFACE_INCLUDE_DIRECTORIES ${includeDir})
    set (d 1)
    foreach(libfile ${ARGN})
        if (d EQUAL 1)
            set_property(TARGET ${libName} APPEND PROPERTY IMPORTED_LOCATION_DEBUG ${libfile})
            set(d 2)
        else()
            set_property(TARGET ${libName} APPEND PROPERTY IMPORTED_LOCATION_RELEASE  ${libfile})
            set(d 1)
        endif()
    endforeach(libfile)
endfunction(ImportALibrary)

function(ImportStdVcpkgLibrary libName winDbg win linDbg lin)
    if (WIN32 OR EXISTS ${vcpkg_dir}/lib/${lin}.a)
        add_library(${libName} STATIC IMPORTED)
        message("adding vcpkg library: ${libName} in ${vcpkg_dir}/lib/${lin}.a")
        # function that imports vcpkg libraries (receiving different names for win/linux)
        set_property(TARGET ${libName} PROPERTY INTERFACE_INCLUDE_DIRECTORIES ${vcpkg_dir}/include)
        if (WIN32)
            set_property(TARGET ${libName} APPEND PROPERTY IMPORTED_LOCATION  ${vcpkg_dir}/lib/${win}.lib)
            set_property(TARGET ${libName} APPEND PROPERTY IMPORTED_LOCATION_DEBUG ${vcpkg_dir}/debug/lib/${winDbg}.lib)
        else()
                set_property(TARGET ${libName} APPEND PROPERTY IMPORTED_LOCATION  ${vcpkg_dir}/lib/${lin}.a)
                set_property(TARGET ${libName} APPEND PROPERTY IMPORTED_LOCATION_DEBUG ${vcpkg_dir}/debug/lib/${linDbg}.a)
        endif()
    endif()

endfunction(ImportStdVcpkgLibrary)

function(ImportHeaderLibrary libName includeDir)
    add_library(${libName} INTERFACE IMPORTED)
    set_property(TARGET ${libName} PROPERTY INTERFACE_INCLUDE_DIRECTORIES ${includeDir})
endfunction(ImportHeaderLibrary)

if (APPLE AND NOT NO_READLINE)
    ImportALibrary(macgnureadline  "${Mega3rdPartyDir}/vcpkg/readline-8.0/readline" "${Mega3rdPartyDir}/vcpkg/readline-8.0/readline/libreadline.a" "${Mega3rdPartyDir}/vcpkg/readline-8.0/readline/libreadline.a")
    ImportALibrary(macgnuhistory   "${Mega3rdPartyDir}/vcpkg/readline-8.0/readline" "${Mega3rdPartyDir}/vcpkg/readline-8.0/readline/libhistory.a" "${Mega3rdPartyDir}/vcpkg/readline-8.0/readline/libhistory.a" )
endif()

if (USE_THIRDPARTY_FROM_VCPKG)
        IF(USE_CRYPTOPP)
            ImportStdVcpkgLibrary(cryptopp        cryptopp-static cryptopp-static libcryptopp libcryptopp)
        ENDIF(USE_CRYPTOPP)

        IF(USE_SODIUM)
            ImportStdVcpkgLibrary(sodium          libsodium libsodium libsodium libsodium)
        ENDIF(USE_SODIUM)

        ImportStdVcpkgLibrary(z               zlibd zlib libz libz) 

        IF(USE_CURL)
            IF(USE_WEBRTC)
                ImportStdVcpkgLibrary(curl         "${Mega3rdPartyDir}/curl/include" "${Mega3rdPartyDir}/curl/build32/lib/Debug/libcurl-d.lib" "${Mega3rdPartyDir}/curl/build32/lib/Release/libcurl.lib")
            ELSE()
                ImportStdVcpkgLibrary(curl        libcurl-d libcurl libcurl-d libcurl)
                #find_package(CURL CONFIG REQUIRED PATHS "${vcpkg_dir}/share/curl" NO_DEFAULT_PATH )
            ENDIF()
        ENDIF()
        IF(USE_CURL)
            ImportStdVcpkgLibrary(cares       cares cares libcares libcares)
        ENDIF()

        IF(USE_OPENSSL)
            IF(USE_WEBRTC)
                include_directories( "${WebRtcDir}/webrtc/src/third_party/boringssl/src/include" )
            ELSE()
                #ImportStdVcpkgLibrary(ssl         ssleay32 ssleay32 libssl libssl) # prior openssl 1.1.0
                ImportStdVcpkgLibrary(ssl         libssl libssl libssl libssl)
                #ImportStdVcpkgLibrary(crypto      libeay32 libeay32 libcrypto libcrypto) # prior openssl 1.1.0
                ImportStdVcpkgLibrary(crypto      libcrypto libcrypto libcrypto libcrypto)

            ENDIF()
        ENDIF()

        IF(USE_WEBRTC)
            ImportALibrary(webrtc "${WebRtcDir}/include" "${WebRtcDir}/lib/webrtc.lib" "${WebRtcDir}/lib/webrtc.lib")
            add_definitions( -DWEBRTC_WIN )
        ENDIF()
    
        ImportStdVcpkgLibrary(gtest           gtestd gtest libgtestd libgtest) 

        IF(USE_MEDIAINFO)
            IF(CMAKE_HOST_APPLE)
                set(DEBUG_SUFIX _debug)
            endif()
            ImportStdVcpkgLibrary(zen        zend zen libzen${DEBUG_SUFIX} libzen)
            ImportStdVcpkgLibrary(mediainfo  mediainfod mediainfo libmediainfo${DEBUG_SUFIX} libmediainfo)
        ENDIF(USE_MEDIAINFO)

        IF(USE_FREEIMAGE)
            ImportALibrary(freeimage    "${vcpkg_dir}/include" "${vcpkg_dir}/debug/lib/FreeImaged.lib"  "${vcpkg_dir}/lib/FreeImage.lib")
            ImportALibrary(freeimage_Iex "${vcpkg_dir}/include" "${vcpkg_dir}/debug/lib/Iex-2_3_d.lib"  "${vcpkg_dir}/lib/Iex-2_3.lib")
            ImportALibrary(freeimage_IexMath "${vcpkg_dir}/include" "${vcpkg_dir}/debug/lib/IexMath-2_3_d.lib"  "${vcpkg_dir}/lib/IexMath-2_3.lib")
            ImportALibrary(freeimage_IlmImf "${vcpkg_dir}/include" "${vcpkg_dir}/debug/lib/IlmImf-2_3_d.lib"  "${vcpkg_dir}/lib/IlmImf-2_3.lib")
            ImportALibrary(freeimage_IlmImfUtil "${vcpkg_dir}/include" "${vcpkg_dir}/debug/lib/IlmImfUtil-2_3_d.lib"  "${vcpkg_dir}/lib/IlmImfUtil-2_3.lib")
            ImportALibrary(freeimage_IlmThread "${vcpkg_dir}/include" "${vcpkg_dir}/debug/lib/IlmThread-2_3_d.lib"  "${vcpkg_dir}/lib/IlmThread-2_3.lib")
            ImportALibrary(freeimage_jpeg "${vcpkg_dir}/include" "${vcpkg_dir}/debug/lib/jpegd.lib"  "${vcpkg_dir}/lib/jpeg.lib")
            ImportALibrary(freeimage_turbojpeg "${vcpkg_dir}/include" "${vcpkg_dir}/debug/lib/turbojpegd.lib"  "${vcpkg_dir}/lib/turbojpeg.lib")
            ImportALibrary(freeimage_jpegxr "${vcpkg_dir}/include" "${vcpkg_dir}/debug/lib/jpegxrd.lib"  "${vcpkg_dir}/lib/jpegxr.lib")
            ImportALibrary(freeimage_jxrglue "${vcpkg_dir}/include" "${vcpkg_dir}/debug/lib/jxrglued.lib"  "${vcpkg_dir}/lib/jxrglue.lib")
            ImportALibrary(freeimage_openjp2 "${vcpkg_dir}/include" "${vcpkg_dir}/debug/lib/openjp2.lib"  "${vcpkg_dir}/lib/openjp2.lib")
            ImportALibrary(freeimage_half "${vcpkg_dir}/include" "${vcpkg_dir}/debug/lib/half-2_3_d.lib"  "${vcpkg_dir}/lib/half-2_3.lib")
            ImportALibrary(freeimage_jasper "${vcpkg_dir}/include" "${vcpkg_dir}/debug/lib/jasperd.lib"  "${vcpkg_dir}/lib/jasper.lib")
            ImportALibrary(freeimage_libpng "${vcpkg_dir}/include" "${vcpkg_dir}/debug/lib/libpng16d.lib"  "${vcpkg_dir}/lib/libpng16.lib")
            ImportALibrary(freeimage_lzma    "${vcpkg_dir}/include" "${vcpkg_dir}/debug/lib/lzmad.lib"  "${vcpkg_dir}/lib/lzma.lib")
            ImportALibrary(freeimage_lcms2    "${vcpkg_dir}/include" "${vcpkg_dir}/debug/lib/lcmsd.lib"  "${vcpkg_dir}/lib/lcms.lib")
            ImportALibrary(freeimage_raw    "${vcpkg_dir}/include" "${vcpkg_dir}/debug/lib/rawd.lib"  "${vcpkg_dir}/lib/raw.lib")
            ImportALibrary(freeimage_tiff    "${vcpkg_dir}/include" "${vcpkg_dir}/debug/lib/tiffd.lib"  "${vcpkg_dir}/lib/tiff.lib")
            ImportALibrary(freeimage_tiffxx    "${vcpkg_dir}/include" "${vcpkg_dir}/debug/lib/tiffxxd.lib"  "${vcpkg_dir}/lib/tiffxx.lib")
            ImportALibrary(freeimage_webp    "${vcpkg_dir}/include" "${vcpkg_dir}/debug/lib/webpd.lib"  "${vcpkg_dir}/lib/webp.lib")
            ImportALibrary(freeimage_webpdecoder    "${vcpkg_dir}/include" "${vcpkg_dir}/debug/lib/webpdecoderd.lib"  "${vcpkg_dir}/lib/webpdecoder.lib")
            ImportALibrary(freeimage_webpdemux    "${vcpkg_dir}/include" "${vcpkg_dir}/debug/lib/webpdemuxd.lib"  "${vcpkg_dir}/lib/webpdemux.lib")
            ImportALibrary(freeimage_webpmux    "${vcpkg_dir}/include" "${vcpkg_dir}/debug/lib/libwebpmuxd.lib"  "${vcpkg_dir}/lib/libwebpmux.lib")

            set (freeimage_deps freeimage_Iex freeimage_IexMath freeimage_IlmImf freeimage_IlmImfUtil
                freeimage_IlmThread freeimage_jpeg freeimage_turbojpeg freeimage_jpegxr freeimage_jxrglue freeimage_openjp2
                freeimage_half freeimage_jasper freeimage_libpng freeimage_lzma freeimage_lcms2 freeimage_raw freeimage_tiff
                freeimage_tiffxx freeimage_webp freeimage_webpdecoder freeimage_webpdemux freeimage_webpmux )


        ENDIF(USE_FREEIMAGE)

        IF(HAVE_FFMPEG)
            ImportStdVcpkgLibrary(avformat avformat avformat libavformat libavformat)
            ImportStdVcpkgLibrary(avutil avutil avutil libavutil libavutil)
            ImportStdVcpkgLibrary(avcodec avcodec avcodec libavcodec libavcodec)
            ImportStdVcpkgLibrary(avfilter avfilter avfilter libavfilter libavfilter)
            ImportStdVcpkgLibrary(avdevice avdevice avdevice libavdevice libavdevice)
            ImportStdVcpkgLibrary(swscale  swscale swscale libswscale libswscale)
            ImportStdVcpkgLibrary(swresample swresample swresample libswresample libswresample)
        ENDIF(HAVE_FFMPEG)

        IF(USE_SQLITE)
            ImportStdVcpkgLibrary(sqlite3          sqlite3 sqlite3 libsqlite3 libsqlite3)
        ENDIF(USE_SQLITE)

        IF(USE_LIBUV)
            ImportStdVcpkgLibrary(uv       libuv libuv liblibuv liblibuv)
        ENDIF(USE_LIBUV)

        IF(USE_LIBRAW)
            ImportStdVcpkgLibrary(raw                  rawd raw librawd libraw)
            ImportStdVcpkgLibrary(raw_lcms           lcmsd lcms liblcmsd liblcms)

            IF(NOT CMAKE_HOST_APPLE)
            ImportStdVcpkgLibrary(raw_jasper           jasperd jasper libjasperd libjasper)
            ImportStdVcpkgLibrary(raw_libjpeg_turbo    turbojpegd turbojpeg libturbojpeg libturbojpeg)
            SET(raw_deps raw_jasper raw_libjpeg_turbo raw_lcms)
            else()
                SET(raw_deps  raw_lcms)
            endif()

            IF(NOT CMAKE_HOST_APPLE AND NOT CMAKE_HOST_WIN32)
                set(Mega_PlatformSpecificLibs ${Mega_PlatformSpecificLibs} -fopenmp)
            ENDIF()

        ENDIF(USE_LIBRAW)

        IF(USE_PDFIUM)
            ImportStdVcpkgLibrary(pdfium       pdfium pdfium libpdfium libpdfium)

            ImportStdVcpkgLibrary(freetype     freetyped freetype libfreetyped libfreetype)
            ImportStdVcpkgLibrary(icu          icuucd icuuc libicuuc libicuuc)
            ImportStdVcpkgLibrary(lcms         lcmsd lcms liblcmsd liblcms)
            ImportStdVcpkgLibrary(turbojpeg    jpegd jpeg libjpeg libjpeg)
            ImportStdVcpkgLibrary(openjpeg     openjp2 openjp2 libopenjp2 libopenjp2)

            IF (CMAKE_HOST_APPLE)
                ImportStdVcpkgLibrary(bzip2       bz2 bz2 libbz2d libbz2)
                set (pdfium_deps bzip2)
            ELSEIF (CMAKE_HOST_UNIX)
                set(ENV{PKG_CONFIG_PATH} "${vcpkg_dir}/lib/pkgconfig")
                include(FindPkgConfig)
                pkg_check_modules(FTYPECONF freetype2)
                set(freetype_deps ${FTYPECONF_STATIC_LIBRARIES})
            ENDIF(CMAKE_HOST_APPLE)

            set(pdfium_deps  ${pdfium_deps} freetype ${freetype_deps} icu lcms turbojpeg openjpeg)
        ENDIF(USE_PDFIUM)

endif(USE_THIRDPARTY_FROM_VCPKG)

#we must compile with UNICODE defined or our link symbols won't match libmediainfo
# Migration from autotools note: there was a check that determined if libmediainfo was compiled with UNICODE.
set(UNICODE 1)

if(WIN32)
    
    add_definitions(-D_CRT_SECURE_NO_WARNINGS -DCURL_STATICLIB -DCARES_STATICLIB -DWIN32_LEAN_AND_MEAN -DSODIUM_STATIC -DPCRE_STATICWIN32 -D_CONSOLE )
    SET(Mega_PlatformSpecificIncludes ${MegaDir}/include/mega/$<IF:${USE_CURL},wincurl,win32>)
    SET(Mega_PlatformSpecificLibs ${Mega_PlatformSpecificLibs} ws2_32 winhttp Shlwapi Secur32.lib  $<$<OR:${USE_CURL},${USE_WEBRTC}>:Wldap32.lib> )
    IF(USE_LIBUV)
        SET(Mega_PlatformSpecificLibs ${Mega_PlatformSpecificLibs} Kernel32.lib Iphlpapi.lib Userenv.lib Psapi.lib )
    ENDIF(USE_LIBUV)

    SET(Mega_PlatformSpecificFiles ${MegaDir}/src/win32/console.cpp
    ${MegaDir}/src/win32/consolewaiter.cpp 
    ${MegaDir}/src/win32/fs.cpp 
    $<IF:${USE_CURL},${MegaDir}/src/posix/net.cpp,${MegaDir}/src/win32/net.cpp>
    ${MegaDir}/src/win32/waiter.cpp 
    $<${USE_CPPTHREAD}:${MegaDir}/src/thread/cppthread.cpp>
    )

ELSE(WIN32)

    set(USE_PTHREAD 1)

    check_include_file(glob.h HAVE_GLOB_H)
    if (HAVE_GLOB_H)
        set(GLOB_H_FOUND 1)
    else()
        set(GLOB_H_FOUND 0)   #some versions on some platforms leave it undefined if not found
    endif()

    SET(Mega_PlatformSpecificFiles $<$<NOT:${GLOB_H_FOUND}>:${MegaDir}/src/mega_glob.c> ${MegaDir}/src/posix/console.cpp ${MegaDir}/src/posix/consolewaiter.cpp ${MegaDir}/src/posix/fs.cpp ${MegaDir}/src/posix/net.cpp ${MegaDir}/src/posix/waiter.cpp ${MegaDir}/src/thread/posixthread.cpp $<${USE_CPPTHREAD}:${MegaDir}/src/thread/cppthread.cpp> )
    IF(APPLE)
        SET(Mega_PlatformSpecificFiles ${Mega_PlatformSpecificFiles} ${MegaDir}/src/osx/osxutils.mm )
    ENDIF()

    SET(Mega_PlatformSpecificIncludes ${MegaDir}/include/mega/posix)

    SET(Mega_PlatformSpecificLibs ${Mega_PlatformSpecificLibs} pthread z dl termcap)
    IF(APPLE)
        SET(Mega_PlatformSpecificLibs ${Mega_PlatformSpecificLibs} "-framework Cocoa -framework SystemConfiguration -framework Security")
    ELSE()
        SET(Mega_PlatformSpecificLibs ${Mega_PlatformSpecificLibs} crypto rt stdc++fs)
    ENDIF()

    IF(USE_WEBRTC)
        add_definitions( -DWEBRTC_POSIX )
    ENDIF()

ENDIF(WIN32)

configure_file ("${MegaDir}/contrib/cmake/config.h.in" "${MegaDir}/include/mega/config.h" )
add_definitions( -DHAVE_CONFIG_H) #otherwise, it won't be included in Windows build!

SET(Mega_CryptoFiles ${MegaDir}/src/crypto/cryptopp.cpp ${MegaDir}/src/crypto/sodium.cpp)
SET(Mega_DbFiles ${MegaDir}/src/db/sqlite.cpp ${MegaDir}/src/db/sqlite.cpp )
SET(Mega_GfxFiles ${MegaDir}/src/gfx/external.cpp ${MegaDir}/src/gfx/freeimage.cpp ) 

<<<<<<< HEAD
if(WIN32)
    SET(WIN_EXTRA_INCLUDE $<${USE_PREBUILT_3RDPARTY}:${prebuilt_dir}/libs/sqlite3.c>)
endif()

if(CMAKE_HOST_APPLE AND NOT USE_THIRDPARTY_FROM_VCPKG)
    SET(MACOS_EXTRA_INCLUDE $<${USE_PREBUILT_3RDPARTY}:${prebuilt_dir}/sqlite3.c>)
endif()

=======
>>>>>>> ca4f8207
add_library(Mega STATIC
            ${MegaDir}/include/megaapi.h
            ${MegaDir}/include/megaapi_impl.h
            ${MegaDir}/include/mega/osx/osxutils.h
            ${MegaDir}/include/mega/transferslot.h
            ${MegaDir}/include/mega/thread/qtthread.h
            ${MegaDir}/include/mega/thread/win32thread.h #TODO:only win32
            ${MegaDir}/include/mega/thread/cppthread.h
            ${MegaDir}/include/mega/thread/posixthread.h
            ${MegaDir}/include/mega/thread/libuvthread.h
            ${MegaDir}/include/mega/command.h
            ${MegaDir}/include/mega/config.h
            ${MegaDir}/include/mega/thread.h
            ${MegaDir}/include/mega/json.h
            ${MegaDir}/include/mega/base64.h
            ${MegaDir}/include/mega/wp8/megafs.h
            ${MegaDir}/include/mega/wp8/meganet.h
            ${MegaDir}/include/mega/wp8/megaconsolewaiter.h
            ${MegaDir}/include/mega/wp8/megasys.h
            ${MegaDir}/include/mega/wp8/megaconsole.h
            ${MegaDir}/include/mega/wp8/megawaiter.h
            ${MegaDir}/include/mega/mega_utf8proc.h
            ${MegaDir}/include/mega/gfx.h
            ${MegaDir}/include/mega/proxy.h
            ${MegaDir}/include/mega/crypto/sodium.h
            ${MegaDir}/include/mega/crypto/cryptopp.h
            ${MegaDir}/include/mega/http.h
            ${MegaDir}/include/mega/useralerts.h
            ${MegaDir}/include/mega/pendingcontactrequest.h
            ${MegaDir}/include/mega/megaapp.h
            ${MegaDir}/include/mega/wincurl/megafs.h
            ${MegaDir}/include/mega/wincurl/meganet.h
            ${MegaDir}/include/mega/wincurl/megaconsolewaiter.h
            ${MegaDir}/include/mega/wincurl/megaconsole.h
            ${MegaDir}/include/mega/wincurl/megawaiter.h
            ${MegaDir}/include/mega/console.h
            ${MegaDir}/include/mega/user.h
            ${MegaDir}/include/mega/mega_evt_queue.h
            ${MegaDir}/include/mega/mega_evt_tls.h
            ${MegaDir}/include/mega/db.h
            ${MegaDir}/include/mega/megaclient.h
            ${MegaDir}/include/mega/autocomplete.h
            ${MegaDir}/include/mega/serialize64.h
            ${MegaDir}/include/mega/posix/megafs.h
            ${MegaDir}/include/mega/posix/meganet.h
            ${MegaDir}/include/mega/posix/megaconsolewaiter.h
            ${MegaDir}/include/mega/posix/megasys.h
            ${MegaDir}/include/mega/posix/megaconsole.h
            ${MegaDir}/include/mega/posix/megawaiter.h
            ${MegaDir}/include/mega/mega_ccronexpr.h
            ${MegaDir}/include/mega/testhooks.h
            ${MegaDir}/include/mega/share.h
            ${MegaDir}/include/mega/win32/megafs.h
            ${MegaDir}/include/mega/win32/meganet.h
            ${MegaDir}/include/mega/win32/megaconsolewaiter.h
            ${MegaDir}/include/mega/win32/megasys.h
            ${MegaDir}/include/mega/win32/megaconsole.h
            ${MegaDir}/include/mega/win32/megawaiter.h
            ${MegaDir}/include/mega/mega_dict-src.h
            ${MegaDir}/include/mega/gfx/GfxProcCG.h
            ${MegaDir}/include/mega/gfx/qt.h
            ${MegaDir}/include/mega/gfx/freeimage.h
            ${MegaDir}/include/mega/gfx/external.h
            ${MegaDir}/include/mega/pubkeyaction.h
            ${MegaDir}/include/mega/mega_http_parser.h
            ${MegaDir}/include/mega/waiter.h
            ${MegaDir}/include/mega/db/sqlite.h
            ${MegaDir}/include/mega/types.h
            ${MegaDir}/include/mega/filefingerprint.h
            ${MegaDir}/include/mega/filesystem.h
            ${MegaDir}/include/mega/backofftimer.h
            ${MegaDir}/include/mega/raid.h
            ${MegaDir}/include/mega/logging.h
            ${MegaDir}/include/mega/file.h
            ${MegaDir}/include/mega/sync.h
            ${MegaDir}/include/mega/heartbeats.h
            ${MegaDir}/include/mega/utils.h
            ${MegaDir}/include/mega/account.h
            ${MegaDir}/include/mega/transfer.h
            ${MegaDir}/include/mega/config-android.h
            ${MegaDir}/include/mega/treeproc.h
            ${MegaDir}/include/mega/attrmap.h
            ${MegaDir}/include/mega/sharenodekeys.h
            ${MegaDir}/include/mega/request.h
            ${MegaDir}/include/mega/mega_zxcvbn.h
            ${MegaDir}/include/mega/fileattributefetch.h
            ${MegaDir}/include/mega/version.h
            ${MegaDir}/include/mega/node.h
            ${MegaDir}/include/mega/mediafileattribute.h
            ${MegaDir}/include/mega/mega_glob.h
            ${MegaDir}/include/mega.h
            ${MegaDir}/src/attrmap.cpp 
            ${MegaDir}/src/autocomplete.cpp 
            ${MegaDir}/src/backofftimer.cpp 
            ${MegaDir}/src/base64.cpp 
            ${MegaDir}/src/command.cpp 
            ${MegaDir}/src/commands.cpp 
            ${MegaDir}/src/db.cpp 
            ${MegaDir}/src/file.cpp 
            ${MegaDir}/src/fileattributefetch.cpp 
            ${MegaDir}/src/filefingerprint.cpp 
            ${MegaDir}/src/filesystem.cpp 
            ${MegaDir}/src/gfx.cpp 
            ${MegaDir}/src/http.cpp 
            ${MegaDir}/src/json.cpp 
            ${MegaDir}/src/logging.cpp 
            ${MegaDir}/src/mediafileattribute.cpp 
            ${MegaDir}/src/mega_ccronexpr.cpp 
            ${MegaDir}/src/mega_http_parser.cpp 
            ${MegaDir}/src/mega_utf8proc.cpp 
            ${MegaDir}/src/mega_zxcvbn.cpp 
            ${MegaDir}/src/megaapi.cpp 
            ${MegaDir}/src/megaapi_impl.cpp 
            ${MegaDir}/src/megaclient.cpp 
            ${MegaDir}/src/node.cpp 
            ${MegaDir}/src/pendingcontactrequest.cpp 
            ${MegaDir}/src/proxy.cpp 
            ${MegaDir}/src/pubkeyaction.cpp 
            ${MegaDir}/src/raid.cpp 
            ${MegaDir}/src/request.cpp
            ${MegaDir}/src/serialize64.cpp 
            ${MegaDir}/src/share.cpp 
            ${MegaDir}/src/sharenodekeys.cpp 
            ${MegaDir}/src/sync.cpp 
            ${MegaDir}/src/heartbeats.cpp
            ${MegaDir}/src/testhooks.cpp 
            ${MegaDir}/src/transfer.cpp 
            ${MegaDir}/src/transferslot.cpp 
            ${MegaDir}/src/treeproc.cpp 
            ${MegaDir}/src/user.cpp 
            ${MegaDir}/src/useralerts.cpp 
            ${MegaDir}/src/utils.cpp 
            ${MegaDir}/src/waiterbase.cpp 
            ${Mega_PlatformSpecificFiles} ${Mega_CryptoFiles} ${Mega_DbFiles} ${Mega_GfxFiles}
            ${WIN_EXTRA_INCLUDE}
            ${MACOS_EXTRA_INCLUDE}
            $<${USE_LIBUV}:${MegaDir}/src/mega_evt_tls.cpp> 
            $<${USE_QT}:${MegaDir}/src/gfx/qt.cpp>
            $<${USE_QT}:${MegaDir}/src/thread/qtthread.cpp >
            )

target_include_directories(Mega PRIVATE ${MegaDir}/include ${Mega_PlatformSpecificIncludes})
target_include_directories(Mega PUBLIC ${MegaDir}/include ${Mega_PlatformSpecificIncludes})

if (WIN32)
    set(Mega_PlatformSpecificLibs ${Mega_PlatformSpecificLibs}
        $<${HAVE_FFMPEG}:avfilter> $<${HAVE_FFMPEG}:avdevice> $<${HAVE_FFMPEG}:avdevice> $<${HAVE_FFMPEG}:swresample>
        $<${HAVE_FFMPEG}:avformat> $<${HAVE_FFMPEG}:avcodec> $<${HAVE_FFMPEG}:avutil> $<${HAVE_FFMPEG}:swscale>
        )
else()
    set(Mega_PlatformSpecificLibs ${Mega_PlatformSpecificLibs}
        $<${HAVE_FFMPEG}:avformat> $<${HAVE_FFMPEG}:avcodec> $<${HAVE_FFMPEG}:avutil> $<${HAVE_FFMPEG}:swscale>
        )
    if (CMAKE_HOST_APPLE)
        set(Mega_PlatformSpecificLibs ${Mega_PlatformSpecificLibs} $<${HAVE_FFMPEG}:-liconv>)
    endif()
endif()

foreach (PKG IN LISTS MEGA_QT_LINK_LIBRARIES) 
    target_link_libraries(Mega PUBLIC ${PKG} )
endforeach(PKG)

target_link_libraries(Mega PUBLIC
                        $<${USE_CRYPTOPP}:cryptopp>
                        $<${USE_SODIUM}:sodium>
                        $<${USE_WEBRTC}:webrtc>
                        $<${USE_MEDIAINFO}:mediainfo> $<${USE_MEDIAINFO}:zen>
                        $<${USE_CURL}:curl>
                        $<${USE_CURL}:cares>
                        $<$<AND:${USE_OPENSSL},$<NOT:${USE_WEBRTC}>>:ssl>
                        $<$<AND:${USE_OPENSSL},$<NOT:${USE_WEBRTC}>>:crypto>
                        $<${USE_SQLITE}:sqlite3>
                        $<${USE_LIBUV}:uv>
                        $<${USE_LIBRAW}:raw> $<${USE_LIBRAW}:${raw_deps}>
                        $<${USE_FREEIMAGE}:freeimage> $<${USE_FREEIMAGE}:${freeimage_deps}>
                        $<${USE_PDFIUM}:pdfium> $<${USE_PDFIUM}:${pdfium_deps}>
                        z
                        ${Mega_PlatformSpecificLibs})

target_compile_definitions(Mega PUBLIC 
                $<${USE_MEDIAINFO}:USE_MEDIAINFO> 
                $<${USE_SQLITE}:USE_SQLITE> 
                $<${USE_CRYPTOPP}:USE_CRYPTOPP> 
                $<${USE_OPENSSL}:USE_OPENSSL> 
                $<${USE_CURL}:USE_CURL> 
                $<${USE_SODIUM}:USE_SODIUM>
                $<${ENABLE_SYNC}:ENABLE_SYNC> 
                $<${ENABLE_CHAT}:ENABLE_CHAT> 
                $<${ENABLE_LOG_PERFORMANCE}:ENABLE_LOG_PERFORMANCE>
                $<${NO_READLINE}:NO_READLINE>
                $<${USE_FREEIMAGE}:USE_FREEIMAGE> 
                $<${HAVE_FFMPEG}:HAVE_FFMPEG>
                $<${HAVE_LIBUV}:HAVE_LIBUV>
                $<${USE_CPPTHREAD}:USE_CPPTHREAD>
                $<${USE_QT}:USE_QT>
                $<${USE_PDFIUM}:HAVE_PDFIUM>)

if (WIN32)
    target_link_libraries(Mega PUBLIC crypt32.lib)
endif(WIN32)

OPTION( ENABLE_CODECOVERAGE "Enable code coverage testing support" )

if ( ENABLE_CODECOVERAGE )

    if ( NOT CMAKE_BUILD_TYPE STREQUAL "Debug" )
        message( WARNING "Code coverage results with an optimised (non-Debug) build may be misleading" )
    endif ( NOT CMAKE_BUILD_TYPE STREQUAL "Debug" )

    if ( NOT DEFINED CODECOV_OUTPUTFILE )
        set( CODECOV_OUTPUTFILE cmake_coverage.output )
    endif ( NOT DEFINED CODECOV_OUTPUTFILE )

    if ( NOT DEFINED CODECOV_HTMLOUTPUTDIR )
        set( CODECOV_HTMLOUTPUTDIR coverage_results )
    endif ( NOT DEFINED CODECOV_HTMLOUTPUTDIR )

    if ( CMAKE_COMPILER_IS_GNUCXX OR CMAKE_COMPILER_IS_GNUCXX )
        find_program( CODECOV_GCOV gcov )
        find_program( CODECOV_LCOV lcov )
        find_program( CODECOV_GENHTML genhtml )
        add_definitions( -fprofile-arcs -ftest-coverage )
        link_libraries( gcov )
        set( CMAKE_EXE_LINKER_FLAGS ${CMAKE_EXE_LINKER_FLAGS} --coverage )
        add_custom_target( coverage_init ALL ${CODECOV_LCOV} --base-directory .  --directory ${CMAKE_BINARY_DIR} --output-file ${CODECOV_OUTPUTFILE} --capture --initial )
        add_custom_target( coverage ${CODECOV_LCOV} --base-directory .  --directory ${CMAKE_BINARY_DIR} --output-file ${CODECOV_OUTPUTFILE} --capture COMMAND genhtml -o ${CODECOV_HTMLOUTPUTDIR} ${CODECOV_OUTPUTFILE} )
endif ( CMAKE_COMPILER_IS_GNUCXX )

endif (ENABLE_CODECOVERAGE )

#test apps
add_executable(test_unit
    ${MegaDir}/tests/unit/AttrMap_test.cpp
    ${MegaDir}/tests/unit/ChunkMacMap_test.cpp
    ${MegaDir}/tests/unit/Commands_test.cpp
    ${MegaDir}/tests/unit/constants.h
    ${MegaDir}/tests/unit/Crypto_test.cpp
    ${MegaDir}/tests/unit/DefaultedDbTable.h
    ${MegaDir}/tests/unit/DefaultedDirAccess.h
    ${MegaDir}/tests/unit/DefaultedFileAccess.h
    ${MegaDir}/tests/unit/DefaultedFileSystemAccess.h
    ${MegaDir}/tests/unit/FileFingerprint_test.cpp
    ${MegaDir}/tests/unit/File_test.cpp
    ${MegaDir}/tests/unit/FsNode.cpp
    ${MegaDir}/tests/unit/FsNode.h
    ${MegaDir}/tests/unit/Logging_test.cpp
    ${MegaDir}/tests/unit/main.cpp
    ${MegaDir}/tests/unit/MediaProperties_test.cpp
    ${MegaDir}/tests/unit/MegaApi_test.cpp
    ${MegaDir}/tests/unit/NotImplemented.h
    ${MegaDir}/tests/unit/PayCrypter_test.cpp
    ${MegaDir}/tests/unit/PendingContactRequest_test.cpp
    ${MegaDir}/tests/unit/Serialization_test.cpp
    ${MegaDir}/tests/unit/Share_test.cpp
    ${MegaDir}/tests/unit/Sync_test.cpp
    ${MegaDir}/tests/unit/TextChat_test.cpp
    ${MegaDir}/tests/unit/Transfer_test.cpp
    ${MegaDir}/tests/unit/User_test.cpp
    ${MegaDir}/tests/unit/utils.cpp
    ${MegaDir}/tests/unit/utils.h
    ${MegaDir}/tests/unit/utils_test.cpp
)

add_executable(test_integration
    ${MegaDir}/tests/integration/main.cpp
    ${MegaDir}/tests/integration/SdkTest_test.cpp
    ${MegaDir}/tests/integration/Sync_test.cpp
)

add_executable(tool_purge_account
    ${MegaDir}/tests/tool/purge_account.cpp
)

target_compile_definitions(test_unit PRIVATE _SILENCE_TR1_NAMESPACE_DEPRECATION_WARNING)
target_compile_definitions(test_integration PRIVATE _SILENCE_TR1_NAMESPACE_DEPRECATION_WARNING)
target_compile_definitions(tool_purge_account PRIVATE _SILENCE_TR1_NAMESPACE_DEPRECATION_WARNING)
target_link_libraries(test_unit gtest Mega )
target_link_libraries(test_integration gtest Mega )
if(APPLE)
    target_link_libraries(test_integration "-framework Security" )
endif()
target_link_libraries(tool_purge_account gtest Mega )

if (USE_ASIO)
    if (USE_THIRDPARTY_FROM_VCPKG)
        if (EXISTS "${vcpkg_dir}/include/asio.hpp")
            set(HAVE_ASIO 1 CACHE STRING "" FORCE)
        else()
            set(HAVE_ASIO 0 CACHE STRING "" FORCE)
        endif()
    endif()
endif()

if (HAVE_ASIO)
    add_executable(tool_tcprelay "${MegaDir}/tests/tool/tcprelay/main.cpp" "${MegaDir}/tests/tool/tcprelay/tcprelay.cpp")
    target_include_directories(tool_tcprelay PUBLIC "${vcpkg_dir}/installed/include")
    target_compile_definitions(tool_tcprelay PUBLIC -DASIO_STANDALONE)
    target_link_libraries(tool_tcprelay Mega)

    if (WIN32)
        target_compile_definitions(tool_tcprelay PUBLIC -D_WIN32_WINNT=0x601)
        target_link_libraries(tool_tcprelay Ws2_32.lib)
    endif()

    if (NOT NO_READLINE)
        target_link_libraries(tool_tcprelay readline)
    endif()
endif()

#test apps need this file or tests fail
configure_file("${MegaDir}/logo.png" logo.png COPYONLY)

# actual apps

add_executable(megacli ${MegaDir}/examples/megacli.cpp)
target_link_libraries(megacli Mega )
if (NOT NO_READLINE)
    if (APPLE)
        target_link_libraries(megacli macgnureadline macgnuhistory)
    else()
        target_link_libraries(megacli readline)
    endif()
endif (NOT NO_READLINE)

add_executable(megasimplesync ${MegaDir}/examples/megasimplesync.cpp)
target_link_libraries(megasimplesync Mega )

if(WIN32)
add_executable(testmega "${MegaDir}/examples/win32/testmega/main.cpp")
target_link_libraries(testmega Mega )
endif(WIN32)

#enable_testing()
#add_test(NAME SdkTestStreaming COMMAND test_sdk "--gtest_filter=\"*Streaming*\"")
#add_test(NAME SdkTestAll COMMAND test_sdk )

if (WIN32)
    set(CMAKE_CXX_FLAGS "${CMAKE_CXX_FLAGS} /W4")
    set(CMAKE_CXX_FLAGS "${CMAKE_CXX_FLAGS} /wd4201")  # nameless struct/union (nonstandard)
    set(CMAKE_CXX_FLAGS "${CMAKE_CXX_FLAGS} /wd4100")  # unreferenced formal parameter
    set(CMAKE_CXX_FLAGS "${CMAKE_CXX_FLAGS} /wd4706")  # assignment within conditional
    set(CMAKE_CXX_FLAGS "${CMAKE_CXX_FLAGS} /wd4458")  # identifier hides class member
    set(CMAKE_CXX_FLAGS "${CMAKE_CXX_FLAGS} /wd4324")  # structure was padded due to alignment specifier (common in Sodium)
    set(CMAKE_CXX_FLAGS "${CMAKE_CXX_FLAGS} /wd4456")  # declaration hides previous local declaration
    set(CMAKE_CXX_FLAGS "${CMAKE_CXX_FLAGS} /wd4266")  # derived class did not override all overloads of a virtual function
    #TODO: remove some of those gradually.  also consider: /wd4503 /wd4996 /wd4702
else()
    set(CMAKE_CXX_FLAGS "${CMAKE_CXX_FLAGS} -Wall -Wextra -Wconversion -Wno-unused-parameter")
endif()
<|MERGE_RESOLUTION|>--- conflicted
+++ resolved
@@ -529,17 +529,6 @@
 SET(Mega_DbFiles ${MegaDir}/src/db/sqlite.cpp ${MegaDir}/src/db/sqlite.cpp )
 SET(Mega_GfxFiles ${MegaDir}/src/gfx/external.cpp ${MegaDir}/src/gfx/freeimage.cpp ) 
 
-<<<<<<< HEAD
-if(WIN32)
-    SET(WIN_EXTRA_INCLUDE $<${USE_PREBUILT_3RDPARTY}:${prebuilt_dir}/libs/sqlite3.c>)
-endif()
-
-if(CMAKE_HOST_APPLE AND NOT USE_THIRDPARTY_FROM_VCPKG)
-    SET(MACOS_EXTRA_INCLUDE $<${USE_PREBUILT_3RDPARTY}:${prebuilt_dir}/sqlite3.c>)
-endif()
-
-=======
->>>>>>> ca4f8207
 add_library(Mega STATIC
             ${MegaDir}/include/megaapi.h
             ${MegaDir}/include/megaapi_impl.h
@@ -888,4 +877,4 @@
     #TODO: remove some of those gradually.  also consider: /wd4503 /wd4996 /wd4702
 else()
     set(CMAKE_CXX_FLAGS "${CMAKE_CXX_FLAGS} -Wall -Wextra -Wconversion -Wno-unused-parameter")
-endif()
+endif()